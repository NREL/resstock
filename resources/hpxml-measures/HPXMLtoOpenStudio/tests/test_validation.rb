# frozen_string_literal: true

require_relative '../resources/minitest_helper'
require 'openstudio'
require 'openstudio/measure/ShowRunnerOutput'
require 'fileutils'
require_relative '../measure.rb'
require 'csv'
require_relative '../resources/xmlhelper.rb'
require_relative '../resources/xmlvalidator.rb'

class HPXMLtoOpenStudioValidationTest < Minitest::Test
  def setup
    @root_path = File.absolute_path(File.join(File.dirname(__FILE__), '..', '..'))
    @sample_files_path = File.join(@root_path, 'workflow', 'sample_files')
    schema_path = File.absolute_path(File.join(@root_path, 'HPXMLtoOpenStudio', 'resources', 'hpxml_schema', 'HPXML.xsd'))
    @schema_validator = XMLValidator.get_xml_validator(schema_path)
    @schematron_path = File.join(@root_path, 'HPXMLtoOpenStudio', 'resources', 'hpxml_schematron', 'EPvalidator.xml')
    @schematron_validator = XMLValidator.get_xml_validator(@schematron_path)

    @tmp_hpxml_path = File.join(@sample_files_path, 'tmp.xml')
    @tmp_csv_path = File.join(@sample_files_path, 'tmp.csv')
    @tmp_output_path = File.join(@sample_files_path, 'tmp_output')
    FileUtils.mkdir_p(@tmp_output_path)

    @default_schedules_csv_data = Defaults.get_schedules_csv_data()
  end

  def teardown
    File.delete(@tmp_hpxml_path) if File.exist? @tmp_hpxml_path
    File.delete(@tmp_csv_path) if File.exist? @tmp_csv_path
    FileUtils.rm_rf(@tmp_output_path)
    File.delete(File.join(File.dirname(__FILE__), 'results_annual.csv')) if File.exist? File.join(File.dirname(__FILE__), 'results_annual.csv')
    File.delete(File.join(File.dirname(__FILE__), 'results_design_load_details.csv')) if File.exist? File.join(File.dirname(__FILE__), 'results_design_load_details.csv')
  end

  def test_validation_of_schematron_doc
    # Check that the schematron file is valid
    schematron_schema_path = File.absolute_path(File.join(@root_path, 'HPXMLtoOpenStudio', 'resources', 'hpxml_schematron', 'iso-schematron.xsd'))
    schematron_schema_validator = XMLValidator.get_xml_validator(schematron_schema_path)
    _test_schema_validation(@schematron_path, schematron_schema_validator)
  end

  # Test for consistent use of errors/warnings
  def test_role_attributes_in_schematron_doc
    puts
    puts 'Checking for correct role attributes...'

    schematron_doc = XMLHelper.parse_file(@schematron_path)

    # check that every assert element has a role attribute
    XMLHelper.get_elements(schematron_doc, '/sch:schema/sch:pattern/sch:rule/sch:assert').each do |assert_element|
      assert_test = XMLHelper.get_attribute_value(assert_element, 'test').gsub('h:', '')
      role_attribute = XMLHelper.get_attribute_value(assert_element, 'role')
      if role_attribute.nil?
        fail "No attribute \"role='ERROR'\" found for assertion test: #{assert_test}"
      end

      assert_equal('ERROR', role_attribute)
    end

    # check that every report element has a role attribute
    XMLHelper.get_elements(schematron_doc, '/sch:schema/sch:pattern/sch:rule/sch:report').each do |report_element|
      report_test = XMLHelper.get_attribute_value(report_element, 'test').gsub('h:', '')
      role_attribute = XMLHelper.get_attribute_value(report_element, 'role')
      if role_attribute.nil?
        fail "No attribute \"role='WARN'\" found for report test: #{report_test}"
      end

      assert_equal('WARN', role_attribute)
    end
  end

  # Test errors are correctly triggered during the XSD schema or Schematron validation
  def test_schema_schematron_error_messages
    # Test case => Error message(s)
    all_expected_errors = { 'boiler-invalid-afue' => ['Expected AnnualHeatingEfficiency[Units="AFUE"]/Value to be less than or equal to 1'],
                            'clothes-dryer-location' => ['A location is specified as "garage" but no surfaces were found adjacent to this space type.'],
                            'clothes-washer-location' => ['A location is specified as "garage" but no surfaces were found adjacent to this space type.'],
                            'cooking-range-location' => ['A location is specified as "garage" but no surfaces were found adjacent to this space type.'],
                            'dehumidifier-fraction-served' => ['Expected sum(FractionDehumidificationLoadServed) to be less than or equal to 1 [context: /HPXML/Building/BuildingDetails, id: "MyBuilding"]'],
                            'dhw-frac-load-served' => ['Expected sum(FractionDHWLoadServed) to be 1 [context: /HPXML/Building/BuildingDetails, id: "MyBuilding"]'],
                            'dhw-invalid-ef-tank' => ['Expected EnergyFactor to be less than 1 [context: /HPXML/Building/BuildingDetails/Systems/WaterHeating/WaterHeatingSystem[WaterHeaterType="storage water heater"], id: "WaterHeatingSystem1"]'],
                            'dhw-invalid-uef-tank-heat-pump' => ['Expected UniformEnergyFactor to be greater than 1 [context: /HPXML/Building/BuildingDetails/Systems/WaterHeating/WaterHeatingSystem[WaterHeaterType="heat pump water heater"], id: "WaterHeatingSystem1"]'],
                            'dishwasher-location' => ['A location is specified as "garage" but no surfaces were found adjacent to this space type.'],
                            'duct-leakage-cfm25' => ["The value '-2.0' is less than the minimum value allowed",
                                                     "The value '-3.0' is less than the minimum value allowed"],
                            'duct-leakage-cfm50' => ["The value '-2.0' is less than the minimum value allowed",
                                                     "The value '-3.0' is less than the minimum value allowed"],
                            'duct-leakage-percent' => ['Expected Value to be less than 1 [context: /HPXML/Building/BuildingDetails/Systems/HVAC/HVACDistribution/DistributionSystemType/AirDistribution/DuctLeakageMeasurement/DuctLeakage[Units="Percent"], id: "HVACDistribution1"]'],
                            'duct-location' => ['A location is specified as "garage" but no surfaces were found adjacent to this space type.'],
                            'duct-location-unconditioned-space' => ["Expected DuctLocation to be 'conditioned space' or 'basement - conditioned' or 'basement - unconditioned' or 'crawlspace - vented' or 'crawlspace - unvented' or 'crawlspace - conditioned' or 'attic - vented' or 'attic - unvented' or 'garage' or 'exterior wall' or 'under slab' or 'roof deck' or 'outside' or 'other housing unit' or 'other heated space' or 'other multifamily buffer space' or 'other non-freezing space' or 'manufactured home belly' [context: /HPXML/Building/BuildingDetails/Systems/HVAC/HVACDistribution/DistributionSystemType/AirDistribution/Ducts, id: \"Ducts1\"]",
                                                                    "Expected DuctLocation to be 'conditioned space' or 'basement - conditioned' or 'basement - unconditioned' or 'crawlspace - vented' or 'crawlspace - unvented' or 'crawlspace - conditioned' or 'attic - vented' or 'attic - unvented' or 'garage' or 'exterior wall' or 'under slab' or 'roof deck' or 'outside' or 'other housing unit' or 'other heated space' or 'other multifamily buffer space' or 'other non-freezing space' or 'manufactured home belly' [context: /HPXML/Building/BuildingDetails/Systems/HVAC/HVACDistribution/DistributionSystemType/AirDistribution/Ducts, id: \"Ducts2\"]"],
                            'emissions-electricity-schedule' => ['Expected NumberofHeaderRows to be greater than or equal to 0',
                                                                 'Expected ColumnNumber to be greater than or equal to 1'],
                            'enclosure-attic-missing-roof' => ['There must be at least one roof adjacent to "attic - unvented". [context: /HPXML/Building/BuildingDetails/Enclosure[*/*[InteriorAdjacentTo="attic - unvented" or ExteriorAdjacentTo="attic - unvented"]], id: "MyBuilding"]'],
                            'enclosure-basement-missing-exterior-foundation-wall' => ['There must be at least one exterior wall or foundation wall adjacent to "basement - unconditioned". [context: /HPXML/Building/BuildingDetails/Enclosure[*/*[InteriorAdjacentTo="basement - unconditioned" or ExteriorAdjacentTo="basement - unconditioned"]], id: "MyBuilding"]'],
                            'enclosure-basement-missing-slab' => ['There must be at least one slab adjacent to "basement - unconditioned". [context: /HPXML/Building/BuildingDetails/Enclosure[*/*[InteriorAdjacentTo="basement - unconditioned" or ExteriorAdjacentTo="basement - unconditioned"]], id: "MyBuilding"]'],
                            'enclosure-floor-area-exceeds-cfa' => ['Expected ConditionedFloorArea to be greater than or equal to the sum of conditioned slab/floor areas. [context: /HPXML/Building/BuildingDetails/BuildingSummary/BuildingConstruction, id: "MyBuilding"]'],
                            'enclosure-floor-area-exceeds-cfa2' => ['Expected ConditionedFloorArea to be greater than or equal to the sum of conditioned slab/floor areas. [context: /HPXML/Building/BuildingDetails/BuildingSummary/BuildingConstruction, id: "MyBuilding"]'],
                            'enclosure-garage-missing-exterior-wall' => ['There must be at least one exterior wall or foundation wall adjacent to "garage". [context: /HPXML/Building/BuildingDetails/Enclosure[*/*[InteriorAdjacentTo="garage" or ExteriorAdjacentTo="garage"]], id: "MyBuilding"]'],
                            'enclosure-garage-missing-roof-ceiling' => ['There must be at least one roof or ceiling adjacent to "garage". [context: /HPXML/Building/BuildingDetails/Enclosure[*/*[InteriorAdjacentTo="garage" or ExteriorAdjacentTo="garage"]], id: "MyBuilding"]'],
                            'enclosure-garage-missing-slab' => ['There must be at least one slab adjacent to "garage". [context: /HPXML/Building/BuildingDetails/Enclosure[*/*[InteriorAdjacentTo="garage" or ExteriorAdjacentTo="garage"]], id: "MyBuilding"]'],
                            'enclosure-conditioned-missing-ceiling-roof' => ['There must be at least one ceiling or roof adjacent to conditioned space. [context: /HPXML/Building/BuildingDetails/Enclosure[*/*[InteriorAdjacentTo="conditioned space"]], id: "MyBuilding"]',
                                                                             'There must be at least one floor adjacent to "attic - unvented". [context: /HPXML/Building/BuildingDetails/Enclosure[*/*[InteriorAdjacentTo="attic - unvented" or ExteriorAdjacentTo="attic - unvented"]], id: "MyBuilding"]'],
                            'enclosure-conditioned-missing-exterior-wall' => ['There must be at least one exterior wall adjacent to conditioned space. [context: /HPXML/Building/BuildingDetails/Enclosure[*/*[InteriorAdjacentTo="conditioned space"]], id: "MyBuilding"]'],
                            'enclosure-conditioned-missing-floor-slab' => ['There must be at least one floor or slab adjacent to conditioned space. [context: /HPXML/Building/BuildingDetails/Enclosure[*/*[InteriorAdjacentTo="conditioned space"]], id: "MyBuilding"]'],
                            'frac-sensible-latent-fuel-load-values' => ['Expected extension/FracSensible to be greater than or equal to 0 [context: /HPXML/Building/BuildingDetails/MiscLoads/FuelLoad[FuelLoadType="grill" or FuelLoadType="lighting" or FuelLoadType="fireplace"], id: "FuelLoad1"]',
                                                                        'Expected extension/FracLatent to be greater than or equal to 0 [context: /HPXML/Building/BuildingDetails/MiscLoads/FuelLoad[FuelLoadType="grill" or FuelLoadType="lighting" or FuelLoadType="fireplace"], id: "FuelLoad1"]'],
                            'frac-sensible-latent-fuel-load-presence' => ['Expected 0 or 2 element(s) for xpath: extension/FracSensible | extension/FracLatent'],
                            'frac-sensible-latent-plug-load-values' => ['Expected extension/FracSensible to be greater than or equal to 0 [context: /HPXML/Building/BuildingDetails/MiscLoads/PlugLoad[PlugLoadType="other" or PlugLoadType="TV other" or PlugLoadType="electric vehicle charging" or PlugLoadType="well pump"], id: "PlugLoad1"]',
                                                                        'Expected extension/FracLatent to be greater than or equal to 0 [context: /HPXML/Building/BuildingDetails/MiscLoads/PlugLoad[PlugLoadType="other" or PlugLoadType="TV other" or PlugLoadType="electric vehicle charging" or PlugLoadType="well pump"], id: "PlugLoad1"]'],
                            'frac-sensible-latent-plug-load-presence' => ['Expected 0 or 2 element(s) for xpath: extension/FracSensible | extension/FracLatent'],
                            'frac-total-fuel-load' => ['Expected sum of extension/FracSensible and extension/FracLatent to be less than or equal to 1 [context: /HPXML/Building/BuildingDetails/MiscLoads/FuelLoad[FuelLoadType="grill" or FuelLoadType="lighting" or FuelLoadType="fireplace"], id: "FuelLoad1"]'],
                            'frac-total-plug-load' => ['Expected sum of extension/FracSensible and extension/FracLatent to be less than or equal to 1 [context: /HPXML/Building/BuildingDetails/MiscLoads/PlugLoad[PlugLoadType="other" or PlugLoadType="TV other" or PlugLoadType="electric vehicle charging" or PlugLoadType="well pump"], id: "PlugLoad2"]'],
                            'furnace-invalid-afue' => ['Expected AnnualHeatingEfficiency[Units="AFUE"]/Value to be less than or equal to 1'],
                            'generator-number-of-bedrooms-served' => ['Expected NumberofBedroomsServed to be greater than ../../../../BuildingSummary/BuildingConstruction/NumberofBedrooms [context: /HPXML/Building/BuildingDetails/Systems/extension/Generators/Generator[IsSharedSystem="true"], id: "Generator1"]'],
                            'generator-output-greater-than-consumption' => ['Expected AnnualConsumptionkBtu to be greater than AnnualOutputkWh*3412 [context: /HPXML/Building/BuildingDetails/Systems/extension/Generators/Generator, id: "Generator1"]'],
                            'heat-pump-backup-sizing' => ["Expected HeatPumpBackupSizingMethodology to be 'emergency' or 'supplemental'"],
                            'heat-pump-separate-backup-inputs' => ['Expected 0 element(s) for xpath: BackupAnnualHeatingEfficiency',
                                                                   'Expected 0 element(s) for xpath: BackupHeatingCapacity',
                                                                   'Expected 0 element(s) for xpath: extension/BackupHeatingAutosizingFactor'],
                            'heat-pump-capacity-17f' => ['Expected HeatingCapacity17F to be less than or equal to HeatingCapacity'],
                            'heat-pump-lockout-temperatures' => ['Expected CompressorLockoutTemperature to be less than or equal to BackupHeatingLockoutTemperature'],
                            'heat-pump-multiple-backup-systems' => ['Expected 0 or 1 element(s) for xpath: HeatPump/BackupSystem [context: /HPXML/Building/BuildingDetails, id: "MyBuilding"]'],
                            'hvac-detailed-performance-not-variable-speed' => ['Expected 1 element(s) for xpath: ../CompressorType[text()="variable speed"]',
                                                                               'Expected 1 element(s) for xpath: ../CompressorType[text()="variable speed"]'],
                            'hvac-distribution-return-duct-leakage-missing' => ['Expected 1 element(s) for xpath: DuctLeakageMeasurement[DuctType="return"]/DuctLeakage[(Units="CFM25" or Units="CFM50" or Units="Percent") and TotalOrToOutside="to outside"] [context: /HPXML/Building/BuildingDetails/Systems/HVAC/HVACDistribution/DistributionSystemType/AirDistribution[AirDistributionType[text()="regular velocity" or text()="gravity"]], id: "HVACDistribution1"]'],
                            'hvac-frac-load-served' => ['Expected sum(FractionHeatLoadServed) to be less than or equal to 1 [context: /HPXML/Building/BuildingDetails, id: "MyBuilding"]',
                                                        'Expected sum(FractionCoolLoadServed) to be less than or equal to 1 [context: /HPXML/Building/BuildingDetails, id: "MyBuilding"]'],
                            'hvac-research-features-timestep-ten-mins' => ['Expected ../../SoftwareInfo/extension/SimulationControl/Timestep to be 1.0',
                                                                           'Expected ../../Timestep to be 1.0'],
                            'hvac-research-features-timestep-missing' => ['Expected ../../SoftwareInfo/extension/SimulationControl/Timestep to be 1.0',
                                                                          'Expected ../../Timestep to be 1.0'],
                            'hvac-research-features-onoff-thermostat-heat-load-fraction-partial' => ['Expected sum(FractionHeatLoadServed) to be equal to 1'],
                            'hvac-research-features-onoff-thermostat-cool-load-fraction-partial' => ['Expected sum(FractionCoolLoadServed) to be equal to 1'],
                            'hvac-research-features-onoff-thermostat-negative-value' => ['Expected OnOffThermostatDeadbandTemperature to be greater than 0'],
                            'hvac-research-features-onoff-thermostat-two-heat-pumps' => ['Expected at maximum one cooling system for each Building',
                                                                                         'Expected at maximum one heating system for each Building'],
                            'hvac-gshp-invalid-bore-config' => ["Expected BorefieldConfiguration to be 'Rectangle' or 'Open Rectangle' or 'C' or 'L' or 'U' or 'Lopsided U' [context: /HPXML/Building/BuildingDetails/Systems/HVAC/HVACPlant/GeothermalLoop, id: \"GeothermalLoop1\"]"],
                            'hvac-gshp-invalid-bore-depth-low' => ['Expected BoreholesOrTrenches/Length to be greater than or equal to 80 [context: /HPXML/Building/BuildingDetails/Systems/HVAC/HVACPlant/GeothermalLoop, id: "GeothermalLoop1"]'],
                            'hvac-gshp-invalid-bore-depth-high' => ['Expected BoreholesOrTrenches/Length to be less than or equal to 500 [context: /HPXML/Building/BuildingDetails/Systems/HVAC/HVACPlant/GeothermalLoop, id: "GeothermalLoop1"]'],
                            'hvac-gshp-autosized-count-not-rectangle' => ["Expected BoreholesOrTrenches/Count when extension/BorefieldConfiguration is not 'Rectangle' [context: /HPXML/Building/BuildingDetails/Systems/HVAC/HVACPlant/GeothermalLoop, id: \"GeothermalLoop1\"]"],
                            'hvac-location-heating-system' => ['A location is specified as "basement - unconditioned" but no surfaces were found adjacent to this space type.'],
                            'hvac-location-cooling-system' => ['A location is specified as "basement - unconditioned" but no surfaces were found adjacent to this space type.'],
                            'hvac-location-heat-pump' => ['A location is specified as "basement - unconditioned" but no surfaces were found adjacent to this space type.'],
                            'hvac-msac-not-var-speed' => ["Expected CompressorType to be 'variable speed'"],
                            'hvac-mshp-not-var-speed' => ["Expected CompressorType to be 'variable speed'"],
                            'hvac-shr-low' => ["The value '0.4' must be greater than '0.5'"],
                            'hvac-sizing-humidity-setpoint' => ['Expected ManualJInputs/HumiditySetpoint to be less than 1'],
                            'hvac-sizing-daily-temp-range' => ["Expected ManualJInputs/DailyTemperatureRange to be 'low' or 'medium' or 'high'"],
                            'hvac-negative-crankcase-heater-watts' => ['Expected extension/CrankcaseHeaterPowerWatts to be greater than or equal to 0.0.'],
                            'incomplete-integrated-heating' => ['Expected 1 element(s) for xpath: IntegratedHeatingSystemFractionHeatLoadServed'],
                            'invalid-airflow-defect-ratio' => ['Expected extension/AirflowDefectRatio to be 0'],
                            'invalid-assembly-effective-rvalue' => ["Element 'AssemblyEffectiveRValue': [facet 'minExclusive'] The value '0.0' must be greater than '0'."],
                            'invalid-battery-capacities-ah' => ['Expected UsableCapacity to be less than NominalCapacity'],
                            'invalid-battery-capacities-kwh' => ['Expected UsableCapacity to be less than NominalCapacity'],
                            'invalid-calendar-year-low' => ['Expected CalendarYear to be greater than or equal to 1600'],
                            'invalid-calendar-year-high' => ['Expected CalendarYear to be less than or equal to 9999'],
                            'invalid-clothes-dryer-cef' => ["Element 'CombinedEnergyFactor': [facet 'minExclusive'] The value '0.0' must be greater than '0'."],
                            'invalid-clothes-washer-imef' => ["Element 'IntegratedModifiedEnergyFactor': [facet 'minExclusive'] The value '0.0' must be greater than '0'."],
                            'invalid-cfis-addtl-runtime-mode' => ["Expected CFISControls/AdditionalRuntimeOperatingMode to be 'air handler fan'"],
                            'invalid-dishwasher-ler' => ["Element 'LabelElectricRate': [facet 'minExclusive'] The value '0.0' must be greater than '0'."],
                            'invalid-duct-area-fractions' => ['Expected sum(Ducts/FractionDuctArea) for DuctType="supply" to be 1 [context: /HPXML/Building/BuildingDetails/Systems/HVAC/HVACDistribution/DistributionSystemType/AirDistribution, id: "HVACDistribution1"]',
                                                              'Expected sum(Ducts/FractionDuctArea) for DuctType="return" to be 1 [context: /HPXML/Building/BuildingDetails/Systems/HVAC/HVACDistribution/DistributionSystemType/AirDistribution, id: "HVACDistribution1"]'],
                            'invalid-facility-type' => ['Expected 1 element(s) for xpath: ../../../BuildingSummary/BuildingConstruction[ResidentialFacilityType[text()="single-family attached" or text()="apartment unit"]] [context: /HPXML/Building/BuildingDetails/Systems/WaterHeating/WaterHeatingSystem[IsSharedSystem="true"], id: "WaterHeatingSystem1"]',
                                                        'Expected 1 element(s) for xpath: ../../BuildingSummary/BuildingConstruction[ResidentialFacilityType[text()="single-family attached" or text()="apartment unit"]] [context: /HPXML/Building/BuildingDetails/Appliances/ClothesWasher[IsSharedAppliance="true"], id: "ClothesWasher1"]',
                                                        'Expected 1 element(s) for xpath: ../../BuildingSummary/BuildingConstruction[ResidentialFacilityType[text()="single-family attached" or text()="apartment unit"]] [context: /HPXML/Building/BuildingDetails/Appliances/ClothesDryer[IsSharedAppliance="true"], id: "ClothesDryer1"]',
                                                        'Expected 1 element(s) for xpath: ../../BuildingSummary/BuildingConstruction[ResidentialFacilityType[text()="single-family attached" or text()="apartment unit"]] [context: /HPXML/Building/BuildingDetails/Appliances/Dishwasher[IsSharedAppliance="true"], id: "Dishwasher1"]',
                                                        'There are references to "other housing unit" but ResidentialFacilityType is not "single-family attached" or "apartment unit".',
                                                        'There are references to "other heated space" but ResidentialFacilityType is not "single-family attached" or "apartment unit".'],
                            'invalid-foundation-wall-properties' => ['Expected DepthBelowGrade to be less than or equal to Height [context: /HPXML/Building/BuildingDetails/Enclosure/FoundationWalls/FoundationWall, id: "FoundationWall1"]',
                                                                     'Expected DistanceToBottomOfInsulation to be greater than or equal to DistanceToTopOfInsulation [context: /HPXML/Building/BuildingDetails/Enclosure/FoundationWalls/FoundationWall/Insulation/Layer[InstallationType="continuous - exterior" or InstallationType="continuous - interior"], id: "FoundationWall1Insulation"]',
                                                                     'Expected DistanceToBottomOfInsulation to be less than or equal to ../../Height [context: /HPXML/Building/BuildingDetails/Enclosure/FoundationWalls/FoundationWall/Insulation/Layer[InstallationType="continuous - exterior" or InstallationType="continuous - interior"], id: "FoundationWall1Insulation"]'],
                            'invalid-ground-conductivity' => ["The value '0.0' must be greater than '0'"],
                            'invalid-ground-diffusivity' => ['Expected extension/Diffusivity to be greater than 0'],
                            'invalid-heat-pump-capacity-retention' => ['Expected Fraction to be less than 1',
                                                                       'Expected Temperature to be less than or equal to 17'],
                            'invalid-heat-pump-capacity-retention2' => ['Expected Fraction to be greater than or equal to 0'],
                            'invalid-hvac-installation-quality' => ['Expected extension/AirflowDefectRatio to be greater than or equal to -0.9 [context: /HPXML/Building/BuildingDetails/Systems/HVAC/HVACPlant/HeatPump[HeatPumpType="air-to-air"], id: "HeatPump1"]',
                                                                    'Expected extension/ChargeDefectRatio to be greater than or equal to -0.9 [context: /HPXML/Building/BuildingDetails/Systems/HVAC/HVACPlant/HeatPump[HeatPumpType="air-to-air"], id: "HeatPump1"]'],
                            'invalid-hvac-installation-quality2' => ['Expected extension/AirflowDefectRatio to be less than or equal to 9 [context: /HPXML/Building/BuildingDetails/Systems/HVAC/HVACPlant/HeatPump[HeatPumpType="air-to-air"], id: "HeatPump1"]',
                                                                     'Expected extension/ChargeDefectRatio to be less than or equal to 9 [context: /HPXML/Building/BuildingDetails/Systems/HVAC/HVACPlant/HeatPump[HeatPumpType="air-to-air"], id: "HeatPump1"]'],
                            'invalid-id2' => ["Element 'SystemIdentifier': The attribute 'id' is required but missing."],
                            'invalid-input-parameters' => ["Element 'Transaction': [facet 'enumeration'] The value 'modify' is not an element of the set {'create', 'update'}.",
                                                           "Element 'SiteType': [facet 'enumeration'] The value 'mountain' is not an element of the set {'rural', 'suburban', 'urban'}.",
                                                           "Element 'Year': [facet 'enumeration'] The value '2020' is not an element of the set {'2024', '2021', '2018', '2015', '2012', '2009', '2006', '2003'}.",
                                                           "Element 'Azimuth': [facet 'maxExclusive'] The value '365' must be less than '360'.",
                                                           "Element 'RadiantBarrierGrade': [facet 'maxInclusive'] The value '4' is greater than the maximum value allowed ('3').",
                                                           "Element 'EnergyFactor': [facet 'maxInclusive'] The value '5.1' is greater than the maximum value allowed ('5')."],
                            'invalid-insulation-top' => ["Element 'DistanceToTopOfInsulation': [facet 'minInclusive'] The value '-0.5' is less than the minimum value allowed ('0')."],
                            'invalid-integrated-heating' => ['Expected 0 element(s) for xpath: IntegratedHeatingSystemFuel'],
                            'invalid-lighting-groups' => ['Expected 1 element(s) for xpath: ../LightingGroup[LightingType[CompactFluorescent] and Location="interior"]/FractionofUnitsInLocation | Load[Units="kWh/year"]/Value',
                                                          'Expected 1 element(s) for xpath: ../LightingGroup[LightingType[CompactFluorescent] and Location="interior"]/FractionofUnitsInLocation | Load[Units="kWh/year"]/Value',
                                                          'Expected 1 element(s) for xpath: ../LightingGroup[LightingType[CompactFluorescent] and Location="exterior"]/FractionofUnitsInLocation | Load[Units="kWh/year"]/Value',
                                                          'Expected 1 element(s) for xpath: ../LightingGroup[LightingType[CompactFluorescent] and Location="exterior"]/FractionofUnitsInLocation | Load[Units="kWh/year"]/Value',
                                                          'Expected 1 element(s) for xpath: ../LightingGroup[LightingType[CompactFluorescent] and Location="garage"]/FractionofUnitsInLocation | Load[Units="kWh/year"]/Value',
                                                          'Expected 1 element(s) for xpath: ../LightingGroup[LightingType[CompactFluorescent] and Location="garage"]/FractionofUnitsInLocation | Load[Units="kWh/year"]/Value'],
                            'invalid-lighting-groups2' => ['Expected 1 element(s) for xpath: ../LightingGroup[LightingType[CompactFluorescent] and Location="interior"]/FractionofUnitsInLocation | Load[Units="kWh/year"]/Value',
                                                           'Expected 1 element(s) for xpath: ../LightingGroup[LightingType[CompactFluorescent] and Location="interior"]/FractionofUnitsInLocation | Load[Units="kWh/year"]/Value',
                                                           'Expected 1 element(s) for xpath: ../LightingGroup[LightingType[CompactFluorescent] and Location="interior"]/FractionofUnitsInLocation | Load[Units="kWh/year"]/Value',
                                                           'Expected 1 element(s) for xpath: ../LightingGroup[LightingType[CompactFluorescent] and Location="interior"]/FractionofUnitsInLocation | Load[Units="kWh/year"]/Value',
                                                           'Expected 1 element(s) for xpath: ../LightingGroup[LightingType[CompactFluorescent] and Location="exterior"]/FractionofUnitsInLocation | Load[Units="kWh/year"]/Value',
                                                           'Expected 1 element(s) for xpath: ../LightingGroup[LightingType[CompactFluorescent] and Location="exterior"]/FractionofUnitsInLocation | Load[Units="kWh/year"]/Value',
                                                           'Expected 1 element(s) for xpath: ../LightingGroup[LightingType[CompactFluorescent] and Location="exterior"]/FractionofUnitsInLocation | Load[Units="kWh/year"]/Value',
                                                           'Expected 1 element(s) for xpath: ../LightingGroup[LightingType[CompactFluorescent] and Location="exterior"]/FractionofUnitsInLocation | Load[Units="kWh/year"]/Value',
                                                           'Expected 1 element(s) for xpath: ../LightingGroup[LightingType[CompactFluorescent] and Location="garage"]/FractionofUnitsInLocation | Load[Units="kWh/year"]/Value',
                                                           'Expected 1 element(s) for xpath: ../LightingGroup[LightingType[CompactFluorescent] and Location="garage"]/FractionofUnitsInLocation | Load[Units="kWh/year"]/Value',
                                                           'Expected 1 element(s) for xpath: ../LightingGroup[LightingType[CompactFluorescent] and Location="garage"]/FractionofUnitsInLocation | Load[Units="kWh/year"]/Value',
                                                           'Expected 1 element(s) for xpath: ../LightingGroup[LightingType[CompactFluorescent] and Location="garage"]/FractionofUnitsInLocation | Load[Units="kWh/year"]/Value'],
                            'invalid-natvent-availability' => ['Expected extension/NaturalVentilationAvailabilityDaysperWeek to be less than or equal to 7'],
                            'invalid-natvent-availability2' => ['Expected extension/NaturalVentilationAvailabilityDaysperWeek to be greater than or equal to 0'],
                            'invalid-number-of-bedrooms-served-pv' => ['Expected extension/NumberofBedroomsServed to be greater than ../../../BuildingSummary/BuildingConstruction/NumberofBedrooms [context: /HPXML/Building/BuildingDetails/Systems/Photovoltaics/PVSystem[IsSharedSystem="true"], id: "PVSystem1"]'],
                            'invalid-number-of-bedrooms-served-recirc' => ['Expected NumberofBedroomsServed to be greater than ../../../../../BuildingSummary/BuildingConstruction/NumberofBedrooms [context: /HPXML/Building/BuildingDetails/Systems/WaterHeating/HotWaterDistribution/extension/SharedRecirculation, id: "HotWaterDistribution1"]'],
                            'invalid-number-of-bedrooms-served-water-heater' => ['Expected extension/NumberofBedroomsServed to be greater than ../../../BuildingSummary/BuildingConstruction/NumberofBedrooms [context: /HPXML/Building/BuildingDetails/Systems/WaterHeating/WaterHeatingSystem[IsSharedSystem="true"], id: "WaterHeatingSystem1"]'],
                            'invalid-number-of-conditioned-floors' => ['Expected NumberofConditionedFloors to be greater than or equal to NumberofConditionedFloorsAboveGrade [context: /HPXML/Building/BuildingDetails/BuildingSummary/BuildingConstruction, id: "MyBuilding"]'],
                            'invalid-number-of-conditioned-floors-above-grade' => ['Expected NumberofConditionedFloorsAboveGrade to be greater than 0 [context: /HPXML/Building/BuildingDetails/BuildingSummary/BuildingConstruction, id: "MyBuilding"]'],
                            'invalid-pilot-light-heating-system' => ['Expected 1 element(s) for xpath: ../../HeatingSystemFuel[text()!="electricity"]'],
                            'invalid-soil-type' => ["Expected SoilType to be 'sand' or 'silt' or 'clay' or 'loam' or 'gravel' or 'unknown' [context: /HPXML/Building/BuildingDetails/BuildingSummary/Site/Soil, id: \"MyBuilding\"]"],
                            'invalid-shared-vent-in-unit-flowrate' => ['Expected RatedFlowRate to be greater than extension/InUnitFlowRate [context: /HPXML/Building/BuildingDetails/Systems/MechanicalVentilation/VentilationFans/VentilationFan[UsedForWholeBuildingVentilation="true" and IsSharedSystem="true"], id: "VentilationFan1"]'],
                            'invalid-timestep' => ['Expected Timestep to be 60, 30, 20, 15, 12, 10, 6, 5, 4, 3, 2, or 1'],
                            'invalid-timezone-utcoffset-low' => ["Element 'UTCOffset': [facet 'minInclusive'] The value '-13.0' is less than the minimum value allowed ('-12')."],
                            'invalid-timezone-utcoffset-high' => ["Element 'UTCOffset': [facet 'maxInclusive'] The value '15.0' is greater than the maximum value allowed ('14')."],
                            'invalid-ventilation-fan' => ['Expected 1 element(s) for xpath: UsedForWholeBuildingVentilation[text()="true"] | UsedForLocalVentilation[text()="true"] | UsedForSeasonalCoolingLoadReduction[text()="true"] | UsedForGarageVentilation[text()="true"]'],
                            'invalid-ventilation-recovery' => ['Expected 0 element(s) for xpath: TotalRecoveryEfficiency | AdjustedTotalRecoveryEfficiency',
                                                               'Expected 0 element(s) for xpath: SensibleRecoveryEfficiency | AdjustedSensibleRecoveryEfficiency'],
                            'invalid-water-heater-heating-capacity' => ['Expected HeatingCapacity to be greater than 0.'],
                            'invalid-water-heater-heating-capacity2' => ['Expected HeatingCapacity to be greater than 0.'],
                            'invalid-window-height' => ['Expected DistanceToBottomOfWindow to be greater than DistanceToTopOfWindow [context: /HPXML/Building/BuildingDetails/Enclosure/Windows/Window/Overhangs[number(Depth) > 0], id: "Window2"]'],
                            'leakiness-description-missing-year-built' => ['Expected 1 element(s) for xpath: BuildingSummary/BuildingConstruction/YearBuilt'],
                            'lighting-fractions' => ['Expected sum(LightingGroup/FractionofUnitsInLocation) for Location="interior" to be less than or equal to 1 [context: /HPXML/Building/BuildingDetails/Lighting, id: "MyBuilding"]'],
                            'manufactured-home-reference-duct' => ['There are references to "manufactured home belly" or "manufactured home underbelly" but ResidentialFacilityType is not "manufactured home".',
                                                                   'A location is specified as "manufactured home belly" but no surfaces were found adjacent to the "manufactured home underbelly" space type.'],
                            'manufactured-home-reference-water-heater' => ['There are references to "manufactured home belly" or "manufactured home underbelly" but ResidentialFacilityType is not "manufactured home".',
                                                                           'A location is specified as "manufactured home belly" but no surfaces were found adjacent to the "manufactured home underbelly" space type.',
                                                                           "Expected Location to be 'conditioned space' or 'basement - unconditioned' or 'basement - conditioned' or 'attic - unvented' or 'attic - vented' or 'garage' or 'crawlspace - unvented' or 'crawlspace - vented' or 'crawlspace - conditioned' or 'other exterior' or 'other housing unit' or 'other heated space' or 'other multifamily buffer space' or 'other non-freezing space'"],
                            'manufactured-home-reference-floor' => ['There are references to "manufactured home belly" or "manufactured home underbelly" but ResidentialFacilityType is not "manufactured home".',
                                                                    'There must be at least one ceiling adjacent to "crawlspace - vented".'],
                            'missing-attached-to-space-wall' => ['Expected 1 element(s) for xpath: AttachedToSpace'],
                            'missing-attached-to-space-slab' => ['Expected 1 element(s) for xpath: AttachedToSpace'],
                            'missing-attached-to-zone' => ['Expected 1 element(s) for xpath: AttachedToZone'],
                            'missing-capacity-detailed-performance' => ['Expected 1 element(s) for xpath: ../../../HeatingCapacity',
                                                                        'Expected 1 element(s) for xpath: ../../../CoolingCapacity'],
                            'missing-cfis-supplemental-fan' => ['Expected 1 element(s) for xpath: CFISControls/SupplementalFan'],
                            'missing-distribution-cfa-served' => ['Expected 1 element(s) for xpath: ../../../ConditionedFloorAreaServed [context: /HPXML/Building/BuildingDetails/Systems/HVAC/HVACDistribution/DistributionSystemType/AirDistribution/Ducts[not(DuctSurfaceArea)], id: "Ducts2"]'],
                            'missing-duct-area' => ['Expected 1 or more element(s) for xpath: FractionDuctArea | DuctSurfaceArea [context: /HPXML/Building/BuildingDetails/Systems/HVAC/HVACDistribution/DistributionSystemType/AirDistribution/Ducts[DuctLocation], id: "Ducts2"]'],
                            'missing-duct-location' => ['Expected 0 element(s) for xpath: FractionDuctArea | DuctSurfaceArea [context: /HPXML/Building/BuildingDetails/Systems/HVAC/HVACDistribution/DistributionSystemType/AirDistribution/Ducts[not(DuctLocation)], id: "Ducts2"]'],
                            'missing-elements' => ['Expected 1 element(s) for xpath: NumberofConditionedFloors [context: /HPXML/Building/BuildingDetails/BuildingSummary/BuildingConstruction, id: "MyBuilding"]',
                                                   'Expected 1 element(s) for xpath: ConditionedFloorArea [context: /HPXML/Building/BuildingDetails/BuildingSummary/BuildingConstruction, id: "MyBuilding"]'],
                            'missing-epw-filepath-and-zipcode' => ['Expected 1 or more element(s) for xpath: Address/ZipCode | ../BuildingDetails/ClimateandRiskZones/WeatherStation/extension/EPWFilePath'],
                            'missing-skylight-floor' => ['Expected 1 element(s) for xpath: ../../AttachedToFloor'],
                            'multifamily-reference-appliance' => ['There are references to "other housing unit" but ResidentialFacilityType is not "single-family attached" or "apartment unit".'],
                            'multifamily-reference-duct' => ['There are references to "other multifamily buffer space" but ResidentialFacilityType is not "single-family attached" or "apartment unit".'],
                            'multifamily-reference-surface' => ['There are references to "other heated space" but ResidentialFacilityType is not "single-family attached" or "apartment unit".'],
                            'multifamily-reference-water-heater' => ['There are references to "other non-freezing space" but ResidentialFacilityType is not "single-family attached" or "apartment unit".'],
                            'negative-autosizing-factors' => ['CoolingAutosizingFactor should be greater than 0.0',
                                                              'HeatingAutosizingFactor should be greater than 0.0',
                                                              'BackupHeatingAutosizingFactor should be greater than 0.0'],
                            'panel-negative-headroom-breaker-spaces' => ['Expected h:extension/h:HeadroomBreakerSpaces to be greater than or equal to 0'],
                            'panel-negative-total-breaker-spaces' => ['Expected h:extension/h:TotalBreakerSpaces to be greater than or equal to 0'],
                            'panel-without-required-system' => ['Expected 1 or more element(s) for xpath: AttachedToSystem [context: /HPXML/Building/BuildingDetails/Systems/ElectricPanels/*/extension/*/PanelLoad, id: "ElectricPanel1"]'],
                            'panel-with-unrequired-system' => ['Expected 0 element(s) for xpath: AttachedToSystem [context: /HPXML/Building/BuildingDetails/Systems/ElectricPanels/*/extension/*/PanelLoad, id: "ElectricPanel1"]'],
                            'refrigerator-location' => ['A location is specified as "garage" but no surfaces were found adjacent to this space type.'],
                            'refrigerator-schedule' => ['Expected either schedule fractions/multipliers or schedule coefficients but not both.'],
                            'solar-fraction-one' => ['Expected SolarFraction to be less than 1 [context: /HPXML/Building/BuildingDetails/Systems/SolarThermal/SolarThermalSystem[SolarFraction], id: "SolarThermalSystem1"]'],
                            'sum-space-floor-area' => ['Expected sum(Zones/Zone[ZoneType="conditioned"]/Spaces/Space/FloorArea) to be equal to BuildingSummary/BuildingConstruction/ConditionedFloorArea'],
                            'sum-space-floor-area2' => ['Expected sum(Zones/Zone[ZoneType="conditioned"]/Spaces/Space/FloorArea) to be equal to BuildingSummary/BuildingConstruction/ConditionedFloorArea'],
                            'water-heater-location' => ['A location is specified as "crawlspace - vented" but no surfaces were found adjacent to this space type.'],
                            'water-heater-location-other' => ["Expected Location to be 'conditioned space' or 'basement - unconditioned' or 'basement - conditioned' or 'attic - unvented' or 'attic - vented' or 'garage' or 'crawlspace - unvented' or 'crawlspace - vented' or 'crawlspace - conditioned' or 'other exterior' or 'other housing unit' or 'other heated space' or 'other multifamily buffer space' or 'other non-freezing space'"],
                            'water-heater-recovery-efficiency' => ['Expected RecoveryEfficiency to be greater than EnergyFactor'],
                            'wrong-infiltration-method-blower-door' => ['Expected 1 element(s) for xpath: Enclosure/AirInfiltration/AirInfiltrationMeasurement[BuildingAirLeakage/h:AirLeakage | EffectiveLeakageArea]'],
                            'wrong-infiltration-method-default-table' => ['Expected 1 element(s) for xpath: Enclosure/AirInfiltration/AirInfiltrationMeasurement[LeakinessDescription]'] }

    all_expected_errors.each_with_index do |(error_case, expected_errors), i|
      puts "[#{i + 1}/#{all_expected_errors.size}] Testing #{error_case}..."
      # Create HPXML object
      case error_case
      when 'boiler-invalid-afue'
        hpxml, hpxml_bldg = _create_hpxml('base-hvac-boiler-oil-only.xml')
        hpxml_bldg.heating_systems[0].heating_efficiency_afue *= 100.0
      when 'clothes-dryer-location'
        hpxml, hpxml_bldg = _create_hpxml('base.xml')
        hpxml_bldg.clothes_dryers[0].location = HPXML::LocationGarage
      when 'clothes-washer-location'
        hpxml, hpxml_bldg = _create_hpxml('base.xml')
        hpxml_bldg.clothes_washers[0].location = HPXML::LocationGarage
      when 'cooking-range-location'
        hpxml, hpxml_bldg = _create_hpxml('base.xml')
        hpxml_bldg.cooking_ranges[0].location = HPXML::LocationGarage
      when 'dehumidifier-fraction-served'
        hpxml, hpxml_bldg = _create_hpxml('base-appliances-dehumidifier-multiple.xml')
        hpxml_bldg.dehumidifiers[-1].fraction_served = 0.6
      when 'dhw-frac-load-served'
        hpxml, hpxml_bldg = _create_hpxml('base-dhw-multiple.xml')
        hpxml_bldg.water_heating_systems[0].fraction_dhw_load_served = 0.35
      when 'dhw-invalid-ef-tank'
        hpxml, hpxml_bldg = _create_hpxml('base.xml')
        hpxml_bldg.water_heating_systems[0].energy_factor = 1.0
      when 'dhw-invalid-uef-tank-heat-pump'
        hpxml, hpxml_bldg = _create_hpxml('base-dhw-tank-heat-pump-uef.xml')
        hpxml_bldg.water_heating_systems[0].uniform_energy_factor = 1.0
      when 'dishwasher-location'
        hpxml, hpxml_bldg = _create_hpxml('base.xml')
        hpxml_bldg.dishwashers[0].location = HPXML::LocationGarage
      when 'duct-leakage-cfm25'
        hpxml, hpxml_bldg = _create_hpxml('base.xml')
        hpxml_bldg.hvac_distributions[0].duct_leakage_measurements[0].duct_leakage_value = -2
        hpxml_bldg.hvac_distributions[0].duct_leakage_measurements[1].duct_leakage_value = -3
      when 'duct-leakage-cfm50'
        hpxml, hpxml_bldg = _create_hpxml('base-hvac-ducts-leakage-cfm50.xml')
        hpxml_bldg.hvac_distributions[0].duct_leakage_measurements[0].duct_leakage_value = -2
        hpxml_bldg.hvac_distributions[0].duct_leakage_measurements[1].duct_leakage_value = -3
      when 'duct-leakage-percent'
        hpxml, hpxml_bldg = _create_hpxml('base.xml')
        hpxml_bldg.hvac_distributions[0].duct_leakage_measurements[0].duct_leakage_units = HPXML::UnitsPercent
        hpxml_bldg.hvac_distributions[0].duct_leakage_measurements[1].duct_leakage_units = HPXML::UnitsPercent
      when 'duct-location'
        hpxml, hpxml_bldg = _create_hpxml('base.xml')
        hpxml_bldg.hvac_distributions[0].ducts[0].duct_location = HPXML::LocationGarage
        hpxml_bldg.hvac_distributions[0].ducts[1].duct_location = HPXML::LocationGarage
      when 'duct-location-unconditioned-space'
        hpxml, hpxml_bldg = _create_hpxml('base.xml')
        hpxml_bldg.hvac_distributions[0].ducts[0].duct_location = HPXML::LocationUnconditionedSpace
        hpxml_bldg.hvac_distributions[0].ducts[1].duct_location = HPXML::LocationUnconditionedSpace
      when 'emissions-electricity-schedule'
        hpxml, hpxml_bldg = _create_hpxml('base-misc-emissions.xml')
        hpxml.header.emissions_scenarios[0].elec_schedule_number_of_header_rows = -1
        hpxml.header.emissions_scenarios[0].elec_schedule_column_number = 0
      when 'enclosure-attic-missing-roof'
        hpxml, hpxml_bldg = _create_hpxml('base.xml')
        hpxml_bldg.roofs.reverse_each do |roof|
          roof.delete
        end
      when 'enclosure-basement-missing-exterior-foundation-wall'
        hpxml, hpxml_bldg = _create_hpxml('base-foundation-unconditioned-basement.xml')
        hpxml_bldg.foundation_walls.reverse_each do |foundation_wall|
          foundation_wall.delete
        end
      when 'enclosure-basement-missing-slab'
        hpxml, hpxml_bldg = _create_hpxml('base-foundation-unconditioned-basement.xml')
        hpxml_bldg.slabs.reverse_each do |slab|
          slab.delete
        end
      when 'enclosure-floor-area-exceeds-cfa'
        hpxml, hpxml_bldg = _create_hpxml('base.xml')
        hpxml_bldg.building_construction.conditioned_floor_area = 1348.8
      when 'enclosure-floor-area-exceeds-cfa2'
        hpxml, hpxml_bldg = _create_hpxml('base-bldgtype-mf-unit.xml')
        hpxml_bldg.building_construction.conditioned_floor_area = 898.8
      when 'enclosure-garage-missing-exterior-wall'
        hpxml, hpxml_bldg = _create_hpxml('base-enclosure-garage.xml')
        hpxml_bldg.walls.select { |w|
          w.interior_adjacent_to == HPXML::LocationGarage &&
            w.exterior_adjacent_to == HPXML::LocationOutside
        }.reverse_each do |wall|
          wall.delete
        end
      when 'enclosure-garage-missing-roof-ceiling'
        hpxml, hpxml_bldg = _create_hpxml('base-enclosure-garage.xml')
        hpxml_bldg.floors.select { |w|
          w.interior_adjacent_to == HPXML::LocationGarage &&
            w.exterior_adjacent_to == HPXML::LocationAtticUnvented
        }.reverse_each do |floor|
          floor.delete
        end
      when 'enclosure-garage-missing-slab'
        hpxml, hpxml_bldg = _create_hpxml('base-enclosure-garage.xml')
        hpxml_bldg.slabs.select { |w| w.interior_adjacent_to == HPXML::LocationGarage }.reverse_each do |slab|
          slab.delete
        end
      when 'enclosure-conditioned-missing-ceiling-roof'
        hpxml, hpxml_bldg = _create_hpxml('base.xml')
        hpxml_bldg.floors.reverse_each do |floor|
          floor.delete
        end
      when 'enclosure-conditioned-missing-exterior-wall'
        hpxml, hpxml_bldg = _create_hpxml('base.xml')
        hpxml_bldg.walls.reverse_each do |wall|
          next unless wall.interior_adjacent_to == HPXML::LocationConditionedSpace

          wall.delete
        end
      when 'enclosure-conditioned-missing-floor-slab'
        hpxml, hpxml_bldg = _create_hpxml('base-foundation-slab.xml')
        hpxml_bldg.slabs[0].delete
      when 'frac-sensible-latent-fuel-load-values'
        hpxml, hpxml_bldg = _create_hpxml('base-misc-loads-large-uncommon.xml')
        hpxml_bldg.fuel_loads[0].frac_sensible = -0.1
        hpxml_bldg.fuel_loads[0].frac_latent = -0.1
      when 'frac-sensible-latent-fuel-load-presence'
        hpxml, hpxml_bldg = _create_hpxml('base-misc-loads-large-uncommon.xml')
        hpxml_bldg.fuel_loads[0].frac_sensible = 1.0
        hpxml_bldg.fuel_loads[0].frac_latent = nil
      when 'frac-sensible-latent-plug-load-values'
        hpxml, hpxml_bldg = _create_hpxml('base-misc-loads-large-uncommon.xml')
        hpxml_bldg.plug_loads[0].frac_sensible = -0.1
        hpxml_bldg.plug_loads[0].frac_latent = -0.1
      when 'frac-sensible-latent-plug-load-presence'
        hpxml, hpxml_bldg = _create_hpxml('base-misc-loads-large-uncommon.xml')
        hpxml_bldg.plug_loads[0].frac_latent = 1.0
        hpxml_bldg.plug_loads[0].frac_sensible = nil
      when 'frac-total-fuel-load'
        hpxml, hpxml_bldg = _create_hpxml('base-misc-loads-large-uncommon.xml')
        hpxml_bldg.fuel_loads[0].frac_sensible = 0.8
        hpxml_bldg.fuel_loads[0].frac_latent = 0.3
      when 'frac-total-plug-load'
        hpxml, hpxml_bldg = _create_hpxml('base-misc-loads-large-uncommon.xml')
        hpxml_bldg.plug_loads[1].frac_latent = 0.245
      when 'furnace-invalid-afue'
        hpxml, hpxml_bldg = _create_hpxml('base.xml')
        hpxml_bldg.heating_systems[0].heating_efficiency_afue *= 100.0
      when 'generator-number-of-bedrooms-served'
        hpxml, hpxml_bldg = _create_hpxml('base-bldgtype-mf-unit-shared-generator.xml')
        hpxml_bldg.generators[0].number_of_bedrooms_served = 3
      when 'generator-output-greater-than-consumption'
        hpxml, hpxml_bldg = _create_hpxml('base-misc-generators.xml')
        hpxml_bldg.generators[0].annual_consumption_kbtu = 1500
      when 'heat-pump-backup-sizing'
        hpxml, hpxml_bldg = _create_hpxml('base-hvac-air-to-air-heat-pump-1-speed.xml')
        hpxml_bldg.header.heat_pump_backup_sizing_methodology = 'foobar'
      when 'heat-pump-separate-backup-inputs'
        hpxml, hpxml_bldg = _create_hpxml('base-hvac-air-to-air-heat-pump-var-speed-backup-furnace.xml')
        hpxml_bldg.heat_pumps[0].backup_heating_capacity = 12345
        hpxml_bldg.heat_pumps[0].backup_heating_efficiency_afue = 0.8
        hpxml_bldg.heat_pumps[0].backup_heating_autosizing_factor = 1.2
      when 'heat-pump-capacity-17f'
        hpxml, hpxml_bldg = _create_hpxml('base-hvac-air-to-air-heat-pump-1-speed.xml')
        hpxml_bldg.heat_pumps[0].heating_capacity_17F = hpxml_bldg.heat_pumps[0].heating_capacity + 1000.0
        hpxml_bldg.heat_pumps[0].heating_capacity_retention_fraction = nil
        hpxml_bldg.heat_pumps[0].heating_capacity_retention_temp = nil
      when 'heat-pump-lockout-temperatures'
        hpxml, hpxml_bldg = _create_hpxml('base-hvac-air-to-air-heat-pump-1-speed-lockout-temperatures.xml')
        hpxml_bldg.heat_pumps[0].compressor_lockout_temp = hpxml_bldg.heat_pumps[0].backup_heating_lockout_temp + 1
      when 'heat-pump-multiple-backup-systems'
        hpxml, hpxml_bldg = _create_hpxml('base-hvac-air-to-air-heat-pump-var-speed-backup-boiler.xml')
        hpxml_bldg.heating_systems << hpxml_bldg.heating_systems[0].dup
        hpxml_bldg.heating_systems[-1].id = 'HeatingSystem2'
        hpxml_bldg.heat_pumps[0].fraction_heat_load_served = 0.5
        hpxml_bldg.heat_pumps[0].fraction_cool_load_served = 0.5
        hpxml_bldg.heat_pumps << hpxml_bldg.heat_pumps[0].dup
        hpxml_bldg.heat_pumps[-1].id = 'HeatPump2'
        hpxml_bldg.heat_pumps[-1].primary_heating_system = false
        hpxml_bldg.heat_pumps[-1].primary_cooling_system = false
      when 'hvac-detailed-performance-not-variable-speed'
        hpxml, hpxml_bldg = _create_hpxml('base-hvac-air-to-air-heat-pump-var-speed-detailed-performance.xml')
        hpxml_bldg.heat_pumps[0].compressor_type = HPXML::HVACCompressorTypeTwoStage
      when 'hvac-distribution-return-duct-leakage-missing'
        hpxml, hpxml_bldg = _create_hpxml('base-hvac-evap-cooler-only-ducted.xml')
        hpxml_bldg.hvac_distributions[0].duct_leakage_measurements[-1].delete
      when 'hvac-frac-load-served'
        hpxml, hpxml_bldg = _create_hpxml('base-hvac-multiple.xml')
        hpxml_bldg.heating_systems[0].fraction_heat_load_served += 0.1
        hpxml_bldg.cooling_systems[0].fraction_cool_load_served += 0.2
        hpxml_bldg.heating_systems[0].primary_system = true
        hpxml_bldg.cooling_systems[0].primary_system = true
        hpxml_bldg.heat_pumps[-1].primary_heating_system = false
        hpxml_bldg.heat_pumps[-1].primary_cooling_system = false
      when 'hvac-research-features-timestep-ten-mins'
        hpxml, _hpxml_bldg = _create_hpxml('base-hvac-air-to-air-heat-pump-1-speed-research-features.xml')
        hpxml.header.timestep = 10
      when 'hvac-research-features-timestep-missing'
        hpxml, _hpxml_bldg = _create_hpxml('base-hvac-air-to-air-heat-pump-1-speed-research-features.xml')
        hpxml.header.timestep = nil
      when 'hvac-research-features-onoff-thermostat-heat-load-fraction-partial'
        hpxml, hpxml_bldg = _create_hpxml('base-hvac-air-to-air-heat-pump-1-speed-research-features.xml')
        hpxml_bldg.heat_pumps[0].fraction_heat_load_served = 0.5
      when 'hvac-research-features-onoff-thermostat-cool-load-fraction-partial'
        hpxml, hpxml_bldg = _create_hpxml('base-hvac-air-to-air-heat-pump-1-speed-research-features.xml')
        hpxml_bldg.heat_pumps[0].fraction_cool_load_served = 0.5
      when 'hvac-research-features-onoff-thermostat-negative-value'
        hpxml, _hpxml_bldg = _create_hpxml('base-hvac-air-to-air-heat-pump-1-speed-research-features.xml')
        hpxml.header.hvac_onoff_thermostat_deadband = -1.0
      when 'hvac-research-features-onoff-thermostat-two-heat-pumps'
        hpxml, hpxml_bldg = _create_hpxml('base-hvac-air-to-air-heat-pump-1-speed-research-features.xml')
        hpxml_bldg.heat_pumps[0].fraction_cool_load_served = 0.5
        hpxml_bldg.heat_pumps[0].fraction_heat_load_served = 0.5
        hpxml_bldg.heat_pumps << hpxml_bldg.heat_pumps[0].dup
        hpxml_bldg.heat_pumps[-1].id = 'HeatPump2'
        hpxml_bldg.heat_pumps[-1].primary_heating_system = false
        hpxml_bldg.heat_pumps[-1].primary_cooling_system = false
      when 'hvac-gshp-invalid-bore-config'
        hpxml, hpxml_bldg = _create_hpxml('base-hvac-ground-to-air-heat-pump-detailed-geothermal-loop.xml')
        hpxml_bldg.geothermal_loops[0].bore_config = 'Invalid'
      when 'hvac-gshp-invalid-bore-depth-low'
        hpxml, hpxml_bldg = _create_hpxml('base-hvac-ground-to-air-heat-pump-detailed-geothermal-loop.xml')
        hpxml_bldg.geothermal_loops[0].bore_length = 78
      when 'hvac-gshp-invalid-bore-depth-high'
        hpxml, hpxml_bldg = _create_hpxml('base-hvac-ground-to-air-heat-pump-detailed-geothermal-loop.xml')
        hpxml_bldg.geothermal_loops[0].bore_length = 501
      when 'hvac-gshp-autosized-count-not-rectangle'
        hpxml, hpxml_bldg = _create_hpxml('base-hvac-ground-to-air-heat-pump-detailed-geothermal-loop.xml')
        hpxml_bldg.geothermal_loops[0].num_bore_holes = nil
      when 'hvac-location-heating-system'
        hpxml, hpxml_bldg = _create_hpxml('base-hvac-boiler-oil-only.xml')
        hpxml_bldg.heating_systems[0].location = HPXML::LocationBasementUnconditioned
      when 'hvac-location-cooling-system'
        hpxml, hpxml_bldg = _create_hpxml('base-hvac-central-ac-only-1-speed.xml')
        hpxml_bldg.cooling_systems[0].location = HPXML::LocationBasementUnconditioned
      when 'hvac-location-heat-pump'
        hpxml, hpxml_bldg = _create_hpxml('base-hvac-air-to-air-heat-pump-1-speed.xml')
        hpxml_bldg.heat_pumps[0].location = HPXML::LocationBasementUnconditioned
      when 'hvac-msac-not-var-speed'
        hpxml, hpxml_bldg = _create_hpxml('base-hvac-mini-split-air-conditioner-only-ductless.xml')
        hpxml_bldg.cooling_systems[0].compressor_type = HPXML::HVACCompressorTypeTwoStage
      when 'hvac-mshp-not-var-speed'
        hpxml, hpxml_bldg = _create_hpxml('base-hvac-mini-split-heat-pump-ductless.xml')
        hpxml_bldg.heat_pumps[0].compressor_type = HPXML::HVACCompressorTypeSingleStage
      when 'hvac-shr-low'
        hpxml, hpxml_bldg = _create_hpxml('base.xml')
        hpxml_bldg.cooling_systems[0].cooling_shr = 0.4
      when 'hvac-sizing-humidity-setpoint'
        hpxml, hpxml_bldg = _create_hpxml('base.xml')
        hpxml_bldg.header.manualj_humidity_setpoint = 50
      when 'hvac-sizing-daily-temp-range'
        hpxml, hpxml_bldg = _create_hpxml('base.xml')
        hpxml_bldg.header.manualj_daily_temp_range = 'foobar'
      when 'hvac-negative-crankcase-heater-watts'
        hpxml, hpxml_bldg = _create_hpxml('base.xml')
        hpxml_bldg.cooling_systems[0].crankcase_heater_watts = -10
      when 'incomplete-integrated-heating'
        hpxml, hpxml_bldg = _create_hpxml('base-hvac-ptac-with-heating-electricity.xml')
        hpxml_bldg.cooling_systems[0].integrated_heating_system_fraction_heat_load_served = nil
      when 'invalid-airflow-defect-ratio'
        hpxml, hpxml_bldg = _create_hpxml('base-hvac-mini-split-heat-pump-ductless.xml')
        hpxml_bldg.heat_pumps[0].airflow_defect_ratio = -0.25
      when 'invalid-assembly-effective-rvalue'
        hpxml, hpxml_bldg = _create_hpxml('base.xml')
        hpxml_bldg.walls[0].insulation_assembly_r_value = 0.0
      when 'invalid-battery-capacities-ah'
        hpxml, hpxml_bldg = _create_hpxml('base-pv-battery-ah.xml')
        hpxml_bldg.batteries[0].usable_capacity_ah = hpxml_bldg.batteries[0].nominal_capacity_ah
      when 'invalid-battery-capacities-kwh'
        hpxml, hpxml_bldg = _create_hpxml('base-pv-battery.xml')
        hpxml_bldg.batteries[0].usable_capacity_kwh = hpxml_bldg.batteries[0].nominal_capacity_kwh
      when 'invalid-calendar-year-low'
        hpxml, hpxml_bldg = _create_hpxml('base.xml')
        hpxml.header.sim_calendar_year = 1575
      when 'invalid-calendar-year-high'
        hpxml, hpxml_bldg = _create_hpxml('base.xml')
        hpxml.header.sim_calendar_year = 20000
      when 'invalid-clothes-dryer-cef'
        hpxml, hpxml_bldg = _create_hpxml('base.xml')
        hpxml_bldg.clothes_dryers[0].combined_energy_factor = 0
      when 'invalid-clothes-washer-imef'
        hpxml, hpxml_bldg = _create_hpxml('base.xml')
        hpxml_bldg.clothes_washers[0].integrated_modified_energy_factor = 0
      when 'invalid-cfis-addtl-runtime-mode'
        hpxml, hpxml_bldg = _create_hpxml('base-mechvent-cfis-control-type-timer.xml')
        hpxml_bldg.ventilation_fans[0].cfis_addtl_runtime_operating_mode = HPXML::CFISModeNone
        hpxml_bldg.ventilation_fans[0].fan_power = nil
      when 'invalid-dishwasher-ler'
        hpxml, hpxml_bldg = _create_hpxml('base.xml')
        hpxml_bldg.dishwashers[0].label_electric_rate = 0
      when 'invalid-duct-area-fractions'
        hpxml, hpxml_bldg = _create_hpxml('base-hvac-ducts-area-fractions.xml')
        hpxml_bldg.hvac_distributions[0].ducts[0].duct_surface_area = nil
        hpxml_bldg.hvac_distributions[0].ducts[1].duct_surface_area = nil
        hpxml_bldg.hvac_distributions[0].ducts[2].duct_surface_area = nil
        hpxml_bldg.hvac_distributions[0].ducts[3].duct_surface_area = nil
        hpxml_bldg.hvac_distributions[0].ducts[0].duct_fraction_area = 0.65
        hpxml_bldg.hvac_distributions[0].ducts[1].duct_fraction_area = 0.65
        hpxml_bldg.hvac_distributions[0].ducts[2].duct_fraction_area = 0.15
        hpxml_bldg.hvac_distributions[0].ducts[3].duct_fraction_area = 0.15
      when 'invalid-facility-type'
        hpxml, hpxml_bldg = _create_hpxml('base-bldgtype-mf-unit-shared-laundry-room.xml')
        hpxml_bldg.building_construction.residential_facility_type = HPXML::ResidentialTypeSFD
      when 'invalid-foundation-wall-properties'
        hpxml, hpxml_bldg = _create_hpxml('base-foundation-unconditioned-basement-wall-insulation.xml')
        hpxml_bldg.foundation_walls[0].depth_below_grade = 9.0
        hpxml_bldg.foundation_walls[0].insulation_interior_distance_to_top = 12.0
        hpxml_bldg.foundation_walls[0].insulation_interior_distance_to_bottom = 10.0
      when 'invalid-ground-conductivity'
        hpxml, hpxml_bldg = _create_hpxml('base.xml')
        hpxml_bldg.site.ground_conductivity = 0.0
      when 'invalid-ground-diffusivity'
        hpxml, hpxml_bldg = _create_hpxml('base.xml')
        hpxml_bldg.site.ground_diffusivity = 0.0
      when 'invalid-heat-pump-capacity-retention'
        hpxml, hpxml_bldg = _create_hpxml('base-hvac-air-to-air-heat-pump-1-speed.xml')
        hpxml_bldg.heat_pumps[0].heating_capacity_17F = nil
        hpxml_bldg.heat_pumps[0].heating_capacity_retention_fraction = 1.5
        hpxml_bldg.heat_pumps[0].heating_capacity_retention_temp = 30
      when 'invalid-heat-pump-capacity-retention2'
        hpxml, hpxml_bldg = _create_hpxml('base-hvac-air-to-air-heat-pump-1-speed.xml')
        hpxml_bldg.heat_pumps[0].heating_capacity_17F = nil
        hpxml_bldg.heat_pumps[0].heating_capacity_retention_fraction = -1
        hpxml_bldg.heat_pumps[0].heating_capacity_retention_temp = 5
      when 'invalid-hvac-installation-quality'
        hpxml, hpxml_bldg = _create_hpxml('base-hvac-air-to-air-heat-pump-1-speed.xml')
        hpxml_bldg.heat_pumps[0].airflow_defect_ratio = -99
        hpxml_bldg.heat_pumps[0].charge_defect_ratio = -99
      when 'invalid-hvac-installation-quality2'
        hpxml, hpxml_bldg = _create_hpxml('base-hvac-air-to-air-heat-pump-1-speed.xml')
        hpxml_bldg.heat_pumps[0].airflow_defect_ratio = 99
        hpxml_bldg.heat_pumps[0].charge_defect_ratio = 99
      when 'invalid-id2'
        hpxml, hpxml_bldg = _create_hpxml('base-enclosure-skylights.xml')
      when 'invalid-input-parameters'
        hpxml, hpxml_bldg = _create_hpxml('base.xml')
        hpxml.header.transaction = 'modify'
        hpxml_bldg.site.site_type = 'mountain'
        hpxml_bldg.climate_and_risk_zones.climate_zone_ieccs[0].year = 2020
        hpxml_bldg.roofs.each do |roof|
          roof.radiant_barrier_grade = 4
        end
        hpxml_bldg.roofs[0].azimuth = 365
        hpxml_bldg.dishwashers[0].rated_annual_kwh = nil
        hpxml_bldg.dishwashers[0].energy_factor = 5.1
      when 'invalid-insulation-top'
        hpxml, hpxml_bldg = _create_hpxml('base.xml')
        hpxml_bldg.foundation_walls[0].insulation_interior_distance_to_top = -0.5
      when 'invalid-integrated-heating'
        hpxml, hpxml_bldg = _create_hpxml('base-hvac-central-ac-only-1-speed.xml')
        hpxml_bldg.cooling_systems[0].integrated_heating_system_fuel = HPXML::FuelTypeElectricity
        hpxml_bldg.cooling_systems[0].integrated_heating_system_efficiency_percent = 0.98
        hpxml_bldg.cooling_systems[0].integrated_heating_system_fraction_heat_load_served = 1.0
      when 'invalid-lighting-groups'
        hpxml, hpxml_bldg = _create_hpxml('base-enclosure-garage.xml')
        [HPXML::LocationInterior, HPXML::LocationExterior, HPXML::LocationGarage].each do |ltg_loc|
          hpxml_bldg.lighting_groups.each do |lg|
            next unless lg.location == ltg_loc

            lg.delete
            break
          end
        end
      when 'invalid-lighting-groups2'
        hpxml, hpxml_bldg = _create_hpxml('base-enclosure-garage.xml')
        [HPXML::LocationInterior, HPXML::LocationExterior, HPXML::LocationGarage].each do |ltg_loc|
          hpxml_bldg.lighting_groups.each do |lg|
            next unless lg.location == ltg_loc

            hpxml_bldg.lighting_groups << lg.dup
            hpxml_bldg.lighting_groups[-1].id = "LightingGroup#{hpxml_bldg.lighting_groups.size}"
            hpxml_bldg.lighting_groups[-1].fraction_of_units_in_location = 0.0
            break
          end
        end
      when 'invalid-natvent-availability'
        hpxml, hpxml_bldg = _create_hpxml('base.xml')
        hpxml_bldg.header.natvent_days_per_week = 8
      when 'invalid-natvent-availability2'
        hpxml, hpxml_bldg = _create_hpxml('base.xml')
        hpxml_bldg.header.natvent_days_per_week = -1
      when 'invalid-number-of-bedrooms-served-pv'
        hpxml, hpxml_bldg = _create_hpxml('base-bldgtype-mf-unit-shared-pv.xml')
        hpxml_bldg.pv_systems[0].number_of_bedrooms_served = 3
      when 'invalid-number-of-bedrooms-served-recirc'
        hpxml, hpxml_bldg = _create_hpxml('base-bldgtype-mf-unit-shared-water-heater-recirc.xml')
        hpxml_bldg.hot_water_distributions[0].shared_recirculation_number_of_bedrooms_served = 3
      when 'invalid-number-of-bedrooms-served-water-heater'
        hpxml, hpxml_bldg = _create_hpxml('base-bldgtype-mf-unit-shared-water-heater.xml')
        hpxml_bldg.water_heating_systems[0].number_of_bedrooms_served = 3
      when 'invalid-number-of-conditioned-floors'
        hpxml, hpxml_bldg = _create_hpxml('base.xml')
        hpxml_bldg.building_construction.number_of_conditioned_floors_above_grade = 3
      when 'invalid-number-of-conditioned-floors-above-grade'
        hpxml, hpxml_bldg = _create_hpxml('base.xml')
        hpxml_bldg.building_construction.number_of_conditioned_floors_above_grade = 0
      when 'invalid-pilot-light-heating-system'
        hpxml, hpxml_bldg = _create_hpxml('base-hvac-floor-furnace-propane-only.xml')
        hpxml_bldg.heating_systems[0].heating_system_fuel = HPXML::FuelTypeElectricity
      when 'invalid-soil-type'
        hpxml, hpxml_bldg = _create_hpxml('base.xml')
        hpxml_bldg.site.soil_type = HPXML::SiteSoilTypeOther
      when 'invalid-shared-vent-in-unit-flowrate'
        hpxml, hpxml_bldg = _create_hpxml('base-bldgtype-mf-unit-shared-mechvent.xml')
        hpxml_bldg.ventilation_fans[0].rated_flow_rate = 80
      when 'invalid-timestep'
        hpxml, hpxml_bldg = _create_hpxml('base.xml')
        hpxml.header.timestep = 45
      when 'invalid-timezone-utcoffset-low'
        hpxml, hpxml_bldg = _create_hpxml('base.xml')
        hpxml_bldg.time_zone_utc_offset = -13
      when 'invalid-timezone-utcoffset-high'
        hpxml, hpxml_bldg = _create_hpxml('base.xml')
        hpxml_bldg.time_zone_utc_offset = 15
      when 'invalid-ventilation-fan'
        hpxml, hpxml_bldg = _create_hpxml('base-mechvent-exhaust.xml')
        hpxml_bldg.ventilation_fans[0].used_for_garage_ventilation = true
      when 'invalid-ventilation-recovery'
        hpxml, hpxml_bldg = _create_hpxml('base-mechvent-exhaust.xml')
        hpxml_bldg.ventilation_fans[0].sensible_recovery_efficiency = 0.72
        hpxml_bldg.ventilation_fans[0].total_recovery_efficiency = 0.48
      when 'invalid-water-heater-heating-capacity'
        hpxml, hpxml_bldg = _create_hpxml('base-dhw-tank-gas.xml')
        hpxml_bldg.water_heating_systems[0].heating_capacity = 0
      when 'invalid-water-heater-heating-capacity2'
        hpxml, hpxml_bldg = _create_hpxml('base-dhw-tank-heat-pump.xml')
        hpxml_bldg.water_heating_systems[0].heating_capacity = 0
      when 'invalid-window-height'
        hpxml, hpxml_bldg = _create_hpxml('base-enclosure-overhangs.xml')
        hpxml_bldg.windows[1].overhangs_distance_to_bottom_of_window = 1.0
      when 'leakiness-description-missing-year-built'
        hpxml, hpxml_bldg = _create_hpxml('base-enclosure-infil-leakiness-description.xml')
        hpxml_bldg.building_construction.year_built = nil
      when 'lighting-fractions'
        hpxml, hpxml_bldg = _create_hpxml('base.xml')
        int_cfl = hpxml_bldg.lighting_groups.find { |lg| lg.location == HPXML::LocationInterior && lg.lighting_type == HPXML::LightingTypeCFL }
        int_cfl.fraction_of_units_in_location = 0.8
      when 'manufactured-home-reference-duct'
        hpxml, hpxml_bldg = _create_hpxml('base.xml')
        hpxml_bldg.hvac_distributions[0].ducts[1].duct_location = HPXML::LocationManufacturedHomeBelly
      when 'manufactured-home-reference-water-heater'
        hpxml, hpxml_bldg = _create_hpxml('base.xml')
        hpxml_bldg.water_heating_systems[0].location = HPXML::LocationManufacturedHomeBelly
      when 'manufactured-home-reference-floor'
        hpxml, hpxml_bldg = _create_hpxml('base-foundation-vented-crawlspace.xml')
        hpxml_bldg.floors.each do |floor|
          if floor.exterior_adjacent_to == HPXML::LocationCrawlspaceVented
            floor.exterior_adjacent_to = HPXML::LocationManufacturedHomeUnderBelly
            break
          end
        end
      when 'missing-attached-to-space-wall'
        hpxml, hpxml_bldg = _create_hpxml('base-zones-spaces.xml')
        hpxml_bldg.walls.find { |s| s.interior_adjacent_to == HPXML::LocationConditionedSpace }.attached_to_space_idref = nil
      when 'missing-attached-to-space-slab'
        hpxml, hpxml_bldg = _create_hpxml('base-zones-spaces.xml')
        hpxml_bldg.slabs.find { |s| s.interior_adjacent_to == HPXML::LocationBasementConditioned }.attached_to_space_idref = nil
      when 'missing-attached-to-zone'
        hpxml, hpxml_bldg = _create_hpxml('base-zones-spaces.xml')
        hpxml_bldg.hvac_systems[0].attached_to_zone_idref = nil
      when 'missing-capacity-detailed-performance'
        hpxml, hpxml_bldg = _create_hpxml('base-hvac-mini-split-heat-pump-ductless-detailed-performance.xml')
        hpxml_bldg.heat_pumps[0].cooling_capacity = nil
        hpxml_bldg.heat_pumps[0].heating_capacity = nil
      when 'missing-cfis-supplemental-fan'
        hpxml, hpxml_bldg = _create_hpxml('base-mechvent-cfis-supplemental-fan-exhaust.xml')
        hpxml_bldg.ventilation_fans[1].delete
      when 'missing-distribution-cfa-served'
        hpxml, hpxml_bldg = _create_hpxml('base.xml')
        hpxml_bldg.hvac_distributions[0].ducts[1].duct_surface_area = nil
        hpxml_bldg.hvac_distributions[0].ducts[1].duct_location = nil
      when 'missing-duct-area'
        hpxml, hpxml_bldg = _create_hpxml('base.xml')
        hpxml_bldg.hvac_distributions[0].conditioned_floor_area_served = hpxml_bldg.building_construction.conditioned_floor_area
        hpxml_bldg.hvac_distributions[0].ducts[1].duct_surface_area = nil
      when 'missing-duct-location'
        hpxml, hpxml_bldg = _create_hpxml('base.xml')
        hpxml_bldg.hvac_distributions[0].ducts[1].duct_location = nil
      when 'missing-elements'
        hpxml, hpxml_bldg = _create_hpxml('base.xml')
        hpxml_bldg.building_construction.number_of_conditioned_floors = nil
        hpxml_bldg.building_construction.conditioned_floor_area = nil
      when 'missing-epw-filepath-and-zipcode'
        hpxml, hpxml_bldg = _create_hpxml('base.xml')
        hpxml_bldg.climate_and_risk_zones.weather_station_epw_filepath = nil
      when 'missing-skylight-floor'
        hpxml, hpxml_bldg = _create_hpxml('base-enclosure-skylights.xml')
        hpxml_bldg.skylights[0].attached_to_floor_idref = nil
      when 'multifamily-reference-appliance'
        hpxml, hpxml_bldg = _create_hpxml('base.xml')
        hpxml_bldg.clothes_washers[0].location = HPXML::LocationOtherHousingUnit
      when 'multifamily-reference-duct'
        hpxml, hpxml_bldg = _create_hpxml('base.xml')
        hpxml_bldg.hvac_distributions[0].ducts[0].duct_location = HPXML::LocationOtherMultifamilyBufferSpace
      when 'multifamily-reference-surface'
        hpxml, hpxml_bldg = _create_hpxml('base.xml')
        hpxml_bldg.floors << hpxml_bldg.floors[0].dup
        hpxml_bldg.floors[1].id = "Floor#{hpxml_bldg.floors.size}"
        hpxml_bldg.floors[1].insulation_id = "FloorInsulation#{hpxml_bldg.floors.size}"
        hpxml_bldg.floors[1].exterior_adjacent_to = HPXML::LocationOtherHeatedSpace
        hpxml_bldg.floors[1].floor_or_ceiling = HPXML::FloorOrCeilingCeiling
      when 'multifamily-reference-water-heater'
        hpxml, hpxml_bldg = _create_hpxml('base.xml')
        hpxml_bldg.water_heating_systems[0].location = HPXML::LocationOtherNonFreezingSpace
      when 'negative-autosizing-factors'
        hpxml, hpxml_bldg = _create_hpxml('base-hvac-air-to-air-heat-pump-1-speed-autosize-factor.xml')
        hpxml_bldg.heat_pumps[0].heating_autosizing_factor = -0.5
        hpxml_bldg.heat_pumps[0].cooling_autosizing_factor = -1.2
        hpxml_bldg.heat_pumps[0].backup_heating_autosizing_factor = -0.1
<<<<<<< HEAD
      elsif ['panel-negative-headroom-breaker-spaces'].include? error_case
        hpxml, hpxml_bldg = _create_hpxml('base.xml')
        hpxml_bldg.electric_panels.add(id: 'ElectricPanel1',
                                       headroom_breaker_spaces: -1)
      elsif ['panel-negative-total-breaker-spaces'].include? error_case
        hpxml, hpxml_bldg = _create_hpxml('base.xml')
        hpxml_bldg.electric_panels.add(id: 'ElectricPanel1',
                                       total_breaker_spaces: -5)
      elsif ['panel-without-required-system'].include? error_case
        hpxml, hpxml_bldg = _create_hpxml('base.xml')
        hpxml_bldg.electric_panels.add(id: 'ElectricPanel1')
        hpxml_bldg.electric_panels[0].panel_loads.add(type: HPXML::ElectricPanelLoadTypeHeating)
      elsif ['panel-with-unrequired-system'].include? error_case
        hpxml, hpxml_bldg = _create_hpxml('base.xml')
        hpxml_bldg.electric_panels.add(id: 'ElectricPanel1')
        hpxml_bldg.electric_panels[0].panel_loads.add(type: HPXML::ElectricPanelLoadTypeLighting,
                                                      system_idrefs: [hpxml_bldg.lighting_groups[0].id])
      elsif ['refrigerator-location'].include? error_case
=======
      when 'refrigerator-location'
>>>>>>> 369e1fcd
        hpxml, hpxml_bldg = _create_hpxml('base.xml')
        hpxml_bldg.refrigerators[0].location = HPXML::LocationGarage
      when 'refrigerator-schedule'
        hpxml, hpxml_bldg = _create_hpxml('base.xml')
        hpxml_bldg.refrigerators[0].weekday_fractions = '0.040, 0.039, 0.038, 0.037, 0.036, 0.036, 0.038, 0.040, 0.041, 0.041, 0.040, 0.040, 0.042, 0.042, 0.042, 0.041, 0.044, 0.048, 0.050, 0.048, 0.047, 0.046, 0.044, 0.041'
        hpxml_bldg.refrigerators[0].constant_coefficients = '-0.487, -0.340, -0.370, -0.361, -0.515, -0.684, -0.471, -0.159, -0.079, -0.417, -0.411, -0.386, -0.240, -0.314, -0.160, -0.121, -0.469, -0.412, -0.091, 0.077, -0.118, -0.247, -0.445, -0.544'
      when 'solar-fraction-one'
        hpxml, hpxml_bldg = _create_hpxml('base-dhw-solar-fraction.xml')
        hpxml_bldg.solar_thermal_systems[0].solar_fraction = 1.0
      when 'sum-space-floor-area'
        hpxml, hpxml_bldg = _create_hpxml('base-zones-spaces.xml')
        hpxml_bldg.conditioned_spaces.each do |space|
          space.floor_area /= 2.0
        end
      when 'sum-space-floor-area2'
        hpxml, hpxml_bldg = _create_hpxml('base-zones-spaces.xml')
        hpxml_bldg.conditioned_spaces.each do |space|
          space.floor_area *= 2.0
        end
      when 'water-heater-location'
        hpxml, hpxml_bldg = _create_hpxml('base.xml')
        hpxml_bldg.water_heating_systems[0].location = HPXML::LocationCrawlspaceVented
      when 'water-heater-location-other'
        hpxml, hpxml_bldg = _create_hpxml('base.xml')
        hpxml_bldg.water_heating_systems[0].location = HPXML::LocationUnconditionedSpace
      when 'water-heater-recovery-efficiency'
        hpxml, hpxml_bldg = _create_hpxml('base-dhw-tank-gas.xml')
        hpxml_bldg.water_heating_systems[0].recovery_efficiency = hpxml_bldg.water_heating_systems[0].energy_factor
      when 'wrong-infiltration-method-blower-door'
        hpxml, hpxml_bldg = _create_hpxml('base-enclosure-infil-leakiness-description.xml')
        hpxml_bldg.header.manualj_infiltration_method = HPXML::ManualJInfiltrationMethodBlowerDoor
      when 'wrong-infiltration-method-default-table'
        hpxml, hpxml_bldg = _create_hpxml('base.xml')
        hpxml_bldg.header.manualj_infiltration_method = HPXML::ManualJInfiltrationMethodDefaultTable
      else
        fail "Unhandled case: #{error_case}."
      end

      hpxml_doc = hpxml.to_doc()

      # Perform additional raw XML manipulation
      if error_case == 'invalid-id2'
        element = XMLHelper.get_element(hpxml_doc, '/HPXML/Building/BuildingDetails/Enclosure/Skylights/Skylight/SystemIdentifier')
        XMLHelper.delete_attribute(element, 'id')
      end

      # Test against schematron
      XMLHelper.write_file(hpxml_doc, @tmp_hpxml_path)
      _test_schema_and_schematron_validation(@tmp_hpxml_path, hpxml_doc, expected_errors: expected_errors)
    end
  end

  # Test warnings are correctly triggered during the XSD schema or Schematron validation
  def test_schema_schematron_warning_messages
    # Test case => Warning message(s)
    all_expected_warnings = { 'battery-pv-output-power-low' => ['Max power output should typically be greater than or equal to 500 W.',
                                                                'Max power output should typically be greater than or equal to 500 W.',
                                                                'Rated power output should typically be greater than or equal to 1000 W.'],
                              'dhw-capacities-low' => ['Heating capacity should typically be greater than or equal to 1000 Btu/hr.',
                                                       'Heating capacity should typically be greater than or equal to 1000 Btu/hr.',
                                                       'No space cooling specified, the model will not include space cooling energy use.'],
                              'dhw-efficiencies-low' => ['EnergyFactor should typically be greater than or equal to 0.45.',
                                                         'EnergyFactor should typically be greater than or equal to 0.45.',
                                                         'EnergyFactor should typically be greater than or equal to 0.45.',
                                                         'EnergyFactor should typically be greater than or equal to 0.45.',
                                                         'No space cooling specified, the model will not include space cooling energy use.'],
                              'dhw-setpoint-low' => ['Hot water setpoint should typically be greater than or equal to 110 deg-F.'],
                              'erv-atre-low' => ['Adjusted total recovery efficiency should typically be at least half of the adjusted sensible recovery efficiency.'],
                              'erv-tre-low' => ['Total recovery efficiency should typically be at least half of the sensible recovery efficiency.'],
                              'fuel-load-type-other' => ["Fuel load type 'other' is not currently handled, the fuel load will not be modeled."],
                              'garage-ventilation' => ['Ventilation fans for the garage are not currently modeled.'],
                              'heat-pump-low-backup-switchover-temp' => ['BackupHeatingSwitchoverTemperature is below 30 deg-F; this may result in significant unmet hours if the heat pump does not have sufficient capacity.'],
                              'heat-pump-low-backup-lockout-temp' => ['BackupHeatingLockoutTemperature is below 30 deg-F; this may result in significant unmet hours if the heat pump does not have sufficient capacity.'],
                              'hvac-dse-low' => ['Heating DSE should typically be greater than or equal to 0.5.',
                                                 'Cooling DSE should typically be greater than or equal to 0.5.'],
                              'hvac-capacities-low' => ['Heating capacity should typically be greater than or equal to 1000 Btu/hr.',
                                                        'Heating capacity should typically be greater than or equal to 1000 Btu/hr.',
                                                        'Heating capacity should typically be greater than or equal to 1000 Btu/hr.',
                                                        'Heating capacity should typically be greater than or equal to 1000 Btu/hr.',
                                                        'Heating capacity should typically be greater than or equal to 1000 Btu/hr.',
                                                        'Heating capacity should typically be greater than or equal to 1000 Btu/hr.',
                                                        'Heating capacity should typically be greater than or equal to 1000 Btu/hr.',
                                                        'Cooling capacity should typically be greater than or equal to 1000 Btu/hr.',
                                                        'Cooling capacity should typically be greater than or equal to 1000 Btu/hr.',
                                                        'Cooling capacity should typically be greater than or equal to 1000 Btu/hr.',
                                                        'Heating capacity should typically be greater than or equal to 1000 Btu/hr.',
                                                        'Cooling capacity should typically be greater than or equal to 1000 Btu/hr.',
                                                        'Heating capacity should typically be greater than or equal to 1000 Btu/hr.',
                                                        'Cooling capacity should typically be greater than or equal to 1000 Btu/hr.',
                                                        'Heating capacity should typically be greater than or equal to 1000 Btu/hr.',
                                                        'Cooling capacity should typically be greater than or equal to 1000 Btu/hr.',
                                                        'Backup heating capacity should typically be greater than or equal to 1000 Btu/hr.',
                                                        'Backup heating capacity should typically be greater than or equal to 1000 Btu/hr.',
                                                        'Backup heating capacity should typically be greater than or equal to 1000 Btu/hr.'],
                              'hvac-efficiencies-low' => ['Percent efficiency should typically be greater than or equal to 0.95.',
                                                          'AFUE should typically be greater than or equal to 0.5.',
                                                          'AFUE should typically be greater than or equal to 0.5.',
                                                          'AFUE should typically be greater than or equal to 0.5.',
                                                          'AFUE should typically be greater than or equal to 0.5.',
                                                          'AFUE should typically be greater than or equal to 0.5.',
                                                          'Percent efficiency should typically be greater than or equal to 0.5.',
                                                          'SEER should typically be greater than or equal to 8.',
                                                          'EER should typically be greater than or equal to 8.',
                                                          'SEER should typically be greater than or equal to 8.',
                                                          'HSPF should typically be greater than or equal to 6.',
                                                          'SEER should typically be greater than or equal to 8.',
                                                          'HSPF should typically be greater than or equal to 6.',
                                                          'EER should typically be greater than or equal to 8.',
                                                          'COP should typically be greater than or equal to 2.'],
                              'hvac-research-features-onoff-thermostat-temperature-capacitance-multiplier-one' => ['TemperatureCapacitanceMultiplier should typically be greater than 1.'],
                              'hvac-setpoints-high' => ['Heating setpoint should typically be less than or equal to 76 deg-F.',
                                                        'Cooling setpoint should typically be less than or equal to 86 deg-F.'],
                              'hvac-setpoints-low' => ['Heating setpoint should typically be greater than or equal to 58 deg-F.',
                                                       'Cooling setpoint should typically be greater than or equal to 68 deg-F.'],
                              'integrated-heating-efficiency-low' => ['Percent efficiency should typically be greater than or equal to 0.5.'],
                              'lighting-groups-missing' => ['No interior lighting specified, the model will not include interior lighting energy use.',
                                                            'No exterior lighting specified, the model will not include exterior lighting energy use.',
                                                            'No garage lighting specified, the model will not include garage lighting energy use.'],
                              'missing-attached-surfaces' => ['ResidentialFacilityType is single-family attached or apartment unit, but no attached surfaces were found. This may result in erroneous results (e.g., for infiltration).'],
                              'panel-max-current-rating-high' => ['MaxCurrentRating should typically be less than or equal to 400.'],
                              'plug-load-type-sauna' => ["Plug load type 'sauna' is not currently handled, the plug load will not be modeled."],
                              'plug-load-type-aquarium' => ["Plug load type 'aquarium' is not currently handled, the plug load will not be modeled."],
                              'plug-load-type-water-bed' => ["Plug load type 'water bed' is not currently handled, the plug load will not be modeled."],
                              'plug-load-type-space-heater' => ["Plug load type 'space heater' is not currently handled, the plug load will not be modeled."],
                              'plug-load-type-computer' => ["Plug load type 'computer' is not currently handled, the plug load will not be modeled."],
                              'plug-load-type-tv-crt' => ["Plug load type 'TV CRT' is not currently handled, the plug load will not be modeled."],
                              'plug-load-type-tv-plasma' => ["Plug load type 'TV plasma' is not currently handled, the plug load will not be modeled."],
                              'portable-spa' => ['Portable spa is not currently handled, the portable spa will not be modeled.'],
                              'slab-ext-horiz-insul-without-perim-insul' => ['There is ExteriorHorizontalInsulation but no PerimeterInsulation, this may indicate an input error.'],
                              'slab-large-exposed-perimeter' => ['Slab exposed perimeter is more than twice the slab area, this may indicate an input error.'],
                              'slab-zero-exposed-perimeter' => ['Slab has zero exposed perimeter, this may indicate an input error.'],
                              'unit-multiplier' => ['NumberofUnits is greater than 1, indicating that the HPXML Building represents multiple dwelling units; simulation outputs will reflect this unit multiplier.'],
                              'window-exterior-shading-types' => ["Exterior shading type is 'external overhangs', but overhangs are explicitly defined; exterior shading type will be ignored.",
                                                                  "Exterior shading type is 'building', but neighbor buildings are explicitly defined; exterior shading type will be ignored."],
                              'wrong-units' => ['Thickness is greater than 12 inches; this may indicate incorrect units.',
                                                'Thickness is less than 1 inch; this may indicate incorrect units.',
                                                'Depth is greater than 72 feet; this may indicate incorrect units.',
                                                'DistanceToTopOfWindow is greater than 12 feet; this may indicate incorrect units.'] }

    all_expected_warnings.each_with_index do |(warning_case, expected_warnings), i|
      puts "[#{i + 1}/#{all_expected_warnings.size}] Testing #{warning_case}..."
      # Create HPXML object
      case warning_case
      when 'battery-pv-output-power-low'
        hpxml, hpxml_bldg = _create_hpxml('base-pv-battery.xml')
        hpxml_bldg.batteries[0].rated_power_output = 0.1
        hpxml_bldg.pv_systems[0].max_power_output = 0.1
        hpxml_bldg.pv_systems[1].max_power_output = 0.1
      when 'dhw-capacities-low'
        hpxml, hpxml_bldg = _create_hpxml('base-dhw-multiple.xml')
        hpxml_bldg.water_heating_systems.each do |water_heating_system|
          if [HPXML::WaterHeaterTypeStorage].include? water_heating_system.water_heater_type
            water_heating_system.heating_capacity = 0.1
          end
        end
      when 'dhw-efficiencies-low'
        hpxml, hpxml_bldg = _create_hpxml('base-dhw-multiple.xml')
        hpxml_bldg.water_heating_systems.each do |water_heating_system|
          if [HPXML::WaterHeaterTypeStorage,
              HPXML::WaterHeaterTypeTankless].include? water_heating_system.water_heater_type
            water_heating_system.energy_factor = 0.1
          end
        end
      when 'dhw-setpoint-low'
        hpxml, hpxml_bldg = _create_hpxml('base.xml')
        hpxml_bldg.water_heating_systems[0].temperature = 100
      when 'erv-atre-low'
        hpxml, hpxml_bldg = _create_hpxml('base-mechvent-erv-atre-asre.xml')
        hpxml_bldg.ventilation_fans[0].total_recovery_efficiency_adjusted = 0.1
      when 'fuel-load-type-other'
        hpxml, hpxml_bldg = _create_hpxml('base-misc-loads-large-uncommon.xml')
        hpxml_bldg.fuel_loads[0].fuel_load_type = HPXML::FuelLoadTypeOther
      when 'erv-tre-low'
        hpxml, hpxml_bldg = _create_hpxml('base-mechvent-erv.xml')
        hpxml_bldg.ventilation_fans[0].total_recovery_efficiency = 0.1
      when 'garage-ventilation'
        hpxml, hpxml_bldg = _create_hpxml('base.xml')
        hpxml_bldg.ventilation_fans.add(id: 'VentilationFan1',
                                        used_for_garage_ventilation: true)
      when 'heat-pump-low-backup-switchover-temp'
        hpxml, hpxml_bldg = _create_hpxml('base-hvac-dual-fuel-air-to-air-heat-pump-1-speed.xml')
        hpxml_bldg.heat_pumps[0].backup_heating_switchover_temp = 25.0
      when 'heat-pump-low-backup-lockout-temp'
        hpxml, hpxml_bldg = _create_hpxml('base-hvac-air-to-air-heat-pump-1-speed-lockout-temperatures.xml')
        hpxml_bldg.heat_pumps[0].backup_heating_lockout_temp = 25.0
      when 'hvac-dse-low'
        hpxml, hpxml_bldg = _create_hpxml('base-hvac-dse.xml')
        hpxml_bldg.hvac_distributions[0].annual_heating_dse = 0.1
        hpxml_bldg.hvac_distributions[0].annual_cooling_dse = 0.1
      when 'hvac-capacities-low'
        hpxml, hpxml_bldg = _create_hpxml('base-hvac-multiple.xml')
        hpxml_bldg.hvac_systems.each do |hvac_system|
          if hvac_system.is_a? HPXML::HeatingSystem
            hvac_system.heating_capacity = 0.1
          elsif hvac_system.is_a? HPXML::CoolingSystem
            hvac_system.cooling_capacity = 0.1
          elsif hvac_system.is_a? HPXML::HeatPump
            hvac_system.heating_capacity = 0.1
            hvac_system.cooling_capacity = 0.1
            hvac_system.backup_heating_capacity = 0.1
          end
        end
      when 'hvac-efficiencies-low'
        hpxml, hpxml_bldg = _create_hpxml('base-hvac-multiple.xml')
        hpxml_bldg.hvac_systems.each do |hvac_system|
          if hvac_system.is_a? HPXML::HeatingSystem
            case hvac_system.heating_system_type
            when HPXML::HVACTypeElectricResistance,
                 HPXML::HVACTypeStove
              hvac_system.heating_efficiency_percent = 0.1
            when HPXML::HVACTypeFurnace,
                   HPXML::HVACTypeWallFurnace,
                   HPXML::HVACTypeBoiler
              hvac_system.heating_efficiency_afue = 0.1
            end
          elsif hvac_system.is_a? HPXML::CoolingSystem
            case hvac_system.cooling_system_type
            when HPXML::HVACTypeCentralAirConditioner
              hvac_system.cooling_efficiency_seer = 0.1
            when HPXML::HVACTypeRoomAirConditioner
              hvac_system.cooling_efficiency_eer = 0.1
            end
          elsif hvac_system.is_a? HPXML::HeatPump
            case hvac_system.heat_pump_type
            when HPXML::HVACTypeHeatPumpAirToAir,
                HPXML::HVACTypeHeatPumpMiniSplit
              hvac_system.cooling_efficiency_seer = 0.1
              hvac_system.heating_efficiency_hspf = 0.1
            when HPXML::HVACTypeHeatPumpGroundToAir
              hvac_system.cooling_efficiency_eer = 0.1
              hvac_system.heating_efficiency_cop = 0.1
            end
          end
        end
      when 'hvac-setpoints-high'
        hpxml, hpxml_bldg = _create_hpxml('base.xml')
        hpxml_bldg.hvac_controls[0].heating_setpoint_temp = 100
        hpxml_bldg.hvac_controls[0].cooling_setpoint_temp = 100
      when 'hvac-setpoints-low'
        hpxml, hpxml_bldg = _create_hpxml('base.xml')
        hpxml_bldg.hvac_controls[0].heating_setpoint_temp = 0
        hpxml_bldg.hvac_controls[0].cooling_setpoint_temp = 0
      when 'integrated-heating-efficiency-low'
        hpxml, hpxml_bldg = _create_hpxml('base-hvac-ptac-with-heating-electricity.xml')
        hpxml_bldg.cooling_systems[0].integrated_heating_system_efficiency_percent = 0.4
      when 'lighting-groups-missing'
        hpxml, hpxml_bldg = _create_hpxml('base-enclosure-garage.xml')
        hpxml_bldg.lighting_groups.reverse_each do |lg|
          lg.delete
        end
      when 'missing-attached-surfaces'
        hpxml, hpxml_bldg = _create_hpxml('base.xml')
        hpxml_bldg.building_construction.residential_facility_type = HPXML::ResidentialTypeSFA
        hpxml_bldg.air_infiltration_measurements[0].infiltration_type = HPXML::InfiltrationTypeUnitExterior
      when 'hvac-research-features-onoff-thermostat-temperature-capacitance-multiplier-one'
        hpxml, _hpxml_bldg = _create_hpxml('base-hvac-air-to-air-heat-pump-1-speed-research-features.xml')
        hpxml.header.temperature_capacitance_multiplier = 1
<<<<<<< HEAD
      elsif ['panel-max-current-rating-high'].include? warning_case
        hpxml, hpxml_bldg = _create_hpxml('base.xml')
        hpxml_bldg.electric_panels.add(id: 'ElectricPanel1',
                                       max_current_rating: 450.0)
      elsif ['plug-load-type-sauna'].include? warning_case
=======
      when 'plug-load-type-sauna'
>>>>>>> 369e1fcd
        hpxml, hpxml_bldg = _create_hpxml('base.xml')
        hpxml_bldg.plug_loads[0].plug_load_type = HPXML::PlugLoadTypeSauna
      when 'plug-load-type-aquarium'
        hpxml, hpxml_bldg = _create_hpxml('base.xml')
        hpxml_bldg.plug_loads[0].plug_load_type = HPXML::PlugLoadTypeAquarium
      when 'plug-load-type-water-bed'
        hpxml, hpxml_bldg = _create_hpxml('base.xml')
        hpxml_bldg.plug_loads[0].plug_load_type = HPXML::PlugLoadTypeWaterBed
      when 'plug-load-type-space-heater'
        hpxml, hpxml_bldg = _create_hpxml('base.xml')
        hpxml_bldg.plug_loads[0].plug_load_type = HPXML::PlugLoadTypeSpaceHeater
      when 'plug-load-type-computer'
        hpxml, hpxml_bldg = _create_hpxml('base.xml')
        hpxml_bldg.plug_loads[0].plug_load_type = HPXML::PlugLoadTypeComputer
      when 'plug-load-type-tv-crt'
        hpxml, hpxml_bldg = _create_hpxml('base.xml')
        hpxml_bldg.plug_loads[0].plug_load_type = HPXML::PlugLoadTypeTelevisionCRT
      when 'plug-load-type-tv-plasma'
        hpxml, hpxml_bldg = _create_hpxml('base.xml')
        hpxml_bldg.plug_loads[0].plug_load_type = HPXML::PlugLoadTypeTelevisionPlasma
      when 'portable-spa'
        hpxml, hpxml_bldg = _create_hpxml('base.xml')
        hpxml_bldg.portable_spas.add(id: 'PorableSpa')
      when 'slab-zero-exposed-perimeter'
        hpxml, hpxml_bldg = _create_hpxml('base.xml')
        hpxml_bldg.slabs[0].exposed_perimeter = 0
      when 'slab-ext-horiz-insul-without-perim-insul'
        hpxml, hpxml_bldg = _create_hpxml('base-foundation-slab-exterior-horizontal-insulation.xml')
        hpxml_bldg.slabs[0].perimeter_insulation_r_value = 0
      when 'slab-large-exposed-perimeter'
        hpxml, hpxml_bldg = _create_hpxml('base.xml')
        hpxml_bldg.slabs[0].exposed_perimeter = hpxml_bldg.slabs[0].area * 2 + 1
      when 'unit-multiplier'
        hpxml, hpxml_bldg = _create_hpxml('base.xml')
        hpxml_bldg.building_construction.number_of_units = 5
      when 'window-exterior-shading-types'
        hpxml, _hpxml_bldg = _create_hpxml('base-enclosure-windows-shading-types-detailed.xml')
      when 'wrong-units'
        hpxml, hpxml_bldg = _create_hpxml('base-enclosure-overhangs.xml')
        hpxml_bldg.slabs[0].thickness = 0.5
        hpxml_bldg.foundation_walls[0].thickness = 72.0
        hpxml_bldg.windows[0].overhangs_depth = 120.0
        hpxml_bldg.windows[0].overhangs_distance_to_top_of_window = 24.0
        hpxml_bldg.windows[0].overhangs_distance_to_bottom_of_window = 48.0
      else
        fail "Unhandled case: #{warning_case}."
      end

      hpxml_doc = hpxml.to_doc()

      # Test against schematron
      XMLHelper.write_file(hpxml_doc, @tmp_hpxml_path)
      _test_schema_and_schematron_validation(@tmp_hpxml_path, hpxml_doc, expected_warnings: expected_warnings)
    end
  end

  # Test errors are correctly triggered in the HPXMLtoOpenStudio ruby code
  def test_ruby_error_messages
    # Test case => Error message(s)
    all_expected_errors = { 'battery-bad-values-max-greater-than-one' => ["Schedule value for column 'battery' must be less than or equal to 1."],
                            'battery-bad-values-min-less-than-neg-one' => ["Schedule value for column 'battery' must be greater than or equal to -1."],
                            'cfis-with-hydronic-distribution' => ["Attached HVAC distribution system 'HVACDistribution1' cannot be hydronic for ventilation fan 'VentilationFan1'."],
                            'cfis-invalid-supplemental-fan' => ["CFIS supplemental fan 'VentilationFan2' must be of type 'supply only' or 'exhaust only'."],
                            'cfis-invalid-supplemental-fan2' => ["CFIS supplemental fan 'VentilationFan2' must be set as used for whole building ventilation."],
                            'cfis-invalid-supplemental-fan3' => ["CFIS supplemental fan 'VentilationFan2' cannot be a shared system."],
                            'cfis-invalid-supplemental-fan4' => ["CFIS supplemental fan 'VentilationFan2' cannot have HoursInOperation specified."],
                            'dehumidifier-setpoints' => ['All dehumidifiers must have the same setpoint but multiple setpoints were specified.'],
                            'desuperheater-with-detailed-setpoints' => ["Detailed setpoints for water heating system 'WaterHeatingSystem1' is not currently supported for desuperheaters."],
                            'duplicate-id' => ["Element 'SystemIdentifier', attribute 'id': 'PlugLoad1' is not a valid value of the atomic type 'xs:ID'."],
                            'emissions-duplicate-names' => ['Found multiple Emissions Scenarios with the Scenario Name='],
                            'emissions-wrong-columns' => ['Emissions File has too few columns. Cannot find column number'],
                            'emissions-wrong-filename' => ["Emissions File file path 'invalid-wrong-filename.csv' does not exist."],
                            'emissions-wrong-rows' => ['Emissions File has invalid number of rows'],
                            'geothermal-loop-multiple-attached-hps' => ["Multiple heat pumps found attached to geothermal loop 'GeothermalLoop1'."],
                            'heat-pump-backup-system-load-fraction' => ['Heat pump backup system cannot have a fraction heat load served specified.'],
                            'hvac-cooling-detailed-performance-incomplete-pair' => ['Cooling detailed performance data for outdoor temperature = 82.0 is incomplete; there must be exactly one minimum and one maximum capacity datapoint.',
                                                                                    'Cooling detailed performance data for outdoor temperature = 81.0 is incomplete; there must be exactly one minimum and one maximum capacity datapoint.'],
                            'hvac-heating-detailed-performance-incomplete-pair' => ['Heating detailed performance data for outdoor temperature = 5.0 is incomplete; there must be exactly one minimum and one maximum capacity datapoint.',
                                                                                    'Heating detailed performance data for outdoor temperature = 4.0 is incomplete; there must be exactly one minimum and one maximum capacity datapoint.'],
                            'heat-pump-switchover-temp-elec-backup' => ['Switchover temperature should only be used for a heat pump with fossil fuel backup; use compressor lockout temperature instead.'],
                            'heat-pump-lockout-temps-elec-backup' => ['Similar compressor/backup lockout temperatures should only be used for a heat pump with fossil fuel backup.'],
                            'hvac-attached-to-uncond-zone' => ["HVAC system 'HeatingSystem1' is attached to an unconditioned zone."],
                            'hvac-distribution-different-zones' => ["HVAC distribution system 'HVACDistribution1' has HVAC systems attached to different zones."],
                            'hvac-distribution-multiple-attached-cooling' => ["Multiple cooling systems found attached to distribution system 'HVACDistribution2'."],
                            'hvac-distribution-multiple-attached-heating' => ["Multiple heating systems found attached to distribution system 'HVACDistribution1'."],
                            'hvac-dse-multiple-attached-cooling' => ["Multiple cooling systems found attached to distribution system 'HVACDistribution1'."],
                            'hvac-dse-multiple-attached-heating' => ["Multiple heating systems found attached to distribution system 'HVACDistribution1'."],
                            'hvac-research-features-onoff-thermostat-num-speeds-greater-than-two' => ['On-off thermostat deadband currently is only supported for single speed or two speed air source systems.'],
                            'hvac-research-features-num-unit-greater-than-one' => ['NumberofUnits greater than 1 is not supported for on-off thermostat deadband.',
                                                                                   'NumberofUnits greater than 1 is not supported for multi-staging backup coil.'],
                            'hvac-gshp-invalid-num-bore-holes' => ["Number of bore holes (5) with borefield configuration 'Lopsided U' not supported."],
                            'hvac-inconsistent-fan-powers' => ["Fan powers for heating system 'HeatingSystem1' and cooling system 'CoolingSystem1' are attached to a single distribution system and therefore must be the same."],
                            'hvac-invalid-distribution-system-type' => ["Incorrect HVAC distribution system type for HVAC type: 'Furnace'. Should be one of: ["],
                            'hvac-shared-boiler-multiple' => ['More than one shared heating system found.'],
                            'hvac-shared-chiller-multiple' => ['More than one shared cooling system found.'],
                            'hvac-shared-chiller-negative-seer-eq' => ["Negative SEER equivalent calculated for cooling system 'CoolingSystem1', double-check inputs."],
                            'inconsistent-belly-wing-skirt-present' => ['All belly-and-wing foundations must have the same SkirtPresent.'],
                            'inconsistent-cond-zone-assignment' => ["Surface 'Floor1' is not adjacent to conditioned space but was assigned to conditioned Zone 'ConditionedZone'."],
                            'inconsistent-uncond-basement-within-infiltration-volume' => ['All unconditioned basements must have the same WithinInfiltrationVolume.'],
                            'inconsistent-unvented-attic-within-infiltration-volume' => ['All unvented attics must have the same WithinInfiltrationVolume.'],
                            'inconsistent-unvented-crawl-within-infiltration-volume' => ['All unvented crawlspaces must have the same WithinInfiltrationVolume.'],
                            'inconsistent-vented-attic-ventilation-rate' => ['All vented attics must have the same VentilationRate.'],
                            'inconsistent-vented-attic-ventilation-rate2' => ['All vented attics must have the same VentilationRate.'],
                            'inconsistent-vented-crawl-ventilation-rate' => ['All vented crawlspaces must have the same VentilationRate.'],
                            'invalid-battery-capacity-units' => ["UsableCapacity and NominalCapacity for Battery 'Battery1' must be in the same units."],
                            'invalid-battery-capacity-units2' => ["UsableCapacity and NominalCapacity for Battery 'Battery1' must be in the same units."],
                            'invalid-datatype-boolean' => ["Element 'RadiantBarrier': 'FOOBAR' is not a valid value of the atomic type 'xs:boolean'"],
                            'invalid-datatype-integer' => ["Element 'NumberofBedrooms': '2.5' is not a valid value of the atomic type 'IntegerGreaterThanOrEqualToZero_simple'."],
                            'invalid-datatype-float' => ["Cannot convert 'FOOBAR' to float for EmissionsScenario/EmissionsFactor[FuelType='electricity']/Value."],
                            'invalid-daylight-saving' => ['Daylight Saving End Day of Month (31) must be one of: 1, 2, 3, 4, 5, 6, 7, 8, 9, 10, 11, 12, 13, 14, 15, 16, 17, 18, 19, 20, 21, 22, 23, 24, 25, 26, 27, 28, 29, 30.'],
                            'invalid-distribution-cfa-served' => ['The total conditioned floor area served by the HVAC distribution system(s) for heating is larger than the conditioned floor area of the building.',
                                                                  'The total conditioned floor area served by the HVAC distribution system(s) for cooling is larger than the conditioned floor area of the building.'],
                            'invalid-epw-filepath' => ["foo.epw' could not be found."],
                            'invalid-holiday-lighting-dates' => ['Exterior Holiday Lighting Begin Day of Month (31) must be one of: 1, 2, 3, 4, 5, 6, 7, 8, 9, 10, 11, 12, 13, 14, 15, 16, 17, 18, 19, 20, 21, 22, 23, 24, 25, 26, 27, 28, 29, 30.'],
                            'invalid-id' => ["Element 'SystemIdentifier', attribute 'id': '' is not a valid value of the atomic type 'xs:ID'."],
                            'invalid-neighbor-shading-azimuth' => ['A neighbor building has an azimuth (145) not equal to the azimuth of any wall.'],
                            'invalid-ptac-dse' => ["HVAC type 'packaged terminal air conditioner' must have a heating and/or cooling DSE of 1."],
                            'invalid-pthp-dse' => ["HVAC type 'packaged terminal heat pump' must have a heating and/or cooling DSE of 1."],
                            'invalid-relatedhvac-dhw-indirect' => ["RelatedHVACSystem 'HeatingSystem_bad' not found for water heating system 'WaterHeatingSystem1'"],
                            'invalid-relatedhvac-desuperheater' => ["RelatedHVACSystem 'CoolingSystem_bad' not found for water heating system 'WaterHeatingSystem1'."],
                            'invalid-schema-version' => ["Element 'HPXML', attribute 'schemaVersion'"],
                            'invalid-skylights-physical-properties' => ["Could not lookup UFactor and SHGC for skylight 'Skylight2'."],
                            'invalid-runperiod' => ['Run Period End Day of Month (31) must be one of: 1, 2, 3, 4, 5, 6, 7, 8, 9, 10, 11, 12, 13, 14, 15, 16, 17, 18, 19, 20, 21, 22, 23, 24, 25, 26, 27, 28, 29, 30.'],
                            'invalid-shading-season' => ['Shading Summer Season End Day of Month (31) must be one of: 1, 2, 3, 4, 5, 6, 7, 8, 9, 10, 11, 12, 13, 14, 15, 16, 17, 18, 19, 20, 21, 22, 23, 24, 25, 26, 27, 28, 29, 30.'],
                            'invalid-unavailable-period' => ['Unavailable Period End Day of Month (31) must be one of: 1, 2, 3, 4, 5, 6, 7, 8, 9, 10, 11, 12, 13, 14, 15, 16, 17, 18, 19, 20, 21, 22, 23, 24, 25, 26, 27, 28, 29, 30.'],
                            'invalid-windows-physical-properties' => ["Could not lookup UFactor and SHGC for window 'Window3'."],
                            'inverter-unequal-efficiencies' => ['Expected all InverterEfficiency values to be equal.'],
                            'leap-year-TMY' => ['Specified a leap year (2008) but weather data has 8760 hours.'],
                            'net-area-negative-wall' => ["Calculated a negative net surface area for surface 'Wall1'."],
                            'net-area-negative-roof-floor' => ["Calculated a negative net surface area for surface 'Roof1'.",
                                                               "Calculated a negative net surface area for surface 'Floor1'."],
                            'orphaned-geothermal-loop' => ["Geothermal loop 'GeothermalLoop1' found but no heat pump attached to it."],
                            'orphaned-hvac-distribution' => ["Distribution system 'HVACDistribution1' found but no HVAC system attached to it."],
                            'panel-wrong-system-type' => ["One or more referenced systems 'WaterHeatingSystem1' not valid for panel load type 'heating'"],
                            'panel-missing-system' => ["One or more referenced systems 'foobar' not found for panel load type 'cooling'"],
                            'refrigerators-multiple-primary' => ['More than one refrigerator designated as the primary.'],
                            'refrigerators-no-primary' => ['Could not find a primary refrigerator.'],
                            'repeated-relatedhvac-dhw-indirect' => ["RelatedHVACSystem 'HeatingSystem1' is attached to multiple water heating systems."],
                            'repeated-relatedhvac-desuperheater' => ["RelatedHVACSystem 'CoolingSystem1' is attached to multiple water heating systems."],
                            'schedule-detailed-bad-values-max-not-one' => ["Schedule max value for column 'lighting_interior' must be 1."],
                            'schedule-detailed-bad-values-negative' => ["Schedule min value for column 'lighting_interior' must be non-negative."],
                            'schedule-detailed-bad-values-non-numeric' => ["Schedule value must be numeric for column 'lighting_interior'."],
                            'schedule-detailed-bad-values-mode-negative' => ["Schedule value for column 'water_heater_operating_mode' must be either 0 or 1."],
                            'schedule-detailed-duplicate-columns' => ["Schedule column name 'occupants' is duplicated."],
                            'schedule-detailed-wrong-filename' => ["Schedules file path 'invalid-wrong-filename.csv' does not exist."],
                            'schedule-detailed-wrong-rows' => ["Schedule has invalid number of rows (8759) for column 'occupants'. Must be one of: 8760, 17520, 26280, 35040, 43800, 52560, 87600, 105120, 131400, 175200, 262800, 525600."],
                            'skylight-not-connected-to-cond-space' => ["Skylight 'Skylight1' not connected to conditioned space; if it's a skylight with a shaft, use AttachedToFloor to connect it to conditioned space."],
                            'solar-thermal-system-with-combi-tankless' => ["Water heating system 'WaterHeatingSystem1' connected to solar thermal system 'SolarThermalSystem1' cannot be a space-heating boiler."],
                            'solar-thermal-system-with-desuperheater' => ["Water heating system 'WaterHeatingSystem1' connected to solar thermal system 'SolarThermalSystem1' cannot be attached to a desuperheater."],
                            'solar-thermal-system-with-dhw-indirect' => ["Water heating system 'WaterHeatingSystem1' connected to solar thermal system 'SolarThermalSystem1' cannot be a space-heating boiler."],
                            'storm-windows-unexpected-window-ufactor' => ['Unexpected base window U-Factor (0.33) for a storm window.'],
                            'surface-attached-to-uncond-space' => ["Surface 'Wall2Space2' is attached to the space of an unconditioned zone."],
                            'surface-attached-to-uncond-space2' => ["Surface 'Slab2Space4' is attached to the space of an unconditioned zone."],
                            'unattached-cfis' => ["Attached HVAC distribution system 'foobar' not found for ventilation fan 'VentilationFan1'."],
                            'unattached-door' => ["Attached wall 'foobar' not found for door 'Door1'."],
                            'unattached-gshp' => ["Attached geothermal loop 'foobar' not found for heat pump 'HeatPump1'."],
                            'unattached-hvac-distribution' => ["Attached HVAC distribution system 'foobar' not found for HVAC system 'HeatingSystem1'."],
                            'unattached-pv-system' => ["Attached inverter 'foobar' not found for pv system 'PVSystem1'."],
                            'unattached-skylight' => ["Attached roof 'foobar' not found for skylight 'Skylight1'.",
                                                      "Attached floor 'foobar' not found for skylight 'Skylight1'."],
                            'unattached-solar-thermal-system' => ["Attached water heating system 'foobar' not found for solar thermal system 'SolarThermalSystem1'."],
                            'unattached-shared-clothes-washer-dhw-distribution' => ["Attached hot water distribution 'foobar' not found for clothes washer"],
                            'unattached-shared-clothes-washer-water-heater' => ["Attached water heating system 'foobar' not found for clothes washer"],
                            'unattached-shared-dishwasher-dhw-distribution' => ["Attached hot water distribution 'foobar' not found for dishwasher"],
                            'unattached-shared-dishwasher-water-heater' => ["Attached water heating system 'foobar' not found for dishwasher"],
                            'unattached-window' => ["Attached wall 'foobar' not found for window 'Window1'."],
                            'unattached-zone' => ["Attached zone 'foobar' not found for heating system 'HeatingSystem1'.",
                                                  "Attached zone 'foobar' not found for cooling system 'CoolingSystem1'."],
                            'unavailable-period-missing-column' => ["Could not find column='foobar' in unavailable_periods.csv."],
                            'unique-objects-vary-across-units-epw' => ['Weather station EPW filepath has different values across dwelling units.'],
                            'unique-objects-vary-across-units-dst' => ['Unique object (OS:RunPeriodControl:DaylightSavingTime) has different values across dwelling units.'],
                            'unique-objects-vary-across-units-tmains' => ['Unique object (OS:Site:WaterMainsTemperature) has different values across dwelling units.'],
                            'whole-mf-building-batteries' => ['Modeling batteries for whole SFA/MF buildings is not currently supported.'],
                            'whole-mf-building-dehumidifiers-unit-multiplier' => ['NumberofUnits greater than 1 is not supported for dehumidifiers.'],
                            'whole-mf-building-gshps-unit-multiplier' => ['NumberofUnits greater than 1 is not supported for ground-to-air heat pumps.'] }

    all_expected_errors.each_with_index do |(error_case, expected_errors), i|
      puts "[#{i + 1}/#{all_expected_errors.size}] Testing #{error_case}..."
      building_id = nil
      # Create HPXML object
      case error_case
      when 'battery-bad-values-max-greater-than-one'
        hpxml, hpxml_bldg = _create_hpxml('base-battery-scheduled.xml')
        csv_data = CSV.read(File.join(File.dirname(hpxml.hpxml_path), hpxml_bldg.header.schedules_filepaths[0]))
        csv_data[1][0] = 1.1
        File.write(@tmp_csv_path, csv_data.map(&:to_csv).join)
        hpxml_bldg.header.schedules_filepaths = [@tmp_csv_path]
      when 'battery-bad-values-min-less-than-neg-one'
        hpxml, hpxml_bldg = _create_hpxml('base-battery-scheduled.xml')
        csv_data = CSV.read(File.join(File.dirname(hpxml.hpxml_path), hpxml_bldg.header.schedules_filepaths[0]))
        csv_data[1][0] = -1.1
        File.write(@tmp_csv_path, csv_data.map(&:to_csv).join)
        hpxml_bldg.header.schedules_filepaths = [@tmp_csv_path]
      when 'cfis-with-hydronic-distribution'
        hpxml, hpxml_bldg = _create_hpxml('base-hvac-boiler-gas-only.xml')
        hpxml_bldg.ventilation_fans.add(id: "VentilationFan#{hpxml_bldg.ventilation_fans.size + 1}",
                                        fan_type: HPXML::MechVentTypeCFIS,
                                        used_for_whole_building_ventilation: true,
                                        distribution_system_idref: hpxml_bldg.hvac_distributions[0].id)
      when 'cfis-invalid-supplemental-fan'
        hpxml, hpxml_bldg = _create_hpxml('base-mechvent-cfis-supplemental-fan-exhaust.xml')
        suppl_fan = hpxml_bldg.ventilation_fans.find { |f| f.is_cfis_supplemental_fan }
        suppl_fan.fan_type = HPXML::MechVentTypeBalanced
      when 'cfis-invalid-supplemental-fan2'
        hpxml, hpxml_bldg = _create_hpxml('base-mechvent-cfis-supplemental-fan-exhaust.xml')
        suppl_fan = hpxml_bldg.ventilation_fans.find { |f| f.is_cfis_supplemental_fan }
        suppl_fan.used_for_whole_building_ventilation = false
        suppl_fan.used_for_garage_ventilation = true
      when 'cfis-invalid-supplemental-fan3'
        hpxml, hpxml_bldg = _create_hpxml('base-mechvent-cfis-supplemental-fan-exhaust.xml')
        suppl_fan = hpxml_bldg.ventilation_fans.find { |f| f.is_cfis_supplemental_fan }
        suppl_fan.is_shared_system = true
        suppl_fan.fraction_recirculation = 0.0
        suppl_fan.in_unit_flow_rate = suppl_fan.tested_flow_rate / 2.0
      when 'cfis-invalid-supplemental-fan4'
        hpxml, hpxml_bldg = _create_hpxml('base-mechvent-cfis-supplemental-fan-exhaust.xml')
        suppl_fan = hpxml_bldg.ventilation_fans.find { |f| f.is_cfis_supplemental_fan }
        suppl_fan.hours_in_operation = 12.0
      when 'dehumidifier-setpoints'
        hpxml, hpxml_bldg = _create_hpxml('base-appliances-dehumidifier-multiple.xml')
        hpxml_bldg.dehumidifiers[-1].rh_setpoint = 0.55
      when 'desuperheater-with-detailed-setpoints'
        hpxml, hpxml_bldg = _create_hpxml('base-dhw-tank-detailed-setpoints.xml')
        hpxml_bldg.water_heating_systems[0].uses_desuperheater = true
        hpxml_bldg.water_heating_systems[0].related_hvac_idref = hpxml_bldg.cooling_systems[0].id
      when 'duplicate-id'
        hpxml, hpxml_bldg = _create_hpxml('base.xml')
        hpxml_bldg.plug_loads[-1].id = hpxml_bldg.plug_loads[0].id
      when 'emissions-duplicate-names'
        hpxml, _hpxml_bldg = _create_hpxml('base-misc-emissions.xml')
        hpxml.header.emissions_scenarios << hpxml.header.emissions_scenarios[0].dup
      when 'emissions-wrong-columns'
        hpxml, _hpxml_bldg = _create_hpxml('base-misc-emissions.xml')
        scenario = hpxml.header.emissions_scenarios[1]
        csv_data = CSV.read(File.join(File.dirname(hpxml.hpxml_path), scenario.elec_schedule_filepath))
        csv_data[10] = [431.0] * (scenario.elec_schedule_column_number - 1)
        File.write(@tmp_csv_path, csv_data.map(&:to_csv).join)
        hpxml.header.emissions_scenarios[1].elec_schedule_filepath = @tmp_csv_path
      when 'emissions-wrong-filename'
        hpxml, _hpxml_bldg = _create_hpxml('base-misc-emissions.xml')
        hpxml.header.emissions_scenarios[1].elec_schedule_filepath = 'invalid-wrong-filename.csv'
      when 'emissions-wrong-rows'
        hpxml, _hpxml_bldg = _create_hpxml('base-misc-emissions.xml')
        scenario = hpxml.header.emissions_scenarios[1]
        csv_data = CSV.read(File.join(File.dirname(hpxml.hpxml_path), scenario.elec_schedule_filepath))
        File.write(@tmp_csv_path, csv_data[0..-2].map(&:to_csv).join)
        hpxml.header.emissions_scenarios[1].elec_schedule_filepath = @tmp_csv_path
      when 'geothermal-loop-multiple-attached-hps'
        hpxml, hpxml_bldg = _create_hpxml('base-hvac-ground-to-air-heat-pump-detailed-geothermal-loop.xml')
        hpxml_bldg.heat_pumps[0].fraction_cool_load_served = 0.5
        hpxml_bldg.heat_pumps[0].fraction_heat_load_served = 0.5
        hpxml_bldg.heat_pumps << hpxml_bldg.heat_pumps[0].dup
        hpxml_bldg.heat_pumps[1].id = "HeatPump#{hpxml_bldg.heat_pumps.size}"
        hpxml_bldg.heat_pumps[0].primary_heating_system = false
        hpxml_bldg.heat_pumps[0].primary_cooling_system = false
        hpxml_bldg.hvac_distributions.add(id: "HVACDistribution#{hpxml_bldg.hvac_distributions.size + 1}",
                                          distribution_system_type: HPXML::HVACDistributionTypeDSE,
                                          annual_cooling_dse: 1.0,
                                          annual_heating_dse: 1.0)
        hpxml_bldg.heat_pumps[1].distribution_system_idref = hpxml_bldg.hvac_distributions[1].id
      when 'heat-pump-backup-system-load-fraction'
        hpxml, hpxml_bldg = _create_hpxml('base-hvac-air-to-air-heat-pump-var-speed-backup-boiler.xml')
        hpxml_bldg.heating_systems[0].fraction_heat_load_served = 0.5
        hpxml_bldg.heat_pumps[0].fraction_heat_load_served = 0.5
      when 'heat-pump-switchover-temp-elec-backup'
        hpxml, hpxml_bldg = _create_hpxml('base-hvac-air-to-air-heat-pump-1-speed.xml')
        hpxml_bldg.heat_pumps[0].backup_heating_switchover_temp = 35.0
      when 'hvac-cooling-detailed-performance-incomplete-pair'
        hpxml, hpxml_bldg = _create_hpxml('base-hvac-air-to-air-heat-pump-var-speed-detailed-performance.xml')
        hpxml_bldg.heat_pumps[0].cooling_detailed_performance_data[-1].outdoor_temperature -= 1.0
      when 'hvac-heating-detailed-performance-incomplete-pair'
        hpxml, hpxml_bldg = _create_hpxml('base-hvac-air-to-air-heat-pump-var-speed-detailed-performance.xml')
        hpxml_bldg.heat_pumps[0].heating_detailed_performance_data[-1].outdoor_temperature -= 1.0
      when 'heat-pump-lockout-temps-elec-backup'
        hpxml, hpxml_bldg = _create_hpxml('base-hvac-air-to-air-heat-pump-1-speed.xml')
        hpxml_bldg.heat_pumps[0].compressor_lockout_temp = 35.0
        hpxml_bldg.heat_pumps[0].backup_heating_lockout_temp = 35.0
      when 'hvac-invalid-distribution-system-type'
        hpxml, hpxml_bldg = _create_hpxml('base.xml')
        hpxml_bldg.hvac_distributions.add(id: "HVACDistribution#{hpxml_bldg.hvac_distributions.size + 1}",
                                          distribution_system_type: HPXML::HVACDistributionTypeHydronic,
                                          hydronic_type: HPXML::HydronicTypeBaseboard)
        hpxml_bldg.heating_systems[-1].distribution_system_idref = hpxml_bldg.hvac_distributions[-1].id
      when 'hvac-attached-to-uncond-zone'
        hpxml, hpxml_bldg = _create_hpxml('base-zones-spaces.xml')
        hpxml_bldg.hvac_systems.each do |hvac_system|
          hvac_system.attached_to_zone_idref = hpxml_bldg.zones.find { |zone| zone.zone_type != HPXML::ZoneTypeConditioned }.id
        end
      when 'hvac-distribution-different-zones'
        hpxml, hpxml_bldg = _create_hpxml('base-zones-spaces.xml')
        hpxml_bldg.zones.add(id: 'ConditionedZoneDup',
                             zone_type: HPXML::ZoneTypeConditioned)
        hpxml_bldg.zones[0].spaces[0].floor_area /= 2.0
        hpxml_bldg.zones[-1].spaces.add(id: 'ConditionedSpaceDup',
                                        floor_area: hpxml_bldg.zones[0].spaces[0].floor_area)
        hpxml_bldg.heating_systems[0].attached_to_zone_idref = hpxml_bldg.conditioned_zones[0].id
        hpxml_bldg.cooling_systems[0].attached_to_zone_idref = hpxml_bldg.conditioned_zones[-1].id
      when 'hvac-distribution-multiple-attached-cooling'
        hpxml, hpxml_bldg = _create_hpxml('base-hvac-multiple.xml')
        hpxml_bldg.heat_pumps[0].distribution_system_idref = 'HVACDistribution2'
      when 'hvac-distribution-multiple-attached-heating'
        hpxml, hpxml_bldg = _create_hpxml('base-hvac-multiple.xml')
        hpxml_bldg.heat_pumps[0].distribution_system_idref = 'HVACDistribution1'
      when 'hvac-dse-multiple-attached-cooling'
        hpxml, hpxml_bldg = _create_hpxml('base-hvac-dse.xml')
        hpxml_bldg.cooling_systems[0].fraction_cool_load_served = 0.5
        hpxml_bldg.cooling_systems << hpxml_bldg.cooling_systems[0].dup
        hpxml_bldg.cooling_systems[1].id = "CoolingSystem#{hpxml_bldg.cooling_systems.size}"
        hpxml_bldg.cooling_systems[0].primary_system = false
      when 'hvac-dse-multiple-attached-heating'
        hpxml, hpxml_bldg = _create_hpxml('base-hvac-dse.xml')
        hpxml_bldg.heating_systems[0].fraction_heat_load_served = 0.5
        hpxml_bldg.heating_systems << hpxml_bldg.heating_systems[0].dup
        hpxml_bldg.heating_systems[1].id = "HeatingSystem#{hpxml_bldg.heating_systems.size}"
        hpxml_bldg.heating_systems[0].primary_system = false
      when 'hvac-research-features-onoff-thermostat-num-speeds-greater-than-two'
        hpxml, hpxml_bldg = _create_hpxml('base-hvac-air-to-air-heat-pump-1-speed-research-features.xml')
        hpxml_bldg.heat_pumps[0].compressor_type = HPXML::HVACCompressorTypeVariableSpeed
      when 'hvac-research-features-num-unit-greater-than-one'
        hpxml, hpxml_bldg = _create_hpxml('base-hvac-air-to-air-heat-pump-1-speed-research-features.xml')
        hpxml_bldg.building_construction.number_of_units = 2
      when 'hvac-gshp-invalid-bore-depth-autosized'
        hpxml, hpxml_bldg = _create_hpxml('base-hvac-ground-to-air-heat-pump.xml')
        hpxml_bldg.site.ground_conductivity = 0.1
      when 'hvac-gshp-invalid-num-bore-holes'
        hpxml, hpxml_bldg = _create_hpxml('base-hvac-ground-to-air-heat-pump-detailed-geothermal-loop.xml')
        hpxml_bldg.geothermal_loops[0].num_bore_holes = 5
      when 'hvac-gshp-invalid-num-bore-holes-autosized'
        hpxml, hpxml_bldg = _create_hpxml('base-hvac-ground-to-air-heat-pump.xml')
        hpxml_bldg.heat_pumps[0].cooling_capacity *= 2
        hpxml_bldg.site.ground_conductivity = 0.08
      when 'hvac-inconsistent-fan-powers'
        hpxml, hpxml_bldg = _create_hpxml('base.xml')
        hpxml_bldg.cooling_systems[0].fan_watts_per_cfm = 0.55
        hpxml_bldg.heating_systems[0].fan_watts_per_cfm = 0.45
      when 'hvac-shared-boiler-multiple'
        hpxml, hpxml_bldg = _create_hpxml('base-bldgtype-mf-unit-shared-boiler-only-baseboard.xml')
        hpxml_bldg.hvac_distributions << hpxml_bldg.hvac_distributions[0].dup
        hpxml_bldg.hvac_distributions[-1].id = "HVACDistribution#{hpxml_bldg.hvac_distributions.size}"
        hpxml_bldg.heating_systems[0].fraction_heat_load_served = 0.5
        hpxml_bldg.heating_systems[0].primary_system = false
        hpxml_bldg.heating_systems << hpxml_bldg.heating_systems[0].dup
        hpxml_bldg.heating_systems[1].id = "HeatingSystem#{hpxml_bldg.heating_systems.size}"
        hpxml_bldg.heating_systems[1].distribution_system_idref = hpxml_bldg.hvac_distributions[-1].id
        hpxml_bldg.heating_systems[1].primary_system = true
      when 'hvac-shared-chiller-multiple'
        hpxml, hpxml_bldg = _create_hpxml('base-bldgtype-mf-unit-shared-chiller-only-baseboard.xml')
        hpxml_bldg.hvac_distributions << hpxml_bldg.hvac_distributions[0].dup
        hpxml_bldg.hvac_distributions[-1].id = "HVACDistribution#{hpxml_bldg.hvac_distributions.size}"
        hpxml_bldg.cooling_systems[0].fraction_cool_load_served = 0.5
        hpxml_bldg.cooling_systems[0].primary_system = false
        hpxml_bldg.cooling_systems << hpxml_bldg.cooling_systems[0].dup
        hpxml_bldg.cooling_systems[1].id = "CoolingSystem#{hpxml_bldg.cooling_systems.size}"
        hpxml_bldg.cooling_systems[1].distribution_system_idref = hpxml_bldg.hvac_distributions[-1].id
        hpxml_bldg.cooling_systems[1].primary_system = true
      when 'hvac-shared-chiller-negative-seer-eq'
        hpxml, hpxml_bldg = _create_hpxml('base-bldgtype-mf-unit-shared-chiller-only-baseboard.xml')
        hpxml_bldg.cooling_systems[0].shared_loop_watts *= 100.0
      when 'inconsistent-belly-wing-skirt-present'
        hpxml, hpxml_bldg = _create_hpxml('base-foundation-belly-wing-skirt.xml')
        fnd = hpxml_bldg.foundations.find { |f| f.foundation_type == HPXML::FoundationTypeBellyAndWing }
        hpxml_bldg.foundations << fnd.dup
        hpxml_bldg.foundations[-1].id = 'Duplicate'
        hpxml_bldg.foundations[-1].belly_wing_skirt_present = false
      when 'inconsistent-cond-zone-assignment'
        hpxml, hpxml_bldg = _create_hpxml('base-zones-spaces.xml')
        grg_ceiling = hpxml_bldg.floors.find { |f| f.interior_adjacent_to == HPXML::LocationGarage && f.exterior_adjacent_to == HPXML::LocationAtticUnvented }
        grg_ceiling.attached_to_space_idref = hpxml_bldg.conditioned_spaces[0].id
      when 'inconsistent-uncond-basement-within-infiltration-volume'
        hpxml, hpxml_bldg = _create_hpxml('base-foundation-unconditioned-basement.xml')
        fnd = hpxml_bldg.foundations.find { |f| f.foundation_type == HPXML::FoundationTypeBasementUnconditioned }
        hpxml_bldg.foundations << fnd.dup
        hpxml_bldg.foundations[-1].id = 'Duplicate'
        hpxml_bldg.foundations[-1].within_infiltration_volume = true
      when 'inconsistent-unvented-attic-within-infiltration-volume'
        hpxml, hpxml_bldg = _create_hpxml('base.xml')
        attic = hpxml_bldg.attics.find { |a| a.attic_type == HPXML::AtticTypeUnvented }
        hpxml_bldg.attics << attic.dup
        hpxml_bldg.attics[-1].id = 'Duplicate'
        hpxml_bldg.attics[-1].within_infiltration_volume = true
      when 'inconsistent-unvented-crawl-within-infiltration-volume'
        hpxml, hpxml_bldg = _create_hpxml('base-foundation-unvented-crawlspace.xml')
        fnd = hpxml_bldg.foundations.find { |f| f.foundation_type == HPXML::FoundationTypeCrawlspaceUnvented }
        hpxml_bldg.foundations << fnd.dup
        hpxml_bldg.foundations[-1].id = 'Duplicate'
        hpxml_bldg.foundations[-1].within_infiltration_volume = true
      when 'inconsistent-vented-attic-ventilation-rate'
        hpxml, hpxml_bldg = _create_hpxml('base-atticroof-vented.xml')
        attic = hpxml_bldg.attics.find { |a| a.attic_type == HPXML::AtticTypeVented }
        hpxml_bldg.attics << attic.dup
        hpxml_bldg.attics[-1].id = 'Duplicate'
        hpxml_bldg.attics[-1].vented_attic_sla *= 2
      when 'inconsistent-vented-attic-ventilation-rate2'
        hpxml, hpxml_bldg = _create_hpxml('base-atticroof-vented.xml')
        attic = hpxml_bldg.attics.find { |a| a.attic_type == HPXML::AtticTypeVented }
        hpxml_bldg.attics << attic.dup
        hpxml_bldg.attics[-1].id = 'Duplicate'
        hpxml_bldg.attics[-1].vented_attic_sla = nil
        hpxml_bldg.attics[-1].vented_attic_ach = 5.0
      when 'inconsistent-vented-crawl-ventilation-rate'
        hpxml, hpxml_bldg = _create_hpxml('base-foundation-vented-crawlspace.xml')
        fnd = hpxml_bldg.foundations.find { |f| f.foundation_type == HPXML::FoundationTypeCrawlspaceVented }
        hpxml_bldg.foundations << fnd.dup
        hpxml_bldg.foundations[-1].id = 'Duplicate'
        hpxml_bldg.foundations[-1].vented_crawlspace_sla *= 2
      when 'invalid-battery-capacity-units'
        hpxml, hpxml_bldg = _create_hpxml('base-pv-battery.xml')
        hpxml_bldg.batteries[0].usable_capacity_kwh = nil
        hpxml_bldg.batteries[0].usable_capacity_ah = 200.0
      when 'invalid-battery-capacity-units2'
        hpxml, hpxml_bldg = _create_hpxml('base-pv-battery-ah.xml')
        hpxml_bldg.batteries[0].usable_capacity_kwh = 10.0
        hpxml_bldg.batteries[0].usable_capacity_ah = nil
      when 'invalid-datatype-boolean'
        hpxml, hpxml_bldg = _create_hpxml('base.xml')
        hpxml_bldg.roofs[0].radiant_barrier = false
      when 'invalid-datatype-integer'
        hpxml, _hpxml_bldg = _create_hpxml('base.xml')
      when 'invalid-datatype-float'
        hpxml, _hpxml_bldg = _create_hpxml('base-misc-emissions.xml')
      when 'invalid-daylight-saving'
        hpxml, hpxml_bldg = _create_hpxml('base-simcontrol-daylight-saving-custom.xml')
        hpxml_bldg.dst_begin_month = 3
        hpxml_bldg.dst_begin_day = 10
        hpxml_bldg.dst_end_month = 4
        hpxml_bldg.dst_end_day = 31
      when 'invalid-distribution-cfa-served'
        hpxml, hpxml_bldg = _create_hpxml('base.xml')
        hpxml_bldg.hvac_distributions[-1].conditioned_floor_area_served = 2701.1
      when 'invalid-epw-filepath'
        hpxml, hpxml_bldg = _create_hpxml('base.xml')
        hpxml_bldg.climate_and_risk_zones.weather_station_epw_filepath = 'foo.epw'
      when 'invalid-holiday-lighting-dates'
        hpxml, hpxml_bldg = _create_hpxml('base-lighting-holiday.xml')
        hpxml_bldg.lighting.holiday_period_begin_month = 11
        hpxml_bldg.lighting.holiday_period_begin_day = 31
        hpxml_bldg.lighting.holiday_period_end_month = 1
        hpxml_bldg.lighting.holiday_period_end_day = 15
      when 'invalid-id'
        hpxml, hpxml_bldg = _create_hpxml('base-enclosure-skylights.xml')
        hpxml_bldg.skylights[0].id = ''
      when 'invalid-neighbor-shading-azimuth'
        hpxml, hpxml_bldg = _create_hpxml('base-misc-neighbor-shading.xml')
        hpxml_bldg.neighbor_buildings[0].azimuth = 145
      when 'invalid-ptac-dse'
        hpxml, hpxml_bldg = _create_hpxml('base-hvac-ptac-cfis.xml')
        hpxml_bldg.hvac_distributions[0].annual_cooling_dse = 0.9
      when 'invalid-pthp-dse'
        hpxml, hpxml_bldg = _create_hpxml('base-hvac-pthp-cfis.xml')
        hpxml_bldg.hvac_distributions[0].annual_heating_dse = 0.9
      when 'invalid-relatedhvac-dhw-indirect'
        hpxml, hpxml_bldg = _create_hpxml('base-dhw-indirect.xml')
        hpxml_bldg.water_heating_systems[0].related_hvac_idref = 'HeatingSystem_bad'
      when 'invalid-relatedhvac-desuperheater'
        hpxml, hpxml_bldg = _create_hpxml('base-hvac-central-ac-only-1-speed.xml')
        hpxml_bldg.water_heating_systems[0].uses_desuperheater = true
        hpxml_bldg.water_heating_systems[0].related_hvac_idref = 'CoolingSystem_bad'
      when 'invalid-runperiod'
        hpxml, _hpxml_bldg = _create_hpxml('base.xml')
        hpxml.header.sim_begin_month = 3
        hpxml.header.sim_begin_day = 10
        hpxml.header.sim_end_month = 4
        hpxml.header.sim_end_day = 31
      when 'invalid-shading-season'
        hpxml, hpxml_bldg = _create_hpxml('base.xml')
        hpxml_bldg.header.shading_summer_begin_month = 3
        hpxml_bldg.header.shading_summer_begin_day = 10
        hpxml_bldg.header.shading_summer_end_month = 4
        hpxml_bldg.header.shading_summer_end_day = 31
      when 'invalid-unavailable-period'
        hpxml, _hpxml_bldg = _create_hpxml('base.xml')
        hpxml.header.unavailable_periods.add(column_name: 'Power Outage',
                                             begin_month: 3,
                                             begin_day: 10,
                                             end_month: 4,
                                             end_day: 31)
      when 'invalid-schema-version'
        hpxml, _hpxml_bldg = _create_hpxml('base.xml')
      when 'invalid-skylights-physical-properties'
        hpxml, hpxml_bldg = _create_hpxml('base-enclosure-skylights-physical-properties.xml')
        hpxml_bldg.skylights[1].thermal_break = false
      when 'invalid-windows-physical-properties'
        hpxml, hpxml_bldg = _create_hpxml('base-enclosure-windows-physical-properties.xml')
        hpxml_bldg.windows[2].thermal_break = false
      when 'inverter-unequal-efficiencies'
        hpxml, hpxml_bldg = _create_hpxml('base-pv.xml')
        hpxml_bldg.inverters.add(id: 'Inverter2',
                                 inverter_efficiency: 0.5)
        hpxml_bldg.pv_systems[1].inverter_idref = hpxml_bldg.inverters[-1].id
      when 'leap-year-TMY'
        hpxml, _hpxml_bldg = _create_hpxml('base-simcontrol-calendar-year-custom.xml')
        hpxml.header.sim_calendar_year = 2008
      when 'net-area-negative-roof-floor'
        hpxml, hpxml_bldg = _create_hpxml('base-enclosure-skylights.xml')
        hpxml_bldg.skylights[0].area = 4000
      when 'net-area-negative-wall'
        hpxml, hpxml_bldg = _create_hpxml('base.xml')
        hpxml_bldg.windows[0].area = 1000
      when 'orphaned-geothermal-loop'
        hpxml, hpxml_bldg = _create_hpxml('base-hvac-ground-to-air-heat-pump-detailed-geothermal-loop.xml')
        hpxml_bldg.heat_pumps[0].geothermal_loop_idref = nil
      when 'orphaned-hvac-distribution'
        hpxml, hpxml_bldg = _create_hpxml('base-hvac-furnace-gas-room-ac.xml')
        hpxml_bldg.heating_systems[0].delete
        hpxml_bldg.hvac_controls[0].heating_setpoint_temp = nil
<<<<<<< HEAD
      elsif ['panel-wrong-system-type'].include? error_case
        hpxml, hpxml_bldg = _create_hpxml('base.xml')
        hpxml_bldg.electric_panels.add(id: 'ElectricPanel1')
        hpxml_bldg.electric_panels[0].panel_loads.add(type: HPXML::ElectricPanelLoadTypeHeating,
                                                      system_idrefs: [hpxml_bldg.water_heating_systems[0].id])
      elsif ['panel-missing-system'].include? error_case
        hpxml, hpxml_bldg = _create_hpxml('base.xml')
        hpxml_bldg.electric_panels.add(id: 'ElectricPanel1')
        hpxml_bldg.electric_panels[0].panel_loads.add(type: HPXML::ElectricPanelLoadTypeCooling,
                                                      system_idrefs: ['foobar'])
      elsif ['refrigerators-multiple-primary'].include? error_case
=======
      when 'refrigerators-multiple-primary'
>>>>>>> 369e1fcd
        hpxml, hpxml_bldg = _create_hpxml('base-misc-loads-large-uncommon.xml')
        hpxml_bldg.refrigerators[1].primary_indicator = true
      when 'refrigerators-no-primary'
        hpxml, hpxml_bldg = _create_hpxml('base-misc-loads-large-uncommon.xml')
        hpxml_bldg.refrigerators[0].primary_indicator = false
      when 'repeated-relatedhvac-dhw-indirect'
        hpxml, hpxml_bldg = _create_hpxml('base-dhw-indirect.xml')
        hpxml_bldg.water_heating_systems[0].fraction_dhw_load_served = 0.5
        hpxml_bldg.water_heating_systems << hpxml_bldg.water_heating_systems[0].dup
        hpxml_bldg.water_heating_systems[1].id = "WaterHeatingSystem#{hpxml_bldg.water_heating_systems.size}"
      when 'repeated-relatedhvac-desuperheater'
        hpxml, hpxml_bldg = _create_hpxml('base-hvac-central-ac-only-1-speed.xml')
        hpxml_bldg.water_heating_systems[0].fraction_dhw_load_served = 0.5
        hpxml_bldg.water_heating_systems[0].uses_desuperheater = true
        hpxml_bldg.water_heating_systems[0].related_hvac_idref = 'CoolingSystem1'
        hpxml_bldg.water_heating_systems << hpxml_bldg.water_heating_systems[0].dup
        hpxml_bldg.water_heating_systems[1].id = "WaterHeatingSystem#{hpxml_bldg.water_heating_systems.size}"
      when 'schedule-detailed-bad-values-max-not-one'
        hpxml, hpxml_bldg = _create_hpxml('base-schedules-detailed-occupancy-stochastic.xml')
        csv_data = CSV.read(File.join(File.dirname(hpxml.hpxml_path), hpxml_bldg.header.schedules_filepaths[0]))
        csv_data[1][1] = 1.1
        File.write(@tmp_csv_path, csv_data.map(&:to_csv).join)
        hpxml_bldg.header.schedules_filepaths = [@tmp_csv_path]
      when 'schedule-detailed-bad-values-negative'
        hpxml, hpxml_bldg = _create_hpxml('base-schedules-detailed-occupancy-stochastic.xml')
        csv_data = CSV.read(File.join(File.dirname(hpxml.hpxml_path), hpxml_bldg.header.schedules_filepaths[0]))
        csv_data[1][1] = -0.5
        File.write(@tmp_csv_path, csv_data.map(&:to_csv).join)
        hpxml_bldg.header.schedules_filepaths = [@tmp_csv_path]
      when 'schedule-detailed-bad-values-non-numeric'
        hpxml, hpxml_bldg = _create_hpxml('base-schedules-detailed-occupancy-stochastic.xml')
        csv_data = CSV.read(File.join(File.dirname(hpxml.hpxml_path), hpxml_bldg.header.schedules_filepaths[0]))
        csv_data[1][1] = 'NA'
        File.write(@tmp_csv_path, csv_data.map(&:to_csv).join)
        hpxml_bldg.header.schedules_filepaths = [@tmp_csv_path]
      when 'schedule-detailed-bad-values-mode-negative'
        hpxml, hpxml_bldg = _create_hpxml('base-dhw-tank-heat-pump-detailed-schedules.xml')
        csv_data = CSV.read(File.join(File.dirname(hpxml.hpxml_path), hpxml_bldg.header.schedules_filepaths[1]))
        csv_data[1][0] = -0.5
        File.write(@tmp_csv_path, csv_data.map(&:to_csv).join)
        hpxml_bldg.header.schedules_filepaths = [@tmp_csv_path]
      when 'schedule-detailed-duplicate-columns'
        hpxml, hpxml_bldg = _create_hpxml('base-schedules-detailed-occupancy-stochastic.xml')
        csv_data = CSV.read(File.join(File.dirname(hpxml.hpxml_path), hpxml_bldg.header.schedules_filepaths[0]))
        File.write(@tmp_csv_path, csv_data.map(&:to_csv).join)
        hpxml_bldg.header.schedules_filepaths = []
        hpxml_bldg.header.schedules_filepaths << @tmp_csv_path
        hpxml_bldg.header.schedules_filepaths << @tmp_csv_path
      when 'schedule-detailed-wrong-filename'
        hpxml, hpxml_bldg = _create_hpxml('base.xml')
        hpxml_bldg.header.schedules_filepaths << 'invalid-wrong-filename.csv'
      when 'schedule-detailed-wrong-rows'
        hpxml, hpxml_bldg = _create_hpxml('base-schedules-detailed-occupancy-stochastic.xml')
        csv_data = CSV.read(File.join(File.dirname(hpxml.hpxml_path), hpxml_bldg.header.schedules_filepaths[0]))
        File.write(@tmp_csv_path, csv_data[0..-2].map(&:to_csv).join)
        hpxml_bldg.header.schedules_filepaths = [@tmp_csv_path]
      when 'skylight-not-connected-to-cond-space'
        hpxml, hpxml_bldg = _create_hpxml('base-enclosure-garage.xml')
        hpxml_bldg.skylights.add(id: 'Skylight1',
                                 area: 15.0,
                                 azimuth: 0,
                                 ufactor: 0.33,
                                 shgc: 0.45,
                                 shaft_area: 60,
                                 shaft_assembly_r_value: 6.25,
                                 attached_to_roof_idref: 'Roof1',
                                 attached_to_floor_idref: 'Floor1')
      when 'solar-thermal-system-with-combi-tankless'
        hpxml, hpxml_bldg = _create_hpxml('base-dhw-combi-tankless.xml')
        hpxml_bldg.solar_thermal_systems.add(id: "SolarThermalSystem#{hpxml_bldg.solar_thermal_systems.size + 1}",
                                             system_type: HPXML::SolarThermalSystemTypeHotWater,
                                             collector_area: 40,
                                             collector_type: HPXML::SolarThermalCollectorTypeSingleGlazing,
                                             collector_loop_type: HPXML::SolarThermalLoopTypeIndirect,
                                             collector_azimuth: 180,
                                             collector_tilt: 20,
                                             collector_rated_optical_efficiency: 0.77,
                                             collector_rated_thermal_losses: 0.793,
                                             water_heating_system_idref: 'WaterHeatingSystem1')
      when 'solar-thermal-system-with-desuperheater'
        hpxml, hpxml_bldg = _create_hpxml('base-dhw-desuperheater.xml')
        hpxml_bldg.solar_thermal_systems.add(id: "SolarThermalSystem#{hpxml_bldg.solar_thermal_systems.size + 1}",
                                             system_type: HPXML::SolarThermalSystemTypeHotWater,
                                             collector_area: 40,
                                             collector_type: HPXML::SolarThermalCollectorTypeSingleGlazing,
                                             collector_loop_type: HPXML::SolarThermalLoopTypeIndirect,
                                             collector_azimuth: 180,
                                             collector_tilt: 20,
                                             collector_rated_optical_efficiency: 0.77,
                                             collector_rated_thermal_losses: 0.793,
                                             water_heating_system_idref: 'WaterHeatingSystem1')
      when 'solar-thermal-system-with-dhw-indirect'
        hpxml, hpxml_bldg = _create_hpxml('base-dhw-combi-tankless.xml')
        hpxml_bldg.solar_thermal_systems.add(id: "SolarThermalSystem#{hpxml_bldg.solar_thermal_systems.size + 1}",
                                             system_type: HPXML::SolarThermalSystemTypeHotWater,
                                             collector_area: 40,
                                             collector_type: HPXML::SolarThermalCollectorTypeSingleGlazing,
                                             collector_loop_type: HPXML::SolarThermalLoopTypeIndirect,
                                             collector_azimuth: 180,
                                             collector_tilt: 20,
                                             collector_rated_optical_efficiency: 0.77,
                                             collector_rated_thermal_losses: 0.793,
                                             water_heating_system_idref: 'WaterHeatingSystem1')
      when 'storm-windows-unexpected-window-ufactor'
        hpxml, hpxml_bldg = _create_hpxml('base.xml')
        hpxml_bldg.windows[0].storm_type = 'clear'
      when 'surface-attached-to-uncond-space'
        hpxml, hpxml_bldg = _create_hpxml('base-zones-spaces.xml')
        hpxml_bldg.walls[-1].attached_to_space_idref = hpxml_bldg.zones.find { |zone| zone.zone_type != HPXML::ZoneTypeConditioned }.spaces[0].id
      when 'surface-attached-to-uncond-space2'
        hpxml, hpxml_bldg = _create_hpxml('base-zones-spaces.xml')
        hpxml_bldg.slabs[-1].attached_to_space_idref = hpxml_bldg.zones.find { |zone| zone.zone_type != HPXML::ZoneTypeConditioned }.spaces[0].id
      when 'unattached-cfis'
        hpxml, hpxml_bldg = _create_hpxml('base.xml')
        hpxml_bldg.ventilation_fans.add(id: "VentilationFan#{hpxml_bldg.ventilation_fans.size + 1}",
                                        fan_type: HPXML::MechVentTypeCFIS,
                                        used_for_whole_building_ventilation: true,
                                        distribution_system_idref: hpxml_bldg.hvac_distributions[0].id)
        hpxml_bldg.ventilation_fans[0].distribution_system_idref = 'foobar'
      when 'unattached-door'
        hpxml, hpxml_bldg = _create_hpxml('base.xml')
        hpxml_bldg.doors[0].attached_to_wall_idref = 'foobar'
      when 'unattached-gshp'
        hpxml, hpxml_bldg = _create_hpxml('base-hvac-ground-to-air-heat-pump-detailed-geothermal-loop.xml')
        hpxml_bldg.heat_pumps[0].geothermal_loop_idref = 'foobar'
        hpxml_bldg.geothermal_loops[0].delete
      when 'unattached-hvac-distribution'
        hpxml, hpxml_bldg = _create_hpxml('base.xml')
        hpxml_bldg.heating_systems[0].distribution_system_idref = 'foobar'
      when 'unattached-pv-system'
        hpxml, hpxml_bldg = _create_hpxml('base-pv.xml')
        hpxml_bldg.pv_systems[0].inverter_idref = 'foobar'
      when 'unattached-skylight'
        hpxml, hpxml_bldg = _create_hpxml('base-enclosure-skylights.xml')
        hpxml_bldg.skylights[0].attached_to_roof_idref = 'foobar'
        hpxml_bldg.skylights[0].attached_to_floor_idref = 'foobar'
      when 'unattached-solar-thermal-system'
        hpxml, hpxml_bldg = _create_hpxml('base-dhw-solar-indirect-flat-plate.xml')
        hpxml_bldg.solar_thermal_systems[0].water_heating_system_idref = 'foobar'
      when 'unattached-shared-clothes-washer-dhw-distribution'
        hpxml, hpxml_bldg = _create_hpxml('base-bldgtype-mf-unit-shared-laundry-room.xml')
        hpxml_bldg.clothes_washers[0].water_heating_system_idref = nil
        hpxml_bldg.clothes_washers[0].hot_water_distribution_idref = 'foobar'
      when 'unattached-shared-clothes-washer-water-heater'
        hpxml, hpxml_bldg = _create_hpxml('base-bldgtype-mf-unit-shared-laundry-room.xml')
        hpxml_bldg.clothes_washers[0].water_heating_system_idref = 'foobar'
      when 'unattached-shared-dishwasher-dhw-distribution'
        hpxml, hpxml_bldg = _create_hpxml('base-bldgtype-mf-unit-shared-laundry-room.xml')
        hpxml_bldg.dishwashers[0].water_heating_system_idref = nil
        hpxml_bldg.dishwashers[0].hot_water_distribution_idref = 'foobar'
      when 'unattached-shared-dishwasher-water-heater'
        hpxml, hpxml_bldg = _create_hpxml('base-bldgtype-mf-unit-shared-laundry-room.xml')
        hpxml_bldg.dishwashers[0].water_heating_system_idref = 'foobar'
      when 'unattached-window'
        hpxml, hpxml_bldg = _create_hpxml('base.xml')
        hpxml_bldg.windows[0].attached_to_wall_idref = 'foobar'
      when 'unattached-zone'
        hpxml, hpxml_bldg = _create_hpxml('base-zones-spaces.xml')
        hpxml_bldg.heating_systems[0].attached_to_zone_idref = 'foobar'
        hpxml_bldg.cooling_systems[0].attached_to_zone_idref = 'foobar'
      when 'unavailable-period-missing-column'
        hpxml, _hpxml_bldg = _create_hpxml('base-schedules-simple-vacancy.xml')
        hpxml.header.unavailable_periods[0].column_name = 'foobar'
      when 'unique-objects-vary-across-units-epw'
        hpxml, hpxml_bldg = _create_hpxml('base-bldgtype-mf-whole-building.xml', building_id: building_id)
        hpxml_bldg.climate_and_risk_zones.weather_station_epw_filepath = 'USA_AZ_Phoenix-Sky.Harbor.Intl.AP.722780_TMY3.epw'
      when 'unique-objects-vary-across-units-dst'
        hpxml, hpxml_bldg = _create_hpxml('base-bldgtype-mf-whole-building.xml', building_id: building_id)
        hpxml_bldg.dst_begin_month = 3
        hpxml_bldg.dst_begin_day = 15
        hpxml_bldg.dst_end_month = 10
        hpxml_bldg.dst_end_day = 15
      when 'unique-objects-vary-across-units-tmains'
        hpxml, hpxml_bldg = _create_hpxml('base-bldgtype-mf-whole-building.xml', building_id: building_id)
        hpxml_bldg.hot_water_distributions[0].dwhr_facilities_connected = HPXML::DWHRFacilitiesConnectedOne
        hpxml_bldg.hot_water_distributions[0].dwhr_equal_flow = true
        hpxml_bldg.hot_water_distributions[0].dwhr_efficiency = 0.55
      when 'whole-mf-building-batteries'
        hpxml, hpxml_bldg = _create_hpxml('base-bldgtype-mf-whole-building.xml', building_id: building_id)
        hpxml_bldg.batteries.add(id: 'Battery1',
                                 type: HPXML::BatteryTypeLithiumIon)
      when 'whole-mf-building-dehumidifiers-unit-multiplier'
        hpxml, hpxml_bldg = _create_hpxml('base-appliances-dehumidifier.xml')
        hpxml_bldg.building_construction.number_of_units = 2
      when 'whole-mf-building-gshps-unit-multiplier'
        hpxml, hpxml_bldg = _create_hpxml('base-hvac-ground-to-air-heat-pump.xml')
        hpxml_bldg.building_construction.number_of_units = 2
      else
        fail "Unhandled case: #{error_case}."
      end

      hpxml_doc = hpxml.to_doc()

      # Perform additional raw XML manipulation
      case error_case
      when 'invalid-datatype-boolean'
        XMLHelper.get_element(hpxml_doc, '/HPXML/Building/BuildingDetails/Enclosure/Roofs/Roof/RadiantBarrier').inner_text = 'FOOBAR'
      when 'invalid-datatype-integer'
        XMLHelper.get_element(hpxml_doc, '/HPXML/Building/BuildingDetails/BuildingSummary/BuildingConstruction/NumberofBedrooms').inner_text = '2.5'
      when 'invalid-datatype-float'
        XMLHelper.get_element(hpxml_doc, '/HPXML/SoftwareInfo/extension/EmissionsScenarios/EmissionsScenario/EmissionsFactor/Value').inner_text = 'FOOBAR'
      when 'invalid-schema-version'
        root = XMLHelper.get_element(hpxml_doc, '/HPXML')
        XMLHelper.add_attribute(root, 'schemaVersion', '2.3')
      end

      XMLHelper.write_file(hpxml_doc, @tmp_hpxml_path)
      _test_measure('error', expected_errors, building_id: building_id)
    end
  end

  # Test warnings are correctly triggered in the HPXMLtoOpenStudio ruby code
  def test_ruby_warning_messages
    # Test case => Error message(s)
    all_expected_warnings = { 'cfis-undersized-supplemental-fan' => ["CFIS supplemental fan 'VentilationFan2' is undersized (90.0 cfm) compared to the target hourly ventilation rate (110.0 cfm)."],
                              'duct-lto-cfm25-cond-space' => ['Ducts are entirely within conditioned space but there is moderate leakage to the outside. Leakage to the outside is typically zero or near-zero in these situations, consider revising leakage values. Leakage will be modeled as heat lost to the ambient environment.'],
                              'duct-lto-cfm25-uncond-space' => ['Very high sum of supply + return duct leakage to the outside; double-check inputs.'],
                              'duct-lto-cfm50-cond-space' => ['Ducts are entirely within conditioned space but there is moderate leakage to the outside. Leakage to the outside is typically zero or near-zero in these situations, consider revising leakage values. Leakage will be modeled as heat lost to the ambient environment.'],
                              'duct-lto-cfm50-uncond-space' => ['Very high sum of supply + return duct leakage to the outside; double-check inputs.'],
                              'duct-lto-percent-cond-space' => ['Ducts are entirely within conditioned space but there is moderate leakage to the outside. Leakage to the outside is typically zero or near-zero in these situations, consider revising leakage values. Leakage will be modeled as heat lost to the ambient environment.'],
                              'duct-lto-percent-uncond-space' => ['Very high sum of supply + return duct leakage to the outside; double-check inputs.'],
                              'floor-or-ceiling1' => ["Floor 'Floor1' has FloorOrCeiling=floor but it should be ceiling. The input will be overridden."],
                              'floor-or-ceiling2' => ["Floor 'Floor1' has FloorOrCeiling=ceiling but it should be floor. The input will be overridden."],
                              'hvac-gshp-bore-depth-autosized-high' => ['Reached a maximum of 10 boreholes; setting bore depth to the maximum (500 ft).'],
                              'hvac-seasons' => ['It is not possible to eliminate all HVAC energy use (e.g. crankcase/defrost energy) in EnergyPlus outside of an HVAC season.'],
                              'hvac-setpoint-adjustments' => ['HVAC setpoints have been automatically adjusted to prevent periods where the heating setpoint is greater than the cooling setpoint.'],
                              'hvac-setpoint-adjustments-daily-setbacks' => ['HVAC setpoints have been automatically adjusted to prevent periods where the heating setpoint is greater than the cooling setpoint.'],
                              'hvac-setpoint-adjustments-daily-schedules' => ['HVAC setpoints have been automatically adjusted to prevent periods where the heating setpoint is greater than the cooling setpoint.'],
                              'multistage-backup-more-than-4-stages' => ['EnergyPlus only supports 4 stages for multi-stage electric backup coil. Combined the remaining capacities in the last stage.',
                                                                         'Calculated multi-stage backup coil capacity increment for last stage is not equal to user input, actual capacity increment is'],
                              'manualj-sum-space-num-occupants' => ['ManualJInputs/NumberofOccupants (4.8) does not match sum of conditioned spaces (5.0).'],
                              'manualj-sum-space-internal-loads-sensible' => ['ManualJInputs/InternalLoadsSensible (1000.0) does not match sum of conditioned spaces (1200.0).'],
                              'manualj-sum-space-internal-loads-latent' => ['ManualJInputs/InternalLoadsLatent (200.0) does not match sum of conditioned spaces (100.0).'],
                              'multiple-conditioned-zone' => ['While multiple conditioned zones are specified, the EnergyPlus model will only include a single conditioned thermal zone.'],
                              'power-outage' => ['It is not possible to eliminate all HVAC energy use (e.g. crankcase/defrost energy) in EnergyPlus during an unavailable period.',
                                                 'It is not possible to eliminate all DHW energy use (e.g. water heater parasitics) in EnergyPlus during an unavailable period.'],
                              'schedule-file-and-weekday-weekend-multipliers' => ["Both 'occupants' schedule file and weekday fractions provided; the latter will be ignored.",
                                                                                  "Both 'occupants' schedule file and weekend fractions provided; the latter will be ignored.",
                                                                                  "Both 'occupants' schedule file and monthly multipliers provided; the latter will be ignored.",
                                                                                  "Both 'clothes_washer' schedule file and weekday fractions provided; the latter will be ignored.",
                                                                                  "Both 'clothes_washer' schedule file and weekend fractions provided; the latter will be ignored.",
                                                                                  "Both 'clothes_washer' schedule file and monthly multipliers provided; the latter will be ignored.",
                                                                                  "Both 'clothes_dryer' schedule file and weekday fractions provided; the latter will be ignored.",
                                                                                  "Both 'clothes_dryer' schedule file and weekend fractions provided; the latter will be ignored.",
                                                                                  "Both 'clothes_dryer' schedule file and monthly multipliers provided; the latter will be ignored.",
                                                                                  "Both 'dishwasher' schedule file and weekday fractions provided; the latter will be ignored.",
                                                                                  "Both 'dishwasher' schedule file and weekend fractions provided; the latter will be ignored.",
                                                                                  "Both 'dishwasher' schedule file and monthly multipliers provided; the latter will be ignored.",
                                                                                  "Both 'refrigerator' schedule file and weekday fractions provided; the latter will be ignored.",
                                                                                  "Both 'refrigerator' schedule file and weekend fractions provided; the latter will be ignored.",
                                                                                  "Both 'refrigerator' schedule file and monthly multipliers provided; the latter will be ignored.",
                                                                                  "Both 'extra_refrigerator' schedule file and weekday fractions provided; the latter will be ignored.",
                                                                                  "Both 'extra_refrigerator' schedule file and weekend fractions provided; the latter will be ignored.",
                                                                                  "Both 'extra_refrigerator' schedule file and monthly multipliers provided; the latter will be ignored.",
                                                                                  "Both 'freezer' schedule file and weekday fractions provided; the latter will be ignored.",
                                                                                  "Both 'freezer' schedule file and weekend fractions provided; the latter will be ignored.",
                                                                                  "Both 'freezer' schedule file and monthly multipliers provided; the latter will be ignored.",
                                                                                  "Both 'cooking_range' schedule file and weekday fractions provided; the latter will be ignored.",
                                                                                  "Both 'cooking_range' schedule file and weekend fractions provided; the latter will be ignored.",
                                                                                  "Both 'cooking_range' schedule file and monthly multipliers provided; the latter will be ignored.",
                                                                                  "Both 'hot_water_fixtures' schedule file and weekday fractions provided; the latter will be ignored.",
                                                                                  "Both 'hot_water_fixtures' schedule file and weekend fractions provided; the latter will be ignored.",
                                                                                  "Both 'hot_water_fixtures' schedule file and monthly multipliers provided; the latter will be ignored.",
                                                                                  "Both 'general_water_use' schedule file and weekday fractions provided; the latter will be ignored.",
                                                                                  "Both 'general_water_use' schedule file and weekend fractions provided; the latter will be ignored.",
                                                                                  "Both 'general_water_use' schedule file and monthly multipliers provided; the latter will be ignored.",
                                                                                  "Both 'hot_water_recirculation_pump' schedule file and weekday fractions provided; the latter will be ignored.",
                                                                                  "Both 'hot_water_recirculation_pump' schedule file and weekend fractions provided; the latter will be ignored.",
                                                                                  "Both 'hot_water_recirculation_pump' schedule file and monthly multipliers provided; the latter will be ignored.",
                                                                                  "Both 'plug_loads_tv' schedule file and weekday fractions provided; the latter will be ignored.",
                                                                                  "Both 'plug_loads_tv' schedule file and weekend fractions provided; the latter will be ignored.",
                                                                                  "Both 'plug_loads_tv' schedule file and monthly multipliers provided; the latter will be ignored.",
                                                                                  "Both 'plug_loads_other' schedule file and weekday fractions provided; the latter will be ignored.",
                                                                                  "Both 'plug_loads_other' schedule file and weekend fractions provided; the latter will be ignored.",
                                                                                  "Both 'plug_loads_other' schedule file and monthly multipliers provided; the latter will be ignored.",
                                                                                  "Both 'plug_loads_vehicle' schedule file and weekday fractions provided; the latter will be ignored.",
                                                                                  "Both 'plug_loads_vehicle' schedule file and weekend fractions provided; the latter will be ignored.",
                                                                                  "Both 'plug_loads_vehicle' schedule file and monthly multipliers provided; the latter will be ignored.",
                                                                                  "Both 'plug_loads_well_pump' schedule file and weekday fractions provided; the latter will be ignored.",
                                                                                  "Both 'plug_loads_well_pump' schedule file and weekend fractions provided; the latter will be ignored.",
                                                                                  "Both 'plug_loads_well_pump' schedule file and monthly multipliers provided; the latter will be ignored.",
                                                                                  "Both 'fuel_loads_grill' schedule file and weekday fractions provided; the latter will be ignored.",
                                                                                  "Both 'fuel_loads_grill' schedule file and weekend fractions provided; the latter will be ignored.",
                                                                                  "Both 'fuel_loads_grill' schedule file and monthly multipliers provided; the latter will be ignored.",
                                                                                  "Both 'fuel_loads_lighting' schedule file and weekday fractions provided; the latter will be ignored.",
                                                                                  "Both 'fuel_loads_lighting' schedule file and weekend fractions provided; the latter will be ignored.",
                                                                                  "Both 'fuel_loads_lighting' schedule file and monthly multipliers provided; the latter will be ignored.",
                                                                                  "Both 'fuel_loads_fireplace' schedule file and weekday fractions provided; the latter will be ignored.",
                                                                                  "Both 'fuel_loads_fireplace' schedule file and weekend fractions provided; the latter will be ignored.",
                                                                                  "Both 'fuel_loads_fireplace' schedule file and monthly multipliers provided; the latter will be ignored.",
                                                                                  "Both 'lighting_interior' schedule file and weekday fractions provided; the latter will be ignored.",
                                                                                  "Both 'lighting_interior' schedule file and weekend fractions provided; the latter will be ignored.",
                                                                                  "Both 'lighting_interior' schedule file and monthly multipliers provided; the latter will be ignored.",
                                                                                  "Both 'lighting_exterior' schedule file and weekday fractions provided; the latter will be ignored.",
                                                                                  "Both 'lighting_exterior' schedule file and weekend fractions provided; the latter will be ignored.",
                                                                                  "Both 'lighting_exterior' schedule file and monthly multipliers provided; the latter will be ignored.",
                                                                                  "Both 'pool_pump' schedule file and weekday fractions provided; the latter will be ignored.",
                                                                                  "Both 'pool_pump' schedule file and weekend fractions provided; the latter will be ignored.",
                                                                                  "Both 'pool_pump' schedule file and monthly multipliers provided; the latter will be ignored.",
                                                                                  "Both 'pool_heater' schedule file and weekday fractions provided; the latter will be ignored.",
                                                                                  "Both 'pool_heater' schedule file and weekend fractions provided; the latter will be ignored.",
                                                                                  "Both 'pool_heater' schedule file and monthly multipliers provided; the latter will be ignored.",
                                                                                  "Both 'permanent_spa_pump' schedule file and weekday fractions provided; the latter will be ignored.",
                                                                                  "Both 'permanent_spa_pump' schedule file and weekend fractions provided; the latter will be ignored.",
                                                                                  "Both 'permanent_spa_pump' schedule file and monthly multipliers provided; the latter will be ignored.",
                                                                                  "Both 'permanent_spa_heater' schedule file and weekday fractions provided; the latter will be ignored.",
                                                                                  "Both 'permanent_spa_heater' schedule file and weekend fractions provided; the latter will be ignored.",
                                                                                  "Both 'permanent_spa_heater' schedule file and monthly multipliers provided; the latter will be ignored."],
                              'schedule-file-and-refrigerators-freezer-coefficients' => ["Both 'refrigerator' schedule file and constant coefficients provided; the latter will be ignored.",
                                                                                         "Both 'refrigerator' schedule file and temperature coefficients provided; the latter will be ignored.",
                                                                                         "Both 'extra_refrigerator' schedule file and constant coefficients provided; the latter will be ignored.",
                                                                                         "Both 'extra_refrigerator' schedule file and temperature coefficients provided; the latter will be ignored.",
                                                                                         "Both 'freezer' schedule file and constant coefficients provided; the latter will be ignored.",
                                                                                         "Both 'freezer' schedule file and temperature coefficients provided; the latter will be ignored."],
                              'schedule-file-and-setpoints' => ["Both 'heating_setpoint' schedule file and heating setpoint temperature provided; the latter will be ignored.",
                                                                "Both 'cooling_setpoint' schedule file and cooling setpoint temperature provided; the latter will be ignored.",
                                                                "Both 'water_heater_setpoint' schedule file and setpoint temperature provided; the latter will be ignored."],
                              'schedule-file-and-operating-mode' => ["Both 'water_heater_operating_mode' schedule file and operating mode provided; the latter will be ignored."],
                              'schedule-file-max-power-ratio-with-single-speed-system' => ['Maximum power ratio schedule is only supported for variable speed systems.'],
                              'schedule-file-max-power-ratio-with-two-speed-system' => ['Maximum power ratio schedule is only supported for variable speed systems.'],
                              'schedule-file-max-power-ratio-with-separate-backup-system' => ['Maximum power ratio schedule is only supported for integrated backup system. Schedule is ignored for heating.'] }

    all_expected_warnings.each_with_index do |(warning_case, expected_warnings), i|
      puts "[#{i + 1}/#{all_expected_warnings.size}] Testing #{warning_case}..."
      building_id = nil
      # Create HPXML object
      case warning_case
      when 'cfis-undersized-supplemental-fan'
        hpxml, hpxml_bldg = _create_hpxml('base-mechvent-cfis-supplemental-fan-exhaust.xml')
        suppl_fan = hpxml_bldg.ventilation_fans.find { |f| f.is_cfis_supplemental_fan }
        suppl_fan.tested_flow_rate = 90.0
      when 'duct-lto-cfm25-cond-space'
        hpxml, hpxml_bldg = _create_hpxml('base-atticroof-conditioned.xml')
        hpxml_bldg.hvac_distributions[0].conditioned_floor_area_served = hpxml_bldg.building_construction.conditioned_floor_area
        hpxml_bldg.hvac_distributions[0].duct_leakage_measurements.each do |dlm|
          dlm.duct_leakage_units = HPXML::UnitsCFM25
          dlm.duct_leakage_value = 100.0
        end
        hpxml_bldg.hvac_distributions[0].ducts.each do |duct|
          duct.duct_surface_area = nil
          duct.duct_location = nil
        end
      when 'duct-lto-cfm25-uncond-space'
        hpxml, hpxml_bldg = _create_hpxml('base.xml')
        hpxml_bldg.hvac_distributions[0].duct_leakage_measurements.each do |dlm|
          dlm.duct_leakage_value = 800.0
        end
      when 'duct-lto-cfm50-cond-space'
        hpxml, hpxml_bldg = _create_hpxml('base-atticroof-conditioned.xml')
        hpxml_bldg.hvac_distributions[0].conditioned_floor_area_served = hpxml_bldg.building_construction.conditioned_floor_area
        hpxml_bldg.hvac_distributions[0].duct_leakage_measurements.each do |dlm|
          dlm.duct_leakage_units = HPXML::UnitsCFM50
          dlm.duct_leakage_value = 200.0
        end
        hpxml_bldg.hvac_distributions[0].ducts.each do |duct|
          duct.duct_surface_area = nil
          duct.duct_location = nil
        end
      when 'duct-lto-cfm50-uncond-space'
        hpxml, hpxml_bldg = _create_hpxml('base-hvac-ducts-leakage-cfm50.xml')
        hpxml_bldg.hvac_distributions[0].duct_leakage_measurements.each do |dlm|
          dlm.duct_leakage_value = 1600.0
        end
      when 'duct-lto-percent-cond-space'
        hpxml, hpxml_bldg = _create_hpxml('base-atticroof-conditioned.xml')
        hpxml_bldg.hvac_distributions[0].conditioned_floor_area_served = hpxml_bldg.building_construction.conditioned_floor_area
        hpxml_bldg.hvac_distributions[0].duct_leakage_measurements.each do |dlm|
          dlm.duct_leakage_units = HPXML::UnitsPercent
          dlm.duct_leakage_value = 0.035
        end
        hpxml_bldg.hvac_distributions[0].ducts.each do |duct|
          duct.duct_surface_area = nil
          duct.duct_location = nil
        end
      when 'duct-lto-percent-uncond-space'
        hpxml, hpxml_bldg = _create_hpxml('base-hvac-ducts-leakage-percent.xml')
        hpxml_bldg.hvac_distributions[0].duct_leakage_measurements.each do |dlm|
          dlm.duct_leakage_value = 0.25
        end
      when 'floor-or-ceiling1'
        hpxml, hpxml_bldg = _create_hpxml('base.xml')
        hpxml_bldg.floors[0].floor_or_ceiling = HPXML::FloorOrCeilingFloor
      when 'floor-or-ceiling2'
        hpxml, hpxml_bldg = _create_hpxml('base-foundation-unvented-crawlspace.xml')
        hpxml_bldg.floors[0].floor_or_ceiling = HPXML::FloorOrCeilingCeiling
      when 'hvac-gshp-bore-depth-autosized-high'
        hpxml, hpxml_bldg = _create_hpxml('base-hvac-ground-to-air-heat-pump.xml')
        hpxml_bldg.site.ground_conductivity = 0.07
      when 'hvac-seasons'
        hpxml, hpxml_bldg = _create_hpxml('base-hvac-seasons.xml')
      when 'hvac-setpoint-adjustments'
        hpxml, hpxml_bldg = _create_hpxml('base.xml')
        hpxml_bldg.hvac_controls[0].heating_setpoint_temp = 76.0
        hpxml_bldg.hvac_controls[0].cooling_setpoint_temp = 75.0
      when 'hvac-setpoint-adjustments-daily-setbacks'
        hpxml, hpxml_bldg = _create_hpxml('base-hvac-setpoints-daily-setbacks.xml')
        hpxml_bldg.hvac_controls[0].heating_setback_temp = 76.0
        hpxml_bldg.hvac_controls[0].cooling_setpoint_temp = 75.0
      when 'hvac-setpoint-adjustments-daily-schedules'
        hpxml, hpxml_bldg = _create_hpxml('base-hvac-setpoints-daily-schedules.xml')
        hpxml_bldg.hvac_controls[0].weekday_heating_setpoints = '64, 64, 64, 64, 64, 64, 64, 76, 70, 66, 66, 66, 66, 66, 66, 66, 66, 68, 68, 68, 68, 68, 64, 64'
      when 'manualj-sum-space-num-occupants'
        hpxml, hpxml_bldg = _create_hpxml('base-zones-spaces.xml')
        hpxml_bldg.header.manualj_num_occupants = 4.8
        hpxml_bldg.conditioned_spaces.each_with_index do |space, i|
          space.manualj_num_occupants = (i == 0 ? hpxml_bldg.header.manualj_num_occupants.round : 0)
        end
      when 'manualj-sum-space-internal-loads-sensible'
        hpxml, hpxml_bldg = _create_hpxml('base-zones-spaces.xml')
        hpxml_bldg.header.manualj_internal_loads_sensible = 1000.0
        hpxml_bldg.conditioned_spaces.each_with_index do |space, i|
          space.manualj_internal_loads_sensible = (i == 0 ? 1200.0 : 0)
        end
      when 'manualj-sum-space-internal-loads-latent'
        hpxml, hpxml_bldg = _create_hpxml('base-zones-spaces.xml')
        hpxml_bldg.header.manualj_internal_loads_latent = 200.0
        hpxml_bldg.conditioned_spaces.each_with_index do |space, i|
          space.manualj_internal_loads_latent = (i == 0 ? 100.0 : 0)
        end
      when 'multiple-conditioned-zone'
        hpxml, hpxml_bldg = _create_hpxml('base-zones-spaces-multiple.xml')
      when 'power-outage'
        hpxml, _hpxml_bldg = _create_hpxml('base-schedules-simple-power-outage.xml')
      when 'multistage-backup-more-than-4-stages'
        hpxml, _hpxml_bldg = _create_hpxml('base-hvac-air-to-air-heat-pump-1-speed-research-features.xml')
        hpxml.header.heat_pump_backup_heating_capacity_increment = 5000
      when 'schedule-file-and-weekday-weekend-multipliers'
        hpxml, hpxml_bldg = _create_hpxml('base-misc-loads-large-uncommon.xml')
        hpxml.header.utility_bill_scenarios.clear # we don't want the propane warning
        hpxml_bldg.header.schedules_filepaths << File.join(File.dirname(__FILE__), '../resources/schedule_files/occupancy-stochastic.csv')
        hpxml_bldg.header.schedules_filepaths << File.join(File.dirname(__FILE__), '../resources/schedule_files/occupancy-non-stochastic.csv')
        hpxml_bldg.hot_water_distributions[0].system_type = HPXML::DHWDistTypeRecirc
        hpxml_bldg.hot_water_distributions[0].recirculation_control_type = HPXML::DHWRecircControlTypeNone
        hpxml_bldg.hot_water_distributions[0].recirculation_pump_weekday_fractions = @default_schedules_csv_data["#{SchedulesFile::Columns[:HotWaterRecirculationPump].name}_no_control"]['RecirculationPumpWeekdayScheduleFractions']
        hpxml_bldg.hot_water_distributions[0].recirculation_pump_weekend_fractions = @default_schedules_csv_data["#{SchedulesFile::Columns[:HotWaterRecirculationPump].name}_no_control"]['RecirculationPumpWeekendScheduleFractions']
        hpxml_bldg.hot_water_distributions[0].recirculation_pump_monthly_multipliers = @default_schedules_csv_data[SchedulesFile::Columns[:HotWaterRecirculationPump].name]['RecirculationPumpMonthlyScheduleMultipliers']
      when 'schedule-file-and-refrigerators-freezer-coefficients'
        hpxml, hpxml_bldg = _create_hpxml('base.xml')
        hpxml_bldg.header.schedules_filepaths << File.join(File.dirname(__FILE__), '../resources/schedule_files/occupancy-stochastic.csv')
        hpxml_bldg.header.schedules_filepaths << File.join(File.dirname(__FILE__), '../resources/schedule_files/occupancy-non-stochastic.csv')
        hpxml_bldg.refrigerators[0].primary_indicator = true
        hpxml_bldg.refrigerators[0].constant_coefficients = '-0.487, -0.340, -0.370, -0.361, -0.515, -0.684, -0.471, -0.159, -0.079, -0.417, -0.411, -0.386, -0.240, -0.314, -0.160, -0.121, -0.469, -0.412, -0.091, 0.077, -0.118, -0.247, -0.445, -0.544'
        hpxml_bldg.refrigerators[0].temperature_coefficients = '0.019, 0.016, 0.017, 0.016, 0.018, 0.021, 0.019, 0.015, 0.015, 0.019, 0.018, 0.018, 0.016, 0.017, 0.015, 0.015, 0.020, 0.020, 0.017, 0.014, 0.016, 0.017, 0.019, 0.020'
        hpxml_bldg.refrigerators.add(id: "Refrigerator#{hpxml_bldg.refrigerators.size + 1}",
                                     constant_coefficients: '-0.487, -0.340, -0.370, -0.361, -0.515, -0.684, -0.471, -0.159, -0.079, -0.417, -0.411, -0.386, -0.240, -0.314, -0.160, -0.121, -0.469, -0.412, -0.091, 0.077, -0.118, -0.247, -0.445, -0.544',
                                     temperature_coefficients: '0.019, 0.016, 0.017, 0.016, 0.018, 0.021, 0.019, 0.015, 0.015, 0.019, 0.018, 0.018, 0.016, 0.017, 0.015, 0.015, 0.020, 0.020, 0.017, 0.014, 0.016, 0.017, 0.019, 0.020')
        hpxml_bldg.freezers.add(id: "Freezer#{hpxml_bldg.freezers.size + 1}",
                                constant_coefficients: '-0.487, -0.340, -0.370, -0.361, -0.515, -0.684, -0.471, -0.159, -0.079, -0.417, -0.411, -0.386, -0.240, -0.314, -0.160, -0.121, -0.469, -0.412, -0.091, 0.077, -0.118, -0.247, -0.445, -0.544',
                                temperature_coefficients: '0.019, 0.016, 0.017, 0.016, 0.018, 0.021, 0.019, 0.015, 0.015, 0.019, 0.018, 0.018, 0.016, 0.017, 0.015, 0.015, 0.020, 0.020, 0.017, 0.014, 0.016, 0.017, 0.019, 0.020')
      when 'schedule-file-and-setpoints'
        hpxml, hpxml_bldg = _create_hpxml('base.xml')
        hpxml_bldg.header.schedules_filepaths << File.join(File.dirname(__FILE__), '../resources/schedule_files/setpoints.csv')
        hpxml_bldg.header.schedules_filepaths << File.join(File.dirname(__FILE__), '../resources/schedule_files/water-heater-setpoints.csv')
      when 'schedule-file-and-operating-mode'
        hpxml, hpxml_bldg = _create_hpxml('base-dhw-tank-heat-pump-operating-mode-heat-pump-only.xml')
        hpxml_bldg.header.schedules_filepaths << File.join(File.dirname(__FILE__), '../resources/schedule_files/water-heater-operating-modes.csv')
      when 'schedule-file-max-power-ratio-with-single-speed-system'
        hpxml, hpxml_bldg = _create_hpxml('base-hvac-air-to-air-heat-pump-1-speed.xml')
        hpxml_bldg.header.schedules_filepaths << File.join(File.dirname(__FILE__), '../resources/schedule_files/hvac-variable-system-maximum-power-ratios-varied.csv')
      when 'schedule-file-max-power-ratio-with-two-speed-system'
        hpxml, hpxml_bldg = _create_hpxml('base-hvac-air-to-air-heat-pump-2-speed.xml')
        hpxml_bldg.header.schedules_filepaths << File.join(File.dirname(__FILE__), '../resources/schedule_files/hvac-variable-system-maximum-power-ratios-varied.csv')
      when 'schedule-file-max-power-ratio-with-separate-backup-system'
        hpxml, hpxml_bldg = _create_hpxml('base-hvac-air-to-air-heat-pump-var-speed-backup-boiler.xml')
        hpxml_bldg.header.schedules_filepaths << File.join(File.dirname(__FILE__), '../resources/schedule_files/hvac-variable-system-maximum-power-ratios-varied.csv')
      else
        fail "Unhandled case: #{warning_case}."
      end

      hpxml_doc = hpxml.to_doc()

      XMLHelper.write_file(hpxml_doc, @tmp_hpxml_path)
      _test_measure('warning', expected_warnings, building_id: building_id)
    end
  end

  private

  def _test_schema_validation(hpxml_path, schematron_schema_validator)
    errors, _warnings = XMLValidator.validate_against_schema(hpxml_path, schematron_schema_validator)
    if errors.size > 0
      flunk "#{hpxml_path}: #{errors}"
    end
  end

  def _test_schema_and_schematron_validation(hpxml_path, hpxml_doc, expected_errors: nil, expected_warnings: nil)
    sct_errors, sct_warnings = XMLValidator.validate_against_schematron(hpxml_path, @schematron_validator, hpxml_doc)
    xsd_errors, xsd_warnings = XMLValidator.validate_against_schema(hpxml_path, @schema_validator)
    if not expected_errors.nil?
      _compare_errors_or_warnings('error', sct_errors + xsd_errors, expected_errors)
    end
    if not expected_warnings.nil?
      _compare_errors_or_warnings('warning', sct_warnings + xsd_warnings, expected_warnings)
    end
  end

  def _test_measure(error_or_warning, expected_errors_or_warnings, building_id: nil)
    # create an instance of the measure
    measure = HPXMLtoOpenStudio.new

    runner = OpenStudio::Measure::OSRunner.new(OpenStudio::WorkflowJSON.new)
    model = OpenStudio::Model::Model.new

    # get arguments
    args_hash = {}
    args_hash['hpxml_path'] = File.absolute_path(@tmp_hpxml_path)
    args_hash['debug'] = true
    args_hash['output_dir'] = File.absolute_path(@tmp_output_path)
    args_hash['building_id'] = building_id unless building_id.nil?
    arguments = measure.arguments(model)
    argument_map = OpenStudio::Measure.convertOSArgumentVectorToMap(arguments)

    # populate argument with specified hash value if specified
    arguments.each do |arg|
      temp_arg_var = arg.clone
      if args_hash.has_key?(arg.name)
        assert(temp_arg_var.setValue(args_hash[arg.name]))
      end
      argument_map[arg.name] = temp_arg_var
    end

    # run the measure
    measure.run(model, runner, argument_map)
    result = runner.result

    actual_errors_or_warnings = []
    if error_or_warning == 'error'
      assert_equal('Fail', result.value.valueName)

      result.stepErrors.each do |s|
        actual_errors_or_warnings << s
      end
    elsif error_or_warning == 'warning'
      # show the output
      show_output(result) unless result.value.valueName == 'Success'

      assert_equal('Success', result.value.valueName)

      result.stepWarnings.each do |s|
        actual_errors_or_warnings << s
      end
    end

    _compare_errors_or_warnings(error_or_warning, actual_errors_or_warnings, expected_errors_or_warnings)
  end

  def _compare_errors_or_warnings(type, actual_msgs, expected_msgs)
    if expected_msgs.empty?
      if actual_msgs.size > 0
        flunk "Found unexpected #{type} messages:\n#{actual_msgs}"
      end
    else
      expected_msgs.each do |expected_msg|
        found_msg = false
        actual_msgs.each do |actual_msg|
          next unless actual_msg.include? expected_msg

          found_msg = true
          actual_msgs.delete(actual_msg)
          break
        end

        if not found_msg
          flunk "Did not find expected #{type} message\n'#{expected_msg}'\nin\n#{actual_msgs}"
        end
      end
      if actual_msgs.size > 0
        flunk "Found extra #{type} messages:\n#{actual_msgs}"
      end
    end
  end

  def _create_hpxml(hpxml_name, building_id: nil)
    hpxml = HPXML.new(hpxml_path: File.join(@sample_files_path, hpxml_name), building_id: building_id)
    if not hpxml.errors.empty?
      hpxml.errors.each do |error|
        puts error
      end
      flunk "Did not successfully create HPXML file: #{hpxml_name}"
    end
    return hpxml, hpxml.buildings[0]
  end
end<|MERGE_RESOLUTION|>--- conflicted
+++ resolved
@@ -256,10 +256,6 @@
                             'negative-autosizing-factors' => ['CoolingAutosizingFactor should be greater than 0.0',
                                                               'HeatingAutosizingFactor should be greater than 0.0',
                                                               'BackupHeatingAutosizingFactor should be greater than 0.0'],
-                            'panel-negative-headroom-breaker-spaces' => ['Expected h:extension/h:HeadroomBreakerSpaces to be greater than or equal to 0'],
-                            'panel-negative-total-breaker-spaces' => ['Expected h:extension/h:TotalBreakerSpaces to be greater than or equal to 0'],
-                            'panel-without-required-system' => ['Expected 1 or more element(s) for xpath: AttachedToSystem [context: /HPXML/Building/BuildingDetails/Systems/ElectricPanels/*/extension/*/PanelLoad, id: "ElectricPanel1"]'],
-                            'panel-with-unrequired-system' => ['Expected 0 element(s) for xpath: AttachedToSystem [context: /HPXML/Building/BuildingDetails/Systems/ElectricPanels/*/extension/*/PanelLoad, id: "ElectricPanel1"]'],
                             'refrigerator-location' => ['A location is specified as "garage" but no surfaces were found adjacent to this space type.'],
                             'refrigerator-schedule' => ['Expected either schedule fractions/multipliers or schedule coefficients but not both.'],
                             'solar-fraction-one' => ['Expected SolarFraction to be less than 1 [context: /HPXML/Building/BuildingDetails/Systems/SolarThermal/SolarThermalSystem[SolarFraction], id: "SolarThermalSystem1"]'],
@@ -770,28 +766,7 @@
         hpxml_bldg.heat_pumps[0].heating_autosizing_factor = -0.5
         hpxml_bldg.heat_pumps[0].cooling_autosizing_factor = -1.2
         hpxml_bldg.heat_pumps[0].backup_heating_autosizing_factor = -0.1
-<<<<<<< HEAD
-      elsif ['panel-negative-headroom-breaker-spaces'].include? error_case
-        hpxml, hpxml_bldg = _create_hpxml('base.xml')
-        hpxml_bldg.electric_panels.add(id: 'ElectricPanel1',
-                                       headroom_breaker_spaces: -1)
-      elsif ['panel-negative-total-breaker-spaces'].include? error_case
-        hpxml, hpxml_bldg = _create_hpxml('base.xml')
-        hpxml_bldg.electric_panels.add(id: 'ElectricPanel1',
-                                       total_breaker_spaces: -5)
-      elsif ['panel-without-required-system'].include? error_case
-        hpxml, hpxml_bldg = _create_hpxml('base.xml')
-        hpxml_bldg.electric_panels.add(id: 'ElectricPanel1')
-        hpxml_bldg.electric_panels[0].panel_loads.add(type: HPXML::ElectricPanelLoadTypeHeating)
-      elsif ['panel-with-unrequired-system'].include? error_case
-        hpxml, hpxml_bldg = _create_hpxml('base.xml')
-        hpxml_bldg.electric_panels.add(id: 'ElectricPanel1')
-        hpxml_bldg.electric_panels[0].panel_loads.add(type: HPXML::ElectricPanelLoadTypeLighting,
-                                                      system_idrefs: [hpxml_bldg.lighting_groups[0].id])
-      elsif ['refrigerator-location'].include? error_case
-=======
       when 'refrigerator-location'
->>>>>>> 369e1fcd
         hpxml, hpxml_bldg = _create_hpxml('base.xml')
         hpxml_bldg.refrigerators[0].location = HPXML::LocationGarage
       when 'refrigerator-schedule'
@@ -911,7 +886,6 @@
                                                             'No exterior lighting specified, the model will not include exterior lighting energy use.',
                                                             'No garage lighting specified, the model will not include garage lighting energy use.'],
                               'missing-attached-surfaces' => ['ResidentialFacilityType is single-family attached or apartment unit, but no attached surfaces were found. This may result in erroneous results (e.g., for infiltration).'],
-                              'panel-max-current-rating-high' => ['MaxCurrentRating should typically be less than or equal to 400.'],
                               'plug-load-type-sauna' => ["Plug load type 'sauna' is not currently handled, the plug load will not be modeled."],
                               'plug-load-type-aquarium' => ["Plug load type 'aquarium' is not currently handled, the plug load will not be modeled."],
                               'plug-load-type-water-bed' => ["Plug load type 'water bed' is not currently handled, the plug load will not be modeled."],
@@ -1049,15 +1023,7 @@
       when 'hvac-research-features-onoff-thermostat-temperature-capacitance-multiplier-one'
         hpxml, _hpxml_bldg = _create_hpxml('base-hvac-air-to-air-heat-pump-1-speed-research-features.xml')
         hpxml.header.temperature_capacitance_multiplier = 1
-<<<<<<< HEAD
-      elsif ['panel-max-current-rating-high'].include? warning_case
-        hpxml, hpxml_bldg = _create_hpxml('base.xml')
-        hpxml_bldg.electric_panels.add(id: 'ElectricPanel1',
-                                       max_current_rating: 450.0)
-      elsif ['plug-load-type-sauna'].include? warning_case
-=======
       when 'plug-load-type-sauna'
->>>>>>> 369e1fcd
         hpxml, hpxml_bldg = _create_hpxml('base.xml')
         hpxml_bldg.plug_loads[0].plug_load_type = HPXML::PlugLoadTypeSauna
       when 'plug-load-type-aquarium'
@@ -1191,8 +1157,6 @@
                                                                "Calculated a negative net surface area for surface 'Floor1'."],
                             'orphaned-geothermal-loop' => ["Geothermal loop 'GeothermalLoop1' found but no heat pump attached to it."],
                             'orphaned-hvac-distribution' => ["Distribution system 'HVACDistribution1' found but no HVAC system attached to it."],
-                            'panel-wrong-system-type' => ["One or more referenced systems 'WaterHeatingSystem1' not valid for panel load type 'heating'"],
-                            'panel-missing-system' => ["One or more referenced systems 'foobar' not found for panel load type 'cooling'"],
                             'refrigerators-multiple-primary' => ['More than one refrigerator designated as the primary.'],
                             'refrigerators-no-primary' => ['Could not find a primary refrigerator.'],
                             'repeated-relatedhvac-dhw-indirect' => ["RelatedHVACSystem 'HeatingSystem1' is attached to multiple water heating systems."],
@@ -1563,21 +1527,7 @@
         hpxml, hpxml_bldg = _create_hpxml('base-hvac-furnace-gas-room-ac.xml')
         hpxml_bldg.heating_systems[0].delete
         hpxml_bldg.hvac_controls[0].heating_setpoint_temp = nil
-<<<<<<< HEAD
-      elsif ['panel-wrong-system-type'].include? error_case
-        hpxml, hpxml_bldg = _create_hpxml('base.xml')
-        hpxml_bldg.electric_panels.add(id: 'ElectricPanel1')
-        hpxml_bldg.electric_panels[0].panel_loads.add(type: HPXML::ElectricPanelLoadTypeHeating,
-                                                      system_idrefs: [hpxml_bldg.water_heating_systems[0].id])
-      elsif ['panel-missing-system'].include? error_case
-        hpxml, hpxml_bldg = _create_hpxml('base.xml')
-        hpxml_bldg.electric_panels.add(id: 'ElectricPanel1')
-        hpxml_bldg.electric_panels[0].panel_loads.add(type: HPXML::ElectricPanelLoadTypeCooling,
-                                                      system_idrefs: ['foobar'])
-      elsif ['refrigerators-multiple-primary'].include? error_case
-=======
       when 'refrigerators-multiple-primary'
->>>>>>> 369e1fcd
         hpxml, hpxml_bldg = _create_hpxml('base-misc-loads-large-uncommon.xml')
         hpxml_bldg.refrigerators[1].primary_indicator = true
       when 'refrigerators-no-primary'
