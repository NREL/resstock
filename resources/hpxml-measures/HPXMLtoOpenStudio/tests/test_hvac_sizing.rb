--- conflicted
+++ resolved
@@ -292,12 +292,8 @@
     args_hash['hpxml_path'] = File.absolute_path(@tmp_hpxml_path)
 
     # Test air conditioner + furnace
-<<<<<<< HEAD
-    hpxml, hpxml_bldg = _create_hpxml('base-hvac-undersized-allow-increased-fixed-capacities.xml')
-=======
     hpxml, hpxml_bldg = _create_hpxml('base-hvac-undersized.xml')
     hpxml_bldg.header.allow_increased_fixed_capacities = true
->>>>>>> 39161936
     htg_cap = hpxml_bldg.heating_systems[0].heating_capacity
     clg_cap = hpxml_bldg.cooling_systems[0].cooling_capacity
     XMLHelper.write_file(hpxml.to_doc, @tmp_hpxml_path)
