--- conflicted
+++ resolved
@@ -31,7 +31,6 @@
                   'skip_validation' => true }
     Dir["#{@sample_files_path}/base-hvac*.xml"].each do |hvac_hpxml|
       next if hvac_hpxml.include? 'autosize'
-      next if hvac_hpxml.include? 'detailed-performance' # Autosizing not allowed
 
       { 'USA_CO_Denver.Intl.AP.725650_TMY3.epw' => 'denver',
         'USA_TX_Houston-Bush.Intercontinental.AP.722430_TMY3.epw' => 'houston' }.each do |epw_path, location|
@@ -288,96 +287,10 @@
   end
 
   def test_allow_increased_fixed_capacities
-    for allow_increased_fixed_capacities in [true, false]
-      # Test hard-sized capacities are increased (or not) for various equipment types
-      args_hash = {}
-      args_hash['hpxml_path'] = File.absolute_path(@tmp_hpxml_path)
-
-      # Test air conditioner + furnace
-      hpxml = _create_hpxml('base-hvac-undersized.xml')
-      hpxml.header.allow_increased_fixed_capacities = allow_increased_fixed_capacities
-      htg_cap = hpxml.heating_systems[0].heating_capacity
-      clg_cap = hpxml.cooling_systems[0].cooling_capacity
-      XMLHelper.write_file(hpxml.to_oga, @tmp_hpxml_path)
-      _model, hpxml = _test_measure(args_hash)
-      if allow_increased_fixed_capacities
-        assert_operator(hpxml.heating_systems[0].heating_capacity, :>, htg_cap)
-        assert_operator(hpxml.cooling_systems[0].cooling_capacity, :>, clg_cap)
-      else
-        assert_equal(hpxml.heating_systems[0].heating_capacity, htg_cap)
-        assert_equal(hpxml.cooling_systems[0].cooling_capacity, clg_cap)
-      end
-
-<<<<<<< HEAD
-      # Test heat pump
-      hpxml = _create_hpxml('base-hvac-air-to-air-heat-pump-1-speed-heating-capacity-17f.xml')
-      hpxml.header.allow_increased_fixed_capacities = allow_increased_fixed_capacities
-      hpxml.heat_pumps[0].heating_capacity /= 10.0
-      hpxml.heat_pumps[0].heating_capacity_17F /= 10.0
-      hpxml.heat_pumps[0].backup_heating_capacity /= 10.0
-      hpxml.heat_pumps[0].cooling_capacity /= 10.0
-      htg_cap = hpxml.heat_pumps[0].heating_capacity
-      htg_17f_cap = hpxml.heat_pumps[0].heating_capacity_17F
-      htg_bak_cap = hpxml.heat_pumps[0].backup_heating_capacity
-      clg_cap = hpxml.heat_pumps[0].cooling_capacity
-      XMLHelper.write_file(hpxml.to_oga, @tmp_hpxml_path)
-      _model, hpxml = _test_measure(args_hash)
-      if allow_increased_fixed_capacities
-        assert_operator(hpxml.heat_pumps[0].heating_capacity, :>, htg_cap)
-        assert_operator(hpxml.heat_pumps[0].heating_capacity_17F, :>, htg_17f_cap)
-        assert_operator(hpxml.heat_pumps[0].backup_heating_capacity, :>, htg_bak_cap)
-        assert_operator(hpxml.heat_pumps[0].cooling_capacity, :>, clg_cap)
-      else
-        assert_equal(hpxml.heat_pumps[0].heating_capacity, htg_cap)
-        assert_equal(hpxml.heat_pumps[0].heating_capacity_17F, htg_17f_cap)
-        assert_equal(hpxml.heat_pumps[0].backup_heating_capacity, htg_bak_cap)
-        assert_equal(hpxml.heat_pumps[0].cooling_capacity, clg_cap)
-      end
-
-      # Test heat pump w/ detailed performance
-      hpxml = _create_hpxml('base-hvac-air-to-air-heat-pump-var-speed-detailed-performance.xml')
-      hpxml.header.allow_increased_fixed_capacities = allow_increased_fixed_capacities
-      htg_capacities_detailed = []
-      clg_capacities_detailed = []
-      hpxml.heat_pumps[0].heating_capacity /= 10.0
-      hpxml.heat_pumps[0].heating_detailed_performance_data.each do |dp|
-        dp.capacity /= 10.0
-        htg_capacities_detailed << dp.capacity
-      end
-      hpxml.heat_pumps[0].backup_heating_capacity /= 10.0
-      hpxml.heat_pumps[0].cooling_capacity /= 10.0
-      hpxml.heat_pumps[0].cooling_detailed_performance_data.each do |dp|
-        dp.capacity /= 10.0
-        clg_capacities_detailed << dp.capacity
-      end
-      htg_cap = hpxml.heat_pumps[0].heating_capacity
-      htg_bak_cap = hpxml.heat_pumps[0].backup_heating_capacity
-      clg_cap = hpxml.heat_pumps[0].cooling_capacity
-      XMLHelper.write_file(hpxml.to_oga, @tmp_hpxml_path)
-      _model, hpxml = _test_measure(args_hash)
-      if allow_increased_fixed_capacities
-        assert_operator(hpxml.heat_pumps[0].heating_capacity, :>, htg_cap)
-        assert_operator(hpxml.heat_pumps[0].backup_heating_capacity, :>, htg_bak_cap)
-        assert_operator(hpxml.heat_pumps[0].cooling_capacity, :>, clg_cap)
-        hpxml.heat_pumps[0].heating_detailed_performance_data.each_with_index do |dp, i|
-          assert_operator(dp.capacity, :>, htg_capacities_detailed[i])
-        end
-        hpxml.heat_pumps[0].cooling_detailed_performance_data.each_with_index do |dp, i|
-          assert_operator(dp.capacity, :>, clg_capacities_detailed[i])
-        end
-      else
-        assert_equal(hpxml.heat_pumps[0].heating_capacity, htg_cap)
-        assert_equal(hpxml.heat_pumps[0].backup_heating_capacity, htg_bak_cap)
-        assert_equal(hpxml.heat_pumps[0].cooling_capacity, clg_cap)
-        hpxml.heat_pumps[0].heating_detailed_performance_data.each_with_index do |dp, i|
-          assert_equal(dp.capacity, htg_capacities_detailed[i])
-        end
-        hpxml.heat_pumps[0].cooling_detailed_performance_data.each_with_index do |dp, i|
-          assert_equal(dp.capacity, clg_capacities_detailed[i])
-        end
-      end
-    end
-=======
+    # Test hard-sized capacities are increased for various equipment types
+    args_hash = {}
+    args_hash['hpxml_path'] = File.absolute_path(@tmp_hpxml_path)
+
     # Test air conditioner + furnace
     hpxml, hpxml_bldg = _create_hpxml('base-hvac-undersized.xml')
     hpxml_bldg.header.allow_increased_fixed_capacities = true
@@ -405,7 +318,6 @@
     assert(hpxml_bldg.heat_pumps[0].heating_capacity_17F > htg_17f_cap)
     assert(hpxml_bldg.heat_pumps[0].backup_heating_capacity > htg_bak_cap)
     assert(hpxml_bldg.heat_pumps[0].cooling_capacity > clg_cap)
->>>>>>> 36ca28c3
   end
 
   def test_manual_j_sizing_inputs
