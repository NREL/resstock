--- conflicted
+++ resolved
@@ -233,11 +233,7 @@
 
   def test_dhw_shared_water_heater_recirc
     args_hash = {}
-<<<<<<< HEAD
-    args_hash['hpxml_path'] = File.absolute_path(File.join(sample_files_dir, 'base-bldgtype-multifamily-shared-water-heater-recirc.xml'))
-=======
     args_hash['hpxml_path'] = File.absolute_path(File.join(sample_files_dir, 'base-bldgtype-mf-unit-shared-water-heater-recirc.xml'))
->>>>>>> 39161936
     model, _hpxml, hpxml_bldg = _test_measure(args_hash)
 
     # water use equipment peak flows
@@ -305,11 +301,7 @@
 
   def test_dhw_shared_laundry
     args_hash = {}
-<<<<<<< HEAD
-    args_hash['hpxml_path'] = File.absolute_path(File.join(sample_files_dir, 'base-bldgtype-multifamily-shared-laundry-room.xml'))
-=======
     args_hash['hpxml_path'] = File.absolute_path(File.join(sample_files_dir, 'base-bldgtype-mf-unit-shared-laundry-room.xml'))
->>>>>>> 39161936
     model, _hpxml, _hpxml_bldg = _test_measure(args_hash)
 
     # water use equipment peak flows
