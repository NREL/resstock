# frozen_string_literal: true

require_relative '../resources/minitest_helper'
require 'openstudio'
require 'openstudio/measure/ShowRunnerOutput'
require 'fileutils'
require_relative '../measure.rb'
require_relative '../resources/util.rb'

class HPXMLtoOpenStudioSchedulesTest < Minitest::Test
  def setup
    @root_path = File.absolute_path(File.join(File.dirname(__FILE__), '..', '..'))
    @sample_files_path = File.join(@root_path, 'workflow', 'sample_files')
    @tmp_hpxml_path = File.join(@sample_files_path, 'tmp.xml')
    @tmp_schedule_file_path = File.join(@sample_files_path, 'tmp.csv')
  end

  def teardown
    File.delete(@tmp_hpxml_path) if File.exist? @tmp_hpxml_path
    File.delete(@tmp_schedule_file_path) if File.exist? @tmp_schedule_file_path
  end

  def sample_files_dir
    return File.join(File.dirname(__FILE__), '..', '..', 'workflow', 'sample_files')
  end

  def get_annual_equivalent_full_load_hrs(model, name)
    (model.getScheduleConstants + model.getScheduleRulesets + model.getScheduleFixedIntervals).each do |schedule|
      next if schedule.name.to_s != name

      return Schedule.annual_equivalent_full_load_hrs(2007, schedule)
    end
    flunk "Could not find schedule '#{name}'."
  end

  def test_default_schedules
    args_hash = {}
    args_hash['hpxml_path'] = File.absolute_path(File.join(sample_files_dir, 'base.xml'))
    model, _hpxml, _hpxml_bldg = _test_measure(args_hash)

    schedule_constants = 11
    schedule_rulesets = 17
    schedule_fixed_intervals = 1
    schedule_files = 0

    assert_equal(schedule_constants, model.getScheduleConstants.size)
    assert_equal(schedule_rulesets, model.getScheduleRulesets.size)
    assert_equal(schedule_fixed_intervals, model.getScheduleFixedIntervals.size)
    assert_equal(schedule_files, model.getScheduleFiles.size)
    assert_equal(model.getSchedules.size, schedule_constants + schedule_rulesets + schedule_fixed_intervals + schedule_files)

    assert_in_epsilon(6020, get_annual_equivalent_full_load_hrs(model, Constants.ObjectNameOccupants + ' schedule'), 0.1)
    assert_in_epsilon(3321, get_annual_equivalent_full_load_hrs(model, 'lighting schedule'), 0.1)
    assert_in_epsilon(2763, get_annual_equivalent_full_load_hrs(model, Constants.ObjectNameLightingExterior + ' schedule'), 0.1)
    assert_in_epsilon(6673, get_annual_equivalent_full_load_hrs(model, Constants.ObjectNameRefrigerator + ' schedule'), 0.1)
    assert_in_epsilon(2224, get_annual_equivalent_full_load_hrs(model, Constants.ObjectNameCookingRange + ' schedule'), 0.1)
    assert_in_epsilon(2994, get_annual_equivalent_full_load_hrs(model, Constants.ObjectNameDishwasher + ' schedule'), 0.1)
    assert_in_epsilon(4158, get_annual_equivalent_full_load_hrs(model, Constants.ObjectNameClothesWasher + ' schedule'), 0.1)
    assert_in_epsilon(4502, get_annual_equivalent_full_load_hrs(model, Constants.ObjectNameClothesDryer + ' schedule'), 0.1)
    assert_in_epsilon(5468, get_annual_equivalent_full_load_hrs(model, Constants.ObjectNameMiscPlugLoads + ' schedule'), 0.1)
    assert_in_epsilon(2256, get_annual_equivalent_full_load_hrs(model, Constants.ObjectNameMiscTelevision + ' schedule'), 0.1)
    assert_in_epsilon(4204, get_annual_equivalent_full_load_hrs(model, Constants.ObjectNameFixtures + ' schedule'), 0.1)
  end

  def test_simple_schedules
    args_hash = {}
    args_hash['hpxml_path'] = File.absolute_path(File.join(sample_files_dir, 'base-schedules-simple.xml'))
    model, _hpxml, _hpxml_bldg = _test_measure(args_hash)

    schedule_constants = 11
    schedule_rulesets = 17
    schedule_fixed_intervals = 1
    schedule_files = 0

    assert_equal(schedule_constants, model.getScheduleConstants.size)
    assert_equal(schedule_rulesets, model.getScheduleRulesets.size)
    assert_equal(schedule_fixed_intervals, model.getScheduleFixedIntervals.size)
    assert_equal(schedule_files, model.getScheduleFiles.size)
    assert_equal(model.getSchedules.size, schedule_constants + schedule_rulesets + schedule_fixed_intervals + schedule_files)

    assert_in_epsilon(6020, get_annual_equivalent_full_load_hrs(model, Constants.ObjectNameOccupants + ' schedule'), 0.1)
    assert_in_epsilon(3321, get_annual_equivalent_full_load_hrs(model, Constants.ObjectNameLightingInterior + ' schedule'), 0.1)
    assert_in_epsilon(2763, get_annual_equivalent_full_load_hrs(model, Constants.ObjectNameLightingExterior + ' schedule'), 0.1)
    assert_in_epsilon(6673, get_annual_equivalent_full_load_hrs(model, Constants.ObjectNameRefrigerator + ' schedule'), 0.1)
    assert_in_epsilon(2224, get_annual_equivalent_full_load_hrs(model, Constants.ObjectNameCookingRange + ' schedule'), 0.1)
    assert_in_epsilon(2994, get_annual_equivalent_full_load_hrs(model, Constants.ObjectNameDishwasher + ' schedule'), 0.1)
    assert_in_epsilon(4158, get_annual_equivalent_full_load_hrs(model, Constants.ObjectNameClothesWasher + ' schedule'), 0.1)
    assert_in_epsilon(4502, get_annual_equivalent_full_load_hrs(model, Constants.ObjectNameClothesDryer + ' schedule'), 0.1)
    assert_in_epsilon(5468, get_annual_equivalent_full_load_hrs(model, Constants.ObjectNameMiscPlugLoads + ' schedule'), 0.1)
    assert_in_epsilon(2956, get_annual_equivalent_full_load_hrs(model, Constants.ObjectNameMiscTelevision + ' schedule'), 0.1)
    assert_in_epsilon(4204, get_annual_equivalent_full_load_hrs(model, Constants.ObjectNameFixtures + ' schedule'), 0.1)
  end

  def test_simple_vacancy_schedules
    args_hash = {}
    args_hash['hpxml_path'] = File.absolute_path(File.join(sample_files_dir, 'base-schedules-simple-vacancy.xml'))
    model, _hpxml, _hpxml_bldg = _test_measure(args_hash)

    vacancy_hrs = 31.0 * 2.0 * 24.0
    occupied_ratio = (1.0 - vacancy_hrs / 8760.0)

    assert_in_epsilon(6020 * occupied_ratio, get_annual_equivalent_full_load_hrs(model, Constants.ObjectNameOccupants + ' schedule'), 0.1)
    assert_in_epsilon(3321 * occupied_ratio, get_annual_equivalent_full_load_hrs(model, Constants.ObjectNameLightingInterior + ' schedule'), 0.1)
    assert_in_epsilon(2763 * occupied_ratio, get_annual_equivalent_full_load_hrs(model, Constants.ObjectNameLightingExterior + ' schedule'), 0.1)
    assert_in_epsilon(6673, get_annual_equivalent_full_load_hrs(model, Constants.ObjectNameRefrigerator + ' schedule'), 0.1)
    assert_in_epsilon(2224 * occupied_ratio, get_annual_equivalent_full_load_hrs(model, Constants.ObjectNameCookingRange + ' schedule'), 0.1)
    assert_in_epsilon(2994 * occupied_ratio, get_annual_equivalent_full_load_hrs(model, Constants.ObjectNameDishwasher + ' schedule'), 0.1)
    assert_in_epsilon(4158 * occupied_ratio, get_annual_equivalent_full_load_hrs(model, Constants.ObjectNameClothesWasher + ' schedule'), 0.1)
    assert_in_epsilon(4502 * occupied_ratio, get_annual_equivalent_full_load_hrs(model, Constants.ObjectNameClothesDryer + ' schedule'), 0.1)
    assert_in_epsilon(5468 * occupied_ratio, get_annual_equivalent_full_load_hrs(model, Constants.ObjectNameMiscPlugLoads + ' schedule'), 0.1)
    assert_in_epsilon(2956 * occupied_ratio, get_annual_equivalent_full_load_hrs(model, Constants.ObjectNameMiscTelevision + ' schedule'), 0.1)
    assert_in_epsilon(4204 * occupied_ratio, get_annual_equivalent_full_load_hrs(model, Constants.ObjectNameFixtures + ' schedule'), 0.1)
  end

  def test_simple_vacancy_year_round_schedules
    args_hash = {}
<<<<<<< HEAD
    args_hash['hpxml_path'] = File.absolute_path(File.join(sample_files_dir, 'base-schedules-simple-vacancy-year-round.xml'))
=======
    hpxml_path = File.absolute_path(File.join(sample_files_dir, 'base-schedules-simple-vacancy.xml'))
    hpxml = HPXML.new(hpxml_path: hpxml_path)
    hpxml.header.unavailable_periods[0].begin_month = 1
    hpxml.header.unavailable_periods[0].begin_day = 1
    hpxml.header.unavailable_periods[0].end_month = 12
    hpxml.header.unavailable_periods[0].end_day = 31
    XMLHelper.write_file(hpxml.to_doc(), @tmp_hpxml_path)
    args_hash['hpxml_path'] = @tmp_hpxml_path
>>>>>>> 39161936
    model, _hpxml, _hpxml_bldg = _test_measure(args_hash)

    vacancy_hrs = 8760.0
    occupied_ratio = (1.0 - vacancy_hrs / 8760.0)

    assert_in_epsilon(6020 * occupied_ratio, get_annual_equivalent_full_load_hrs(model, Constants.ObjectNameOccupants + ' schedule'), 0.1)
    assert_in_epsilon(3321 * occupied_ratio, get_annual_equivalent_full_load_hrs(model, Constants.ObjectNameLightingInterior + ' schedule'), 0.1)
    assert_in_epsilon(2763 * occupied_ratio, get_annual_equivalent_full_load_hrs(model, Constants.ObjectNameLightingExterior + ' schedule'), 0.1)
    assert_in_epsilon(6673, get_annual_equivalent_full_load_hrs(model, Constants.ObjectNameRefrigerator + ' schedule'), 0.1)
    assert_in_epsilon(2224 * occupied_ratio, get_annual_equivalent_full_load_hrs(model, Constants.ObjectNameCookingRange + ' schedule'), 0.1)
    assert_in_epsilon(2994 * occupied_ratio, get_annual_equivalent_full_load_hrs(model, Constants.ObjectNameDishwasher + ' schedule'), 0.1)
    assert_in_epsilon(4158 * occupied_ratio, get_annual_equivalent_full_load_hrs(model, Constants.ObjectNameClothesWasher + ' schedule'), 0.1)
    assert_in_epsilon(4502 * occupied_ratio, get_annual_equivalent_full_load_hrs(model, Constants.ObjectNameClothesDryer + ' schedule'), 0.1)
    assert_in_epsilon(5468 * occupied_ratio, get_annual_equivalent_full_load_hrs(model, Constants.ObjectNameMiscPlugLoads + ' schedule'), 0.1)
    assert_in_epsilon(2956 * occupied_ratio, get_annual_equivalent_full_load_hrs(model, Constants.ObjectNameMiscTelevision + ' schedule'), 0.1)
    assert_in_epsilon(4204 * occupied_ratio, get_annual_equivalent_full_load_hrs(model, Constants.ObjectNameFixtures + ' schedule'), 0.1)
  end

  def test_simple_power_outage_schedules
    args_hash = {}
    args_hash['hpxml_path'] = File.absolute_path(File.join(sample_files_dir, 'base-schedules-simple-power-outage.xml'))
    model, _hpxml, _hpxml_bldg = _test_measure(args_hash)

    outage_hrs = 31.0 * 1.0 * 24.0 - 15.0
    powered_ratio = (1.0 - outage_hrs / 8760.0)

    assert_in_epsilon(6020, get_annual_equivalent_full_load_hrs(model, Constants.ObjectNameOccupants + ' schedule'), 0.1)
    assert_in_epsilon(3321 * powered_ratio, get_annual_equivalent_full_load_hrs(model, Constants.ObjectNameLightingInterior + ' schedule'), 0.1)
    assert_in_epsilon(2763 * powered_ratio, get_annual_equivalent_full_load_hrs(model, Constants.ObjectNameLightingExterior + ' schedule'), 0.1)
    assert_in_epsilon(6673 * powered_ratio, get_annual_equivalent_full_load_hrs(model, Constants.ObjectNameRefrigerator + ' schedule'), 0.1)
    assert_in_epsilon(2224 * powered_ratio, get_annual_equivalent_full_load_hrs(model, Constants.ObjectNameCookingRange + ' schedule'), 0.1)
    assert_in_epsilon(2994 * powered_ratio, get_annual_equivalent_full_load_hrs(model, Constants.ObjectNameDishwasher + ' schedule'), 0.1)
    assert_in_epsilon(4158 * powered_ratio, get_annual_equivalent_full_load_hrs(model, Constants.ObjectNameClothesWasher + ' schedule'), 0.1)
    assert_in_epsilon(4502 * powered_ratio, get_annual_equivalent_full_load_hrs(model, Constants.ObjectNameClothesDryer + ' schedule'), 0.1)
    assert_in_epsilon(5468 * powered_ratio, get_annual_equivalent_full_load_hrs(model, Constants.ObjectNameMiscPlugLoads + ' schedule'), 0.1)
    assert_in_epsilon(2956 * powered_ratio, get_annual_equivalent_full_load_hrs(model, Constants.ObjectNameMiscTelevision + ' schedule'), 0.1)
    assert_in_epsilon(4204 * powered_ratio, get_annual_equivalent_full_load_hrs(model, Constants.ObjectNameFixtures + ' schedule'), 0.1)
    assert_in_epsilon(8760 * powered_ratio, get_annual_equivalent_full_load_hrs(model, Constants.ObjectNameMechanicalVentilationHouseFan + ' schedule'), 0.1)
  end

  def test_stochastic_schedules
    args_hash = {}
    args_hash['hpxml_path'] = File.absolute_path(File.join(sample_files_dir, 'base-schedules-detailed-occupancy-stochastic.xml'))
    model, _hpxml, _hpxml_bldg = _test_measure(args_hash)

    assert_equal(11, model.getScheduleFiles.size)

    schedule_file_names = []
    model.getScheduleFiles.each do |schedule_file|
      schedule_file_names << "#{schedule_file.name}"
    end
    assert(schedule_file_names.include?(SchedulesFile::ColumnOccupants))
    assert(schedule_file_names.include?(SchedulesFile::ColumnLightingInterior))
    assert(!schedule_file_names.include?(SchedulesFile::ColumnLightingExterior))
    assert_in_epsilon(2763, get_annual_equivalent_full_load_hrs(model, Constants.ObjectNameLightingExterior + ' schedule'), 0.1)
    assert(!schedule_file_names.include?(SchedulesFile::ColumnLightingGarage))
    assert(!schedule_file_names.include?(SchedulesFile::ColumnLightingExteriorHoliday))
    assert(!schedule_file_names.include?(SchedulesFile::ColumnRefrigerator))
    assert_in_epsilon(6673, get_annual_equivalent_full_load_hrs(model, Constants.ObjectNameRefrigerator + ' schedule'), 0.1)
    assert(schedule_file_names.include?(SchedulesFile::ColumnCookingRange))
    assert(schedule_file_names.include?(SchedulesFile::ColumnDishwasher))
    assert(schedule_file_names.include?(SchedulesFile::ColumnClothesWasher))
    assert(schedule_file_names.include?(SchedulesFile::ColumnClothesDryer))
    assert(!schedule_file_names.include?(SchedulesFile::ColumnCeilingFan))
    assert(schedule_file_names.include?(SchedulesFile::ColumnPlugLoadsOther))
    assert(schedule_file_names.include?(SchedulesFile::ColumnPlugLoadsTV))
    assert(schedule_file_names.include?(SchedulesFile::ColumnHotWaterClothesWasher))
    assert(schedule_file_names.include?(SchedulesFile::ColumnHotWaterDishwasher))
    assert(schedule_file_names.include?(SchedulesFile::ColumnHotWaterFixtures))
  end

  def test_stochastic_vacancy_schedules
    args_hash = {}
    args_hash['hpxml_path'] = File.absolute_path(File.join(sample_files_dir, 'base-schedules-detailed-occupancy-stochastic-vacancy.xml'))
    model, hpxml, hpxml_bldg = _test_measure(args_hash)

    schedules_paths = hpxml_bldg.header.schedules_filepaths.collect { |sfp|
      FilePath.check_path(sfp,
                          File.dirname(args_hash['hpxml_path']),
                          'Schedules')
    }

    column_name = hpxml.header.unavailable_periods[0].column_name

    sf = SchedulesFile.new(schedules_paths: schedules_paths,
                           year: 2007,
                           unavailable_periods: hpxml.header.unavailable_periods,
                           output_path: @tmp_schedule_file_path)

    vacancy_hrs = 31.0 * 2.0 * 24.0
    occupied_ratio = (1.0 - vacancy_hrs / 8760.0)

    assert_in_epsilon(6689 * occupied_ratio, sf.annual_equivalent_full_load_hrs(col_name: SchedulesFile::ColumnOccupants, schedules: sf.tmp_schedules), 0.1)
    assert_in_epsilon(2086 * occupied_ratio, sf.annual_equivalent_full_load_hrs(col_name: SchedulesFile::ColumnLightingInterior, schedules: sf.tmp_schedules), 0.1)
    assert_in_epsilon(2086 * occupied_ratio, sf.annual_equivalent_full_load_hrs(col_name: SchedulesFile::ColumnLightingGarage, schedules: sf.tmp_schedules), 0.1)
    assert_in_epsilon(2763 * occupied_ratio, get_annual_equivalent_full_load_hrs(model, Constants.ObjectNameLightingExterior + ' schedule'), 0.1)
    assert_in_epsilon(6673, get_annual_equivalent_full_load_hrs(model, Constants.ObjectNameRefrigerator + ' schedule'), 0.1)
    assert_in_epsilon(534 * occupied_ratio, sf.annual_equivalent_full_load_hrs(col_name: SchedulesFile::ColumnCookingRange, schedules: sf.tmp_schedules), 0.1)
    assert_in_epsilon(213 * occupied_ratio, sf.annual_equivalent_full_load_hrs(col_name: SchedulesFile::ColumnDishwasher, schedules: sf.tmp_schedules), 0.1)
    assert_in_epsilon(134 * occupied_ratio, sf.annual_equivalent_full_load_hrs(col_name: SchedulesFile::ColumnClothesWasher, schedules: sf.tmp_schedules), 0.1)
    assert_in_epsilon(151 * occupied_ratio, sf.annual_equivalent_full_load_hrs(col_name: SchedulesFile::ColumnClothesDryer, schedules: sf.tmp_schedules), 0.1)
    assert_in_epsilon(3250 * occupied_ratio, sf.annual_equivalent_full_load_hrs(col_name: SchedulesFile::ColumnCeilingFan, schedules: sf.tmp_schedules), 0.1)
    assert_in_epsilon(4840 * occupied_ratio, sf.annual_equivalent_full_load_hrs(col_name: SchedulesFile::ColumnPlugLoadsOther, schedules: sf.tmp_schedules), 0.1)
    assert_in_epsilon(4840 * occupied_ratio, sf.annual_equivalent_full_load_hrs(col_name: SchedulesFile::ColumnPlugLoadsTV, schedules: sf.tmp_schedules), 0.1)
    assert_in_epsilon(298 * occupied_ratio, sf.annual_equivalent_full_load_hrs(col_name: SchedulesFile::ColumnHotWaterDishwasher, schedules: sf.tmp_schedules), 0.1)
    assert_in_epsilon(325 * occupied_ratio, sf.annual_equivalent_full_load_hrs(col_name: SchedulesFile::ColumnHotWaterClothesWasher, schedules: sf.tmp_schedules), 0.1)
    assert_in_epsilon(887 * occupied_ratio, sf.annual_equivalent_full_load_hrs(col_name: SchedulesFile::ColumnHotWaterFixtures, schedules: sf.tmp_schedules), 0.1)
    assert(!sf.schedules.keys.include?(SchedulesFile::ColumnSleeping))
    assert_in_epsilon(vacancy_hrs, sf.annual_equivalent_full_load_hrs(col_name: column_name, schedules: sf.tmp_schedules), 0.1)
  end

  def test_stochastic_vacancy_schedules2
    args_hash = {}
    args_hash['hpxml_path'] = File.absolute_path(File.join(sample_files_dir, 'base-schedules-detailed-occupancy-stochastic-vacancy.xml'))
    model, hpxml, hpxml_bldg = _test_measure(args_hash)

    column_name = hpxml.header.unavailable_periods[0].column_name

    # intentionally overlaps the first vacancy period
    hpxml.header.unavailable_periods.add(column_name: column_name,
                                         begin_month: 1,
                                         begin_day: 25,
                                         end_month: 2,
                                         end_day: 28,
                                         natvent_availability: HPXML::ScheduleUnavailable)

    schedules_paths = hpxml_bldg.header.schedules_filepaths.collect { |sfp|
      FilePath.check_path(sfp,
                          File.dirname(args_hash['hpxml_path']),
                          'Schedules')
    }

    sf = SchedulesFile.new(schedules_paths: schedules_paths,
                           year: 2007,
                           unavailable_periods: hpxml.header.unavailable_periods,
                           output_path: @tmp_schedule_file_path)

    vacancy_hrs = ((31.0 * 2.0) + (28.0 * 1.0)) * 24.0
    occupied_ratio = (1.0 - vacancy_hrs / 8760.0)

    assert_in_epsilon(6689 * occupied_ratio, sf.annual_equivalent_full_load_hrs(col_name: SchedulesFile::ColumnOccupants, schedules: sf.tmp_schedules), 0.1)
    assert_in_epsilon(2086 * occupied_ratio, sf.annual_equivalent_full_load_hrs(col_name: SchedulesFile::ColumnLightingInterior, schedules: sf.tmp_schedules), 0.1)
    assert_in_epsilon(2086 * occupied_ratio, sf.annual_equivalent_full_load_hrs(col_name: SchedulesFile::ColumnLightingGarage, schedules: sf.tmp_schedules), 0.1)
    assert_in_epsilon(2763 * occupied_ratio, get_annual_equivalent_full_load_hrs(model, Constants.ObjectNameLightingExterior + ' schedule'), 0.1)
    assert_in_epsilon(6673, get_annual_equivalent_full_load_hrs(model, Constants.ObjectNameRefrigerator + ' schedule'), 0.1)
    assert_in_epsilon(534 * occupied_ratio, sf.annual_equivalent_full_load_hrs(col_name: SchedulesFile::ColumnCookingRange, schedules: sf.tmp_schedules), 0.1)
    assert_in_epsilon(213 * occupied_ratio, sf.annual_equivalent_full_load_hrs(col_name: SchedulesFile::ColumnDishwasher, schedules: sf.tmp_schedules), 0.1)
    assert_in_epsilon(134 * occupied_ratio, sf.annual_equivalent_full_load_hrs(col_name: SchedulesFile::ColumnClothesWasher, schedules: sf.tmp_schedules), 0.1)
    assert_in_epsilon(151 * occupied_ratio, sf.annual_equivalent_full_load_hrs(col_name: SchedulesFile::ColumnClothesDryer, schedules: sf.tmp_schedules), 0.1)
    assert_in_epsilon(3250 * occupied_ratio, sf.annual_equivalent_full_load_hrs(col_name: SchedulesFile::ColumnCeilingFan, schedules: sf.tmp_schedules), 0.1)
    assert_in_epsilon(4840 * occupied_ratio, sf.annual_equivalent_full_load_hrs(col_name: SchedulesFile::ColumnPlugLoadsOther, schedules: sf.tmp_schedules), 0.1)
    assert_in_epsilon(4840 * occupied_ratio, sf.annual_equivalent_full_load_hrs(col_name: SchedulesFile::ColumnPlugLoadsTV, schedules: sf.tmp_schedules), 0.1)
    assert_in_epsilon(298 * occupied_ratio, sf.annual_equivalent_full_load_hrs(col_name: SchedulesFile::ColumnHotWaterDishwasher, schedules: sf.tmp_schedules), 0.1)
    assert_in_epsilon(325 * occupied_ratio, sf.annual_equivalent_full_load_hrs(col_name: SchedulesFile::ColumnHotWaterClothesWasher, schedules: sf.tmp_schedules), 0.1)
    assert_in_epsilon(887 * occupied_ratio, sf.annual_equivalent_full_load_hrs(col_name: SchedulesFile::ColumnHotWaterFixtures, schedules: sf.tmp_schedules), 0.1)
    assert(!sf.schedules.keys.include?(SchedulesFile::ColumnSleeping))
    assert_in_epsilon(vacancy_hrs, sf.annual_equivalent_full_load_hrs(col_name: column_name, schedules: sf.tmp_schedules), 0.1)
  end

  def test_stochastic_vacancy_year_round_schedules
    args_hash = {}
<<<<<<< HEAD
    args_hash['hpxml_path'] = File.absolute_path(File.join(sample_files_dir, 'base-schedules-detailed-occupancy-stochastic-vacancy-year-round.xml'))
=======
    hpxml_path = File.absolute_path(File.join(sample_files_dir, 'base-schedules-detailed-occupancy-stochastic-vacancy.xml'))
    hpxml = HPXML.new(hpxml_path: hpxml_path)
    hpxml.header.unavailable_periods[0].begin_month = 1
    hpxml.header.unavailable_periods[0].begin_day = 1
    hpxml.header.unavailable_periods[0].end_month = 12
    hpxml.header.unavailable_periods[0].end_day = 31
    XMLHelper.write_file(hpxml.to_doc(), @tmp_hpxml_path)
    args_hash['hpxml_path'] = @tmp_hpxml_path
>>>>>>> 39161936
    model, hpxml, hpxml_bldg = _test_measure(args_hash)

    schedules_paths = hpxml_bldg.header.schedules_filepaths.collect { |sfp|
      FilePath.check_path(sfp,
                          File.dirname(args_hash['hpxml_path']),
                          'Schedules')
    }

    column_name = hpxml.header.unavailable_periods[0].column_name

    sf = SchedulesFile.new(schedules_paths: schedules_paths,
                           year: 2007,
                           unavailable_periods: hpxml.header.unavailable_periods,
                           output_path: @tmp_schedule_file_path)

    vacancy_hrs = 8760.0
    occupied_ratio = (1.0 - vacancy_hrs / 8760.0)

    assert_in_epsilon(6689 * occupied_ratio, sf.annual_equivalent_full_load_hrs(col_name: SchedulesFile::ColumnOccupants, schedules: sf.tmp_schedules), 0.1)
    assert_in_epsilon(2086 * occupied_ratio, sf.annual_equivalent_full_load_hrs(col_name: SchedulesFile::ColumnLightingInterior, schedules: sf.tmp_schedules), 0.1)
    assert_in_epsilon(2086 * occupied_ratio, sf.annual_equivalent_full_load_hrs(col_name: SchedulesFile::ColumnLightingGarage, schedules: sf.tmp_schedules), 0.1)
    assert_in_epsilon(2763 * occupied_ratio, get_annual_equivalent_full_load_hrs(model, Constants.ObjectNameLightingExterior + ' schedule'), 0.1)
    assert_in_epsilon(6673, get_annual_equivalent_full_load_hrs(model, Constants.ObjectNameRefrigerator + ' schedule'), 0.1)
    assert_in_epsilon(534 * occupied_ratio, sf.annual_equivalent_full_load_hrs(col_name: SchedulesFile::ColumnCookingRange, schedules: sf.tmp_schedules), 0.1)
    assert_in_epsilon(213 * occupied_ratio, sf.annual_equivalent_full_load_hrs(col_name: SchedulesFile::ColumnDishwasher, schedules: sf.tmp_schedules), 0.1)
    assert_in_epsilon(134 * occupied_ratio, sf.annual_equivalent_full_load_hrs(col_name: SchedulesFile::ColumnClothesWasher, schedules: sf.tmp_schedules), 0.1)
    assert_in_epsilon(151 * occupied_ratio, sf.annual_equivalent_full_load_hrs(col_name: SchedulesFile::ColumnClothesDryer, schedules: sf.tmp_schedules), 0.1)
    assert_in_epsilon(3250 * occupied_ratio, sf.annual_equivalent_full_load_hrs(col_name: SchedulesFile::ColumnCeilingFan, schedules: sf.tmp_schedules), 0.1)
    assert_in_epsilon(4840 * occupied_ratio, sf.annual_equivalent_full_load_hrs(col_name: SchedulesFile::ColumnPlugLoadsOther, schedules: sf.tmp_schedules), 0.1)
    assert_in_epsilon(4840 * occupied_ratio, sf.annual_equivalent_full_load_hrs(col_name: SchedulesFile::ColumnPlugLoadsTV, schedules: sf.tmp_schedules), 0.1)
    assert_in_epsilon(298 * occupied_ratio, sf.annual_equivalent_full_load_hrs(col_name: SchedulesFile::ColumnHotWaterDishwasher, schedules: sf.tmp_schedules), 0.1)
    assert_in_epsilon(325 * occupied_ratio, sf.annual_equivalent_full_load_hrs(col_name: SchedulesFile::ColumnHotWaterClothesWasher, schedules: sf.tmp_schedules), 0.1)
    assert_in_epsilon(887 * occupied_ratio, sf.annual_equivalent_full_load_hrs(col_name: SchedulesFile::ColumnHotWaterFixtures, schedules: sf.tmp_schedules), 0.1)
    assert(!sf.schedules.keys.include?(SchedulesFile::ColumnSleeping))
    assert_in_epsilon(vacancy_hrs, sf.annual_equivalent_full_load_hrs(col_name: column_name, schedules: sf.tmp_schedules), 0.1)
  end

  def test_stochastic_power_outage_schedules
    args_hash = {}
    args_hash['hpxml_path'] = File.absolute_path(File.join(sample_files_dir, 'base-schedules-detailed-occupancy-stochastic-power-outage.xml'))
    model, hpxml, hpxml_bldg = _test_measure(args_hash)

    schedules_paths = hpxml_bldg.header.schedules_filepaths.collect { |sfp|
      FilePath.check_path(sfp,
                          File.dirname(args_hash['hpxml_path']),
                          'Schedules')
    }

    column_name = hpxml.header.unavailable_periods[0].column_name

    sf = SchedulesFile.new(schedules_paths: schedules_paths,
                           year: 2007,
                           unavailable_periods: hpxml.header.unavailable_periods,
                           output_path: @tmp_schedule_file_path)

    outage_hrs = 31.0 * 2.0 * 24.0 - 15.0
    powered_ratio = (1.0 - outage_hrs / 8760.0)

    assert_in_epsilon(6689, sf.annual_equivalent_full_load_hrs(col_name: SchedulesFile::ColumnOccupants, schedules: sf.tmp_schedules), 0.1)
    assert_in_epsilon(2086 * powered_ratio, sf.annual_equivalent_full_load_hrs(col_name: SchedulesFile::ColumnLightingInterior, schedules: sf.tmp_schedules), 0.1)
    assert_in_epsilon(2086 * powered_ratio, sf.annual_equivalent_full_load_hrs(col_name: SchedulesFile::ColumnLightingGarage, schedules: sf.tmp_schedules), 0.1)
    assert_in_epsilon(2763 * powered_ratio, get_annual_equivalent_full_load_hrs(model, Constants.ObjectNameLightingExterior + ' schedule'), 0.1)
    assert_in_epsilon(6673 * powered_ratio, get_annual_equivalent_full_load_hrs(model, Constants.ObjectNameRefrigerator + ' schedule'), 0.1)
    assert_in_epsilon(534 * powered_ratio, sf.annual_equivalent_full_load_hrs(col_name: SchedulesFile::ColumnCookingRange, schedules: sf.tmp_schedules), 0.1)
    assert_in_epsilon(213 * powered_ratio, sf.annual_equivalent_full_load_hrs(col_name: SchedulesFile::ColumnDishwasher, schedules: sf.tmp_schedules), 0.1)
    assert_in_epsilon(134 * powered_ratio, sf.annual_equivalent_full_load_hrs(col_name: SchedulesFile::ColumnClothesWasher, schedules: sf.tmp_schedules), 0.1)
    assert_in_epsilon(151 * powered_ratio, sf.annual_equivalent_full_load_hrs(col_name: SchedulesFile::ColumnClothesDryer, schedules: sf.tmp_schedules), 0.1)
    assert_in_epsilon(3250 * powered_ratio, sf.annual_equivalent_full_load_hrs(col_name: SchedulesFile::ColumnCeilingFan, schedules: sf.tmp_schedules), 0.1)
    assert_in_epsilon(4840 * powered_ratio, sf.annual_equivalent_full_load_hrs(col_name: SchedulesFile::ColumnPlugLoadsOther, schedules: sf.tmp_schedules), 0.1)
    assert_in_epsilon(4840 * powered_ratio, sf.annual_equivalent_full_load_hrs(col_name: SchedulesFile::ColumnPlugLoadsTV, schedules: sf.tmp_schedules), 0.1)
    assert_in_epsilon(298 * powered_ratio, sf.annual_equivalent_full_load_hrs(col_name: SchedulesFile::ColumnHotWaterDishwasher, schedules: sf.tmp_schedules), 0.1)
    assert_in_epsilon(325 * powered_ratio, sf.annual_equivalent_full_load_hrs(col_name: SchedulesFile::ColumnHotWaterClothesWasher, schedules: sf.tmp_schedules), 0.1)
    assert_in_epsilon(887 * powered_ratio, sf.annual_equivalent_full_load_hrs(col_name: SchedulesFile::ColumnHotWaterFixtures, schedules: sf.tmp_schedules), 0.1)
    assert_in_epsilon(8760 * powered_ratio, get_annual_equivalent_full_load_hrs(model, Constants.ObjectNameMechanicalVentilationHouseFan + ' schedule'), 0.1)
    assert(!sf.schedules.keys.include?(SchedulesFile::ColumnSleeping))
    assert_in_epsilon(outage_hrs, sf.annual_equivalent_full_load_hrs(col_name: column_name, schedules: sf.tmp_schedules), 0.1)
  end

  def test_stochastic_power_outage_schedules2
    args_hash = {}
    args_hash['hpxml_path'] = File.absolute_path(File.join(sample_files_dir, 'base-schedules-detailed-occupancy-stochastic-power-outage.xml'))
    model, hpxml, hpxml_bldg = _test_measure(args_hash)

    column_name = hpxml.header.unavailable_periods[0].column_name

    # intentionally overlaps the first power outage period
    hpxml.header.unavailable_periods.add(column_name: column_name,
                                         begin_month: 1,
                                         begin_day: 25,
                                         begin_hour: 0,
                                         end_month: 2,
                                         end_day: 27,
                                         end_hour: 24)

    schedules_paths = hpxml_bldg.header.schedules_filepaths.collect { |sfp|
      FilePath.check_path(sfp,
                          File.dirname(args_hash['hpxml_path']),
                          'Schedules')
    }

    sf = SchedulesFile.new(schedules_paths: schedules_paths,
                           year: 2007,
                           unavailable_periods: hpxml.header.unavailable_periods,
                           output_path: @tmp_schedule_file_path)

    outage_hrs = ((31.0 * 2.0) + (28.0 * 1.0)) * 24.0 - 5.0
    powered_ratio = (1.0 - outage_hrs / 8760.0)

    assert_in_epsilon(6689, sf.annual_equivalent_full_load_hrs(col_name: SchedulesFile::ColumnOccupants, schedules: sf.tmp_schedules), 0.1)
    assert_in_epsilon(2086 * powered_ratio, sf.annual_equivalent_full_load_hrs(col_name: SchedulesFile::ColumnLightingInterior, schedules: sf.tmp_schedules), 0.1)
    assert_in_epsilon(2086 * powered_ratio, sf.annual_equivalent_full_load_hrs(col_name: SchedulesFile::ColumnLightingGarage, schedules: sf.tmp_schedules), 0.1)
    assert_in_epsilon(2763 * powered_ratio, get_annual_equivalent_full_load_hrs(model, Constants.ObjectNameLightingExterior + ' schedule'), 0.1)
    assert_in_epsilon(5743, get_annual_equivalent_full_load_hrs(model, Constants.ObjectNameRefrigerator + ' schedule'), 0.1) # this reflects only the first outage period because we aren't applying the measure again
    assert_in_epsilon(534 * powered_ratio, sf.annual_equivalent_full_load_hrs(col_name: SchedulesFile::ColumnCookingRange, schedules: sf.tmp_schedules), 0.1)
    assert_in_epsilon(213 * powered_ratio, sf.annual_equivalent_full_load_hrs(col_name: SchedulesFile::ColumnDishwasher, schedules: sf.tmp_schedules), 0.1)
    assert_in_epsilon(134 * powered_ratio, sf.annual_equivalent_full_load_hrs(col_name: SchedulesFile::ColumnClothesWasher, schedules: sf.tmp_schedules), 0.1)
    assert_in_epsilon(151 * powered_ratio, sf.annual_equivalent_full_load_hrs(col_name: SchedulesFile::ColumnClothesDryer, schedules: sf.tmp_schedules), 0.1)
    assert_in_epsilon(3250 * powered_ratio, sf.annual_equivalent_full_load_hrs(col_name: SchedulesFile::ColumnCeilingFan, schedules: sf.tmp_schedules), 0.1)
    assert_in_epsilon(4840 * powered_ratio, sf.annual_equivalent_full_load_hrs(col_name: SchedulesFile::ColumnPlugLoadsOther, schedules: sf.tmp_schedules), 0.1)
    assert_in_epsilon(4840 * powered_ratio, sf.annual_equivalent_full_load_hrs(col_name: SchedulesFile::ColumnPlugLoadsTV, schedules: sf.tmp_schedules), 0.1)
    assert_in_epsilon(298 * powered_ratio, sf.annual_equivalent_full_load_hrs(col_name: SchedulesFile::ColumnHotWaterDishwasher, schedules: sf.tmp_schedules), 0.1)
    assert_in_epsilon(325 * powered_ratio, sf.annual_equivalent_full_load_hrs(col_name: SchedulesFile::ColumnHotWaterClothesWasher, schedules: sf.tmp_schedules), 0.1)
    assert_in_epsilon(887 * powered_ratio, sf.annual_equivalent_full_load_hrs(col_name: SchedulesFile::ColumnHotWaterFixtures, schedules: sf.tmp_schedules), 0.1)
    assert_in_epsilon(7286, get_annual_equivalent_full_load_hrs(model, Constants.ObjectNameMechanicalVentilationHouseFan + ' schedule'), 0.1) # this reflects only the first outage period because we aren't applying the measure again
    assert(!sf.schedules.keys.include?(SchedulesFile::ColumnSleeping))
    assert_in_epsilon(outage_hrs, sf.annual_equivalent_full_load_hrs(col_name: column_name, schedules: sf.tmp_schedules), 0.1)
  end

  def test_set_unavailable_periods_refrigerator
    args_hash = {}
    args_hash['hpxml_path'] = File.absolute_path(File.join(sample_files_dir, 'base.xml'))

    begin_month = 1
    begin_day = 1
    begin_hour = 0
    end_month = 12
    end_day = 31
    end_hour = 24

    sch_name = Constants.ObjectNameRefrigerator + ' schedule'

    # hours not specified
    model, hpxml, _hpxml_bldg = _test_measure(args_hash)
    year = model.getYearDescription.assumedYear

    schedule = model.getScheduleRulesets.find { |schedule| schedule.name.to_s == sch_name }
    unavailable_periods = _add_unavailable_period(hpxml, 'Power Outage', begin_month, begin_day, begin_hour, end_month, end_day, end_hour)

    schedule_rules = schedule.scheduleRules
    Schedule.set_unavailable_periods(schedule, sch_name, unavailable_periods, year)
    unavailable_schedule_rules = schedule.scheduleRules - schedule_rules

    assert_equal(1, unavailable_schedule_rules.size)

    _test_day_schedule(schedule, begin_month, begin_day, year, 0, 24)
    _test_day_schedule(schedule, begin_month + 5, begin_day + 10, year, 0, 24)
    _test_day_schedule(schedule, end_month, end_day, year, 0, 24)

    # 1 calendar day
    end_month = 1
    end_day = 1
    end_hour = 5

    model, hpxml, _hpxml_bldg = _test_measure(args_hash)
    year = model.getYearDescription.assumedYear

    schedule = model.getScheduleRulesets.find { |schedule| schedule.name.to_s == sch_name }
    unavailable_periods = _add_unavailable_period(hpxml, 'Power Outage', begin_month, begin_day, begin_hour, end_month, end_day, end_hour) # note the change of end month/day

    schedule_rules = schedule.scheduleRules
    Schedule.set_unavailable_periods(schedule, sch_name, unavailable_periods, year)
    unavailable_schedule_rules = schedule.scheduleRules - schedule_rules

    assert_equal(1, unavailable_schedule_rules.size)

    _test_day_schedule(schedule, begin_month, begin_day, year, 0, end_hour)
    _test_day_schedule(schedule, end_month, begin_day + 1, year, nil, nil)

    # 2 calendar days, partial first day
    begin_hour = 5
    end_day = 2
    end_hour = 24

    model, hpxml, _hpxml_bldg = _test_measure(args_hash)
    year = model.getYearDescription.assumedYear

    schedule = model.getScheduleRulesets.find { |schedule| schedule.name.to_s == sch_name }
    unavailable_periods = _add_unavailable_period(hpxml, 'Power Outage', begin_month, begin_day, begin_hour, end_month, end_day, end_hour) # note the change of end month/day

    schedule_rules = schedule.scheduleRules
    Schedule.set_unavailable_periods(schedule, sch_name, unavailable_periods, year)
    unavailable_schedule_rules = schedule.scheduleRules - schedule_rules

    assert_equal(2, unavailable_schedule_rules.size)

    _test_day_schedule(schedule, begin_month, begin_day, year, begin_hour, 24)
    _test_day_schedule(schedule, end_month, begin_day + 1, year, 0, 24)
    _test_day_schedule(schedule, end_month, begin_day + 2, year, nil, nil)

    # 2 calendar days, partial last day
    begin_hour = 0
    end_day = 2
    end_hour = 11

    model, hpxml, _hpxml_bldg = _test_measure(args_hash)
    year = model.getYearDescription.assumedYear

    schedule = model.getScheduleRulesets.find { |schedule| schedule.name.to_s == sch_name }
    unavailable_periods = _add_unavailable_period(hpxml, 'Power Outage', begin_month, begin_day, begin_hour, end_month, end_day, end_hour) # note the change of end month/day

    schedule_rules = schedule.scheduleRules
    Schedule.set_unavailable_periods(schedule, sch_name, unavailable_periods, year)
    unavailable_schedule_rules = schedule.scheduleRules - schedule_rules

    assert_equal(2, unavailable_schedule_rules.size)

    _test_day_schedule(schedule, begin_month, begin_day, year, 0, 24)
    _test_day_schedule(schedule, end_month, end_day, year, 0, end_hour)
    _test_day_schedule(schedule, end_month, end_day + 1, year, nil, nil)

    # wrap around
    begin_month = 12
    begin_day = 1
    begin_hour = 5
    end_month = 1
    end_day = 31
    end_hour = 12

    model, hpxml, _hpxml_bldg = _test_measure(args_hash)
    year = model.getYearDescription.assumedYear

    schedule = model.getScheduleRulesets.find { |schedule| schedule.name.to_s == sch_name }
    unavailable_periods = _add_unavailable_period(hpxml, 'Power Outage', begin_month, begin_day, begin_hour, end_month, end_day, end_hour) # note the change of end month/day

    schedule_rules = schedule.scheduleRules
    Schedule.set_unavailable_periods(schedule, sch_name, unavailable_periods, year)
    unavailable_schedule_rules = schedule.scheduleRules - schedule_rules

    assert_equal(3, unavailable_schedule_rules.size)

    _test_day_schedule(schedule, begin_month, begin_day, year, begin_hour, 24)
    _test_day_schedule(schedule, end_month + 5, begin_day + 10, year, nil, nil)
    _test_day_schedule(schedule, end_month, end_day, year, 0, end_hour)
  end

  def test_set_unavailable_periods_natvent
    args_hash = {}
    args_hash['hpxml_path'] = File.absolute_path(File.join(sample_files_dir, 'base.xml'))

    # normal availability
    begin_month = 1
    begin_day = 1
    begin_hour = 0
    end_month = 6
    end_day = 30
    end_hour = 24
    natvent_availability = HPXML::ScheduleRegular

    sch_name = "#{Constants.ObjectNameNaturalVentilation} schedule"

    model, hpxml, _hpxml_bldg = _test_measure(args_hash)
    year = model.getYearDescription.assumedYear

    schedule = model.getScheduleRulesets.find { |schedule| schedule.name.to_s == sch_name }
    unavailable_periods = _add_unavailable_period(hpxml, 'Power Outage', begin_month, begin_day, begin_hour, end_month, end_day, end_hour, natvent_availability)

    schedule_rules = schedule.scheduleRules
    Schedule.set_unavailable_periods(schedule, sch_name, unavailable_periods, year)
    unavailable_schedule_rules = schedule.scheduleRules - schedule_rules

    assert_equal(0, unavailable_schedule_rules.size)

    _test_day_schedule(schedule, begin_month, begin_day, year, 0, 24, 1)
    _test_day_schedule(schedule, begin_month, begin_day + 1, year, 0, 24, 0)

    # not available
    natvent_availability = HPXML::ScheduleUnavailable

    model, hpxml, _hpxml_bldg = _test_measure(args_hash)
    year = model.getYearDescription.assumedYear

    schedule = model.getScheduleRulesets.find { |schedule| schedule.name.to_s == sch_name }
    unavailable_periods = _add_unavailable_period(hpxml, 'Power Outage', begin_month, begin_day, begin_hour, end_month, end_day, end_hour, natvent_availability)

    schedule_rules = schedule.scheduleRules
    Schedule.set_unavailable_periods(schedule, sch_name, unavailable_periods, year)
    unavailable_schedule_rules = schedule.scheduleRules - schedule_rules

    assert_equal(1, unavailable_schedule_rules.size)

    _test_day_schedule(schedule, begin_month, begin_day, year, 0, 24, 0)
    _test_day_schedule(schedule, begin_month, begin_day + 1, year, 0, 24, 0)

    # available
    natvent_availability = HPXML::ScheduleAvailable

    model, hpxml, _hpxml_bldg = _test_measure(args_hash)
    year = model.getYearDescription.assumedYear

    schedule = model.getScheduleRulesets.find { |schedule| schedule.name.to_s == sch_name }
    unavailable_periods = _add_unavailable_period(hpxml, 'Power Outage', begin_month, begin_day, begin_hour, end_month, end_day, end_hour, natvent_availability)

    schedule_rules = schedule.scheduleRules
    Schedule.set_unavailable_periods(schedule, sch_name, unavailable_periods, year)
    unavailable_schedule_rules = schedule.scheduleRules - schedule_rules

    assert_equal(1, unavailable_schedule_rules.size)

    _test_day_schedule(schedule, begin_month, begin_day, year, 0, 24, 1)
    _test_day_schedule(schedule, begin_month, begin_day + 1, year, 0, 24, 1)
  end

  def test_set_unavailable_periods_leap_year
    args_hash = {}
    args_hash['hpxml_path'] = File.absolute_path(File.join(sample_files_dir, 'base-location-AMY-2012.xml'))

    begin_month = 1
    begin_day = 1
    begin_hour = 0
    end_month = 3
    end_day = 30
    end_hour = 24

    sch_name = Constants.ObjectNameRefrigerator + ' schedule'

    model, hpxml, _hpxml_bldg = _test_measure(args_hash)
    year = model.getYearDescription.assumedYear
    assert_equal(2012, year)

    schedule = model.getScheduleRulesets.find { |schedule| schedule.name.to_s == sch_name }
    unavailable_periods = _add_unavailable_period(hpxml, 'Power Outage', begin_month, begin_day, begin_hour, end_month, end_day, end_hour)

    schedule_rules = schedule.scheduleRules
    Schedule.set_unavailable_periods(schedule, sch_name, unavailable_periods, year)
    unavailable_schedule_rules = schedule.scheduleRules - schedule_rules

    assert_equal(1, unavailable_schedule_rules.size)

    _test_day_schedule(schedule, 2, 28, year, 0, 24)
    _test_day_schedule(schedule, 2, 29, year, 0, 24)
    _test_day_schedule(schedule, 3, 1, year, 0, 24)
  end

  def _add_unavailable_period(hpxml, column_name, begin_month, begin_day, begin_hour, end_month, end_day, end_hour, natvent_availability = nil)
    hpxml.header.unavailable_periods.add(column_name: column_name,
                                         begin_month: begin_month,
                                         begin_day: begin_day,
                                         begin_hour: begin_hour,
                                         end_month: end_month,
                                         end_day: end_day,
                                         end_hour: end_hour,
                                         natvent_availability: natvent_availability)
    return hpxml.header.unavailable_periods
  end

  def _test_day_schedule(schedule, month, day, year, begin_hour, end_hour, expected_value = 0)
    month_of_year = OpenStudio::MonthOfYear.new(month)
    date = OpenStudio::Date.new(month_of_year, day, year)
    day_schedule = schedule.getDaySchedules(date, date)[0]

    (0..23).each do |h|
      time = OpenStudio::Time.new(0, h + 1, 0, 0)
      actual_value = day_schedule.getValue(time)
      if (begin_hour.nil? && end_hour.nil?) || (h < begin_hour) || (h >= end_hour)
        assert_operator(actual_value, :>, expected_value)
      else
        assert_equal(expected_value, actual_value)
      end
    end
  end

  def _test_measure(args_hash)
    # create an instance of the measure
    measure = HPXMLtoOpenStudio.new

    runner = OpenStudio::Measure::OSRunner.new(OpenStudio::WorkflowJSON.new)
    model = OpenStudio::Model::Model.new

    # get arguments
    args_hash['output_dir'] = File.dirname(__FILE__)
    arguments = measure.arguments(model)
    argument_map = OpenStudio::Measure.convertOSArgumentVectorToMap(arguments)

    # populate argument with specified hash value if specified
    arguments.each do |arg|
      temp_arg_var = arg.clone
      if args_hash.has_key?(arg.name)
        assert(temp_arg_var.setValue(args_hash[arg.name]))
      end
      argument_map[arg.name] = temp_arg_var
    end

    # run the measure
    measure.run(model, runner, argument_map)
    result = runner.result

    # show the output
    show_output(result) unless result.value.valueName == 'Success'

    # assert that it ran correctly
    assert_equal('Success', result.value.valueName)

    hpxml = HPXML.new(hpxml_path: args_hash['hpxml_path'])

    File.delete(File.join(File.dirname(__FILE__), 'in.xml'))

    return model, hpxml, hpxml.buildings[0]
  end
end<|MERGE_RESOLUTION|>--- conflicted
+++ resolved
@@ -114,9 +114,6 @@
 
   def test_simple_vacancy_year_round_schedules
     args_hash = {}
-<<<<<<< HEAD
-    args_hash['hpxml_path'] = File.absolute_path(File.join(sample_files_dir, 'base-schedules-simple-vacancy-year-round.xml'))
-=======
     hpxml_path = File.absolute_path(File.join(sample_files_dir, 'base-schedules-simple-vacancy.xml'))
     hpxml = HPXML.new(hpxml_path: hpxml_path)
     hpxml.header.unavailable_periods[0].begin_month = 1
@@ -125,7 +122,6 @@
     hpxml.header.unavailable_periods[0].end_day = 31
     XMLHelper.write_file(hpxml.to_doc(), @tmp_hpxml_path)
     args_hash['hpxml_path'] = @tmp_hpxml_path
->>>>>>> 39161936
     model, _hpxml, _hpxml_bldg = _test_measure(args_hash)
 
     vacancy_hrs = 8760.0
@@ -287,9 +283,6 @@
 
   def test_stochastic_vacancy_year_round_schedules
     args_hash = {}
-<<<<<<< HEAD
-    args_hash['hpxml_path'] = File.absolute_path(File.join(sample_files_dir, 'base-schedules-detailed-occupancy-stochastic-vacancy-year-round.xml'))
-=======
     hpxml_path = File.absolute_path(File.join(sample_files_dir, 'base-schedules-detailed-occupancy-stochastic-vacancy.xml'))
     hpxml = HPXML.new(hpxml_path: hpxml_path)
     hpxml.header.unavailable_periods[0].begin_month = 1
@@ -298,7 +291,6 @@
     hpxml.header.unavailable_periods[0].end_day = 31
     XMLHelper.write_file(hpxml.to_doc(), @tmp_hpxml_path)
     args_hash['hpxml_path'] = @tmp_hpxml_path
->>>>>>> 39161936
     model, hpxml, hpxml_bldg = _test_measure(args_hash)
 
     schedules_paths = hpxml_bldg.header.schedules_filepaths.collect { |sfp|
