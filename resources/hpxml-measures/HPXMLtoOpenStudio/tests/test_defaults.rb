--- conflicted
+++ resolved
@@ -1154,7 +1154,6 @@
     hpxml_bldg.cooling_systems[0].cooling_shr = 0.88
     hpxml_bldg.cooling_systems[0].compressor_type = HPXML::HVACCompressorTypeVariableSpeed
     hpxml_bldg.cooling_systems[0].fan_watts_per_cfm = 0.66
-    hpxml_bldg.cooling_systems[0].cooling_airflow_cfm = 1000
     hpxml_bldg.cooling_systems[0].charge_defect_ratio = -0.11
     hpxml_bldg.cooling_systems[0].airflow_defect_ratio = -0.22
     hpxml_bldg.cooling_systems[0].cooling_capacity = 12345
@@ -1162,85 +1161,60 @@
     hpxml_bldg.cooling_systems[0].crankcase_heater_watts = 40.0
     XMLHelper.write_file(hpxml.to_doc, @tmp_hpxml_path)
     _default_hpxml, default_hpxml_bldg = _test_measure()
-    _test_default_central_air_conditioner_values(default_hpxml_bldg.cooling_systems[0], 0.88, HPXML::HVACCompressorTypeVariableSpeed, 0.66, 780, -0.11, -0.22, 12345, 12.0, 40.0)
+    _test_default_central_air_conditioner_values(default_hpxml_bldg.cooling_systems[0], 0.88, HPXML::HVACCompressorTypeVariableSpeed, 0.66, -0.11, -0.22, 12345, 12.0, 40.0)
 
     # Test defaults - SEER2
     hpxml_bldg.cooling_systems[0].cooling_efficiency_seer = nil
     hpxml_bldg.cooling_systems[0].cooling_efficiency_seer2 = 11.4
     XMLHelper.write_file(hpxml.to_doc, @tmp_hpxml_path)
     _default_hpxml, default_hpxml_bldg = _test_measure()
-    _test_default_central_air_conditioner_values(default_hpxml_bldg.cooling_systems[0], 0.88, HPXML::HVACCompressorTypeVariableSpeed, 0.66, 780, -0.11, -0.22, 12345, 12.0, 40.0)
-
-    # Test defaults - ductwork restriction
-    hpxml_bldg.cooling_systems[0].cooling_airflow_cfm = nil
-    hpxml_bldg.cooling_systems[0].max_cooling_airflow_cfm = 1000
-    XMLHelper.write_file(hpxml.to_doc, @tmp_hpxml_path)
-    _default_hpxml, default_hpxml_bldg = _test_measure()
-    _test_default_central_air_conditioner_values(default_hpxml_bldg.cooling_systems[0], 0.88, HPXML::HVACCompressorTypeVariableSpeed, 0.66, 400, -0.11, -0.22, 12345, 12.0, 40.0)
-
-    # Test defaults - ductwork restriction 2
-    hpxml_bldg.cooling_systems[0].max_cooling_airflow_cfm = 100
-    XMLHelper.write_file(hpxml.to_doc, @tmp_hpxml_path)
-    _default_hpxml, default_hpxml_bldg = _test_measure()
-    _test_default_central_air_conditioner_values(default_hpxml_bldg.cooling_systems[0], 0.88, HPXML::HVACCompressorTypeVariableSpeed, 0.025, 78, -0.11, -0.22, 2405, 12.0, 40.0)
-
-    # Test defaults - ductwork restriction 3
-    hpxml_bldg.cooling_systems[0].cooling_capacity = nil
-    XMLHelper.write_file(hpxml.to_doc, @tmp_hpxml_path)
-    _default_hpxml, default_hpxml_bldg = _test_measure()
-    _test_default_central_air_conditioner_values(default_hpxml_bldg.cooling_systems[0], 0.88, HPXML::HVACCompressorTypeVariableSpeed, 0.008, 78, -0.11, -0.22, 2405, 12.0, 40.0)
+    _test_default_central_air_conditioner_values(default_hpxml_bldg.cooling_systems[0], 0.88, HPXML::HVACCompressorTypeVariableSpeed, 0.66, -0.11, -0.22, 12345, 12.0, 40.0)
 
     # Test defaults
     hpxml_bldg.cooling_systems[0].cooling_shr = nil
     hpxml_bldg.cooling_systems[0].compressor_type = nil
     hpxml_bldg.cooling_systems[0].fan_watts_per_cfm = nil
-    hpxml_bldg.cooling_systems[0].cooling_airflow_cfm = nil
-    hpxml_bldg.cooling_systems[0].max_cooling_airflow_cfm = nil
     hpxml_bldg.cooling_systems[0].charge_defect_ratio = nil
     hpxml_bldg.cooling_systems[0].airflow_defect_ratio = nil
     hpxml_bldg.cooling_systems[0].cooling_capacity = nil
     hpxml_bldg.cooling_systems[0].crankcase_heater_watts = nil
     XMLHelper.write_file(hpxml.to_doc, @tmp_hpxml_path)
     _default_hpxml, default_hpxml_bldg = _test_measure()
-    _test_default_central_air_conditioner_values(default_hpxml_bldg.cooling_systems[0], 0.73, HPXML::HVACCompressorTypeSingleStage, 0.5, 886, 0, 0, nil, 12.0, 50.0)
+    _test_default_central_air_conditioner_values(default_hpxml_bldg.cooling_systems[0], 0.73, HPXML::HVACCompressorTypeSingleStage, 0.5, 0, 0, nil, 12.0, 50.0)
   end
 
   def test_room_air_conditioners
     # Test inputs not overridden by defaults
     hpxml, hpxml_bldg = _create_hpxml('base-hvac-room-ac-only.xml')
     hpxml_bldg.cooling_systems[0].cooling_shr = 0.88
-    hpxml_bldg.cooling_systems[0].cooling_airflow_cfm = 1000
     hpxml_bldg.cooling_systems[0].cooling_capacity = 12345
     hpxml_bldg.cooling_systems[0].crankcase_heater_watts = 40.0
     XMLHelper.write_file(hpxml.to_doc, @tmp_hpxml_path)
     _default_hpxml, default_hpxml_bldg = _test_measure()
-    _test_default_room_air_conditioner_ptac_values(default_hpxml_bldg.cooling_systems[0], 0.88, 1000, 12345, 40.0)
+    _test_default_room_air_conditioner_ptac_values(default_hpxml_bldg.cooling_systems[0], 0.88, 12345, 40.0)
 
     # Test defaults
     hpxml_bldg.cooling_systems[0].cooling_shr = nil
-    hpxml_bldg.cooling_systems[0].cooling_airflow_cfm = nil
     hpxml_bldg.cooling_systems[0].cooling_capacity = nil
     hpxml_bldg.cooling_systems[0].crankcase_heater_watts = nil
     XMLHelper.write_file(hpxml.to_doc, @tmp_hpxml_path)
     _default_hpxml, default_hpxml_bldg = _test_measure()
-    _test_default_room_air_conditioner_ptac_values(default_hpxml_bldg.cooling_systems[0], 0.65, 371, nil, 0.0)
+    _test_default_room_air_conditioner_ptac_values(default_hpxml_bldg.cooling_systems[0], 0.65, nil, 0.0)
   end
 
   def test_evaporative_coolers
     # Test inputs not overridden by defaults
     hpxml, hpxml_bldg = _create_hpxml('base-hvac-evap-cooler-only.xml')
-    hpxml_bldg.cooling_systems[0].cooling_airflow_cfm = 1000
     hpxml_bldg.cooling_systems[0].cooling_capacity = 12345
     XMLHelper.write_file(hpxml.to_doc, @tmp_hpxml_path)
     _default_hpxml, default_hpxml_bldg = _test_measure()
-    _test_default_evap_cooler_values(default_hpxml_bldg.cooling_systems[0], 1000, 12345)
-
-    # Test defaults
-    hpxml_bldg.cooling_systems[0].cooling_airflow_cfm = nil
+    _test_default_evap_cooler_values(default_hpxml_bldg.cooling_systems[0], 12345)
+
+    # Test defaults
     hpxml_bldg.cooling_systems[0].cooling_capacity = nil
     XMLHelper.write_file(hpxml.to_doc, @tmp_hpxml_path)
     _default_hpxml, default_hpxml_bldg = _test_measure()
-    _test_default_evap_cooler_values(default_hpxml_bldg.cooling_systems[0], 2456, nil)
+    _test_default_evap_cooler_values(default_hpxml_bldg.cooling_systems[0], nil)
   end
 
   def test_mini_split_air_conditioners
@@ -1248,7 +1222,6 @@
     hpxml, hpxml_bldg = _create_hpxml('base-hvac-mini-split-air-conditioner-only-ducted.xml')
     hpxml_bldg.cooling_systems[0].cooling_shr = 0.78
     hpxml_bldg.cooling_systems[0].fan_watts_per_cfm = 0.66
-    hpxml_bldg.cooling_systems[0].cooling_airflow_cfm = 1000
     hpxml_bldg.cooling_systems[0].charge_defect_ratio = -0.11
     hpxml_bldg.cooling_systems[0].airflow_defect_ratio = -0.22
     hpxml_bldg.cooling_systems[0].cooling_capacity = 12345
@@ -1256,12 +1229,11 @@
     hpxml_bldg.cooling_systems[0].compressor_type = HPXML::HVACCompressorTypeVariableSpeed
     XMLHelper.write_file(hpxml.to_doc, @tmp_hpxml_path)
     _default_hpxml, default_hpxml_bldg = _test_measure()
-    _test_default_mini_split_air_conditioner_values(default_hpxml_bldg.cooling_systems[0], 0.78, 0.66, 780, -0.11, -0.22, 12345, 19.0, 40.0, HPXML::HVACCompressorTypeVariableSpeed)
+    _test_default_mini_split_air_conditioner_values(default_hpxml_bldg.cooling_systems[0], 0.78, 0.66, -0.11, -0.22, 12345, 19.0, 40.0, HPXML::HVACCompressorTypeVariableSpeed)
 
     # Test defaults
     hpxml_bldg.cooling_systems[0].cooling_shr = nil
     hpxml_bldg.cooling_systems[0].fan_watts_per_cfm = nil
-    hpxml_bldg.cooling_systems[0].cooling_airflow_cfm = nil
     hpxml_bldg.cooling_systems[0].charge_defect_ratio = nil
     hpxml_bldg.cooling_systems[0].airflow_defect_ratio = nil
     hpxml_bldg.cooling_systems[0].cooling_capacity = nil
@@ -1269,91 +1241,67 @@
     hpxml_bldg.cooling_systems[0].compressor_type = nil
     XMLHelper.write_file(hpxml.to_doc, @tmp_hpxml_path)
     _default_hpxml, default_hpxml_bldg = _test_measure()
-    _test_default_mini_split_air_conditioner_values(default_hpxml_bldg.cooling_systems[0], 0.73, 0.18, 722, 0, 0, nil, 19.0, 50.0, HPXML::HVACCompressorTypeVariableSpeed)
+    _test_default_mini_split_air_conditioner_values(default_hpxml_bldg.cooling_systems[0], 0.73, 0.18, 0, 0, nil, 19.0, 50.0, HPXML::HVACCompressorTypeVariableSpeed)
 
     # Test defaults w/ ductless
     hpxml_bldg.cooling_systems[0].distribution_system.delete
     XMLHelper.write_file(hpxml.to_doc, @tmp_hpxml_path)
     _default_hpxml, default_hpxml_bldg = _test_measure()
-    _test_default_mini_split_air_conditioner_values(default_hpxml_bldg.cooling_systems[0], 0.73, 0.07, 476, 0, 0, nil, 19.0, 50.0, HPXML::HVACCompressorTypeVariableSpeed)
+    _test_default_mini_split_air_conditioner_values(default_hpxml_bldg.cooling_systems[0], 0.73, 0.07, 0, 0, nil, 19.0, 50.0, HPXML::HVACCompressorTypeVariableSpeed)
 
     # Test defaults w/ ductless - SEER2
     hpxml_bldg.cooling_systems[0].cooling_efficiency_seer = nil
     hpxml_bldg.cooling_systems[0].cooling_efficiency_seer2 = 13.3
     XMLHelper.write_file(hpxml.to_doc, @tmp_hpxml_path)
     _default_hpxml, default_hpxml_bldg = _test_measure()
-    _test_default_mini_split_air_conditioner_values(default_hpxml_bldg.cooling_systems[0], 0.73, 0.07, 476, 0, 0, nil, 13.3, 50.0, HPXML::HVACCompressorTypeVariableSpeed)
+    _test_default_mini_split_air_conditioner_values(default_hpxml_bldg.cooling_systems[0], 0.73, 0.07, 0, 0, nil, 13.3, 50.0, HPXML::HVACCompressorTypeVariableSpeed)
   end
 
   def test_ptac
     # Test inputs not overridden by defaults
     hpxml, hpxml_bldg = _create_hpxml('base-hvac-ptac-with-heating-electricity.xml')
     hpxml_bldg.cooling_systems[0].cooling_shr = 0.75
-    hpxml_bldg.cooling_systems[0].cooling_airflow_cfm = 1000
     hpxml_bldg.cooling_systems[0].cooling_capacity = 12345
     hpxml_bldg.cooling_systems[0].crankcase_heater_watts = 40.0
     XMLHelper.write_file(hpxml.to_doc, @tmp_hpxml_path)
     _default_hpxml, default_hpxml_bldg = _test_measure()
-    _test_default_room_air_conditioner_ptac_values(default_hpxml_bldg.cooling_systems[0], 0.75, 1000, 12345, 40.0)
+    _test_default_room_air_conditioner_ptac_values(default_hpxml_bldg.cooling_systems[0], 0.75, 12345, 40.0)
 
     # Test defaults
     hpxml_bldg.cooling_systems[0].cooling_shr = nil
-    hpxml_bldg.cooling_systems[0].cooling_airflow_cfm = nil
     hpxml_bldg.cooling_systems[0].cooling_capacity = nil
     hpxml_bldg.cooling_systems[0].crankcase_heater_watts = nil
     XMLHelper.write_file(hpxml.to_doc, @tmp_hpxml_path)
     _default_hpxml, default_hpxml_bldg = _test_measure()
-    _test_default_room_air_conditioner_ptac_values(default_hpxml_bldg.cooling_systems[0], 0.65, 371, nil, 0.0)
+    _test_default_room_air_conditioner_ptac_values(default_hpxml_bldg.cooling_systems[0], 0.65, nil, 0.0)
   end
 
   def test_furnaces
     # Test inputs not overridden by defaults
     hpxml, hpxml_bldg = _create_hpxml('base.xml')
     hpxml_bldg.heating_systems[0].fan_watts_per_cfm = 0.66
-    hpxml_bldg.heating_systems[0].heating_airflow_cfm = 1000
     hpxml_bldg.heating_systems[0].airflow_defect_ratio = -0.22
     hpxml_bldg.heating_systems[0].heating_capacity = 12345
     hpxml_bldg.heating_systems[0].pilot_light = true
     hpxml_bldg.heating_systems[0].pilot_light_btuh = 999
     XMLHelper.write_file(hpxml.to_doc, @tmp_hpxml_path)
     _default_hpxml, default_hpxml_bldg = _test_measure()
-    _test_default_furnace_values(default_hpxml_bldg.heating_systems[0], 0.66, 780, -0.22, 12345, true, 999)
-
-    # Test defaults - ductwork restriction
-    hpxml_bldg.heating_systems[0].heating_airflow_cfm = nil
-    hpxml_bldg.heating_systems[0].max_heating_airflow_cfm = 1000
-    XMLHelper.write_file(hpxml.to_doc, @tmp_hpxml_path)
-    _default_hpxml, default_hpxml_bldg = _test_measure()
-    _test_default_furnace_values(default_hpxml_bldg.heating_systems[0], 0.66, 213, -0.22, 12345, true, 999)
-
-    # Test defaults - ductwork restriction 2
-    hpxml_bldg.heating_systems[0].max_heating_airflow_cfm = 100
-    XMLHelper.write_file(hpxml.to_doc, @tmp_hpxml_path)
-    _default_hpxml, default_hpxml_bldg = _test_measure()
-    _test_default_furnace_values(default_hpxml_bldg.heating_systems[0], 0.007, 41, -0.22, 2405, true, 999)
-
-    # Test defaults - ductwork restriction 3
-    hpxml_bldg.heating_systems[0].heating_capacity = nil
-    XMLHelper.write_file(hpxml.to_doc, @tmp_hpxml_path)
-    _default_hpxml, default_hpxml_bldg = _test_measure()
-    _test_default_furnace_values(default_hpxml_bldg.heating_systems[0], 0.007, 41, -0.22, 2405, true, 999)
+    _test_default_furnace_values(default_hpxml_bldg.heating_systems[0], 0.66, -0.22, 12345, true, 999)
 
     # Test defaults
     hpxml_bldg.heating_systems[0].fan_watts_per_cfm = nil
-    hpxml_bldg.heating_systems[0].heating_airflow_cfm = nil
-    hpxml_bldg.heating_systems[0].max_heating_airflow_cfm = nil
     hpxml_bldg.heating_systems[0].airflow_defect_ratio = nil
     hpxml_bldg.heating_systems[0].heating_capacity = nil
     hpxml_bldg.heating_systems[0].pilot_light_btuh = nil
     XMLHelper.write_file(hpxml.to_doc, @tmp_hpxml_path)
     _default_hpxml, default_hpxml_bldg = _test_measure()
-    _test_default_furnace_values(default_hpxml_bldg.heating_systems[0], 0.375, 712, 0, nil, true, 500)
+    _test_default_furnace_values(default_hpxml_bldg.heating_systems[0], 0.375, 0, nil, true, 500)
 
     # Test defaults w/o pilot
     hpxml_bldg.heating_systems[0].pilot_light = nil
     XMLHelper.write_file(hpxml.to_doc, @tmp_hpxml_path)
     _default_hpxml, default_hpxml_bldg = _test_measure()
-    _test_default_furnace_values(default_hpxml_bldg.heating_systems[0], 0.375, 712, 0, nil, false, nil)
+    _test_default_furnace_values(default_hpxml_bldg.heating_systems[0], 0.375, 0, nil, false, nil)
 
     # Test defaults w/ gravity distribution system
     hpxml, hpxml_bldg = _create_hpxml('base-hvac-furnace-gas-only.xml')
@@ -1363,59 +1311,54 @@
     hpxml_bldg.heating_systems[0].heating_capacity = nil
     XMLHelper.write_file(hpxml.to_doc, @tmp_hpxml_path)
     _default_hpxml, default_hpxml_bldg = _test_measure()
-    _test_default_furnace_values(default_hpxml_bldg.heating_systems[0], 0.0, 712, 0, nil, false, nil)
+    _test_default_furnace_values(default_hpxml_bldg.heating_systems[0], 0.0, 0, nil, false, nil)
   end
 
   def test_wall_furnaces
     # Test inputs not overridden by defaults
     hpxml, hpxml_bldg = _create_hpxml('base-hvac-wall-furnace-elec-only.xml')
     hpxml_bldg.heating_systems[0].fan_watts = 22
-    hpxml_bldg.heating_systems[0].heating_airflow_cfm = 1000
     hpxml_bldg.heating_systems[0].heating_capacity = 12345
     XMLHelper.write_file(hpxml.to_doc, @tmp_hpxml_path)
     _default_hpxml, default_hpxml_bldg = _test_measure()
-    _test_default_wall_furnace_values(default_hpxml_bldg.heating_systems[0], 22, 1000, 12345)
+    _test_default_wall_furnace_values(default_hpxml_bldg.heating_systems[0], 22, 12345)
 
     # Test defaults
     hpxml_bldg.heating_systems[0].fan_watts = nil
-    hpxml_bldg.heating_systems[0].heating_airflow_cfm = nil
     hpxml_bldg.heating_systems[0].heating_capacity = nil
     XMLHelper.write_file(hpxml.to_doc, @tmp_hpxml_path)
     _default_hpxml, default_hpxml_bldg = _test_measure()
-    _test_default_wall_furnace_values(default_hpxml_bldg.heating_systems[0], 0, 689, nil)
+    _test_default_wall_furnace_values(default_hpxml_bldg.heating_systems[0], 0, nil)
 
     # Test defaults w/o pilot
-    hpxml_bldg.heating_systems[0].pilot_light = nil
-    XMLHelper.write_file(hpxml.to_doc, @tmp_hpxml_path)
-    _default_hpxml, default_hpxml_bldg = _test_measure()
-    _test_default_wall_furnace_values(default_hpxml_bldg.heating_systems[0], 0, 689, nil)
+    XMLHelper.write_file(hpxml.to_doc, @tmp_hpxml_path)
+    _default_hpxml, default_hpxml_bldg = _test_measure()
+    _test_default_wall_furnace_values(default_hpxml_bldg.heating_systems[0], 0, nil)
   end
 
   def test_floor_furnaces
     # Test inputs not overridden by defaults
     hpxml, hpxml_bldg = _create_hpxml('base-hvac-floor-furnace-propane-only.xml')
     hpxml_bldg.heating_systems[0].fan_watts = 22
-    hpxml_bldg.heating_systems[0].heating_airflow_cfm = 1000
     hpxml_bldg.heating_systems[0].heating_capacity = 12345
     hpxml_bldg.heating_systems[0].pilot_light = true
     hpxml_bldg.heating_systems[0].pilot_light_btuh = 999
     XMLHelper.write_file(hpxml.to_doc, @tmp_hpxml_path)
     _default_hpxml, default_hpxml_bldg = _test_measure()
-    _test_default_floor_furnace_values(default_hpxml_bldg.heating_systems[0], 22, 1000, 12345, true, 999)
+    _test_default_floor_furnace_values(default_hpxml_bldg.heating_systems[0], 22, 12345, true, 999)
 
     # Test defaults
     hpxml_bldg.heating_systems[0].fan_watts = nil
-    hpxml_bldg.heating_systems[0].heating_airflow_cfm = nil
     hpxml_bldg.heating_systems[0].pilot_light_btuh = nil
     XMLHelper.write_file(hpxml.to_doc, @tmp_hpxml_path)
     _default_hpxml, default_hpxml_bldg = _test_measure()
-    _test_default_floor_furnace_values(default_hpxml_bldg.heating_systems[0], 0, 360, nil, true, 500)
+    _test_default_floor_furnace_values(default_hpxml_bldg.heating_systems[0], 0, nil, true, 500)
 
     # Test defaults w/o pilot
     hpxml_bldg.heating_systems[0].pilot_light = nil
     XMLHelper.write_file(hpxml.to_doc, @tmp_hpxml_path)
     _default_hpxml, default_hpxml_bldg = _test_measure()
-    _test_default_floor_furnace_values(default_hpxml_bldg.heating_systems[0], 0, 360, nil, false, nil)
+    _test_default_floor_furnace_values(default_hpxml_bldg.heating_systems[0], 0, nil, false, nil)
   end
 
   def test_boilers
@@ -1450,75 +1393,69 @@
     # Test inputs not overridden by defaults
     hpxml, hpxml_bldg = _create_hpxml('base-hvac-stove-oil-only.xml')
     hpxml_bldg.heating_systems[0].fan_watts = 22
-    hpxml_bldg.heating_systems[0].heating_airflow_cfm = 1000
     hpxml_bldg.heating_systems[0].heating_capacity = 12345
     hpxml_bldg.heating_systems[0].pilot_light = true
     hpxml_bldg.heating_systems[0].pilot_light_btuh = 999
     XMLHelper.write_file(hpxml.to_doc, @tmp_hpxml_path)
     _default_hpxml, default_hpxml_bldg = _test_measure()
-    _test_default_stove_values(default_hpxml_bldg.heating_systems[0], 22, 1000, 12345, true, 999)
+    _test_default_stove_values(default_hpxml_bldg.heating_systems[0], 22, 12345, true, 999)
 
     # Test defaults
     hpxml_bldg.heating_systems[0].fan_watts = nil
-    hpxml_bldg.heating_systems[0].heating_airflow_cfm = nil
     hpxml_bldg.heating_systems[0].heating_capacity = nil
     hpxml_bldg.heating_systems[0].pilot_light_btuh = nil
     XMLHelper.write_file(hpxml.to_doc, @tmp_hpxml_path)
     _default_hpxml, default_hpxml_bldg = _test_measure()
-    _test_default_stove_values(default_hpxml_bldg.heating_systems[0], 40, 689, nil, true, 500)
+    _test_default_stove_values(default_hpxml_bldg.heating_systems[0], 40, nil, true, 500)
 
     # Test defaults w/o pilot
     hpxml_bldg.heating_systems[0].pilot_light = nil
     XMLHelper.write_file(hpxml.to_doc, @tmp_hpxml_path)
     _default_hpxml, default_hpxml_bldg = _test_measure()
-    _test_default_stove_values(default_hpxml_bldg.heating_systems[0], 40, 689, nil, false, nil)
+    _test_default_stove_values(default_hpxml_bldg.heating_systems[0], 40, nil, false, nil)
   end
 
   def test_space_heaters
     # Test inputs not overridden by defaults
     hpxml, hpxml_bldg = _create_hpxml('base-hvac-space-heater-gas-only.xml')
     hpxml_bldg.heating_systems[0].fan_watts = 22
-    hpxml_bldg.heating_systems[0].heating_airflow_cfm = 1000
     hpxml_bldg.heating_systems[0].heating_capacity = 12345
     XMLHelper.write_file(hpxml.to_doc, @tmp_hpxml_path)
     _default_hpxml, default_hpxml_bldg = _test_measure()
-    _test_default_portable_heater_values(default_hpxml_bldg.heating_systems[0], 22, 1000, 12345)
+    _test_default_portable_heater_values(default_hpxml_bldg.heating_systems[0], 22, 12345)
 
     # Test defaults
     hpxml_bldg.heating_systems[0].fan_watts = nil
-    hpxml_bldg.heating_systems[0].heating_airflow_cfm = nil
     hpxml_bldg.heating_systems[0].heating_capacity = nil
     XMLHelper.write_file(hpxml.to_doc, @tmp_hpxml_path)
     _default_hpxml, default_hpxml_bldg = _test_measure()
-    _test_default_portable_heater_values(default_hpxml_bldg.heating_systems[0], 0, 689, nil)
+    _test_default_portable_heater_values(default_hpxml_bldg.heating_systems[0], 0, nil)
   end
 
   def test_fireplaces
     # Test inputs not overridden by defaults
     hpxml, hpxml_bldg = _create_hpxml('base-hvac-fireplace-wood-only.xml')
     hpxml_bldg.heating_systems[0].fan_watts = 22
-    hpxml_bldg.heating_systems[0].heating_airflow_cfm = 1000
     hpxml_bldg.heating_systems[0].heating_capacity = 12345
     hpxml_bldg.heating_systems[0].pilot_light = true
     hpxml_bldg.heating_systems[0].pilot_light_btuh = 999
     XMLHelper.write_file(hpxml.to_doc, @tmp_hpxml_path)
     _default_hpxml, default_hpxml_bldg = _test_measure()
-    _test_default_fireplace_values(default_hpxml_bldg.heating_systems[0], 22, 1000, 12345, true, 999)
+    _test_default_fireplace_values(default_hpxml_bldg.heating_systems[0], 22, 12345, true, 999)
 
     # Test defaults
     hpxml_bldg.heating_systems[0].fan_watts = nil
-    hpxml_bldg.heating_systems[0].heating_airflow_cfm = nil
     hpxml_bldg.heating_systems[0].heating_capacity = nil
     hpxml_bldg.heating_systems[0].pilot_light_btuh = nil
     XMLHelper.write_file(hpxml.to_doc, @tmp_hpxml_path)
     _default_hpxml, default_hpxml_bldg = _test_measure()
-    _test_default_fireplace_values(default_hpxml_bldg.heating_systems[0], 0, 689, nil, true, 500)
+    _test_default_fireplace_values(default_hpxml_bldg.heating_systems[0], 0, nil, true, 500)
 
     # Test defaults w/o pilot
     hpxml_bldg.heating_systems[0].pilot_light = nil
     XMLHelper.write_file(hpxml.to_doc, @tmp_hpxml_path)
     _default_hpxml, default_hpxml_bldg = _test_measure()
-    _test_default_fireplace_values(default_hpxml_bldg.heating_systems[0], 0, 689, nil, false, nil)
+    _test_default_fireplace_values(default_hpxml_bldg.heating_systems[0], 0, nil, false, nil)
   end
 
   def test_air_source_heat_pumps
@@ -1527,8 +1464,6 @@
     hpxml_bldg.heat_pumps[0].cooling_shr = 0.88
     hpxml_bldg.heat_pumps[0].compressor_type = HPXML::HVACCompressorTypeVariableSpeed
     hpxml_bldg.heat_pumps[0].fan_watts_per_cfm = 0.66
-    hpxml_bldg.heat_pumps[0].heating_airflow_cfm = 1000
-    hpxml_bldg.heat_pumps[0].cooling_airflow_cfm = 1200
     hpxml_bldg.heat_pumps[0].charge_defect_ratio = -0.11
     hpxml_bldg.heat_pumps[0].airflow_defect_ratio = -0.22
     hpxml_bldg.heat_pumps[0].cooling_capacity = 12345
@@ -1541,7 +1476,7 @@
     hpxml_bldg.heat_pumps[0].crankcase_heater_watts = 40.0
     XMLHelper.write_file(hpxml.to_doc, @tmp_hpxml_path)
     _default_hpxml, default_hpxml_bldg = _test_measure()
-    _test_default_air_to_air_heat_pump_values(default_hpxml_bldg.heat_pumps[0], 0.88, HPXML::HVACCompressorTypeVariableSpeed, 0.66, 780, 936, -0.11, -0.22, 12345, 23456, nil, 34567, 14.0, 8.0, 0.1, 2.0, 40.0)
+    _test_default_air_to_air_heat_pump_values(default_hpxml_bldg.heat_pumps[0], 0.88, HPXML::HVACCompressorTypeVariableSpeed, 0.66, -0.11, -0.22, 12345, 23456, nil, 34567, 14.0, 8.0, 0.1, 2.0, 40.0)
 
     # Test w/ heating capacity 17F
     hpxml_bldg.heat_pumps[0].heating_capacity_17F = 9876
@@ -1549,7 +1484,7 @@
     hpxml_bldg.heat_pumps[0].heating_capacity_retention_temp = nil
     XMLHelper.write_file(hpxml.to_doc, @tmp_hpxml_path)
     _default_hpxml, default_hpxml_bldg = _test_measure()
-    _test_default_air_to_air_heat_pump_values(default_hpxml_bldg.heat_pumps[0], 0.88, HPXML::HVACCompressorTypeVariableSpeed, 0.66, 780, 936, -0.11, -0.22, 12345, 23456, 9876, 34567, 14.0, 8.0, nil, nil, 40.0)
+    _test_default_air_to_air_heat_pump_values(default_hpxml_bldg.heat_pumps[0], 0.88, HPXML::HVACCompressorTypeVariableSpeed, 0.66, -0.11, -0.22, 12345, 23456, 9876, 34567, 14.0, 8.0, nil, nil, 40.0)
 
     # Test defaults - SEER2/HSPF2
     hpxml_bldg.heat_pumps[0].cooling_efficiency_seer = nil
@@ -1558,40 +1493,12 @@
     hpxml_bldg.heat_pumps[0].heating_efficiency_hspf2 = 6.8
     XMLHelper.write_file(hpxml.to_doc, @tmp_hpxml_path)
     _default_hpxml, default_hpxml_bldg = _test_measure()
-    _test_default_air_to_air_heat_pump_values(default_hpxml_bldg.heat_pumps[0], 0.88, HPXML::HVACCompressorTypeVariableSpeed, 0.66, 780, 936, -0.11, -0.22, 12345, 23456, 9876, 34567, 14.0, 8.0, nil, nil, 40.0)
-
-    # Test defaults - ductwork restriction
-    hpxml_bldg.heat_pumps[0].heating_airflow_cfm = nil
-    hpxml_bldg.heat_pumps[0].cooling_airflow_cfm = nil
-    hpxml_bldg.heat_pumps[0].max_heating_airflow_cfm = 1000
-    hpxml_bldg.heat_pumps[0].max_cooling_airflow_cfm = 1200
-    XMLHelper.write_file(hpxml.to_doc, @tmp_hpxml_path)
-    _default_hpxml, default_hpxml_bldg = _test_measure()
-    _test_default_air_to_air_heat_pump_values(default_hpxml_bldg.heat_pumps[0], 0.88, HPXML::HVACCompressorTypeVariableSpeed, 0.66, 577, 400, -0.11, -0.22, 12345, 23456, 9876, 34567, 14.0, 8.0, nil, nil, 40.0)
-
-    # Test defaults - ductwork restriction 2
-    hpxml_bldg.heat_pumps[0].max_heating_airflow_cfm = 100
-    hpxml_bldg.heat_pumps[0].max_cooling_airflow_cfm = 120
-    XMLHelper.write_file(hpxml.to_doc, @tmp_hpxml_path)
-    _default_hpxml, default_hpxml_bldg = _test_measure()
-    _test_default_air_to_air_heat_pump_values(default_hpxml_bldg.heat_pumps[0], 0.88, HPXML::HVACCompressorTypeVariableSpeed, 0.03, 94, 123, -0.11, -0.22, 3804, 3804, 1602, 34567, 14.0, 8.0, nil, nil, 40.0)
-
-    # Test defaults - ductwork restriction 3
-    hpxml_bldg.heat_pumps[0].heating_capacity = nil
-    hpxml_bldg.heat_pumps[0].cooling_capacity = nil
-    hpxml_bldg.heat_pumps[0].heating_capacity_17F = nil
-    XMLHelper.write_file(hpxml.to_doc, @tmp_hpxml_path)
-    _default_hpxml, default_hpxml_bldg = _test_measure()
-    _test_default_air_to_air_heat_pump_values(default_hpxml_bldg.heat_pumps[0], 0.88, HPXML::HVACCompressorTypeVariableSpeed, 0.005, 71, 94, -0.11, -0.22, 2886, 2886, nil, 34567, 14.0, 8.0, 0.5282, 5.0, 40.0)
+    _test_default_air_to_air_heat_pump_values(default_hpxml_bldg.heat_pumps[0], 0.88, HPXML::HVACCompressorTypeVariableSpeed, 0.66, -0.11, -0.22, 12345, 23456, 9876, 34567, 14.0, 8.0, nil, nil, 40.0)
 
     # Test defaults
     hpxml_bldg.heat_pumps[0].cooling_shr = nil
     hpxml_bldg.heat_pumps[0].compressor_type = nil
     hpxml_bldg.heat_pumps[0].fan_watts_per_cfm = nil
-    hpxml_bldg.heat_pumps[0].heating_airflow_cfm = nil
-    hpxml_bldg.heat_pumps[0].cooling_airflow_cfm = nil
-    hpxml_bldg.heat_pumps[0].max_heating_airflow_cfm = nil
-    hpxml_bldg.heat_pumps[0].max_cooling_airflow_cfm = nil
     hpxml_bldg.heat_pumps[0].charge_defect_ratio = nil
     hpxml_bldg.heat_pumps[0].airflow_defect_ratio = nil
     hpxml_bldg.heat_pumps[0].cooling_capacity = nil
@@ -1601,14 +1508,12 @@
     hpxml_bldg.heat_pumps[0].crankcase_heater_watts = nil
     XMLHelper.write_file(hpxml.to_doc, @tmp_hpxml_path)
     _default_hpxml, default_hpxml_bldg = _test_measure()
-    _test_default_air_to_air_heat_pump_values(default_hpxml_bldg.heat_pumps[0], 0.73, HPXML::HVACCompressorTypeSingleStage, 0.5, 982, 1295, 0, 0, nil, nil, nil, nil, 14.0, 8.0, 0.425, 5.0, 50.0)
+    _test_default_air_to_air_heat_pump_values(default_hpxml_bldg.heat_pumps[0], 0.73, HPXML::HVACCompressorTypeSingleStage, 0.5, 0, 0, nil, nil, nil, nil, 14.0, 8.0, 0.425, 5.0, 50.0)
 
     # Test w/ detailed performance data
     hpxml, hpxml_bldg = _create_hpxml('base-hvac-air-to-air-heat-pump-var-speed-detailed-performance.xml')
     hpxml_bldg.heat_pumps[0].cooling_shr = 0.88
     hpxml_bldg.heat_pumps[0].fan_watts_per_cfm = 0.66
-    hpxml_bldg.heat_pumps[0].heating_airflow_cfm = 1000
-    hpxml_bldg.heat_pumps[0].cooling_airflow_cfm = 1200
     hpxml_bldg.heat_pumps[0].charge_defect_ratio = -0.11
     hpxml_bldg.heat_pumps[0].airflow_defect_ratio = -0.22
     hpxml_bldg.heat_pumps[0].cooling_efficiency_seer = 14.0
@@ -1618,7 +1523,7 @@
     hpxml_bldg.heat_pumps[0].crankcase_heater_watts = 40.0
     XMLHelper.write_file(hpxml.to_doc, @tmp_hpxml_path)
     _default_hpxml, default_hpxml_bldg = _test_measure()
-    _test_default_air_to_air_heat_pump_values(default_hpxml_bldg.heat_pumps[0], 0.88, HPXML::HVACCompressorTypeVariableSpeed, 0.66, 780, 936, -0.11, -0.22, nil, nil, nil, nil, 14.0, 8.0, 0.1, 2.0, 40.0)
+    _test_default_air_to_air_heat_pump_values(default_hpxml_bldg.heat_pumps[0], 0.88, HPXML::HVACCompressorTypeVariableSpeed, 0.66, -0.11, -0.22, nil, nil, nil, nil, 14.0, 8.0, 0.1, 2.0, 40.0)
 
     hpxml_bldg.heat_pumps[0].heating_capacity_retention_fraction = nil
     hpxml_bldg.heat_pumps[0].heating_capacity_retention_temp = nil
@@ -1626,14 +1531,11 @@
     max_cap_at_47f = hpxml_bldg.heat_pumps[0].heating_detailed_performance_data.find { |dp| dp.outdoor_temperature == 47.0 && dp.capacity_description == HPXML::CapacityDescriptionMaximum }.capacity
     XMLHelper.write_file(hpxml.to_doc, @tmp_hpxml_path)
     _default_hpxml, default_hpxml_bldg = _test_measure()
-    _test_default_air_to_air_heat_pump_values(default_hpxml_bldg.heat_pumps[0], 0.88, HPXML::HVACCompressorTypeVariableSpeed, 0.66, 780, 936, -0.11, -0.22, nil, nil, nil, nil, 14.0, 8.0, (max_cap_at_5f / max_cap_at_47f).round(5), 5.0, 40.0)
+    _test_default_air_to_air_heat_pump_values(default_hpxml_bldg.heat_pumps[0], 0.88, HPXML::HVACCompressorTypeVariableSpeed, 0.66, -0.11, -0.22, nil, nil, nil, nil, 14.0, 8.0, (max_cap_at_5f / max_cap_at_47f).round(5), 5.0, 40.0)
 
     hpxml_bldg.heat_pumps[0].heating_capacity_17F = 9876
     XMLHelper.write_file(hpxml.to_doc, @tmp_hpxml_path)
     _default_hpxml, default_hpxml_bldg = _test_measure()
-<<<<<<< HEAD
-    _test_default_air_to_air_heat_pump_values(default_hpxml_bldg.heat_pumps[0], 0.88, HPXML::HVACCompressorTypeVariableSpeed, 0.66, 780, 936, -0.11, -0.22, nil, nil, 9876, nil, 14.0, 8.0, nil, nil, 40.0)
-=======
     _test_default_air_to_air_heat_pump_values(default_hpxml_bldg.heat_pumps[0], 0.88, HPXML::HVACCompressorTypeVariableSpeed, 0.66, -0.11, -0.22, nil, nil, 9876, nil, 14.0, 8.0, nil, nil, 40.0)
 
     # Test w/ detailed performance data and autosizing
@@ -1664,15 +1566,12 @@
     end
     # Test that fractions are used when capacities are missing
     _test_default_detailed_performance_capacities(default_hpxml_bldg.heat_pumps[0], 36000, 36000, heating_capacities, cooling_capacities)
->>>>>>> d27cdc51
   end
 
   def test_pthp
     # Test inputs not overridden by defaults
     hpxml, hpxml_bldg = _create_hpxml('base-hvac-pthp.xml')
     hpxml_bldg.heat_pumps[0].cooling_shr = 0.88
-    hpxml_bldg.heat_pumps[0].heating_airflow_cfm = 1000
-    hpxml_bldg.heat_pumps[0].cooling_airflow_cfm = 1200
     hpxml_bldg.heat_pumps[0].cooling_capacity = 12345
     hpxml_bldg.heat_pumps[0].heating_capacity = 23456
     hpxml_bldg.heat_pumps[0].heating_capacity_retention_fraction = 0.1
@@ -1680,7 +1579,7 @@
     hpxml_bldg.heat_pumps[0].crankcase_heater_watts = 40.0
     XMLHelper.write_file(hpxml.to_doc, @tmp_hpxml_path)
     _default_hpxml, default_hpxml_bldg = _test_measure()
-    _test_default_pthp_values(default_hpxml_bldg.heat_pumps[0], 0.88, 1000, 1200, 12345, 23456, nil, 0.1, 2.0, 40.0)
+    _test_default_pthp_values(default_hpxml_bldg.heat_pumps[0], 0.88, 12345, 23456, nil, 0.1, 2.0, 40.0)
 
     # Test w/ heating capacity 17F
     hpxml_bldg.heat_pumps[0].heating_capacity_17F = 9876
@@ -1688,12 +1587,10 @@
     hpxml_bldg.heat_pumps[0].heating_capacity_retention_temp = nil
     XMLHelper.write_file(hpxml.to_doc, @tmp_hpxml_path)
     _default_hpxml, default_hpxml_bldg = _test_measure()
-    _test_default_pthp_values(default_hpxml_bldg.heat_pumps[0], 0.88, 1000, 1200, 12345, 23456, 9876, nil, nil, 40.0)
+    _test_default_pthp_values(default_hpxml_bldg.heat_pumps[0], 0.88, 12345, 23456, 9876, nil, nil, 40.0)
 
     # Test defaults
     hpxml_bldg.heat_pumps[0].cooling_shr = nil
-    hpxml_bldg.heat_pumps[0].heating_airflow_cfm = nil
-    hpxml_bldg.heat_pumps[0].cooling_airflow_cfm = nil
     hpxml_bldg.heat_pumps[0].cooling_capacity = nil
     hpxml_bldg.heat_pumps[0].heating_capacity = nil
     hpxml_bldg.heat_pumps[0].backup_heating_capacity = nil
@@ -1701,7 +1598,7 @@
     hpxml_bldg.heat_pumps[0].crankcase_heater_watts = nil
     XMLHelper.write_file(hpxml.to_doc, @tmp_hpxml_path)
     _default_hpxml, default_hpxml_bldg = _test_measure()
-    _test_default_pthp_values(default_hpxml_bldg.heat_pumps[0], 0.65, 689, 615, nil, nil, nil, 0.425, 5.0, 0.0)
+    _test_default_pthp_values(default_hpxml_bldg.heat_pumps[0], 0.65, nil, nil, nil, 0.425, 5.0, 0.0)
   end
 
   def test_mini_split_heat_pumps
@@ -1709,8 +1606,6 @@
     hpxml, hpxml_bldg = _create_hpxml('base-hvac-mini-split-heat-pump-ducted.xml')
     hpxml_bldg.heat_pumps[0].cooling_shr = 0.78
     hpxml_bldg.heat_pumps[0].fan_watts_per_cfm = 0.66
-    hpxml_bldg.heat_pumps[0].heating_airflow_cfm = 1000
-    hpxml_bldg.heat_pumps[0].cooling_airflow_cfm = 1200
     hpxml_bldg.heat_pumps[0].charge_defect_ratio = -0.11
     hpxml_bldg.heat_pumps[0].airflow_defect_ratio = -0.22
     hpxml_bldg.heat_pumps[0].cooling_capacity = 12345
@@ -1722,7 +1617,7 @@
     hpxml_bldg.heat_pumps[0].compressor_type = HPXML::HVACCompressorTypeVariableSpeed
     XMLHelper.write_file(hpxml.to_doc, @tmp_hpxml_path)
     _default_hpxml, default_hpxml_bldg = _test_measure()
-    _test_default_mini_split_heat_pump_values(default_hpxml_bldg.heat_pumps[0], 0.78, 0.66, 780, 936, -0.11, -0.22, 12345, 23456, nil, 34567, 19.0, 10.0, 0.1, 2.0, 40.0, HPXML::HVACCompressorTypeVariableSpeed)
+    _test_default_mini_split_heat_pump_values(default_hpxml_bldg.heat_pumps[0], 0.78, 0.66, -0.11, -0.22, 12345, 23456, nil, 34567, 19.0, 10.0, 0.1, 2.0, 40.0, HPXML::HVACCompressorTypeVariableSpeed)
 
     # Test w/ heating capacity 17F
     hpxml_bldg.heat_pumps[0].heating_capacity_17F = 9876
@@ -1730,13 +1625,11 @@
     hpxml_bldg.heat_pumps[0].heating_capacity_retention_temp = nil
     XMLHelper.write_file(hpxml.to_doc, @tmp_hpxml_path)
     _default_hpxml, default_hpxml_bldg = _test_measure()
-    _test_default_mini_split_heat_pump_values(default_hpxml_bldg.heat_pumps[0], 0.78, 0.66, 780, 936, -0.11, -0.22, 12345, 23456, 9876, 34567, 19.0, 10.0, nil, nil, 40.0, HPXML::HVACCompressorTypeVariableSpeed)
+    _test_default_mini_split_heat_pump_values(default_hpxml_bldg.heat_pumps[0], 0.78, 0.66, -0.11, -0.22, 12345, 23456, 9876, 34567, 19.0, 10.0, nil, nil, 40.0, HPXML::HVACCompressorTypeVariableSpeed)
 
     # Test defaults
     hpxml_bldg.heat_pumps[0].cooling_shr = nil
     hpxml_bldg.heat_pumps[0].fan_watts_per_cfm = nil
-    hpxml_bldg.heat_pumps[0].heating_airflow_cfm = nil
-    hpxml_bldg.heat_pumps[0].cooling_airflow_cfm = nil
     hpxml_bldg.heat_pumps[0].charge_defect_ratio = nil
     hpxml_bldg.heat_pumps[0].airflow_defect_ratio = nil
     hpxml_bldg.heat_pumps[0].cooling_capacity = nil
@@ -1747,13 +1640,13 @@
     hpxml_bldg.heat_pumps[0].compressor_type = nil
     XMLHelper.write_file(hpxml.to_doc, @tmp_hpxml_path)
     _default_hpxml, default_hpxml_bldg = _test_measure()
-    _test_default_mini_split_heat_pump_values(default_hpxml_bldg.heat_pumps[0], 0.73, 0.18, 826, 1089, 0, 0, nil, nil, nil, nil, 19.0, 10.0, 0.62, 5.0, 50.0, HPXML::HVACCompressorTypeVariableSpeed)
+    _test_default_mini_split_heat_pump_values(default_hpxml_bldg.heat_pumps[0], 0.73, 0.18, 0, 0, nil, nil, nil, nil, 19.0, 10.0, 0.62, 5.0, 50.0, HPXML::HVACCompressorTypeVariableSpeed)
 
     # Test defaults w/ ductless and no backup
     hpxml_bldg.heat_pumps[0].distribution_system.delete
     XMLHelper.write_file(hpxml.to_doc, @tmp_hpxml_path)
     _default_hpxml, default_hpxml_bldg = _test_measure()
-    _test_default_mini_split_heat_pump_values(default_hpxml_bldg.heat_pumps[0], 0.73, 0.07, 788, 788, 0, 0, nil, nil, nil, nil, 19.0, 10.0, 0.62, 5.0, 50.0, HPXML::HVACCompressorTypeVariableSpeed)
+    _test_default_mini_split_heat_pump_values(default_hpxml_bldg.heat_pumps[0], 0.73, 0.07, 0, 0, nil, nil, nil, nil, 19.0, 10.0, 0.62, 5.0, 50.0, HPXML::HVACCompressorTypeVariableSpeed)
 
     # Test defaults w/ ductless - SEER2/HSPF2
     hpxml_bldg.heat_pumps[0].cooling_efficiency_seer = nil
@@ -1762,7 +1655,7 @@
     hpxml_bldg.heat_pumps[0].heating_efficiency_hspf2 = 6.8
     XMLHelper.write_file(hpxml.to_doc, @tmp_hpxml_path)
     _default_hpxml, default_hpxml_bldg = _test_measure()
-    _test_default_mini_split_heat_pump_values(default_hpxml_bldg.heat_pumps[0], 0.73, 0.07, 788, 788, 0, 0, nil, nil, nil, nil, 13.3, 7.56, 0.51, 5.0, 50.0, HPXML::HVACCompressorTypeVariableSpeed)
+    _test_default_mini_split_heat_pump_values(default_hpxml_bldg.heat_pumps[0], 0.73, 0.07, 0, 0, nil, nil, nil, nil, 13.3, 7.56, 0.51, 5.0, 50.0, HPXML::HVACCompressorTypeVariableSpeed)
   end
 
   def test_heat_pump_temperatures
@@ -1841,28 +1734,24 @@
     hpxml, hpxml_bldg = _create_hpxml('base-hvac-ground-to-air-heat-pump.xml')
     hpxml_bldg.heat_pumps[0].pump_watts_per_ton = 9.9
     hpxml_bldg.heat_pumps[0].fan_watts_per_cfm = 0.66
-    hpxml_bldg.heat_pumps[0].heating_airflow_cfm = 1000
-    hpxml_bldg.heat_pumps[0].cooling_airflow_cfm = 1200
     hpxml_bldg.heat_pumps[0].airflow_defect_ratio = -0.22
     hpxml_bldg.heat_pumps[0].cooling_capacity = 12345
     hpxml_bldg.heat_pumps[0].heating_capacity = 23456
     hpxml_bldg.heat_pumps[0].backup_heating_capacity = 34567
     XMLHelper.write_file(hpxml.to_doc, @tmp_hpxml_path)
     _default_hpxml, default_hpxml_bldg = _test_measure()
-    _test_default_ground_to_air_heat_pump_values(default_hpxml_bldg.heat_pumps[0], 9.9, 0.66, 780, 936, -0.22, 12345, 23456, 34567)
+    _test_default_ground_to_air_heat_pump_values(default_hpxml_bldg.heat_pumps[0], 9.9, 0.66, -0.22, 12345, 23456, 34567)
 
     # Test defaults
     hpxml_bldg.heat_pumps[0].pump_watts_per_ton = nil
     hpxml_bldg.heat_pumps[0].fan_watts_per_cfm = nil
-    hpxml_bldg.heat_pumps[0].heating_airflow_cfm = nil
-    hpxml_bldg.heat_pumps[0].cooling_airflow_cfm = nil
     hpxml_bldg.heat_pumps[0].airflow_defect_ratio = nil
     hpxml_bldg.heat_pumps[0].cooling_capacity = nil
     hpxml_bldg.heat_pumps[0].heating_capacity = nil
     hpxml_bldg.heat_pumps[0].backup_heating_capacity = nil
     XMLHelper.write_file(hpxml.to_doc, @tmp_hpxml_path)
     _default_hpxml, default_hpxml_bldg = _test_measure()
-    _test_default_ground_to_air_heat_pump_values(default_hpxml_bldg.heat_pumps[0], 30.0, 0.375, 982, 1295, 0, nil, nil, nil)
+    _test_default_ground_to_air_heat_pump_values(default_hpxml_bldg.heat_pumps[0], 30.0, 0.375, 0, nil, nil, nil)
   end
 
   def test_geothermal_loops
@@ -4200,16 +4089,11 @@
     assert_equal(type, furniture_mass.type)
   end
 
-  def _test_default_central_air_conditioner_values(cooling_system, shr, compressor_type, fan_watts_per_cfm, cooling_airflow_cfm, charge_defect_ratio,
+  def _test_default_central_air_conditioner_values(cooling_system, shr, compressor_type, fan_watts_per_cfm, charge_defect_ratio,
                                                    airflow_defect_ratio, cooling_capacity, cooling_efficiency_seer, crankcase_heater_watts)
     assert_equal(shr, cooling_system.cooling_shr)
     assert_equal(compressor_type, cooling_system.compressor_type)
     assert_equal(fan_watts_per_cfm, cooling_system.fan_watts_per_cfm)
-    if cooling_airflow_cfm.nil? # nil implies an autosized value
-      assert(cooling_system.cooling_airflow_cfm > 0)
-    else
-      assert_equal(cooling_airflow_cfm, cooling_system.cooling_airflow_cfm)
-    end
     assert_equal(charge_defect_ratio, cooling_system.charge_defect_ratio)
     assert_equal(airflow_defect_ratio, cooling_system.airflow_defect_ratio)
     assert_equal(crankcase_heater_watts, cooling_system.crankcase_heater_watts)
@@ -4225,13 +4109,8 @@
     end
   end
 
-  def _test_default_room_air_conditioner_ptac_values(cooling_system, shr, cooling_airflow_cfm, cooling_capacity, crankcase_heater_watts)
+  def _test_default_room_air_conditioner_ptac_values(cooling_system, shr, cooling_capacity, crankcase_heater_watts)
     assert_equal(shr, cooling_system.cooling_shr)
-    if cooling_airflow_cfm.nil? # nil implies an autosized value
-      assert(cooling_system.cooling_airflow_cfm > 0)
-    else
-      assert_equal(cooling_airflow_cfm, cooling_system.cooling_airflow_cfm)
-    end
     assert_equal(crankcase_heater_watts, cooling_system.crankcase_heater_watts)
     if cooling_capacity.nil?
       assert(cooling_system.cooling_capacity > 0)
@@ -4240,12 +4119,7 @@
     end
   end
 
-  def _test_default_evap_cooler_values(cooling_system, cooling_airflow_cfm, cooling_capacity)
-    if cooling_airflow_cfm.nil? # nil implies an autosized value
-      assert(cooling_system.cooling_airflow_cfm > 0)
-    else
-      assert_equal(cooling_airflow_cfm, cooling_system.cooling_airflow_cfm)
-    end
+  def _test_default_evap_cooler_values(cooling_system, cooling_capacity)
     if cooling_capacity.nil?
       assert(cooling_system.cooling_capacity > 0)
     else
@@ -4253,15 +4127,10 @@
     end
   end
 
-  def _test_default_mini_split_air_conditioner_values(cooling_system, shr, fan_watts_per_cfm, cooling_airflow_cfm, charge_defect_ratio, airflow_defect_ratio,
+  def _test_default_mini_split_air_conditioner_values(cooling_system, shr, fan_watts_per_cfm, charge_defect_ratio, airflow_defect_ratio,
                                                       cooling_capacity, cooling_efficiency_seer, crankcase_heater_watts, compressor_type)
     assert_equal(shr, cooling_system.cooling_shr)
     assert_equal(fan_watts_per_cfm, cooling_system.fan_watts_per_cfm)
-    if cooling_airflow_cfm.nil? # nil implies an autosized value
-      assert(cooling_system.cooling_airflow_cfm > 0)
-    else
-      assert_equal(cooling_airflow_cfm, cooling_system.cooling_airflow_cfm)
-    end
     assert_equal(charge_defect_ratio, cooling_system.charge_defect_ratio)
     assert_equal(airflow_defect_ratio, cooling_system.airflow_defect_ratio)
     assert_equal(crankcase_heater_watts, cooling_system.crankcase_heater_watts)
@@ -4278,14 +4147,9 @@
     assert_equal(compressor_type, cooling_system.compressor_type)
   end
 
-  def _test_default_furnace_values(heating_system, fan_watts_per_cfm, heating_airflow_cfm, airflow_defect_ratio, heating_capacity,
+  def _test_default_furnace_values(heating_system, fan_watts_per_cfm, airflow_defect_ratio, heating_capacity,
                                    pilot_light, pilot_light_btuh)
     assert_equal(fan_watts_per_cfm, heating_system.fan_watts_per_cfm)
-    if heating_airflow_cfm.nil? # nil implies an autosized value
-      assert(heating_system.heating_airflow_cfm > 0)
-    else
-      assert_equal(heating_airflow_cfm, heating_system.heating_airflow_cfm)
-    end
     assert_equal(airflow_defect_ratio, heating_system.airflow_defect_ratio)
     if heating_capacity.nil?
       assert(heating_system.heating_capacity > 0)
@@ -4300,13 +4164,8 @@
     end
   end
 
-  def _test_default_wall_furnace_values(heating_system, fan_watts, heating_airflow_cfm, heating_capacity)
+  def _test_default_wall_furnace_values(heating_system, fan_watts, heating_capacity)
     assert_equal(fan_watts, heating_system.fan_watts)
-    if heating_airflow_cfm.nil? # nil implies an autosized value
-      assert(heating_system.heating_airflow_cfm > 0)
-    else
-      assert_equal(heating_airflow_cfm, heating_system.heating_airflow_cfm)
-    end
     if heating_capacity.nil?
       assert(heating_system.heating_capacity > 0)
     else
@@ -4314,13 +4173,8 @@
     end
   end
 
-  def _test_default_floor_furnace_values(heating_system, fan_watts, heating_airflow_cfm, heating_capacity, pilot_light, pilot_light_btuh)
+  def _test_default_floor_furnace_values(heating_system, fan_watts, heating_capacity, pilot_light, pilot_light_btuh)
     assert_equal(fan_watts, heating_system.fan_watts)
-    if heating_airflow_cfm.nil? # nil implies an autosized value
-      assert(heating_system.heating_airflow_cfm > 0)
-    else
-      assert_equal(heating_airflow_cfm, heating_system.heating_airflow_cfm)
-    end
     if heating_capacity.nil?
       assert(heating_system.heating_capacity > 0)
     else
@@ -4349,13 +4203,8 @@
     end
   end
 
-  def _test_default_stove_values(heating_system, fan_watts, heating_airflow_cfm, heating_capacity, pilot_light, pilot_light_btuh)
+  def _test_default_stove_values(heating_system, fan_watts, heating_capacity, pilot_light, pilot_light_btuh)
     assert_equal(fan_watts, heating_system.fan_watts)
-    if heating_airflow_cfm.nil? # nil implies an autosized value
-      assert(heating_system.heating_airflow_cfm > 0)
-    else
-      assert_equal(heating_airflow_cfm, heating_system.heating_airflow_cfm)
-    end
     if heating_capacity.nil?
       assert(heating_system.heating_capacity > 0)
     else
@@ -4369,13 +4218,8 @@
     end
   end
 
-  def _test_default_portable_heater_values(heating_system, fan_watts, heating_airflow_cfm, heating_capacity)
+  def _test_default_portable_heater_values(heating_system, fan_watts, heating_capacity)
     assert_equal(fan_watts, heating_system.fan_watts)
-    if heating_airflow_cfm.nil? # nil implies an autosized value
-      assert(heating_system.heating_airflow_cfm > 0)
-    else
-      assert_equal(heating_airflow_cfm, heating_system.heating_airflow_cfm)
-    end
     if heating_capacity.nil?
       assert(heating_system.heating_capacity > 0)
     else
@@ -4383,13 +4227,8 @@
     end
   end
 
-  def _test_default_fixed_heater_values(heating_system, fan_watts, heating_airflow_cfm, heating_capacity)
+  def _test_default_fixed_heater_values(heating_system, fan_watts, heating_capacity)
     assert_equal(fan_watts, heating_system.fan_watts)
-    if heating_airflow_cfm.nil? # nil implies an autosized value
-      assert(heating_system.heating_airflow_cfm > 0)
-    else
-      assert_equal(heating_airflow_cfm, heating_system.heating_airflow_cfm)
-    end
     if heating_capacity.nil?
       assert(heating_system.heating_capacity > 0)
     else
@@ -4397,13 +4236,8 @@
     end
   end
 
-  def _test_default_fireplace_values(heating_system, fan_watts, heating_airflow_cfm, heating_capacity, pilot_light, pilot_light_btuh)
+  def _test_default_fireplace_values(heating_system, fan_watts, heating_capacity, pilot_light, pilot_light_btuh)
     assert_equal(fan_watts, heating_system.fan_watts)
-    if heating_airflow_cfm.nil? # nil implies an autosized value
-      assert(heating_system.heating_airflow_cfm > 0)
-    else
-      assert_equal(heating_airflow_cfm, heating_system.heating_airflow_cfm)
-    end
     if heating_capacity.nil?
       assert(heating_system.heating_capacity > 0)
     else
@@ -4417,7 +4251,7 @@
     end
   end
 
-  def _test_default_air_to_air_heat_pump_values(heat_pump, shr, compressor_type, fan_watts_per_cfm, heating_airflow_cfm, cooling_airflow_cfm, charge_defect_ratio,
+  def _test_default_air_to_air_heat_pump_values(heat_pump, shr, compressor_type, fan_watts_per_cfm, charge_defect_ratio,
                                                 airflow_defect_ratio, cooling_capacity, heating_capacity,
                                                 heating_capacity_17F, backup_heating_capacity,
                                                 cooling_efficiency_seer, heating_efficiency_hspf,
@@ -4426,16 +4260,6 @@
     assert_equal(shr, heat_pump.cooling_shr)
     assert_equal(compressor_type, heat_pump.compressor_type)
     assert_equal(fan_watts_per_cfm, heat_pump.fan_watts_per_cfm)
-    if heating_airflow_cfm.nil? # nil implies an autosized value
-      assert(heat_pump.heating_airflow_cfm > 0)
-    else
-      assert_equal(heating_airflow_cfm, heat_pump.heating_airflow_cfm)
-    end
-    if cooling_airflow_cfm.nil? # nil implies an autosized value
-      assert(heat_pump.cooling_airflow_cfm > 0)
-    else
-      assert_equal(cooling_airflow_cfm, heat_pump.cooling_airflow_cfm)
-    end
     assert_equal(charge_defect_ratio, heat_pump.charge_defect_ratio)
     assert_equal(airflow_defect_ratio, heat_pump.airflow_defect_ratio)
     assert_equal(crankcase_heater_watts, heat_pump.crankcase_heater_watts)
@@ -4481,9 +4305,6 @@
     end
   end
 
-<<<<<<< HEAD
-  def _test_default_pthp_values(heat_pump, shr, heating_airflow_cfm, cooling_airflow_cfm, cooling_capacity, heating_capacity, heating_capacity_17F,
-=======
   def _test_default_detailed_performance_capacities(heat_pump, heating_nominal_capacity, cooling_nominal_capacity, heating_capacities, cooling_capacities)
     if cooling_nominal_capacity.nil?
       assert(heat_pump.cooling_capacity > 0)
@@ -4508,20 +4329,9 @@
   end
 
   def _test_default_pthp_values(heat_pump, shr, cooling_capacity, heating_capacity, heating_capacity_17F,
->>>>>>> d27cdc51
                                 heating_capacity_retention_fraction, heating_capacity_retention_temp,
                                 crankcase_heater_watts)
     assert_equal(shr, heat_pump.cooling_shr)
-    if heating_airflow_cfm.nil? # nil implies an autosized value
-      assert(heat_pump.heating_airflow_cfm > 0)
-    else
-      assert_equal(heating_airflow_cfm, heat_pump.heating_airflow_cfm)
-    end
-    if cooling_airflow_cfm.nil? # nil implies an autosized value
-      assert(heat_pump.cooling_airflow_cfm > 0)
-    else
-      assert_equal(cooling_airflow_cfm, heat_pump.cooling_airflow_cfm)
-    end
     assert_equal(crankcase_heater_watts, heat_pump.crankcase_heater_watts)
     if cooling_capacity.nil?
       assert(heat_pump.cooling_capacity > 0)
@@ -4550,7 +4360,7 @@
     end
   end
 
-  def _test_default_mini_split_heat_pump_values(heat_pump, shr, fan_watts_per_cfm, heating_airflow_cfm, cooling_airflow_cfm, charge_defect_ratio,
+  def _test_default_mini_split_heat_pump_values(heat_pump, shr, fan_watts_per_cfm, charge_defect_ratio,
                                                 airflow_defect_ratio, cooling_capacity, heating_capacity,
                                                 heating_capacity_17F, backup_heating_capacity,
                                                 cooling_efficiency_seer, heating_efficiency_hspf,
@@ -4558,16 +4368,6 @@
                                                 crankcase_heater_watts, compressor_type)
     assert_equal(shr, heat_pump.cooling_shr)
     assert_equal(fan_watts_per_cfm, heat_pump.fan_watts_per_cfm)
-    if heating_airflow_cfm.nil? # nil implies an autosized value
-      assert(heat_pump.heating_airflow_cfm > 0)
-    else
-      assert_equal(heating_airflow_cfm, heat_pump.heating_airflow_cfm)
-    end
-    if cooling_airflow_cfm.nil? # nil implies an autosized value
-      assert(heat_pump.cooling_airflow_cfm > 0)
-    else
-      assert_equal(cooling_airflow_cfm, heat_pump.cooling_airflow_cfm)
-    end
     assert_equal(charge_defect_ratio, heat_pump.charge_defect_ratio)
     assert_equal(airflow_defect_ratio, heat_pump.airflow_defect_ratio)
     assert_equal(crankcase_heater_watts, heat_pump.crankcase_heater_watts)
@@ -4633,21 +4433,11 @@
     end
   end
 
-  def _test_default_ground_to_air_heat_pump_values(heat_pump, pump_watts_per_ton, fan_watts_per_cfm, heating_airflow_cfm, cooling_airflow_cfm,
+  def _test_default_ground_to_air_heat_pump_values(heat_pump, pump_watts_per_ton, fan_watts_per_cfm,
                                                    airflow_defect_ratio, cooling_capacity, heating_capacity,
                                                    backup_heating_capacity)
     assert_equal(pump_watts_per_ton, heat_pump.pump_watts_per_ton)
     assert_equal(fan_watts_per_cfm, heat_pump.fan_watts_per_cfm)
-    if heating_airflow_cfm.nil? # nil implies an autosized value
-      assert(heat_pump.heating_airflow_cfm > 0)
-    else
-      assert_equal(heating_airflow_cfm, heat_pump.heating_airflow_cfm)
-    end
-    if cooling_airflow_cfm.nil? # nil implies an autosized value
-      assert(heat_pump.cooling_airflow_cfm > 0)
-    else
-      assert_equal(cooling_airflow_cfm, heat_pump.cooling_airflow_cfm)
-    end
     assert_equal(airflow_defect_ratio, heat_pump.airflow_defect_ratio)
     if cooling_capacity.nil?
       assert(heat_pump.cooling_capacity > 0)
