--- conflicted
+++ resolved
@@ -1171,7 +1171,6 @@
     hpxml_bldg.cooling_systems[0].cooling_shr = 0.88
     hpxml_bldg.cooling_systems[0].compressor_type = HPXML::HVACCompressorTypeVariableSpeed
     hpxml_bldg.cooling_systems[0].fan_watts_per_cfm = 0.66
-    hpxml_bldg.cooling_systems[0].cooling_airflow_cfm = 1000
     hpxml_bldg.cooling_systems[0].charge_defect_ratio = -0.11
     hpxml_bldg.cooling_systems[0].airflow_defect_ratio = -0.22
     hpxml_bldg.cooling_systems[0].cooling_capacity = 12345
@@ -1179,54 +1178,26 @@
     hpxml_bldg.cooling_systems[0].crankcase_heater_watts = 40.0
     XMLHelper.write_file(hpxml.to_doc, @tmp_hpxml_path)
     _default_hpxml, default_hpxml_bldg = _test_measure()
-<<<<<<< HEAD
-    _test_default_central_air_conditioner_values(default_hpxml_bldg.cooling_systems[0], 0.88, HPXML::HVACCompressorTypeVariableSpeed, 0.66, 780, -0.11, -0.22, 12345, 12.0, 40.0, 1.0)
-=======
     _test_default_central_air_conditioner_values(default_hpxml_bldg.cooling_systems[0], 0.88, HPXML::HVACCompressorTypeVariableSpeed, 0.66, nil, -0.11, -0.22, 12345, 12.0, 40.0, 1.0)
->>>>>>> 8fa3d387
 
     # Test defaults - SEER2
     hpxml_bldg.cooling_systems[0].cooling_efficiency_seer = nil
     hpxml_bldg.cooling_systems[0].cooling_efficiency_seer2 = 11.4
     XMLHelper.write_file(hpxml.to_doc, @tmp_hpxml_path)
     _default_hpxml, default_hpxml_bldg = _test_measure()
-<<<<<<< HEAD
-    _test_default_central_air_conditioner_values(default_hpxml_bldg.cooling_systems[0], 0.88, HPXML::HVACCompressorTypeVariableSpeed, 0.66, 780, -0.11, -0.22, 12345, 12.0, 40.0, 1.0)
-=======
     _test_default_central_air_conditioner_values(default_hpxml_bldg.cooling_systems[0], 0.88, HPXML::HVACCompressorTypeVariableSpeed, 0.66, nil, -0.11, -0.22, 12345, 12.0, 40.0, 1.0)
->>>>>>> 8fa3d387
 
     # Test autosizing with factors
-    hpxml_bldg.cooling_systems[0].cooling_airflow_cfm = nil
     hpxml_bldg.cooling_systems[0].cooling_capacity = nil
     hpxml_bldg.cooling_systems[0].cooling_autosizing_factor = 1.2
     XMLHelper.write_file(hpxml.to_doc, @tmp_hpxml_path)
     _default_hpxml, default_hpxml_bldg = _test_measure()
-<<<<<<< HEAD
-    _test_default_central_air_conditioner_values(default_hpxml_bldg.cooling_systems[0], 0.88, HPXML::HVACCompressorTypeVariableSpeed, 0.66, 889, -0.11, -0.22, nil, 12.0, 40.0, 1.2)
-
-    # Test autosizing with limits
-    hpxml_bldg.cooling_systems[0].cooling_autosizing_limit = 5000
-    hpxml_bldg.cooling_systems[0].cooling_autosizing_factor = nil
-    XMLHelper.write_file(hpxml.to_doc, @tmp_hpxml_path)
-    _default_hpxml, default_hpxml_bldg = _test_measure()
-    _test_default_central_air_conditioner_values(default_hpxml_bldg.cooling_systems[0], 0.88, HPXML::HVACCompressorTypeVariableSpeed, 0.66, 162, -0.11, -0.22, 5000, 12.0, 40.0, 1.0)
-
-    # Test autosizing with limits 2
-    hpxml_bldg.cooling_systems[0].cooling_autosizing_limit = 25000
-    hpxml_bldg.cooling_systems[0].cooling_autosizing_factor = nil
-    XMLHelper.write_file(hpxml.to_doc, @tmp_hpxml_path)
-    _default_hpxml, default_hpxml_bldg = _test_measure()
-    _test_default_central_air_conditioner_values(default_hpxml_bldg.cooling_systems[0], 0.88, HPXML::HVACCompressorTypeVariableSpeed, 0.66, 741, -0.11, -0.22, 22841, 12.0, 40.0, 1.0)
-=======
     _test_default_central_air_conditioner_values(default_hpxml_bldg.cooling_systems[0], 0.88, HPXML::HVACCompressorTypeVariableSpeed, 0.66, nil, -0.11, -0.22, nil, 12.0, 40.0, 1.2)
->>>>>>> 8fa3d387
 
     # Test defaults
     hpxml_bldg.cooling_systems[0].cooling_shr = nil
     hpxml_bldg.cooling_systems[0].compressor_type = nil
     hpxml_bldg.cooling_systems[0].fan_watts_per_cfm = nil
-    hpxml_bldg.cooling_systems[0].cooling_airflow_cfm = nil
     hpxml_bldg.cooling_systems[0].charge_defect_ratio = nil
     hpxml_bldg.cooling_systems[0].airflow_defect_ratio = nil
     hpxml_bldg.cooling_systems[0].cooling_capacity = nil
@@ -1242,46 +1213,21 @@
     # Test inputs not overridden by defaults
     hpxml, hpxml_bldg = _create_hpxml('base-hvac-room-ac-only.xml')
     hpxml_bldg.cooling_systems[0].cooling_shr = 0.88
-    hpxml_bldg.cooling_systems[0].cooling_airflow_cfm = 1000
     hpxml_bldg.cooling_systems[0].cooling_capacity = 12345
     hpxml_bldg.cooling_systems[0].crankcase_heater_watts = 40.0
     XMLHelper.write_file(hpxml.to_doc, @tmp_hpxml_path)
     _default_hpxml, default_hpxml_bldg = _test_measure()
-<<<<<<< HEAD
-    _test_default_room_air_conditioner_ptac_values(default_hpxml_bldg.cooling_systems[0], 0.88, 1000, 12345, 40.0, 1.0)
-=======
     _test_default_room_air_conditioner_ptac_values(default_hpxml_bldg.cooling_systems[0], 0.88, nil, 12345, 40.0, 1.0)
->>>>>>> 8fa3d387
 
     # Test autosizing with factors
-    hpxml_bldg.cooling_systems[0].cooling_airflow_cfm = nil
     hpxml_bldg.cooling_systems[0].cooling_capacity = nil
     hpxml_bldg.cooling_systems[0].cooling_autosizing_factor = 1.2
     XMLHelper.write_file(hpxml.to_doc, @tmp_hpxml_path)
     _default_hpxml, default_hpxml_bldg = _test_measure()
-<<<<<<< HEAD
-    _test_default_room_air_conditioner_ptac_values(default_hpxml_bldg.cooling_systems[0], 0.88, 464, nil, 40.0, 1.2)
-
-    # Test autosizing with limits
-    hpxml_bldg.cooling_systems[0].cooling_autosizing_limit = 5000
-    hpxml_bldg.cooling_systems[0].cooling_autosizing_factor = nil
-    XMLHelper.write_file(hpxml.to_doc, @tmp_hpxml_path)
-    _default_hpxml, default_hpxml_bldg = _test_measure()
-    _test_default_room_air_conditioner_ptac_values(default_hpxml_bldg.cooling_systems[0], 0.88, 130, 5000, 40.0, 1.0)
-
-    # Test autosizing with limits 2
-    hpxml_bldg.cooling_systems[0].cooling_autosizing_limit = 25000
-    hpxml_bldg.cooling_systems[0].cooling_autosizing_factor = nil
-    XMLHelper.write_file(hpxml.to_doc, @tmp_hpxml_path)
-    _default_hpxml, default_hpxml_bldg = _test_measure()
-    _test_default_room_air_conditioner_ptac_values(default_hpxml_bldg.cooling_systems[0], 0.88, 387, 14880, 40.0, 1.0)
-=======
     _test_default_room_air_conditioner_ptac_values(default_hpxml_bldg.cooling_systems[0], 0.88, nil, nil, 40.0, 1.2)
->>>>>>> 8fa3d387
 
     # Test defaults
     hpxml_bldg.cooling_systems[0].cooling_shr = nil
-    hpxml_bldg.cooling_systems[0].cooling_airflow_cfm = nil
     hpxml_bldg.cooling_systems[0].cooling_capacity = nil
     hpxml_bldg.cooling_systems[0].crankcase_heater_watts = nil
     hpxml_bldg.cooling_systems[0].cooling_autosizing_factor = nil
@@ -1294,44 +1240,19 @@
   def test_evaporative_coolers
     # Test inputs not overridden by defaults
     hpxml, hpxml_bldg = _create_hpxml('base-hvac-evap-cooler-only.xml')
-    hpxml_bldg.cooling_systems[0].cooling_airflow_cfm = 1000
     hpxml_bldg.cooling_systems[0].cooling_capacity = 12345
     XMLHelper.write_file(hpxml.to_doc, @tmp_hpxml_path)
     _default_hpxml, default_hpxml_bldg = _test_measure()
-<<<<<<< HEAD
-    _test_default_evap_cooler_values(default_hpxml_bldg.cooling_systems[0], 1000, 12345, 1.0)
-=======
     _test_default_evap_cooler_values(default_hpxml_bldg.cooling_systems[0], nil, 12345, 1.0)
->>>>>>> 8fa3d387
 
     # Test autosizing with factors
-    hpxml_bldg.cooling_systems[0].cooling_airflow_cfm = nil
     hpxml_bldg.cooling_systems[0].cooling_capacity = nil
     hpxml_bldg.cooling_systems[0].cooling_autosizing_factor = 1.2
     XMLHelper.write_file(hpxml.to_doc, @tmp_hpxml_path)
     _default_hpxml, default_hpxml_bldg = _test_measure()
-<<<<<<< HEAD
-    _test_default_evap_cooler_values(default_hpxml_bldg.cooling_systems[0], 3012, nil, 1.2)
-
-    # Test autosizing with limits
-    hpxml_bldg.cooling_systems[0].cooling_autosizing_limit = 5000
-    hpxml_bldg.cooling_systems[0].cooling_autosizing_factor = nil
-    XMLHelper.write_file(hpxml.to_doc, @tmp_hpxml_path)
-    _default_hpxml, default_hpxml_bldg = _test_measure()
-    _test_default_evap_cooler_values(default_hpxml_bldg.cooling_systems[0], 904, 5000, 1.0)
-
-    # Test autosizing with limits 2
-    hpxml_bldg.cooling_systems[0].cooling_autosizing_limit = 25000
-    hpxml_bldg.cooling_systems[0].cooling_autosizing_factor = nil
-    XMLHelper.write_file(hpxml.to_doc, @tmp_hpxml_path)
-    _default_hpxml, default_hpxml_bldg = _test_measure()
-    _test_default_evap_cooler_values(default_hpxml_bldg.cooling_systems[0], 2510, 13885, 1.0)
-=======
     _test_default_evap_cooler_values(default_hpxml_bldg.cooling_systems[0], nil, nil, 1.2)
->>>>>>> 8fa3d387
 
     # Test defaults
-    hpxml_bldg.cooling_systems[0].cooling_airflow_cfm = nil
     hpxml_bldg.cooling_systems[0].cooling_capacity = nil
     hpxml_bldg.cooling_systems[0].cooling_autosizing_factor = nil
     hpxml_bldg.cooling_systems[0].cooling_autosizing_limit = nil
@@ -1345,7 +1266,6 @@
     hpxml, hpxml_bldg = _create_hpxml('base-hvac-mini-split-air-conditioner-only-ducted.xml')
     hpxml_bldg.cooling_systems[0].cooling_shr = 0.78
     hpxml_bldg.cooling_systems[0].fan_watts_per_cfm = 0.66
-    hpxml_bldg.cooling_systems[0].cooling_airflow_cfm = 1000
     hpxml_bldg.cooling_systems[0].charge_defect_ratio = -0.11
     hpxml_bldg.cooling_systems[0].airflow_defect_ratio = -0.22
     hpxml_bldg.cooling_systems[0].cooling_capacity = 12345
@@ -1353,42 +1273,18 @@
     hpxml_bldg.cooling_systems[0].compressor_type = HPXML::HVACCompressorTypeVariableSpeed
     XMLHelper.write_file(hpxml.to_doc, @tmp_hpxml_path)
     _default_hpxml, default_hpxml_bldg = _test_measure()
-<<<<<<< HEAD
-    _test_default_mini_split_air_conditioner_values(default_hpxml_bldg.cooling_systems[0], 0.78, 0.66, 780, -0.11, -0.22, 12345, 19.0, 40.0, HPXML::HVACCompressorTypeVariableSpeed, 1.0)
-=======
     _test_default_mini_split_air_conditioner_values(default_hpxml_bldg.cooling_systems[0], 0.78, 0.66, nil, -0.11, -0.22, 12345, 19.0, 40.0, HPXML::HVACCompressorTypeVariableSpeed, 1.0)
->>>>>>> 8fa3d387
 
     # Test autosizing with factors
-    hpxml_bldg.cooling_systems[0].cooling_airflow_cfm = nil
     hpxml_bldg.cooling_systems[0].cooling_capacity = nil
     hpxml_bldg.cooling_systems[0].cooling_autosizing_factor = 1.2
     XMLHelper.write_file(hpxml.to_doc, @tmp_hpxml_path)
     _default_hpxml, default_hpxml_bldg = _test_measure()
-<<<<<<< HEAD
-    _test_default_mini_split_air_conditioner_values(default_hpxml_bldg.cooling_systems[0], 0.78, 0.66, 712, -0.11, -0.22, nil, 19.0, 40.0, HPXML::HVACCompressorTypeVariableSpeed, 1.2)
-
-    # Test autosizing with limits
-    hpxml_bldg.cooling_systems[0].cooling_autosizing_limit = 5000
-    hpxml_bldg.cooling_systems[0].cooling_autosizing_factor = nil
-    XMLHelper.write_file(hpxml.to_doc, @tmp_hpxml_path)
-    _default_hpxml, default_hpxml_bldg = _test_measure()
-    _test_default_mini_split_air_conditioner_values(default_hpxml_bldg.cooling_systems[0], 0.78, 0.66, 162, -0.11, -0.22, 5000, 19.0, 40.0, HPXML::HVACCompressorTypeVariableSpeed, 1.0)
-
-    # Test autosizing with limits 2
-    hpxml_bldg.cooling_systems[0].cooling_autosizing_limit = 25000
-    hpxml_bldg.cooling_systems[0].cooling_autosizing_factor = nil
-    XMLHelper.write_file(hpxml.to_doc, @tmp_hpxml_path)
-    _default_hpxml, default_hpxml_bldg = _test_measure()
-    _test_default_mini_split_air_conditioner_values(default_hpxml_bldg.cooling_systems[0], 0.78, 0.66, 594, -0.11, -0.22, 18301, 19.0, 40.0, HPXML::HVACCompressorTypeVariableSpeed, 1.0)
-=======
     _test_default_mini_split_air_conditioner_values(default_hpxml_bldg.cooling_systems[0], 0.78, 0.66, nil, -0.11, -0.22, nil, 19.0, 40.0, HPXML::HVACCompressorTypeVariableSpeed, 1.2)
->>>>>>> 8fa3d387
 
     # Test defaults
     hpxml_bldg.cooling_systems[0].cooling_shr = nil
     hpxml_bldg.cooling_systems[0].fan_watts_per_cfm = nil
-    hpxml_bldg.cooling_systems[0].cooling_airflow_cfm = nil
     hpxml_bldg.cooling_systems[0].charge_defect_ratio = nil
     hpxml_bldg.cooling_systems[0].airflow_defect_ratio = nil
     hpxml_bldg.cooling_systems[0].cooling_capacity = nil
@@ -1418,46 +1314,21 @@
     # Test inputs not overridden by defaults
     hpxml, hpxml_bldg = _create_hpxml('base-hvac-ptac-with-heating-electricity.xml')
     hpxml_bldg.cooling_systems[0].cooling_shr = 0.75
-    hpxml_bldg.cooling_systems[0].cooling_airflow_cfm = 1000
     hpxml_bldg.cooling_systems[0].cooling_capacity = 12345
     hpxml_bldg.cooling_systems[0].crankcase_heater_watts = 40.0
     XMLHelper.write_file(hpxml.to_doc, @tmp_hpxml_path)
     _default_hpxml, default_hpxml_bldg = _test_measure()
-<<<<<<< HEAD
-    _test_default_room_air_conditioner_ptac_values(default_hpxml_bldg.cooling_systems[0], 0.75, 1000, 12345, 40.0, 1.0)
-=======
     _test_default_room_air_conditioner_ptac_values(default_hpxml_bldg.cooling_systems[0], 0.75, nil, 12345, 40.0, 1.0)
->>>>>>> 8fa3d387
 
     # Test autosizing with factors
-    hpxml_bldg.cooling_systems[0].cooling_airflow_cfm = nil
     hpxml_bldg.cooling_systems[0].cooling_capacity = nil
     hpxml_bldg.cooling_systems[0].cooling_autosizing_factor = 1.2
     XMLHelper.write_file(hpxml.to_doc, @tmp_hpxml_path)
     _default_hpxml, default_hpxml_bldg = _test_measure()
-<<<<<<< HEAD
-    _test_default_room_air_conditioner_ptac_values(default_hpxml_bldg.cooling_systems[0], 0.75, 464, nil, 40.0, 1.2)
-
-    # Test autosizing with limits
-    hpxml_bldg.cooling_systems[0].cooling_autosizing_limit = 5000
-    hpxml_bldg.cooling_systems[0].cooling_autosizing_factor = nil
-    XMLHelper.write_file(hpxml.to_doc, @tmp_hpxml_path)
-    _default_hpxml, default_hpxml_bldg = _test_measure()
-    _test_default_room_air_conditioner_ptac_values(default_hpxml_bldg.cooling_systems[0], 0.75, 130, 5000, 40.0, 1.0)
-
-    # Test autosizing with limits 2
-    hpxml_bldg.cooling_systems[0].cooling_autosizing_limit = 25000
-    hpxml_bldg.cooling_systems[0].cooling_autosizing_factor = nil
-    XMLHelper.write_file(hpxml.to_doc, @tmp_hpxml_path)
-    _default_hpxml, default_hpxml_bldg = _test_measure()
-    _test_default_room_air_conditioner_ptac_values(default_hpxml_bldg.cooling_systems[0], 0.75, 387, 14880, 40.0, 1.0)
-=======
     _test_default_room_air_conditioner_ptac_values(default_hpxml_bldg.cooling_systems[0], 0.75, nil, nil, 40.0, 1.2)
->>>>>>> 8fa3d387
 
     # Test defaults
     hpxml_bldg.cooling_systems[0].cooling_shr = nil
-    hpxml_bldg.cooling_systems[0].cooling_airflow_cfm = nil
     hpxml_bldg.cooling_systems[0].cooling_capacity = nil
     hpxml_bldg.cooling_systems[0].crankcase_heater_watts = nil
     hpxml_bldg.cooling_systems[0].cooling_autosizing_factor = nil
@@ -1471,48 +1342,23 @@
     # Test inputs not overridden by defaults
     hpxml, hpxml_bldg = _create_hpxml('base.xml')
     hpxml_bldg.heating_systems[0].fan_watts_per_cfm = 0.66
-    hpxml_bldg.heating_systems[0].heating_airflow_cfm = 1000
     hpxml_bldg.heating_systems[0].airflow_defect_ratio = -0.22
     hpxml_bldg.heating_systems[0].heating_capacity = 12345
     hpxml_bldg.heating_systems[0].pilot_light = true
     hpxml_bldg.heating_systems[0].pilot_light_btuh = 999
     XMLHelper.write_file(hpxml.to_doc, @tmp_hpxml_path)
     _default_hpxml, default_hpxml_bldg = _test_measure()
-<<<<<<< HEAD
-    _test_default_furnace_values(default_hpxml_bldg.heating_systems[0], 0.66, 780, -0.22, 12345, true, 999, 1.0)
-=======
     _test_default_furnace_values(default_hpxml_bldg.heating_systems[0], 0.66, nil, -0.22, 12345, true, 999, 1.0)
->>>>>>> 8fa3d387
 
     # Test autosizing with factors
-    hpxml_bldg.heating_systems[0].heating_airflow_cfm = nil
     hpxml_bldg.heating_systems[0].heating_capacity = nil
     hpxml_bldg.heating_systems[0].heating_autosizing_factor = 1.2
     XMLHelper.write_file(hpxml.to_doc, @tmp_hpxml_path)
     _default_hpxml, default_hpxml_bldg = _test_measure()
-<<<<<<< HEAD
-    _test_default_furnace_values(default_hpxml_bldg.heating_systems[0], 0.66, 678, -0.22, nil, true, 999, 1.2)
-
-    # Test autosizing with limits
-    hpxml_bldg.heating_systems[0].heating_autosizing_limit = 5000
-    hpxml_bldg.heating_systems[0].heating_autosizing_factor = nil
-    XMLHelper.write_file(hpxml.to_doc, @tmp_hpxml_path)
-    _default_hpxml, default_hpxml_bldg = _test_measure()
-    _test_default_furnace_values(default_hpxml_bldg.heating_systems[0], 0.66, 86, -0.22, 5000, true, 999, 1.0)
-
-    # Test autosizing with limits 2
-    hpxml_bldg.heating_systems[0].heating_autosizing_limit = 50000
-    hpxml_bldg.heating_systems[0].heating_autosizing_factor = nil
-    XMLHelper.write_file(hpxml.to_doc, @tmp_hpxml_path)
-    _default_hpxml, default_hpxml_bldg = _test_measure()
-    _test_default_furnace_values(default_hpxml_bldg.heating_systems[0], 0.66, 565, -0.22, 32811, true, 999, 1.0)
-=======
     _test_default_furnace_values(default_hpxml_bldg.heating_systems[0], 0.66, nil, -0.22, nil, true, 999, 1.2)
->>>>>>> 8fa3d387
 
     # Test defaults
     hpxml_bldg.heating_systems[0].fan_watts_per_cfm = nil
-    hpxml_bldg.heating_systems[0].heating_airflow_cfm = nil
     hpxml_bldg.heating_systems[0].airflow_defect_ratio = nil
     hpxml_bldg.heating_systems[0].heating_capacity = nil
     hpxml_bldg.heating_systems[0].pilot_light_btuh = nil
@@ -1543,45 +1389,20 @@
     # Test inputs not overridden by defaults
     hpxml, hpxml_bldg = _create_hpxml('base-hvac-wall-furnace-elec-only.xml')
     hpxml_bldg.heating_systems[0].fan_watts = 22
-    hpxml_bldg.heating_systems[0].heating_airflow_cfm = 1000
     hpxml_bldg.heating_systems[0].heating_capacity = 12345
     XMLHelper.write_file(hpxml.to_doc, @tmp_hpxml_path)
     _default_hpxml, default_hpxml_bldg = _test_measure()
-<<<<<<< HEAD
-    _test_default_wall_furnace_values(default_hpxml_bldg.heating_systems[0], 22, 1000, 12345, 1.0)
-=======
     _test_default_wall_furnace_values(default_hpxml_bldg.heating_systems[0], 22, nil, 12345, 1.0)
->>>>>>> 8fa3d387
 
     # Test autosizing with factors
-    hpxml_bldg.heating_systems[0].heating_airflow_cfm = nil
     hpxml_bldg.heating_systems[0].heating_capacity = nil
     hpxml_bldg.heating_systems[0].heating_autosizing_factor = 1.2
     XMLHelper.write_file(hpxml.to_doc, @tmp_hpxml_path)
     _default_hpxml, default_hpxml_bldg = _test_measure()
-<<<<<<< HEAD
-    _test_default_wall_furnace_values(default_hpxml_bldg.heating_systems[0], 22, 847, nil, 1.2)
-
-    # Test autosizing with limits
-    hpxml_bldg.heating_systems[0].heating_autosizing_limit = 5000
-    hpxml_bldg.heating_systems[0].heating_autosizing_factor = nil
-    XMLHelper.write_file(hpxml.to_doc, @tmp_hpxml_path)
-    _default_hpxml, default_hpxml_bldg = _test_measure()
-    _test_default_wall_furnace_values(default_hpxml_bldg.heating_systems[0], 22, 146, 5000, 1.0)
-
-    # Test autosizing with limits 2
-    hpxml_bldg.heating_systems[0].heating_autosizing_limit = 50000
-    hpxml_bldg.heating_systems[0].heating_autosizing_factor = nil
-    XMLHelper.write_file(hpxml.to_doc, @tmp_hpxml_path)
-    _default_hpxml, default_hpxml_bldg = _test_measure()
-    _test_default_wall_furnace_values(default_hpxml_bldg.heating_systems[0], 22, 706, 24200, 1.0)
-=======
     _test_default_wall_furnace_values(default_hpxml_bldg.heating_systems[0], 22, nil, nil, 1.2)
->>>>>>> 8fa3d387
 
     # Test defaults
     hpxml_bldg.heating_systems[0].fan_watts = nil
-    hpxml_bldg.heating_systems[0].heating_airflow_cfm = nil
     hpxml_bldg.heating_systems[0].heating_capacity = nil
     hpxml_bldg.heating_systems[0].heating_autosizing_factor = nil
     hpxml_bldg.heating_systems[0].heating_autosizing_limit = nil
@@ -1600,47 +1421,22 @@
     # Test inputs not overridden by defaults
     hpxml, hpxml_bldg = _create_hpxml('base-hvac-floor-furnace-propane-only.xml')
     hpxml_bldg.heating_systems[0].fan_watts = 22
-    hpxml_bldg.heating_systems[0].heating_airflow_cfm = 1000
     hpxml_bldg.heating_systems[0].heating_capacity = 12345
     hpxml_bldg.heating_systems[0].pilot_light = true
     hpxml_bldg.heating_systems[0].pilot_light_btuh = 999
     XMLHelper.write_file(hpxml.to_doc, @tmp_hpxml_path)
     _default_hpxml, default_hpxml_bldg = _test_measure()
-<<<<<<< HEAD
-    _test_default_floor_furnace_values(default_hpxml_bldg.heating_systems[0], 22, 1000, 12345, true, 999, 1.0)
-=======
     _test_default_floor_furnace_values(default_hpxml_bldg.heating_systems[0], 22, nil, 12345, true, 999, 1.0)
->>>>>>> 8fa3d387
 
     # Test autosizing with factors
-    hpxml_bldg.heating_systems[0].heating_airflow_cfm = nil
     hpxml_bldg.heating_systems[0].heating_capacity = nil
     hpxml_bldg.heating_systems[0].heating_autosizing_factor = 1.2
     XMLHelper.write_file(hpxml.to_doc, @tmp_hpxml_path)
     _default_hpxml, default_hpxml_bldg = _test_measure()
-<<<<<<< HEAD
-    _test_default_floor_furnace_values(default_hpxml_bldg.heating_systems[0], 22, 847, nil, true, 999, 1.2)
-
-    # Test autosizing with limits
-    hpxml_bldg.heating_systems[0].heating_autosizing_limit = 5000
-    hpxml_bldg.heating_systems[0].heating_autosizing_factor = nil
-    XMLHelper.write_file(hpxml.to_doc, @tmp_hpxml_path)
-    _default_hpxml, default_hpxml_bldg = _test_measure()
-    _test_default_floor_furnace_values(default_hpxml_bldg.heating_systems[0], 22, 146, 5000, true, 999, 1.0)
-
-    # Test autosizing with limits 2
-    hpxml_bldg.heating_systems[0].heating_autosizing_limit = 50000
-    hpxml_bldg.heating_systems[0].heating_autosizing_factor = nil
-    XMLHelper.write_file(hpxml.to_doc, @tmp_hpxml_path)
-    _default_hpxml, default_hpxml_bldg = _test_measure()
-    _test_default_floor_furnace_values(default_hpxml_bldg.heating_systems[0], 22, 706, 24200, true, 999, 1.0)
-=======
     _test_default_floor_furnace_values(default_hpxml_bldg.heating_systems[0], 22, nil, nil, true, 999, 1.2)
->>>>>>> 8fa3d387
 
     # Test defaults
     hpxml_bldg.heating_systems[0].fan_watts = nil
-    hpxml_bldg.heating_systems[0].heating_airflow_cfm = nil
     hpxml_bldg.heating_systems[0].pilot_light_btuh = nil
     hpxml_bldg.heating_systems[0].heating_autosizing_factor = nil
     hpxml_bldg.heating_systems[0].heating_autosizing_limit = nil
@@ -1688,20 +1484,6 @@
     _default_hpxml, default_hpxml_bldg = _test_measure()
     _test_default_boiler_values(default_hpxml_bldg.heating_systems[0], 99.9, nil, true, 999, 1.2)
 
-    # Test autosizing with limits
-    hpxml_bldg.heating_systems[0].heating_autosizing_limit = 5000
-    hpxml_bldg.heating_systems[0].heating_autosizing_factor = nil
-    XMLHelper.write_file(hpxml.to_doc, @tmp_hpxml_path)
-    _default_hpxml, default_hpxml_bldg = _test_measure()
-    _test_default_boiler_values(default_hpxml_bldg.heating_systems[0], 99.9, 5000, true, 999, 1.0)
-
-    # Test autosizing with limits 2
-    hpxml_bldg.heating_systems[0].heating_autosizing_limit = 50000
-    hpxml_bldg.heating_systems[0].heating_autosizing_factor = nil
-    XMLHelper.write_file(hpxml.to_doc, @tmp_hpxml_path)
-    _default_hpxml, default_hpxml_bldg = _test_measure()
-    _test_default_boiler_values(default_hpxml_bldg.heating_systems[0], 99.9, 24200, true, 999, 1.0)
-
     # Test defaults w/ in-unit boiler
     hpxml_bldg.heating_systems[0].electric_auxiliary_energy = nil
     hpxml_bldg.heating_systems[0].heating_capacity = nil
@@ -1725,43 +1507,19 @@
     # Test inputs not overridden by defaults
     hpxml, hpxml_bldg = _create_hpxml('base-hvac-stove-oil-only.xml')
     hpxml_bldg.heating_systems[0].fan_watts = 22
-    hpxml_bldg.heating_systems[0].heating_airflow_cfm = 1000
     hpxml_bldg.heating_systems[0].heating_capacity = 12345
     hpxml_bldg.heating_systems[0].pilot_light = true
     hpxml_bldg.heating_systems[0].pilot_light_btuh = 999
     XMLHelper.write_file(hpxml.to_doc, @tmp_hpxml_path)
     _default_hpxml, default_hpxml_bldg = _test_measure()
-<<<<<<< HEAD
-    _test_default_stove_values(default_hpxml_bldg.heating_systems[0], 22, 1000, 12345, true, 999, 1.0)
-=======
     _test_default_stove_values(default_hpxml_bldg.heating_systems[0], 22, nil, 12345, true, 999, 1.0)
->>>>>>> 8fa3d387
 
     # Test autosizing with factors
-    hpxml_bldg.heating_systems[0].heating_airflow_cfm = nil
     hpxml_bldg.heating_systems[0].heating_capacity = nil
     hpxml_bldg.heating_systems[0].heating_autosizing_factor = 1.2
     XMLHelper.write_file(hpxml.to_doc, @tmp_hpxml_path)
     _default_hpxml, default_hpxml_bldg = _test_measure()
-<<<<<<< HEAD
-    _test_default_stove_values(default_hpxml_bldg.heating_systems[0], 22, 847, nil, true, 999, 1.2)
-
-    # Test autosizing with limits
-    hpxml_bldg.heating_systems[0].heating_autosizing_limit = 5000
-    hpxml_bldg.heating_systems[0].heating_autosizing_factor = nil
-    XMLHelper.write_file(hpxml.to_doc, @tmp_hpxml_path)
-    _default_hpxml, default_hpxml_bldg = _test_measure()
-    _test_default_stove_values(default_hpxml_bldg.heating_systems[0], 22, 146, 5000, true, 999, 1.0)
-
-    # Test autosizing with limits 2
-    hpxml_bldg.heating_systems[0].heating_autosizing_limit = 50000
-    hpxml_bldg.heating_systems[0].heating_autosizing_factor = nil
-    XMLHelper.write_file(hpxml.to_doc, @tmp_hpxml_path)
-    _default_hpxml, default_hpxml_bldg = _test_measure()
-    _test_default_stove_values(default_hpxml_bldg.heating_systems[0], 22, 706, 24200, true, 999, 1.0)
-=======
     _test_default_stove_values(default_hpxml_bldg.heating_systems[0], 22, nil, nil, true, 999, 1.2)
->>>>>>> 8fa3d387
 
     # Test defaults
     hpxml_bldg.heating_systems[0].fan_watts = nil
@@ -1783,45 +1541,20 @@
     # Test inputs not overridden by defaults
     hpxml, hpxml_bldg = _create_hpxml('base-hvac-space-heater-gas-only.xml')
     hpxml_bldg.heating_systems[0].fan_watts = 22
-    hpxml_bldg.heating_systems[0].heating_airflow_cfm = 1000
     hpxml_bldg.heating_systems[0].heating_capacity = 12345
     XMLHelper.write_file(hpxml.to_doc, @tmp_hpxml_path)
     _default_hpxml, default_hpxml_bldg = _test_measure()
-<<<<<<< HEAD
-    _test_default_portable_heater_values(default_hpxml_bldg.heating_systems[0], 22, 1000, 12345, 1.0)
-=======
     _test_default_portable_heater_values(default_hpxml_bldg.heating_systems[0], 22, nil, 12345, 1.0)
->>>>>>> 8fa3d387
 
     # Test autosizing with factors
-    hpxml_bldg.heating_systems[0].heating_airflow_cfm = nil
     hpxml_bldg.heating_systems[0].heating_capacity = nil
     hpxml_bldg.heating_systems[0].heating_autosizing_factor = 1.2
     XMLHelper.write_file(hpxml.to_doc, @tmp_hpxml_path)
     _default_hpxml, default_hpxml_bldg = _test_measure()
-<<<<<<< HEAD
-    _test_default_portable_heater_values(default_hpxml_bldg.heating_systems[0], 22, 847, nil, 1.2)
-
-    # Test autosizing with limits
-    hpxml_bldg.heating_systems[0].heating_autosizing_limit = 5000
-    hpxml_bldg.heating_systems[0].heating_autosizing_factor = nil
-    XMLHelper.write_file(hpxml.to_doc, @tmp_hpxml_path)
-    _default_hpxml, default_hpxml_bldg = _test_measure()
-    _test_default_portable_heater_values(default_hpxml_bldg.heating_systems[0], 22, 146, 5000, 1.0)
-
-    # Test autosizing with limits 2
-    hpxml_bldg.heating_systems[0].heating_autosizing_limit = 50000
-    hpxml_bldg.heating_systems[0].heating_autosizing_factor = nil
-    XMLHelper.write_file(hpxml.to_doc, @tmp_hpxml_path)
-    _default_hpxml, default_hpxml_bldg = _test_measure()
-    _test_default_portable_heater_values(default_hpxml_bldg.heating_systems[0], 22, 706, 24200, 1.0)
-=======
     _test_default_portable_heater_values(default_hpxml_bldg.heating_systems[0], 22, nil, nil, 1.2)
->>>>>>> 8fa3d387
 
     # Test defaults
     hpxml_bldg.heating_systems[0].fan_watts = nil
-    hpxml_bldg.heating_systems[0].heating_airflow_cfm = nil
     hpxml_bldg.heating_systems[0].heating_capacity = nil
     hpxml_bldg.heating_systems[0].heating_autosizing_factor = nil
     hpxml_bldg.heating_systems[0].heating_autosizing_limit = nil
@@ -1834,47 +1567,22 @@
     # Test inputs not overridden by defaults
     hpxml, hpxml_bldg = _create_hpxml('base-hvac-fireplace-wood-only.xml')
     hpxml_bldg.heating_systems[0].fan_watts = 22
-    hpxml_bldg.heating_systems[0].heating_airflow_cfm = 1000
     hpxml_bldg.heating_systems[0].heating_capacity = 12345
     hpxml_bldg.heating_systems[0].pilot_light = true
     hpxml_bldg.heating_systems[0].pilot_light_btuh = 999
     XMLHelper.write_file(hpxml.to_doc, @tmp_hpxml_path)
     _default_hpxml, default_hpxml_bldg = _test_measure()
-<<<<<<< HEAD
-    _test_default_fireplace_values(default_hpxml_bldg.heating_systems[0], 22, 1000, 12345, true, 999, 1.0)
-=======
     _test_default_fireplace_values(default_hpxml_bldg.heating_systems[0], 22, nil, 12345, true, 999, 1.0)
->>>>>>> 8fa3d387
 
     # Test autosizing with factors
-    hpxml_bldg.heating_systems[0].heating_airflow_cfm = nil
     hpxml_bldg.heating_systems[0].heating_capacity = nil
     hpxml_bldg.heating_systems[0].heating_autosizing_factor = 1.2
     XMLHelper.write_file(hpxml.to_doc, @tmp_hpxml_path)
     _default_hpxml, default_hpxml_bldg = _test_measure()
-<<<<<<< HEAD
-    _test_default_fireplace_values(default_hpxml_bldg.heating_systems[0], 22, 888, nil, true, 999, 1.2)
-
-    # Test autosizing with limits
-    hpxml_bldg.heating_systems[0].heating_autosizing_limit = 5000
-    hpxml_bldg.heating_systems[0].heating_autosizing_factor = nil
-    XMLHelper.write_file(hpxml.to_doc, @tmp_hpxml_path)
-    _default_hpxml, default_hpxml_bldg = _test_measure()
-    _test_default_fireplace_values(default_hpxml_bldg.heating_systems[0], 22, 146, 5000, true, 999, 1.0)
-
-    # Test autosizing with limits 2
-    hpxml_bldg.heating_systems[0].heating_autosizing_limit = 50000
-    hpxml_bldg.heating_systems[0].heating_autosizing_factor = nil
-    XMLHelper.write_file(hpxml.to_doc, @tmp_hpxml_path)
-    _default_hpxml, default_hpxml_bldg = _test_measure()
-    _test_default_fireplace_values(default_hpxml_bldg.heating_systems[0], 22, 740, 25377, true, 999, 1.0)
-=======
     _test_default_fireplace_values(default_hpxml_bldg.heating_systems[0], 22, nil, nil, true, 999, 1.2)
->>>>>>> 8fa3d387
 
     # Test defaults
     hpxml_bldg.heating_systems[0].fan_watts = nil
-    hpxml_bldg.heating_systems[0].heating_airflow_cfm = nil
     hpxml_bldg.heating_systems[0].heating_capacity = nil
     hpxml_bldg.heating_systems[0].pilot_light_btuh = nil
     hpxml_bldg.heating_systems[0].heating_autosizing_factor = nil
@@ -1896,8 +1604,6 @@
     hpxml_bldg.heat_pumps[0].cooling_shr = 0.88
     hpxml_bldg.heat_pumps[0].compressor_type = HPXML::HVACCompressorTypeVariableSpeed
     hpxml_bldg.heat_pumps[0].fan_watts_per_cfm = 0.66
-    hpxml_bldg.heat_pumps[0].cooling_airflow_cfm = 1200
-    hpxml_bldg.heat_pumps[0].heating_airflow_cfm = 1000
     hpxml_bldg.heat_pumps[0].charge_defect_ratio = -0.11
     hpxml_bldg.heat_pumps[0].airflow_defect_ratio = -0.22
     hpxml_bldg.heat_pumps[0].cooling_capacity = 12345
@@ -1910,11 +1616,7 @@
     hpxml_bldg.heat_pumps[0].crankcase_heater_watts = 40.0
     XMLHelper.write_file(hpxml.to_doc, @tmp_hpxml_path)
     _default_hpxml, default_hpxml_bldg = _test_measure()
-<<<<<<< HEAD
-    _test_default_air_to_air_heat_pump_values(default_hpxml_bldg.heat_pumps[0], 0.88, HPXML::HVACCompressorTypeVariableSpeed, 0.66, 936, 780, -0.11, -0.22, 12345, 23456, nil, 34567, 14.0, 8.0, 0.1, 2.0, 40.0, 1.0, 1.0, 1.0)
-=======
     _test_default_air_to_air_heat_pump_values(default_hpxml_bldg.heat_pumps[0], 0.88, HPXML::HVACCompressorTypeVariableSpeed, 0.66, nil, nil, -0.11, -0.22, 12345, 23456, nil, 34567, 14.0, 8.0, 0.1, 2.0, 40.0, 1.0, 1.0, 1.0)
->>>>>>> 8fa3d387
 
     # Test w/ heating capacity 17F
     hpxml_bldg.heat_pumps[0].heating_capacity_17F = 9876
@@ -1922,11 +1624,7 @@
     hpxml_bldg.heat_pumps[0].heating_capacity_retention_temp = nil
     XMLHelper.write_file(hpxml.to_doc, @tmp_hpxml_path)
     _default_hpxml, default_hpxml_bldg = _test_measure()
-<<<<<<< HEAD
-    _test_default_air_to_air_heat_pump_values(default_hpxml_bldg.heat_pumps[0], 0.88, HPXML::HVACCompressorTypeVariableSpeed, 0.66, 936, 780, -0.11, -0.22, 12345, 23456, 9876, 34567, 14.0, 8.0, nil, nil, 40.0, 1.0, 1.0, 1.0)
-=======
     _test_default_air_to_air_heat_pump_values(default_hpxml_bldg.heat_pumps[0], 0.88, HPXML::HVACCompressorTypeVariableSpeed, 0.66, nil, nil, -0.11, -0.22, 12345, 23456, 9876, 34567, 14.0, 8.0, nil, nil, 40.0, 1.0, 1.0, 1.0)
->>>>>>> 8fa3d387
 
     # Test defaults - SEER2/HSPF2
     hpxml_bldg.heat_pumps[0].cooling_efficiency_seer = nil
@@ -1935,15 +1633,9 @@
     hpxml_bldg.heat_pumps[0].heating_efficiency_hspf2 = 6.8
     XMLHelper.write_file(hpxml.to_doc, @tmp_hpxml_path)
     _default_hpxml, default_hpxml_bldg = _test_measure()
-<<<<<<< HEAD
-    _test_default_air_to_air_heat_pump_values(default_hpxml_bldg.heat_pumps[0], 0.88, HPXML::HVACCompressorTypeVariableSpeed, 0.66, 936, 780, -0.11, -0.22, 12345, 23456, 9876, 34567, 14.0, 8.0, nil, nil, 40.0, 1.0, 1.0, 1.0)
-=======
     _test_default_air_to_air_heat_pump_values(default_hpxml_bldg.heat_pumps[0], 0.88, HPXML::HVACCompressorTypeVariableSpeed, 0.66, nil, nil, -0.11, -0.22, 12345, 23456, 9876, 34567, 14.0, 8.0, nil, nil, 40.0, 1.0, 1.0, 1.0)
->>>>>>> 8fa3d387
 
     # Test autosizing with factors
-    hpxml_bldg.heat_pumps[0].cooling_airflow_cfm = nil
-    hpxml_bldg.heat_pumps[0].heating_airflow_cfm = nil
     hpxml_bldg.heat_pumps[0].cooling_capacity = nil
     hpxml_bldg.heat_pumps[0].heating_capacity = nil
     hpxml_bldg.heat_pumps[0].heating_capacity_17F = nil
@@ -1953,40 +1645,12 @@
     hpxml_bldg.heat_pumps[0].backup_heating_autosizing_factor = 1.1
     XMLHelper.write_file(hpxml.to_doc, @tmp_hpxml_path)
     _default_hpxml, default_hpxml_bldg = _test_measure()
-<<<<<<< HEAD
-    _test_default_air_to_air_heat_pump_values(default_hpxml_bldg.heat_pumps[0], 0.88, HPXML::HVACCompressorTypeVariableSpeed, 0.66, 1320, 1213, -0.11, -0.22, nil, nil, nil, nil, 14.0, 8.0, 0.528, 5.0, 40.0, 1.5, 1.2, 1.1)
-
-    # Test autosizing with limits
-    hpxml_bldg.heat_pumps[0].cooling_autosizing_limit = 6000
-    hpxml_bldg.heat_pumps[0].heating_autosizing_limit = 5000
-    hpxml_bldg.heat_pumps[0].backup_heating_autosizing_limit = 7000
-    hpxml_bldg.heat_pumps[0].cooling_autosizing_factor = nil
-    hpxml_bldg.heat_pumps[0].heating_autosizing_factor = nil
-    hpxml_bldg.heat_pumps[0].backup_heating_autosizing_factor = nil
-    XMLHelper.write_file(hpxml.to_doc, @tmp_hpxml_path)
-    _default_hpxml, default_hpxml_bldg = _test_measure()
-    _test_default_air_to_air_heat_pump_values(default_hpxml_bldg.heat_pumps[0], 0.88, HPXML::HVACCompressorTypeVariableSpeed, 0.66, 195, 123, -0.11, -0.22, 6000, 5000, nil, 7000, 14.0, 8.0, 0.528, 5.0, 40.0, 1.0, 1.0, 1.0)
-
-    # Test autosizing with limits 2
-    hpxml_bldg.heat_pumps[0].cooling_autosizing_limit = 60000
-    hpxml_bldg.heat_pumps[0].heating_autosizing_limit = 50000
-    hpxml_bldg.heat_pumps[0].backup_heating_autosizing_limit = 70000
-    hpxml_bldg.heat_pumps[0].cooling_autosizing_factor = nil
-    hpxml_bldg.heat_pumps[0].heating_autosizing_factor = nil
-    hpxml_bldg.heat_pumps[0].backup_heating_autosizing_factor = nil
-    XMLHelper.write_file(hpxml.to_doc, @tmp_hpxml_path)
-    _default_hpxml, default_hpxml_bldg = _test_measure()
-    _test_default_air_to_air_heat_pump_values(default_hpxml_bldg.heat_pumps[0], 0.88, HPXML::HVACCompressorTypeVariableSpeed, 0.66, 1100, 809, -0.11, -0.22, 33905, 32870, nil, 31719, 14.0, 8.0, 0.528, 5.0, 40.0, 1.0, 1.0, 1.0)
-=======
     _test_default_air_to_air_heat_pump_values(default_hpxml_bldg.heat_pumps[0], 0.88, HPXML::HVACCompressorTypeVariableSpeed, 0.66, nil, nil, -0.11, -0.22, nil, nil, nil, nil, 14.0, 8.0, 0.528, 5.0, 40.0, 1.5, 1.2, 1.1)
->>>>>>> 8fa3d387
 
     # Test defaults
     hpxml_bldg.heat_pumps[0].cooling_shr = nil
     hpxml_bldg.heat_pumps[0].compressor_type = nil
     hpxml_bldg.heat_pumps[0].fan_watts_per_cfm = nil
-    hpxml_bldg.heat_pumps[0].cooling_airflow_cfm = nil
-    hpxml_bldg.heat_pumps[0].heating_airflow_cfm = nil
     hpxml_bldg.heat_pumps[0].charge_defect_ratio = nil
     hpxml_bldg.heat_pumps[0].airflow_defect_ratio = nil
     hpxml_bldg.heat_pumps[0].cooling_capacity = nil
@@ -2008,8 +1672,6 @@
     hpxml, hpxml_bldg = _create_hpxml('base-hvac-air-to-air-heat-pump-var-speed-detailed-performance.xml')
     hpxml_bldg.heat_pumps[0].cooling_shr = 0.88
     hpxml_bldg.heat_pumps[0].fan_watts_per_cfm = 0.66
-    hpxml_bldg.heat_pumps[0].heating_airflow_cfm = 1000
-    hpxml_bldg.heat_pumps[0].cooling_airflow_cfm = 1200
     hpxml_bldg.heat_pumps[0].charge_defect_ratio = -0.11
     hpxml_bldg.heat_pumps[0].airflow_defect_ratio = -0.22
     hpxml_bldg.heat_pumps[0].cooling_efficiency_seer = 14.0
@@ -2019,11 +1681,7 @@
     hpxml_bldg.heat_pumps[0].crankcase_heater_watts = 40.0
     XMLHelper.write_file(hpxml.to_doc, @tmp_hpxml_path)
     _default_hpxml, default_hpxml_bldg = _test_measure()
-<<<<<<< HEAD
-    _test_default_air_to_air_heat_pump_values(default_hpxml_bldg.heat_pumps[0], 0.88, HPXML::HVACCompressorTypeVariableSpeed, 0.66, 936, 780, -0.11, -0.22, nil, nil, nil, nil, 14.0, 8.0, 0.1, 2.0, 40.0, 1.0, 1.0, 1.0)
-=======
     _test_default_air_to_air_heat_pump_values(default_hpxml_bldg.heat_pumps[0], 0.88, HPXML::HVACCompressorTypeVariableSpeed, 0.66, nil, nil, -0.11, -0.22, nil, nil, nil, nil, 14.0, 8.0, 0.1, 2.0, 40.0, 1.0, 1.0, 1.0)
->>>>>>> 8fa3d387
 
     hpxml_bldg.heat_pumps[0].heating_capacity_retention_fraction = nil
     hpxml_bldg.heat_pumps[0].heating_capacity_retention_temp = nil
@@ -2031,20 +1689,12 @@
     max_cap_at_47f = hpxml_bldg.heat_pumps[0].heating_detailed_performance_data.find { |dp| dp.outdoor_temperature == 47.0 && dp.capacity_description == HPXML::CapacityDescriptionMaximum }.capacity
     XMLHelper.write_file(hpxml.to_doc, @tmp_hpxml_path)
     _default_hpxml, default_hpxml_bldg = _test_measure()
-<<<<<<< HEAD
-    _test_default_air_to_air_heat_pump_values(default_hpxml_bldg.heat_pumps[0], 0.88, HPXML::HVACCompressorTypeVariableSpeed, 0.66, 936, 780, -0.11, -0.22, nil, nil, nil, nil, 14.0, 8.0, (max_cap_at_5f / max_cap_at_47f).round(5), 5.0, 40.0, 1.0, 1.0, 1.0)
-=======
     _test_default_air_to_air_heat_pump_values(default_hpxml_bldg.heat_pumps[0], 0.88, HPXML::HVACCompressorTypeVariableSpeed, 0.66, nil, nil, -0.11, -0.22, nil, nil, nil, nil, 14.0, 8.0, (max_cap_at_5f / max_cap_at_47f).round(5), 5.0, 40.0, 1.0, 1.0, 1.0)
->>>>>>> 8fa3d387
 
     hpxml_bldg.heat_pumps[0].heating_capacity_17F = 9876
     XMLHelper.write_file(hpxml.to_doc, @tmp_hpxml_path)
     _default_hpxml, default_hpxml_bldg = _test_measure()
-<<<<<<< HEAD
-    _test_default_air_to_air_heat_pump_values(default_hpxml_bldg.heat_pumps[0], 0.88, HPXML::HVACCompressorTypeVariableSpeed, 0.66, 936, 780, -0.11, -0.22, nil, nil, 9876, nil, 14.0, 8.0, nil, nil, 40.0, 1.0, 1.0, 1.0)
-=======
     _test_default_air_to_air_heat_pump_values(default_hpxml_bldg.heat_pumps[0], 0.88, HPXML::HVACCompressorTypeVariableSpeed, 0.66, nil, nil, -0.11, -0.22, nil, nil, 9876, nil, 14.0, 8.0, nil, nil, 40.0, 1.0, 1.0, 1.0)
->>>>>>> 8fa3d387
 
     # Test w/ detailed performance data and autosizing
     heating_capacity_fractions = [0.35, 1.0, 0.2, 0.75, 0.1, 0.65]
@@ -2080,8 +1730,6 @@
     # Test inputs not overridden by defaults
     hpxml, hpxml_bldg = _create_hpxml('base-hvac-pthp.xml')
     hpxml_bldg.heat_pumps[0].cooling_shr = 0.88
-    hpxml_bldg.heat_pumps[0].cooling_airflow_cfm = 1200
-    hpxml_bldg.heat_pumps[0].heating_airflow_cfm = 1000
     hpxml_bldg.heat_pumps[0].cooling_capacity = 12345
     hpxml_bldg.heat_pumps[0].heating_capacity = 23456
     hpxml_bldg.heat_pumps[0].heating_capacity_retention_fraction = 0.1
@@ -2089,11 +1737,7 @@
     hpxml_bldg.heat_pumps[0].crankcase_heater_watts = 40.0
     XMLHelper.write_file(hpxml.to_doc, @tmp_hpxml_path)
     _default_hpxml, default_hpxml_bldg = _test_measure()
-<<<<<<< HEAD
-    _test_default_pthp_values(default_hpxml_bldg.heat_pumps[0], 0.88, 1000, 1200, 12345, 23456, nil, 0.1, 2.0, 40.0, 1.0, 1.0, 1.0)
-=======
     _test_default_pthp_values(default_hpxml_bldg.heat_pumps[0], 0.88, nil, nil, 12345, 23456, nil, 0.1, 2.0, 40.0, 1.0, 1.0, 1.0)
->>>>>>> 8fa3d387
 
     # Test w/ heating capacity 17F
     hpxml_bldg.heat_pumps[0].heating_capacity_17F = 9876
@@ -2101,15 +1745,9 @@
     hpxml_bldg.heat_pumps[0].heating_capacity_retention_temp = nil
     XMLHelper.write_file(hpxml.to_doc, @tmp_hpxml_path)
     _default_hpxml, default_hpxml_bldg = _test_measure()
-<<<<<<< HEAD
-    _test_default_pthp_values(default_hpxml_bldg.heat_pumps[0], 0.88, 1000, 1200, 12345, 23456, 9876, nil, nil, 40.0, 1.0, 1.0, 1.0)
-=======
     _test_default_pthp_values(default_hpxml_bldg.heat_pumps[0], 0.88, nil, nil, 12345, 23456, 9876, nil, nil, 40.0, 1.0, 1.0, 1.0)
->>>>>>> 8fa3d387
 
     # Test autosizing with factors
-    hpxml_bldg.heat_pumps[0].cooling_airflow_cfm = nil
-    hpxml_bldg.heat_pumps[0].heating_airflow_cfm = nil
     hpxml_bldg.heat_pumps[0].cooling_capacity = nil
     hpxml_bldg.heat_pumps[0].heating_capacity = nil
     hpxml_bldg.heat_pumps[0].heating_capacity_17F = nil
@@ -2118,38 +1756,10 @@
     hpxml_bldg.heat_pumps[0].backup_heating_autosizing_factor = 1.1
     XMLHelper.write_file(hpxml.to_doc, @tmp_hpxml_path)
     _default_hpxml, default_hpxml_bldg = _test_measure()
-<<<<<<< HEAD
-    _test_default_pthp_values(default_hpxml_bldg.heat_pumps[0], 0.88, 1059, 755, nil, nil, nil, 0.425, 5.0, 40.0, 1.5, 1.2, 1.1)
-
-    # Test autosizing with limits
-    hpxml_bldg.heat_pumps[0].cooling_autosizing_limit = 6000
-    hpxml_bldg.heat_pumps[0].heating_autosizing_limit = 5000
-    hpxml_bldg.heat_pumps[0].backup_heating_autosizing_limit = 7000
-    hpxml_bldg.heat_pumps[0].cooling_autosizing_factor = nil
-    hpxml_bldg.heat_pumps[0].heating_autosizing_factor = nil
-    hpxml_bldg.heat_pumps[0].backup_heating_autosizing_factor = nil
-    XMLHelper.write_file(hpxml.to_doc, @tmp_hpxml_path)
-    _default_hpxml, default_hpxml_bldg = _test_measure()
-    _test_default_pthp_values(default_hpxml_bldg.heat_pumps[0], 0.88, 146, 156, 6000, 5000, nil, 0.425, 5.0, 40.0, 1.0, 1.0, 1.0)
-
-    # Test autosizing with limits 2
-    hpxml_bldg.heat_pumps[0].cooling_autosizing_limit = 60000
-    hpxml_bldg.heat_pumps[0].heating_autosizing_limit = 50000
-    hpxml_bldg.heat_pumps[0].backup_heating_autosizing_limit = 70000
-    hpxml_bldg.heat_pumps[0].cooling_autosizing_factor = nil
-    hpxml_bldg.heat_pumps[0].heating_autosizing_factor = nil
-    hpxml_bldg.heat_pumps[0].backup_heating_autosizing_factor = nil
-    XMLHelper.write_file(hpxml.to_doc, @tmp_hpxml_path)
-    _default_hpxml, default_hpxml_bldg = _test_measure()
-    _test_default_pthp_values(default_hpxml_bldg.heat_pumps[0], 0.88, 706, 629, 24200, 24200, nil, 0.425, 5.0, 40.0, 1.0, 1.0, 1.0)
-=======
     _test_default_pthp_values(default_hpxml_bldg.heat_pumps[0], 0.88, nil, nil, nil, nil, nil, 0.425, 5.0, 40.0, 1.5, 1.2, 1.1)
->>>>>>> 8fa3d387
 
     # Test defaults
     hpxml_bldg.heat_pumps[0].cooling_shr = nil
-    hpxml_bldg.heat_pumps[0].cooling_airflow_cfm = nil
-    hpxml_bldg.heat_pumps[0].heating_airflow_cfm = nil
     hpxml_bldg.heat_pumps[0].cooling_capacity = nil
     hpxml_bldg.heat_pumps[0].heating_capacity = nil
     hpxml_bldg.heat_pumps[0].backup_heating_capacity = nil
@@ -2171,8 +1781,6 @@
     hpxml, hpxml_bldg = _create_hpxml('base-hvac-mini-split-heat-pump-ducted.xml')
     hpxml_bldg.heat_pumps[0].cooling_shr = 0.78
     hpxml_bldg.heat_pumps[0].fan_watts_per_cfm = 0.66
-    hpxml_bldg.heat_pumps[0].cooling_airflow_cfm = 1200
-    hpxml_bldg.heat_pumps[0].heating_airflow_cfm = 1000
     hpxml_bldg.heat_pumps[0].charge_defect_ratio = -0.11
     hpxml_bldg.heat_pumps[0].airflow_defect_ratio = -0.22
     hpxml_bldg.heat_pumps[0].cooling_capacity = 12345
@@ -2184,11 +1792,7 @@
     hpxml_bldg.heat_pumps[0].compressor_type = HPXML::HVACCompressorTypeVariableSpeed
     XMLHelper.write_file(hpxml.to_doc, @tmp_hpxml_path)
     _default_hpxml, default_hpxml_bldg = _test_measure()
-<<<<<<< HEAD
-    _test_default_mini_split_heat_pump_values(default_hpxml_bldg.heat_pumps[0], 0.78, 0.66, 780, 936, -0.11, -0.22, 12345, 23456, nil, 34567, 19.0, 10.0, 0.1, 2.0, 40.0, HPXML::HVACCompressorTypeVariableSpeed, 1.0, 1.0, 1.0)
-=======
     _test_default_mini_split_heat_pump_values(default_hpxml_bldg.heat_pumps[0], 0.78, 0.66, nil, nil, -0.11, -0.22, 12345, 23456, nil, 34567, 19.0, 10.0, 0.1, 2.0, 40.0, HPXML::HVACCompressorTypeVariableSpeed, 1.0, 1.0, 1.0)
->>>>>>> 8fa3d387
 
     # Test w/ heating capacity 17F
     hpxml_bldg.heat_pumps[0].heating_capacity_17F = 9876
@@ -2196,15 +1800,9 @@
     hpxml_bldg.heat_pumps[0].heating_capacity_retention_temp = nil
     XMLHelper.write_file(hpxml.to_doc, @tmp_hpxml_path)
     _default_hpxml, default_hpxml_bldg = _test_measure()
-<<<<<<< HEAD
-    _test_default_mini_split_heat_pump_values(default_hpxml_bldg.heat_pumps[0], 0.78, 0.66, 780, 936, -0.11, -0.22, 12345, 23456, 9876, 34567, 19.0, 10.0, nil, nil, 40.0, HPXML::HVACCompressorTypeVariableSpeed, 1.0, 1.0, 1.0)
-=======
     _test_default_mini_split_heat_pump_values(default_hpxml_bldg.heat_pumps[0], 0.78, 0.66, nil, nil, -0.11, -0.22, 12345, 23456, 9876, 34567, 19.0, 10.0, nil, nil, 40.0, HPXML::HVACCompressorTypeVariableSpeed, 1.0, 1.0, 1.0)
->>>>>>> 8fa3d387
 
     # Test autosizing with factors
-    hpxml_bldg.heat_pumps[0].cooling_airflow_cfm = nil
-    hpxml_bldg.heat_pumps[0].heating_airflow_cfm = nil
     hpxml_bldg.heat_pumps[0].cooling_capacity = nil
     hpxml_bldg.heat_pumps[0].heating_capacity = nil
     hpxml_bldg.heat_pumps[0].heating_capacity_17F = nil
@@ -2214,28 +1812,11 @@
     hpxml_bldg.heat_pumps[0].backup_heating_autosizing_factor = 1.1
     XMLHelper.write_file(hpxml.to_doc, @tmp_hpxml_path)
     _default_hpxml, default_hpxml_bldg = _test_measure()
-<<<<<<< HEAD
-    _test_default_mini_split_heat_pump_values(default_hpxml_bldg.heat_pumps[0], 0.78, 0.66, 1023, 1113, -0.11, -0.22, nil, nil, nil, nil, 19.0, 10.0, 0.62, 5.0, 40.0, HPXML::HVACCompressorTypeVariableSpeed, 1.5, 1.2, 1.1)
-
-    # Test autosizing with limits
-    hpxml_bldg.heat_pumps[0].cooling_autosizing_limit = 5000
-    hpxml_bldg.heat_pumps[0].heating_autosizing_limit = 6000
-    hpxml_bldg.heat_pumps[0].backup_heating_autosizing_limit = 7000
-    hpxml_bldg.heat_pumps[0].cooling_autosizing_factor = nil
-    hpxml_bldg.heat_pumps[0].heating_autosizing_factor = nil
-    hpxml_bldg.heat_pumps[0].backup_heating_autosizing_factor = nil
-    XMLHelper.write_file(hpxml.to_doc, @tmp_hpxml_path)
-    _default_hpxml, default_hpxml_bldg = _test_measure()
-    _test_default_mini_split_heat_pump_values(default_hpxml_bldg.heat_pumps[0], 0.78, 0.66, 148, 162, -0.11, -0.22, 5000, 6000, nil, 7000, 19.0, 10.0, 0.62, 5.0, 40.0, HPXML::HVACCompressorTypeVariableSpeed, 1.0, 1.0, 1.0)
-=======
     _test_default_mini_split_heat_pump_values(default_hpxml_bldg.heat_pumps[0], 0.78, 0.66, nil, nil, -0.11, -0.22, nil, nil, nil, nil, 19.0, 10.0, 0.62, 5.0, 40.0, HPXML::HVACCompressorTypeVariableSpeed, 1.5, 1.2, 1.1)
->>>>>>> 8fa3d387
 
     # Test defaults
     hpxml_bldg.heat_pumps[0].cooling_shr = nil
     hpxml_bldg.heat_pumps[0].fan_watts_per_cfm = nil
-    hpxml_bldg.heat_pumps[0].cooling_airflow_cfm = nil
-    hpxml_bldg.heat_pumps[0].heating_airflow_cfm = nil
     hpxml_bldg.heat_pumps[0].charge_defect_ratio = nil
     hpxml_bldg.heat_pumps[0].airflow_defect_ratio = nil
     hpxml_bldg.heat_pumps[0].cooling_capacity = nil
@@ -2361,25 +1942,17 @@
     hpxml, hpxml_bldg = _create_hpxml('base-hvac-ground-to-air-heat-pump.xml')
     hpxml_bldg.heat_pumps[0].pump_watts_per_ton = 9.9
     hpxml_bldg.heat_pumps[0].fan_watts_per_cfm = 0.66
-    hpxml_bldg.heat_pumps[0].heating_airflow_cfm = 1000
-    hpxml_bldg.heat_pumps[0].cooling_airflow_cfm = 1200
     hpxml_bldg.heat_pumps[0].airflow_defect_ratio = -0.22
     hpxml_bldg.heat_pumps[0].cooling_capacity = 12345
     hpxml_bldg.heat_pumps[0].heating_capacity = 23456
     hpxml_bldg.heat_pumps[0].backup_heating_capacity = 34567
     XMLHelper.write_file(hpxml.to_doc, @tmp_hpxml_path)
     _default_hpxml, default_hpxml_bldg = _test_measure()
-<<<<<<< HEAD
-    _test_default_ground_to_air_heat_pump_values(default_hpxml_bldg.heat_pumps[0], 9.9, 0.66, 780, 936, -0.22, 12345, 23456, 34567)
-=======
     _test_default_ground_to_air_heat_pump_values(default_hpxml_bldg.heat_pumps[0], 9.9, 0.66, nil, nil, -0.22, 12345, 23456, 34567)
->>>>>>> 8fa3d387
 
     # Test defaults
     hpxml_bldg.heat_pumps[0].pump_watts_per_ton = nil
     hpxml_bldg.heat_pumps[0].fan_watts_per_cfm = nil
-    hpxml_bldg.heat_pumps[0].heating_airflow_cfm = nil
-    hpxml_bldg.heat_pumps[0].cooling_airflow_cfm = nil
     hpxml_bldg.heat_pumps[0].airflow_defect_ratio = nil
     hpxml_bldg.heat_pumps[0].cooling_capacity = nil
     hpxml_bldg.heat_pumps[0].heating_capacity = nil
@@ -4904,11 +4477,7 @@
     if cooling_airflow_cfm.nil? # nil implies an autosized value
       assert(cooling_system.cooling_airflow_cfm > 0)
     else
-<<<<<<< HEAD
-      assert_equal(cooling_airflow_cfm, cooling_system.cooling_airflow_cfm)
-=======
       assert_in_delta(cooling_airflow_cfm, cooling_system.cooling_airflow_cfm, 1.0)
->>>>>>> 8fa3d387
     end
     assert_equal(charge_defect_ratio, cooling_system.charge_defect_ratio)
     assert_equal(airflow_defect_ratio, cooling_system.airflow_defect_ratio)
@@ -4931,11 +4500,7 @@
     if cooling_airflow_cfm.nil? # nil implies an autosized value
       assert(cooling_system.cooling_airflow_cfm > 0)
     else
-<<<<<<< HEAD
-      assert_equal(cooling_airflow_cfm, cooling_system.cooling_airflow_cfm)
-=======
       assert_in_delta(cooling_airflow_cfm, cooling_system.cooling_airflow_cfm, 1.0)
->>>>>>> 8fa3d387
     end
     assert_equal(crankcase_heater_watts, cooling_system.crankcase_heater_watts)
     assert_equal(cooling_autosizing_factor, cooling_system.cooling_autosizing_factor)
@@ -4950,11 +4515,7 @@
     if cooling_airflow_cfm.nil? # nil implies an autosized value
       assert(cooling_system.cooling_airflow_cfm > 0)
     else
-<<<<<<< HEAD
-      assert_equal(cooling_airflow_cfm, cooling_system.cooling_airflow_cfm)
-=======
       assert_in_delta(cooling_airflow_cfm, cooling_system.cooling_airflow_cfm, 1.0)
->>>>>>> 8fa3d387
     end
     assert_equal(cooling_autosizing_factor, cooling_system.cooling_autosizing_factor)
     if cooling_capacity.nil?
@@ -4971,11 +4532,7 @@
     if cooling_airflow_cfm.nil? # nil implies an autosized value
       assert(cooling_system.cooling_airflow_cfm > 0)
     else
-<<<<<<< HEAD
-      assert_equal(cooling_airflow_cfm, cooling_system.cooling_airflow_cfm)
-=======
       assert_in_delta(cooling_airflow_cfm, cooling_system.cooling_airflow_cfm, 1.0)
->>>>>>> 8fa3d387
     end
     assert_equal(charge_defect_ratio, cooling_system.charge_defect_ratio)
     assert_equal(airflow_defect_ratio, cooling_system.airflow_defect_ratio)
@@ -5000,11 +4557,7 @@
     if heating_airflow_cfm.nil? # nil implies an autosized value
       assert(heating_system.heating_airflow_cfm > 0)
     else
-<<<<<<< HEAD
-      assert_equal(heating_airflow_cfm, heating_system.heating_airflow_cfm)
-=======
       assert_in_delta(heating_airflow_cfm, heating_system.heating_airflow_cfm, 1.0)
->>>>>>> 8fa3d387
     end
     assert_equal(airflow_defect_ratio, heating_system.airflow_defect_ratio)
     assert_equal(heating_autosizing_factor, heating_system.heating_autosizing_factor)
@@ -5026,11 +4579,7 @@
     if heating_airflow_cfm.nil? # nil implies an autosized value
       assert(heating_system.heating_airflow_cfm > 0)
     else
-<<<<<<< HEAD
-      assert_equal(heating_airflow_cfm, heating_system.heating_airflow_cfm)
-=======
       assert_in_delta(heating_airflow_cfm, heating_system.heating_airflow_cfm, 1.0)
->>>>>>> 8fa3d387
     end
     assert_equal(heating_autosizing_factor, heating_system.heating_autosizing_factor)
     if heating_capacity.nil?
@@ -5045,11 +4594,7 @@
     if heating_airflow_cfm.nil? # nil implies an autosized value
       assert(heating_system.heating_airflow_cfm > 0)
     else
-<<<<<<< HEAD
-      assert_equal(heating_airflow_cfm, heating_system.heating_airflow_cfm)
-=======
       assert_in_delta(heating_airflow_cfm, heating_system.heating_airflow_cfm, 1.0)
->>>>>>> 8fa3d387
     end
     assert_equal(heating_autosizing_factor, heating_system.heating_autosizing_factor)
     if heating_capacity.nil?
@@ -5090,11 +4635,7 @@
     if heating_airflow_cfm.nil? # nil implies an autosized value
       assert(heating_system.heating_airflow_cfm > 0)
     else
-<<<<<<< HEAD
-      assert_equal(heating_airflow_cfm, heating_system.heating_airflow_cfm)
-=======
       assert_in_delta(heating_airflow_cfm, heating_system.heating_airflow_cfm, 1.0)
->>>>>>> 8fa3d387
     end
     assert_equal(heating_autosizing_factor, heating_system.heating_autosizing_factor)
     if heating_capacity.nil?
@@ -5115,11 +4656,7 @@
     if heating_airflow_cfm.nil? # nil implies an autosized value
       assert(heating_system.heating_airflow_cfm > 0)
     else
-<<<<<<< HEAD
-      assert_equal(heating_airflow_cfm, heating_system.heating_airflow_cfm)
-=======
       assert_in_delta(heating_airflow_cfm, heating_system.heating_airflow_cfm, 1.0)
->>>>>>> 8fa3d387
     end
     assert_equal(heating_autosizing_factor, heating_system.heating_autosizing_factor)
     if heating_capacity.nil?
@@ -5148,11 +4685,7 @@
     if heating_airflow_cfm.nil? # nil implies an autosized value
       assert(heating_system.heating_airflow_cfm > 0)
     else
-<<<<<<< HEAD
-      assert_equal(heating_airflow_cfm, heating_system.heating_airflow_cfm)
-=======
       assert_in_delta(heating_airflow_cfm, heating_system.heating_airflow_cfm, 1.0)
->>>>>>> 8fa3d387
     end
     assert_equal(heating_autosizing_factor, heating_system.heating_autosizing_factor)
     if heating_capacity.nil?
@@ -5183,20 +4716,12 @@
     if cooling_airflow_cfm.nil? # nil implies an autosized value
       assert(heat_pump.cooling_airflow_cfm > 0)
     else
-<<<<<<< HEAD
-      assert_equal(cooling_airflow_cfm, heat_pump.cooling_airflow_cfm)
-=======
       assert_in_delta(cooling_airflow_cfm, heat_pump.cooling_airflow_cfm, 1.0)
->>>>>>> 8fa3d387
     end
     if heating_airflow_cfm.nil? # nil implies an autosized value
       assert(heat_pump.heating_airflow_cfm > 0)
     else
-<<<<<<< HEAD
-      assert_equal(heating_airflow_cfm, heat_pump.heating_airflow_cfm)
-=======
       assert_in_delta(heating_airflow_cfm, heat_pump.heating_airflow_cfm, 1.0)
->>>>>>> 8fa3d387
     end
     assert_equal(charge_defect_ratio, heat_pump.charge_defect_ratio)
     assert_equal(airflow_defect_ratio, heat_pump.airflow_defect_ratio)
@@ -5277,20 +4802,12 @@
     if heating_airflow_cfm.nil? # nil implies an autosized value
       assert(heat_pump.heating_airflow_cfm > 0)
     else
-<<<<<<< HEAD
-      assert_equal(heating_airflow_cfm, heat_pump.heating_airflow_cfm)
-=======
       assert_in_delta(heating_airflow_cfm, heat_pump.heating_airflow_cfm, 1.0)
->>>>>>> 8fa3d387
     end
     if cooling_airflow_cfm.nil? # nil implies an autosized value
       assert(heat_pump.cooling_airflow_cfm > 0)
     else
-<<<<<<< HEAD
-      assert_equal(cooling_airflow_cfm, heat_pump.cooling_airflow_cfm)
-=======
       assert_in_delta(cooling_airflow_cfm, heat_pump.cooling_airflow_cfm, 1.0)
->>>>>>> 8fa3d387
     end
     assert_equal(crankcase_heater_watts, heat_pump.crankcase_heater_watts)
     assert_equal(heating_autosizing_factor, heat_pump.heating_autosizing_factor)
@@ -5335,20 +4852,12 @@
     if heating_airflow_cfm.nil? # nil implies an autosized value
       assert(heat_pump.heating_airflow_cfm > 0)
     else
-<<<<<<< HEAD
-      assert_equal(heating_airflow_cfm, heat_pump.heating_airflow_cfm)
-=======
       assert_in_delta(heating_airflow_cfm, heat_pump.heating_airflow_cfm, 1.0)
->>>>>>> 8fa3d387
     end
     if cooling_airflow_cfm.nil? # nil implies an autosized value
       assert(heat_pump.cooling_airflow_cfm > 0)
     else
-<<<<<<< HEAD
-      assert_equal(cooling_airflow_cfm, heat_pump.cooling_airflow_cfm)
-=======
       assert_in_delta(cooling_airflow_cfm, heat_pump.cooling_airflow_cfm, 1.0)
->>>>>>> 8fa3d387
     end
     assert_equal(charge_defect_ratio, heat_pump.charge_defect_ratio)
     assert_equal(airflow_defect_ratio, heat_pump.airflow_defect_ratio)
