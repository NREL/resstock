--- conflicted
+++ resolved
@@ -42,11 +42,7 @@
 
   def test_generator_shared
     args_hash = {}
-<<<<<<< HEAD
-    args_hash['hpxml_path'] = File.absolute_path(File.join(sample_files_dir, 'base-bldgtype-multifamily-shared-generator.xml'))
-=======
     args_hash['hpxml_path'] = File.absolute_path(File.join(sample_files_dir, 'base-bldgtype-mf-unit-shared-generator.xml'))
->>>>>>> 39161936
     model, _hpxml, hpxml_bldg = _test_measure(args_hash)
 
     hpxml_bldg.generators.each do |hpxml_generator|
