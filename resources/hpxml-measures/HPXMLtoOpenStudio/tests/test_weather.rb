--- conflicted
+++ resolved
@@ -51,11 +51,7 @@
     [19.3, 19.9, 30.3, 31.1, 47.4, 57.9, 59.1, 61.0, 52.4, 38.4, 27.0, 23.0].each_with_index do |monthly_temp, i|
       assert_in_delta(monthly_temp, weather.data.MonthlyAvgDailyLowDrybulbs[i], 0.1)
     end
-<<<<<<< HEAD
-    [45.6, 42.4, 42.2, 43.7, 49.7, 55.8, 61.0, 64.3, 64.6, 61.9, 56.8, 51.0].each_with_index do |monthly_temp, i|
-=======
     [45.3, 42.1, 41.8, 43.3, 49.4, 55.5, 60.7, 64.0, 64.3, 61.6, 56.5, 50.6].each_with_index do |monthly_temp, i|
->>>>>>> 23547d53
       assert_in_delta(monthly_temp, weather.data.GroundMonthlyTemps[i], 0.1)
     end
     [48.7, 47.7, 49.2, 52.9, 57.8, 62.7, 66.2, 67.5, 66.2, 62.7, 57.8, 52.9].each_with_index do |monthly_temp, i|
@@ -109,11 +105,7 @@
     [66.1, 65.9, 66.6, 68.8, 70.7, 73.7, 75.2, 74.5, 75.2, 71.9, 70.6, 69.1].each_with_index do |monthly_temp, i|
       assert_in_delta(monthly_temp, weather.data.MonthlyAvgDailyLowDrybulbs[i], 0.1)
     end
-<<<<<<< HEAD
-    [74.9, 74.2, 74.2, 74.5, 75.7, 76.9, 77.9, 78.6, 78.6, 78.1, 77.1, 75.9].each_with_index do |monthly_temp, i|
-=======
     [74.5, 73.9, 73.9, 74.2, 75.4, 76.6, 77.6, 78.2, 78.3, 77.8, 76.8, 75.6].each_with_index do |monthly_temp, i|
->>>>>>> 23547d53
       assert_in_delta(monthly_temp, weather.data.GroundMonthlyTemps[i], 0.1)
     end
     [79.8, 80.2, 81.2, 82.7, 84.2, 85.3, 85.8, 85.6, 84.6, 83.2, 81.6, 80.4].each_with_index do |monthly_temp, i|
@@ -167,11 +159,7 @@
     [61.0, 61.9, 59.7, 54.5, 50.8, 46.7, 45.3, 47.7, 50.1, 50.6, 57.9, 59.6].each_with_index do |monthly_temp, i|
       assert_in_delta(monthly_temp, weather.data.MonthlyAvgDailyLowDrybulbs[i], 0.1)
     end
-<<<<<<< HEAD
-    [59.7, 58.6, 58.5, 59.1, 61.3, 63.5, 65.5, 66.7, 66.8, 65.8, 63.9, 61.7].each_with_index do |monthly_temp, i|
-=======
     [59.4, 58.3, 58.2, 58.7, 61.0, 63.2, 65.1, 66.4, 66.5, 65.5, 63.6, 61.4].each_with_index do |monthly_temp, i|
->>>>>>> 23547d53
       assert_in_delta(monthly_temp, weather.data.GroundMonthlyTemps[i], 0.1)
     end
     [72.0, 72.1, 71.0, 69.1, 66.9, 64.8, 63.5, 63.4, 64.3, 66.1, 68.4, 70.5].each_with_index do |monthly_temp, i|
@@ -225,11 +213,7 @@
     [22.1, 17.4, 30.4, 34.4, 40.8, 54.1, 57.5, 55.6, 48.1, 33.5, 30.0, 18.9].each_with_index do |monthly_temp, i|
       assert_in_delta(monthly_temp, weather.data.MonthlyAvgDailyLowDrybulbs[i], 0.1)
     end
-<<<<<<< HEAD
-    [43.0, 39.6, 39.3, 40.9, 47.5, 54.0, 59.6, 63.2, 63.5, 60.6, 55.1, 48.8].each_with_index do |monthly_temp, i|
-=======
     [42.7, 39.2, 39.0, 40.6, 47.1, 53.6, 59.3, 62.8, 63.1, 60.2, 54.7, 48.4].each_with_index do |monthly_temp, i|
->>>>>>> 23547d53
       assert_in_delta(monthly_temp, weather.data.GroundMonthlyTemps[i], 0.1)
     end
     [46.5, 45.2, 46.6, 50.2, 55.2, 60.3, 64.0, 65.5, 64.4, 60.9, 56.0, 50.9].each_with_index do |monthly_temp, i|
@@ -247,36 +231,4 @@
     assert_equal(0, runner.result.stepErrors.size)
     assert_equal(1, runner.result.stepWarnings.select { |w| w == 'No design condition info found; calculating design conditions from EPW weather data.' }.size)
   end
-
-  def test_ground_temperatures
-    runner = OpenStudio::Measure::OSRunner.new(OpenStudio::WorkflowJSON.new)
-
-    ['USA_CO_Denver.Intl.AP.725650_TMY3.epw',
-     'USA_HI_Honolulu.Intl.AP.911820_TMY3.epw',
-     'ZAF_Cape.Town.688160_IWEC.epw',
-     'US_CO_Boulder_AMY_2012.epw',
-     'USA_FL_Miami.Intl.AP.722020_TMY3.epw',
-     'USA_AZ_Phoenix-Sky.Harbor.Intl.AP.722780_TMY3.epw',
-     'USA_MN_Duluth.Intl.AP.727450_TMY3.epw'].each do |epw_filename|
-      weather = WeatherProcess.new(epw_path: File.join(weather_dir, epw_filename), runner: runner)
-      ground_temp_f = weather.data.GroundMonthlyTemps.sum(0.0) / weather.data.GroundMonthlyTemps.size
-
-      if epw_filename == 'USA_CO_Denver.Intl.AP.725650_TMY3.epw'
-        gtf = 53.25
-      elsif epw_filename == 'USA_HI_Honolulu.Intl.AP.911820_TMY3.epw'
-        gtf = 76.38
-      elsif epw_filename == 'ZAF_Cape.Town.688160_IWEC.epw'
-        gtf = 62.6
-      elsif epw_filename == 'US_CO_Boulder_AMY_2012.epw'
-        gtf = 51.24
-      elsif epw_filename == 'USA_FL_Miami.Intl.AP.722020_TMY3.epw'
-        gtf = 75.69
-      elsif epw_filename == 'USA_AZ_Phoenix-Sky.Harbor.Intl.AP.722780_TMY3.epw'
-        gtf = 74.42
-      elsif epw_filename == 'USA_MN_Duluth.Intl.AP.727450_TMY3.epw'
-        gtf = 41.97
-      end
-      assert_in_delta(gtf, ground_temp_f, 0.01)
-    end
-  end
 end