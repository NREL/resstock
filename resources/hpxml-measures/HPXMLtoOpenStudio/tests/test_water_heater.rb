--- conflicted
+++ resolved
@@ -1033,11 +1033,7 @@
 
   def test_shared_water_heater
     args_hash = {}
-<<<<<<< HEAD
-    args_hash['hpxml_path'] = File.absolute_path(File.join(sample_files_dir, 'base-bldgtype-multifamily-shared-water-heater.xml'))
-=======
     args_hash['hpxml_path'] = File.absolute_path(File.join(sample_files_dir, 'base-bldgtype-mf-unit-shared-water-heater.xml'))
->>>>>>> 39161936
     model, _hpxml, hpxml_bldg = _test_measure(args_hash)
 
     # Get HPXML values
@@ -1067,11 +1063,7 @@
 
   def test_shared_laundry_room
     args_hash = {}
-<<<<<<< HEAD
-    args_hash['hpxml_path'] = File.absolute_path(File.join(sample_files_dir, 'base-bldgtype-multifamily-shared-laundry-room.xml'))
-=======
     args_hash['hpxml_path'] = File.absolute_path(File.join(sample_files_dir, 'base-bldgtype-mf-unit-shared-laundry-room.xml'))
->>>>>>> 39161936
     model, _hpxml, hpxml_bldg = _test_measure(args_hash)
 
     # Get HPXML values
