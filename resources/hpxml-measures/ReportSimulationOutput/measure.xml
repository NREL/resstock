--- conflicted
+++ resolved
@@ -3,13 +3,8 @@
   <schema_version>3.0</schema_version>
   <name>report_simulation_output</name>
   <uid>df9d170c-c21a-4130-866d-0d46b06073fd</uid>
-<<<<<<< HEAD
-  <version_id>7082865c-536e-4f1e-85e4-2359ac6bf180</version_id>
-  <version_modified>20220112T020857Z</version_modified>
-=======
   <version_id>bd58d10a-8840-4c5e-855b-051645803fb5</version_id>
   <version_modified>20220127T011739Z</version_modified>
->>>>>>> 0628e703
   <xml_checksum>9BF1E6AC</xml_checksum>
   <class_name>ReportSimulationOutput</class_name>
   <display_name>HPXML Simulation Output Report</display_name>
@@ -1588,11 +1583,7 @@
       <filename>output_report_test.rb</filename>
       <filetype>rb</filetype>
       <usage_type>test</usage_type>
-<<<<<<< HEAD
-      <checksum>59511748</checksum>
-=======
       <checksum>C3FB01FE</checksum>
->>>>>>> 0628e703
     </file>
     <file>
       <version>
@@ -1603,11 +1594,7 @@
       <filename>measure.rb</filename>
       <filetype>rb</filetype>
       <usage_type>script</usage_type>
-<<<<<<< HEAD
-      <checksum>ED827262</checksum>
-=======
       <checksum>35C5FB03</checksum>
->>>>>>> 0628e703
     </file>
   </files>
 </measure>