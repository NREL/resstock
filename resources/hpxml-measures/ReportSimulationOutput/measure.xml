<?xml version="1.0"?>
<measure>
  <schema_version>3.0</schema_version>
  <name>report_simulation_output</name>
  <uid>df9d170c-c21a-4130-866d-0d46b06073fd</uid>
<<<<<<< HEAD
  <version_id>5e9ff585-e180-467c-9267-b092175c6f18</version_id>
  <version_modified>20211214T172618Z</version_modified>
=======
  <version_id>5ca86e51-cc29-46bb-b797-3f31d049245c</version_id>
  <version_modified>20211216T011000Z</version_modified>
>>>>>>> e535e3a3
  <xml_checksum>9BF1E6AC</xml_checksum>
  <class_name>ReportSimulationOutput</class_name>
  <display_name>HPXML Simulation Output Report</display_name>
  <description>Reports simulation outputs for residential HPXML-based models.</description>
  <modeler_description>Processes EnergyPlus simulation outputs in order to generate an annual output file and an optional timeseries output file.</modeler_description>
  <arguments>
    <argument>
      <name>output_format</name>
      <display_name>Output Format</display_name>
      <description>The file format of the annual (and timeseries, if requested) outputs.</description>
      <type>Choice</type>
      <units></units>
      <required>false</required>
      <model_dependent>false</model_dependent>
      <default_value>csv</default_value>
      <choices>
        <choice>
          <value>csv</value>
          <display_name>csv</display_name>
        </choice>
        <choice>
          <value>json</value>
          <display_name>json</display_name>
        </choice>
      </choices>
      <min_value></min_value>
      <max_value></max_value>
    </argument>
    <argument>
      <name>timeseries_frequency</name>
      <display_name>Timeseries Reporting Frequency</display_name>
      <description>The frequency at which to report timeseries output data. Using 'none' will disable timeseries outputs.</description>
      <type>Choice</type>
      <units></units>
      <required>true</required>
      <model_dependent>false</model_dependent>
      <default_value>none</default_value>
      <choices>
        <choice>
          <value>none</value>
          <display_name>none</display_name>
        </choice>
        <choice>
          <value>timestep</value>
          <display_name>timestep</display_name>
        </choice>
        <choice>
          <value>hourly</value>
          <display_name>hourly</display_name>
        </choice>
        <choice>
          <value>daily</value>
          <display_name>daily</display_name>
        </choice>
        <choice>
          <value>monthly</value>
          <display_name>monthly</display_name>
        </choice>
      </choices>
      <min_value></min_value>
      <max_value></max_value>
    </argument>
    <argument>
      <name>include_timeseries_fuel_consumptions</name>
      <display_name>Generate Timeseries Output: Fuel Consumptions</display_name>
      <description>Generates timeseries energy consumptions for each fuel type.</description>
      <type>Boolean</type>
      <units></units>
      <required>true</required>
      <model_dependent>false</model_dependent>
      <default_value>false</default_value>
      <choices>
        <choice>
          <value>true</value>
          <display_name>true</display_name>
        </choice>
        <choice>
          <value>false</value>
          <display_name>false</display_name>
        </choice>
      </choices>
      <min_value></min_value>
      <max_value></max_value>
    </argument>
    <argument>
      <name>include_timeseries_end_use_consumptions</name>
      <display_name>Generate Timeseries Output: End Use Consumptions</display_name>
      <description>Generates timeseries energy consumptions for each end use.</description>
      <type>Boolean</type>
      <units></units>
      <required>true</required>
      <model_dependent>false</model_dependent>
      <default_value>false</default_value>
      <choices>
        <choice>
          <value>true</value>
          <display_name>true</display_name>
        </choice>
        <choice>
          <value>false</value>
          <display_name>false</display_name>
        </choice>
      </choices>
      <min_value></min_value>
      <max_value></max_value>
    </argument>
    <argument>
      <name>include_timeseries_hot_water_uses</name>
      <display_name>Generate Timeseries Output: Hot Water Uses</display_name>
      <description>Generates timeseries hot water usages for each end use.</description>
      <type>Boolean</type>
      <units></units>
      <required>true</required>
      <model_dependent>false</model_dependent>
      <default_value>false</default_value>
      <choices>
        <choice>
          <value>true</value>
          <display_name>true</display_name>
        </choice>
        <choice>
          <value>false</value>
          <display_name>false</display_name>
        </choice>
      </choices>
      <min_value></min_value>
      <max_value></max_value>
    </argument>
    <argument>
      <name>include_timeseries_total_loads</name>
      <display_name>Generate Timeseries Output: Total Loads</display_name>
      <description>Generates timeseries total heating, cooling, and hot water loads.</description>
      <type>Boolean</type>
      <units></units>
      <required>true</required>
      <model_dependent>false</model_dependent>
      <default_value>false</default_value>
      <choices>
        <choice>
          <value>true</value>
          <display_name>true</display_name>
        </choice>
        <choice>
          <value>false</value>
          <display_name>false</display_name>
        </choice>
      </choices>
      <min_value></min_value>
      <max_value></max_value>
    </argument>
    <argument>
      <name>include_timeseries_component_loads</name>
      <display_name>Generate Timeseries Output: Component Loads</display_name>
      <description>Generates timeseries heating and cooling loads disaggregated by component type.</description>
      <type>Boolean</type>
      <units></units>
      <required>true</required>
      <model_dependent>false</model_dependent>
      <default_value>false</default_value>
      <choices>
        <choice>
          <value>true</value>
          <display_name>true</display_name>
        </choice>
        <choice>
          <value>false</value>
          <display_name>false</display_name>
        </choice>
      </choices>
      <min_value></min_value>
      <max_value></max_value>
    </argument>
    <argument>
      <name>include_timeseries_zone_temperatures</name>
      <display_name>Generate Timeseries Output: Zone Temperatures</display_name>
      <description>Generates timeseries temperatures for each thermal zone.</description>
      <type>Boolean</type>
      <units></units>
      <required>true</required>
      <model_dependent>false</model_dependent>
      <default_value>false</default_value>
      <choices>
        <choice>
          <value>true</value>
          <display_name>true</display_name>
        </choice>
        <choice>
          <value>false</value>
          <display_name>false</display_name>
        </choice>
      </choices>
      <min_value></min_value>
      <max_value></max_value>
    </argument>
    <argument>
      <name>include_timeseries_airflows</name>
      <display_name>Generate Timeseries Output: Airflows</display_name>
      <description>Generates timeseries airflows.</description>
      <type>Boolean</type>
      <units></units>
      <required>true</required>
      <model_dependent>false</model_dependent>
      <default_value>false</default_value>
      <choices>
        <choice>
          <value>true</value>
          <display_name>true</display_name>
        </choice>
        <choice>
          <value>false</value>
          <display_name>false</display_name>
        </choice>
      </choices>
      <min_value></min_value>
      <max_value></max_value>
    </argument>
    <argument>
      <name>include_timeseries_weather</name>
      <display_name>Generate Timeseries Output: Weather</display_name>
      <description>Generates timeseries weather data.</description>
      <type>Boolean</type>
      <units></units>
      <required>true</required>
      <model_dependent>false</model_dependent>
      <default_value>false</default_value>
      <choices>
        <choice>
          <value>true</value>
          <display_name>true</display_name>
        </choice>
        <choice>
          <value>false</value>
          <display_name>false</display_name>
        </choice>
      </choices>
      <min_value></min_value>
      <max_value></max_value>
    </argument>
  </arguments>
  <outputs>
    <output>
      <name>Fuel Use: Electricity: Total MBtu</name>
      <display_name>Fuel Use: Electricity: Total MBtu</display_name>
      <short_name>Fuel Use: Electricity: Total MBtu</short_name>
      <description></description>
      <type>Double</type>
      <units></units>
      <model_dependent>false</model_dependent>
    </output>
    <output>
      <name>Fuel Use: Natural Gas: Total MBtu</name>
      <display_name>Fuel Use: Natural Gas: Total MBtu</display_name>
      <short_name>Fuel Use: Natural Gas: Total MBtu</short_name>
      <description></description>
      <type>Double</type>
      <units></units>
      <model_dependent>false</model_dependent>
    </output>
    <output>
      <name>Fuel Use: Fuel Oil: Total MBtu</name>
      <display_name>Fuel Use: Fuel Oil: Total MBtu</display_name>
      <short_name>Fuel Use: Fuel Oil: Total MBtu</short_name>
      <description></description>
      <type>Double</type>
      <units></units>
      <model_dependent>false</model_dependent>
    </output>
    <output>
      <name>Fuel Use: Propane: Total MBtu</name>
      <display_name>Fuel Use: Propane: Total MBtu</display_name>
      <short_name>Fuel Use: Propane: Total MBtu</short_name>
      <description></description>
      <type>Double</type>
      <units></units>
      <model_dependent>false</model_dependent>
    </output>
    <output>
      <name>Fuel Use: Wood Cord: Total MBtu</name>
      <display_name>Fuel Use: Wood Cord: Total MBtu</display_name>
      <short_name>Fuel Use: Wood Cord: Total MBtu</short_name>
      <description></description>
      <type>Double</type>
      <units></units>
      <model_dependent>false</model_dependent>
    </output>
    <output>
      <name>Fuel Use: Wood Pellets: Total MBtu</name>
      <display_name>Fuel Use: Wood Pellets: Total MBtu</display_name>
      <short_name>Fuel Use: Wood Pellets: Total MBtu</short_name>
      <description></description>
      <type>Double</type>
      <units></units>
      <model_dependent>false</model_dependent>
    </output>
    <output>
      <name>Fuel Use: Coal: Total MBtu</name>
      <display_name>Fuel Use: Coal: Total MBtu</display_name>
      <short_name>Fuel Use: Coal: Total MBtu</short_name>
      <description></description>
      <type>Double</type>
      <units></units>
      <model_dependent>false</model_dependent>
    </output>
    <output>
      <name>End Use: Electricity: Heating MBtu</name>
      <display_name>End Use: Electricity: Heating MBtu</display_name>
      <short_name>End Use: Electricity: Heating MBtu</short_name>
      <description></description>
      <type>Double</type>
      <units></units>
      <model_dependent>false</model_dependent>
    </output>
    <output>
      <name>End Use: Electricity: Heating Fans/Pumps MBtu</name>
      <display_name>End Use: Electricity: Heating Fans/Pumps MBtu</display_name>
      <short_name>End Use: Electricity: Heating Fans/Pumps MBtu</short_name>
      <description></description>
      <type>Double</type>
      <units></units>
      <model_dependent>false</model_dependent>
    </output>
    <output>
      <name>End Use: Electricity: Cooling MBtu</name>
      <display_name>End Use: Electricity: Cooling MBtu</display_name>
      <short_name>End Use: Electricity: Cooling MBtu</short_name>
      <description></description>
      <type>Double</type>
      <units></units>
      <model_dependent>false</model_dependent>
    </output>
    <output>
      <name>End Use: Electricity: Cooling Fans/Pumps MBtu</name>
      <display_name>End Use: Electricity: Cooling Fans/Pumps MBtu</display_name>
      <short_name>End Use: Electricity: Cooling Fans/Pumps MBtu</short_name>
      <description></description>
      <type>Double</type>
      <units></units>
      <model_dependent>false</model_dependent>
    </output>
    <output>
      <name>End Use: Electricity: Hot Water MBtu</name>
      <display_name>End Use: Electricity: Hot Water MBtu</display_name>
      <short_name>End Use: Electricity: Hot Water MBtu</short_name>
      <description></description>
      <type>Double</type>
      <units></units>
      <model_dependent>false</model_dependent>
    </output>
    <output>
      <name>End Use: Electricity: Hot Water Recirc Pump MBtu</name>
      <display_name>End Use: Electricity: Hot Water Recirc Pump MBtu</display_name>
      <short_name>End Use: Electricity: Hot Water Recirc Pump MBtu</short_name>
      <description></description>
      <type>Double</type>
      <units></units>
      <model_dependent>false</model_dependent>
    </output>
    <output>
      <name>End Use: Electricity: Hot Water Solar Thermal Pump MBtu</name>
      <display_name>End Use: Electricity: Hot Water Solar Thermal Pump MBtu</display_name>
      <short_name>End Use: Electricity: Hot Water Solar Thermal Pump MBtu</short_name>
      <description></description>
      <type>Double</type>
      <units></units>
      <model_dependent>false</model_dependent>
    </output>
    <output>
      <name>End Use: Electricity: Lighting Interior MBtu</name>
      <display_name>End Use: Electricity: Lighting Interior MBtu</display_name>
      <short_name>End Use: Electricity: Lighting Interior MBtu</short_name>
      <description></description>
      <type>Double</type>
      <units></units>
      <model_dependent>false</model_dependent>
    </output>
    <output>
      <name>End Use: Electricity: Lighting Garage MBtu</name>
      <display_name>End Use: Electricity: Lighting Garage MBtu</display_name>
      <short_name>End Use: Electricity: Lighting Garage MBtu</short_name>
      <description></description>
      <type>Double</type>
      <units></units>
      <model_dependent>false</model_dependent>
    </output>
    <output>
      <name>End Use: Electricity: Lighting Exterior MBtu</name>
      <display_name>End Use: Electricity: Lighting Exterior MBtu</display_name>
      <short_name>End Use: Electricity: Lighting Exterior MBtu</short_name>
      <description></description>
      <type>Double</type>
      <units></units>
      <model_dependent>false</model_dependent>
    </output>
    <output>
      <name>End Use: Electricity: Mech Vent MBtu</name>
      <display_name>End Use: Electricity: Mech Vent MBtu</display_name>
      <short_name>End Use: Electricity: Mech Vent MBtu</short_name>
      <description></description>
      <type>Double</type>
      <units></units>
      <model_dependent>false</model_dependent>
    </output>
    <output>
      <name>End Use: Electricity: Mech Vent Preheating MBtu</name>
      <display_name>End Use: Electricity: Mech Vent Preheating MBtu</display_name>
      <short_name>End Use: Electricity: Mech Vent Preheating MBtu</short_name>
      <description></description>
      <type>Double</type>
      <units></units>
      <model_dependent>false</model_dependent>
    </output>
    <output>
      <name>End Use: Electricity: Mech Vent Precooling MBtu</name>
      <display_name>End Use: Electricity: Mech Vent Precooling MBtu</display_name>
      <short_name>End Use: Electricity: Mech Vent Precooling MBtu</short_name>
      <description></description>
      <type>Double</type>
      <units></units>
      <model_dependent>false</model_dependent>
    </output>
    <output>
      <name>End Use: Electricity: Whole House Fan MBtu</name>
      <display_name>End Use: Electricity: Whole House Fan MBtu</display_name>
      <short_name>End Use: Electricity: Whole House Fan MBtu</short_name>
      <description></description>
      <type>Double</type>
      <units></units>
      <model_dependent>false</model_dependent>
    </output>
    <output>
      <name>End Use: Electricity: Refrigerator MBtu</name>
      <display_name>End Use: Electricity: Refrigerator MBtu</display_name>
      <short_name>End Use: Electricity: Refrigerator MBtu</short_name>
      <description></description>
      <type>Double</type>
      <units></units>
      <model_dependent>false</model_dependent>
    </output>
    <output>
      <name>End Use: Electricity: Freezer MBtu</name>
      <display_name>End Use: Electricity: Freezer MBtu</display_name>
      <short_name>End Use: Electricity: Freezer MBtu</short_name>
      <description></description>
      <type>Double</type>
      <units></units>
      <model_dependent>false</model_dependent>
    </output>
    <output>
      <name>End Use: Electricity: Dehumidifier MBtu</name>
      <display_name>End Use: Electricity: Dehumidifier MBtu</display_name>
      <short_name>End Use: Electricity: Dehumidifier MBtu</short_name>
      <description></description>
      <type>Double</type>
      <units></units>
      <model_dependent>false</model_dependent>
    </output>
    <output>
      <name>End Use: Electricity: Dishwasher MBtu</name>
      <display_name>End Use: Electricity: Dishwasher MBtu</display_name>
      <short_name>End Use: Electricity: Dishwasher MBtu</short_name>
      <description></description>
      <type>Double</type>
      <units></units>
      <model_dependent>false</model_dependent>
    </output>
    <output>
      <name>End Use: Electricity: Clothes Washer MBtu</name>
      <display_name>End Use: Electricity: Clothes Washer MBtu</display_name>
      <short_name>End Use: Electricity: Clothes Washer MBtu</short_name>
      <description></description>
      <type>Double</type>
      <units></units>
      <model_dependent>false</model_dependent>
    </output>
    <output>
      <name>End Use: Electricity: Clothes Dryer MBtu</name>
      <display_name>End Use: Electricity: Clothes Dryer MBtu</display_name>
      <short_name>End Use: Electricity: Clothes Dryer MBtu</short_name>
      <description></description>
      <type>Double</type>
      <units></units>
      <model_dependent>false</model_dependent>
    </output>
    <output>
      <name>End Use: Electricity: Range/Oven MBtu</name>
      <display_name>End Use: Electricity: Range/Oven MBtu</display_name>
      <short_name>End Use: Electricity: Range/Oven MBtu</short_name>
      <description></description>
      <type>Double</type>
      <units></units>
      <model_dependent>false</model_dependent>
    </output>
    <output>
      <name>End Use: Electricity: Ceiling Fan MBtu</name>
      <display_name>End Use: Electricity: Ceiling Fan MBtu</display_name>
      <short_name>End Use: Electricity: Ceiling Fan MBtu</short_name>
      <description></description>
      <type>Double</type>
      <units></units>
      <model_dependent>false</model_dependent>
    </output>
    <output>
      <name>End Use: Electricity: Television MBtu</name>
      <display_name>End Use: Electricity: Television MBtu</display_name>
      <short_name>End Use: Electricity: Television MBtu</short_name>
      <description></description>
      <type>Double</type>
      <units></units>
      <model_dependent>false</model_dependent>
    </output>
    <output>
      <name>End Use: Electricity: Plug Loads MBtu</name>
      <display_name>End Use: Electricity: Plug Loads MBtu</display_name>
      <short_name>End Use: Electricity: Plug Loads MBtu</short_name>
      <description></description>
      <type>Double</type>
      <units></units>
      <model_dependent>false</model_dependent>
    </output>
    <output>
      <name>End Use: Electricity: Electric Vehicle Charging MBtu</name>
      <display_name>End Use: Electricity: Electric Vehicle Charging MBtu</display_name>
      <short_name>End Use: Electricity: Electric Vehicle Charging MBtu</short_name>
      <description></description>
      <type>Double</type>
      <units></units>
      <model_dependent>false</model_dependent>
    </output>
    <output>
      <name>End Use: Electricity: Well Pump MBtu</name>
      <display_name>End Use: Electricity: Well Pump MBtu</display_name>
      <short_name>End Use: Electricity: Well Pump MBtu</short_name>
      <description></description>
      <type>Double</type>
      <units></units>
      <model_dependent>false</model_dependent>
    </output>
    <output>
      <name>End Use: Electricity: Pool Heater MBtu</name>
      <display_name>End Use: Electricity: Pool Heater MBtu</display_name>
      <short_name>End Use: Electricity: Pool Heater MBtu</short_name>
      <description></description>
      <type>Double</type>
      <units></units>
      <model_dependent>false</model_dependent>
    </output>
    <output>
      <name>End Use: Electricity: Pool Pump MBtu</name>
      <display_name>End Use: Electricity: Pool Pump MBtu</display_name>
      <short_name>End Use: Electricity: Pool Pump MBtu</short_name>
      <description></description>
      <type>Double</type>
      <units></units>
      <model_dependent>false</model_dependent>
    </output>
    <output>
      <name>End Use: Electricity: Hot Tub Heater MBtu</name>
      <display_name>End Use: Electricity: Hot Tub Heater MBtu</display_name>
      <short_name>End Use: Electricity: Hot Tub Heater MBtu</short_name>
      <description></description>
      <type>Double</type>
      <units></units>
      <model_dependent>false</model_dependent>
    </output>
    <output>
      <name>End Use: Electricity: Hot Tub Pump MBtu</name>
      <display_name>End Use: Electricity: Hot Tub Pump MBtu</display_name>
      <short_name>End Use: Electricity: Hot Tub Pump MBtu</short_name>
      <description></description>
      <type>Double</type>
      <units></units>
      <model_dependent>false</model_dependent>
    </output>
    <output>
      <name>End Use: Electricity: PV MBtu</name>
      <display_name>End Use: Electricity: PV MBtu</display_name>
      <short_name>End Use: Electricity: PV MBtu</short_name>
      <description></description>
      <type>Double</type>
      <units></units>
      <model_dependent>false</model_dependent>
    </output>
    <output>
      <name>End Use: Electricity: Generator MBtu</name>
      <display_name>End Use: Electricity: Generator MBtu</display_name>
      <short_name>End Use: Electricity: Generator MBtu</short_name>
      <description></description>
      <type>Double</type>
      <units></units>
      <model_dependent>false</model_dependent>
    </output>
    <output>
      <name>End Use: Natural Gas: Heating MBtu</name>
      <display_name>End Use: Natural Gas: Heating MBtu</display_name>
      <short_name>End Use: Natural Gas: Heating MBtu</short_name>
      <description></description>
      <type>Double</type>
      <units></units>
      <model_dependent>false</model_dependent>
    </output>
    <output>
      <name>End Use: Natural Gas: Hot Water MBtu</name>
      <display_name>End Use: Natural Gas: Hot Water MBtu</display_name>
      <short_name>End Use: Natural Gas: Hot Water MBtu</short_name>
      <description></description>
      <type>Double</type>
      <units></units>
      <model_dependent>false</model_dependent>
    </output>
    <output>
      <name>End Use: Natural Gas: Clothes Dryer MBtu</name>
      <display_name>End Use: Natural Gas: Clothes Dryer MBtu</display_name>
      <short_name>End Use: Natural Gas: Clothes Dryer MBtu</short_name>
      <description></description>
      <type>Double</type>
      <units></units>
      <model_dependent>false</model_dependent>
    </output>
    <output>
      <name>End Use: Natural Gas: Range/Oven MBtu</name>
      <display_name>End Use: Natural Gas: Range/Oven MBtu</display_name>
      <short_name>End Use: Natural Gas: Range/Oven MBtu</short_name>
      <description></description>
      <type>Double</type>
      <units></units>
      <model_dependent>false</model_dependent>
    </output>
    <output>
      <name>End Use: Natural Gas: Mech Vent Preheating MBtu</name>
      <display_name>End Use: Natural Gas: Mech Vent Preheating MBtu</display_name>
      <short_name>End Use: Natural Gas: Mech Vent Preheating MBtu</short_name>
      <description></description>
      <type>Double</type>
      <units></units>
      <model_dependent>false</model_dependent>
    </output>
    <output>
      <name>End Use: Natural Gas: Pool Heater MBtu</name>
      <display_name>End Use: Natural Gas: Pool Heater MBtu</display_name>
      <short_name>End Use: Natural Gas: Pool Heater MBtu</short_name>
      <description></description>
      <type>Double</type>
      <units></units>
      <model_dependent>false</model_dependent>
    </output>
    <output>
      <name>End Use: Natural Gas: Hot Tub Heater MBtu</name>
      <display_name>End Use: Natural Gas: Hot Tub Heater MBtu</display_name>
      <short_name>End Use: Natural Gas: Hot Tub Heater MBtu</short_name>
      <description></description>
      <type>Double</type>
      <units></units>
      <model_dependent>false</model_dependent>
    </output>
    <output>
      <name>End Use: Natural Gas: Grill MBtu</name>
      <display_name>End Use: Natural Gas: Grill MBtu</display_name>
      <short_name>End Use: Natural Gas: Grill MBtu</short_name>
      <description></description>
      <type>Double</type>
      <units></units>
      <model_dependent>false</model_dependent>
    </output>
    <output>
      <name>End Use: Natural Gas: Lighting MBtu</name>
      <display_name>End Use: Natural Gas: Lighting MBtu</display_name>
      <short_name>End Use: Natural Gas: Lighting MBtu</short_name>
      <description></description>
      <type>Double</type>
      <units></units>
      <model_dependent>false</model_dependent>
    </output>
    <output>
      <name>End Use: Natural Gas: Fireplace MBtu</name>
      <display_name>End Use: Natural Gas: Fireplace MBtu</display_name>
      <short_name>End Use: Natural Gas: Fireplace MBtu</short_name>
      <description></description>
      <type>Double</type>
      <units></units>
      <model_dependent>false</model_dependent>
    </output>
    <output>
      <name>End Use: Natural Gas: Generator MBtu</name>
      <display_name>End Use: Natural Gas: Generator MBtu</display_name>
      <short_name>End Use: Natural Gas: Generator MBtu</short_name>
      <description></description>
      <type>Double</type>
      <units></units>
      <model_dependent>false</model_dependent>
    </output>
    <output>
      <name>End Use: Fuel Oil: Heating MBtu</name>
      <display_name>End Use: Fuel Oil: Heating MBtu</display_name>
      <short_name>End Use: Fuel Oil: Heating MBtu</short_name>
      <description></description>
      <type>Double</type>
      <units></units>
      <model_dependent>false</model_dependent>
    </output>
    <output>
      <name>End Use: Fuel Oil: Hot Water MBtu</name>
      <display_name>End Use: Fuel Oil: Hot Water MBtu</display_name>
      <short_name>End Use: Fuel Oil: Hot Water MBtu</short_name>
      <description></description>
      <type>Double</type>
      <units></units>
      <model_dependent>false</model_dependent>
    </output>
    <output>
      <name>End Use: Fuel Oil: Clothes Dryer MBtu</name>
      <display_name>End Use: Fuel Oil: Clothes Dryer MBtu</display_name>
      <short_name>End Use: Fuel Oil: Clothes Dryer MBtu</short_name>
      <description></description>
      <type>Double</type>
      <units></units>
      <model_dependent>false</model_dependent>
    </output>
    <output>
      <name>End Use: Fuel Oil: Range/Oven MBtu</name>
      <display_name>End Use: Fuel Oil: Range/Oven MBtu</display_name>
      <short_name>End Use: Fuel Oil: Range/Oven MBtu</short_name>
      <description></description>
      <type>Double</type>
      <units></units>
      <model_dependent>false</model_dependent>
    </output>
    <output>
      <name>End Use: Fuel Oil: Mech Vent Preheating MBtu</name>
      <display_name>End Use: Fuel Oil: Mech Vent Preheating MBtu</display_name>
      <short_name>End Use: Fuel Oil: Mech Vent Preheating MBtu</short_name>
      <description></description>
      <type>Double</type>
      <units></units>
      <model_dependent>false</model_dependent>
    </output>
    <output>
      <name>End Use: Fuel Oil: Grill MBtu</name>
      <display_name>End Use: Fuel Oil: Grill MBtu</display_name>
      <short_name>End Use: Fuel Oil: Grill MBtu</short_name>
      <description></description>
      <type>Double</type>
      <units></units>
      <model_dependent>false</model_dependent>
    </output>
    <output>
      <name>End Use: Fuel Oil: Lighting MBtu</name>
      <display_name>End Use: Fuel Oil: Lighting MBtu</display_name>
      <short_name>End Use: Fuel Oil: Lighting MBtu</short_name>
      <description></description>
      <type>Double</type>
      <units></units>
      <model_dependent>false</model_dependent>
    </output>
    <output>
      <name>End Use: Fuel Oil: Fireplace MBtu</name>
      <display_name>End Use: Fuel Oil: Fireplace MBtu</display_name>
      <short_name>End Use: Fuel Oil: Fireplace MBtu</short_name>
      <description></description>
      <type>Double</type>
      <units></units>
      <model_dependent>false</model_dependent>
    </output>
    <output>
      <name>End Use: Fuel Oil: Generator MBtu</name>
      <display_name>End Use: Fuel Oil: Generator MBtu</display_name>
      <short_name>End Use: Fuel Oil: Generator MBtu</short_name>
      <description></description>
      <type>Double</type>
      <units></units>
      <model_dependent>false</model_dependent>
    </output>
    <output>
      <name>End Use: Propane: Heating MBtu</name>
      <display_name>End Use: Propane: Heating MBtu</display_name>
      <short_name>End Use: Propane: Heating MBtu</short_name>
      <description></description>
      <type>Double</type>
      <units></units>
      <model_dependent>false</model_dependent>
    </output>
    <output>
      <name>End Use: Propane: Hot Water MBtu</name>
      <display_name>End Use: Propane: Hot Water MBtu</display_name>
      <short_name>End Use: Propane: Hot Water MBtu</short_name>
      <description></description>
      <type>Double</type>
      <units></units>
      <model_dependent>false</model_dependent>
    </output>
    <output>
      <name>End Use: Propane: Clothes Dryer MBtu</name>
      <display_name>End Use: Propane: Clothes Dryer MBtu</display_name>
      <short_name>End Use: Propane: Clothes Dryer MBtu</short_name>
      <description></description>
      <type>Double</type>
      <units></units>
      <model_dependent>false</model_dependent>
    </output>
    <output>
      <name>End Use: Propane: Range/Oven MBtu</name>
      <display_name>End Use: Propane: Range/Oven MBtu</display_name>
      <short_name>End Use: Propane: Range/Oven MBtu</short_name>
      <description></description>
      <type>Double</type>
      <units></units>
      <model_dependent>false</model_dependent>
    </output>
    <output>
      <name>End Use: Propane: Mech Vent Preheating MBtu</name>
      <display_name>End Use: Propane: Mech Vent Preheating MBtu</display_name>
      <short_name>End Use: Propane: Mech Vent Preheating MBtu</short_name>
      <description></description>
      <type>Double</type>
      <units></units>
      <model_dependent>false</model_dependent>
    </output>
    <output>
      <name>End Use: Propane: Grill MBtu</name>
      <display_name>End Use: Propane: Grill MBtu</display_name>
      <short_name>End Use: Propane: Grill MBtu</short_name>
      <description></description>
      <type>Double</type>
      <units></units>
      <model_dependent>false</model_dependent>
    </output>
    <output>
      <name>End Use: Propane: Lighting MBtu</name>
      <display_name>End Use: Propane: Lighting MBtu</display_name>
      <short_name>End Use: Propane: Lighting MBtu</short_name>
      <description></description>
      <type>Double</type>
      <units></units>
      <model_dependent>false</model_dependent>
    </output>
    <output>
      <name>End Use: Propane: Fireplace MBtu</name>
      <display_name>End Use: Propane: Fireplace MBtu</display_name>
      <short_name>End Use: Propane: Fireplace MBtu</short_name>
      <description></description>
      <type>Double</type>
      <units></units>
      <model_dependent>false</model_dependent>
    </output>
    <output>
      <name>End Use: Propane: Generator MBtu</name>
      <display_name>End Use: Propane: Generator MBtu</display_name>
      <short_name>End Use: Propane: Generator MBtu</short_name>
      <description></description>
      <type>Double</type>
      <units></units>
      <model_dependent>false</model_dependent>
    </output>
    <output>
      <name>End Use: Wood Cord: Heating MBtu</name>
      <display_name>End Use: Wood Cord: Heating MBtu</display_name>
      <short_name>End Use: Wood Cord: Heating MBtu</short_name>
      <description></description>
      <type>Double</type>
      <units></units>
      <model_dependent>false</model_dependent>
    </output>
    <output>
      <name>End Use: Wood Cord: Hot Water MBtu</name>
      <display_name>End Use: Wood Cord: Hot Water MBtu</display_name>
      <short_name>End Use: Wood Cord: Hot Water MBtu</short_name>
      <description></description>
      <type>Double</type>
      <units></units>
      <model_dependent>false</model_dependent>
    </output>
    <output>
      <name>End Use: Wood Cord: Clothes Dryer MBtu</name>
      <display_name>End Use: Wood Cord: Clothes Dryer MBtu</display_name>
      <short_name>End Use: Wood Cord: Clothes Dryer MBtu</short_name>
      <description></description>
      <type>Double</type>
      <units></units>
      <model_dependent>false</model_dependent>
    </output>
    <output>
      <name>End Use: Wood Cord: Range/Oven MBtu</name>
      <display_name>End Use: Wood Cord: Range/Oven MBtu</display_name>
      <short_name>End Use: Wood Cord: Range/Oven MBtu</short_name>
      <description></description>
      <type>Double</type>
      <units></units>
      <model_dependent>false</model_dependent>
    </output>
    <output>
      <name>End Use: Wood Cord: Mech Vent Preheating MBtu</name>
      <display_name>End Use: Wood Cord: Mech Vent Preheating MBtu</display_name>
      <short_name>End Use: Wood Cord: Mech Vent Preheating MBtu</short_name>
      <description></description>
      <type>Double</type>
      <units></units>
      <model_dependent>false</model_dependent>
    </output>
    <output>
      <name>End Use: Wood Cord: Grill MBtu</name>
      <display_name>End Use: Wood Cord: Grill MBtu</display_name>
      <short_name>End Use: Wood Cord: Grill MBtu</short_name>
      <description></description>
      <type>Double</type>
      <units></units>
      <model_dependent>false</model_dependent>
    </output>
    <output>
      <name>End Use: Wood Cord: Lighting MBtu</name>
      <display_name>End Use: Wood Cord: Lighting MBtu</display_name>
      <short_name>End Use: Wood Cord: Lighting MBtu</short_name>
      <description></description>
      <type>Double</type>
      <units></units>
      <model_dependent>false</model_dependent>
    </output>
    <output>
      <name>End Use: Wood Cord: Fireplace MBtu</name>
      <display_name>End Use: Wood Cord: Fireplace MBtu</display_name>
      <short_name>End Use: Wood Cord: Fireplace MBtu</short_name>
      <description></description>
      <type>Double</type>
      <units></units>
      <model_dependent>false</model_dependent>
    </output>
    <output>
      <name>End Use: Wood Cord: Generator MBtu</name>
      <display_name>End Use: Wood Cord: Generator MBtu</display_name>
      <short_name>End Use: Wood Cord: Generator MBtu</short_name>
      <description></description>
      <type>Double</type>
      <units></units>
      <model_dependent>false</model_dependent>
    </output>
    <output>
      <name>End Use: Wood Pellets: Heating MBtu</name>
      <display_name>End Use: Wood Pellets: Heating MBtu</display_name>
      <short_name>End Use: Wood Pellets: Heating MBtu</short_name>
      <description></description>
      <type>Double</type>
      <units></units>
      <model_dependent>false</model_dependent>
    </output>
    <output>
      <name>End Use: Wood Pellets: Hot Water MBtu</name>
      <display_name>End Use: Wood Pellets: Hot Water MBtu</display_name>
      <short_name>End Use: Wood Pellets: Hot Water MBtu</short_name>
      <description></description>
      <type>Double</type>
      <units></units>
      <model_dependent>false</model_dependent>
    </output>
    <output>
      <name>End Use: Wood Pellets: Clothes Dryer MBtu</name>
      <display_name>End Use: Wood Pellets: Clothes Dryer MBtu</display_name>
      <short_name>End Use: Wood Pellets: Clothes Dryer MBtu</short_name>
      <description></description>
      <type>Double</type>
      <units></units>
      <model_dependent>false</model_dependent>
    </output>
    <output>
      <name>End Use: Wood Pellets: Range/Oven MBtu</name>
      <display_name>End Use: Wood Pellets: Range/Oven MBtu</display_name>
      <short_name>End Use: Wood Pellets: Range/Oven MBtu</short_name>
      <description></description>
      <type>Double</type>
      <units></units>
      <model_dependent>false</model_dependent>
    </output>
    <output>
      <name>End Use: Wood Pellets: Mech Vent Preheating MBtu</name>
      <display_name>End Use: Wood Pellets: Mech Vent Preheating MBtu</display_name>
      <short_name>End Use: Wood Pellets: Mech Vent Preheating MBtu</short_name>
      <description></description>
      <type>Double</type>
      <units></units>
      <model_dependent>false</model_dependent>
    </output>
    <output>
      <name>End Use: Wood Pellets: Grill MBtu</name>
      <display_name>End Use: Wood Pellets: Grill MBtu</display_name>
      <short_name>End Use: Wood Pellets: Grill MBtu</short_name>
      <description></description>
      <type>Double</type>
      <units></units>
      <model_dependent>false</model_dependent>
    </output>
    <output>
      <name>End Use: Wood Pellets: Lighting MBtu</name>
      <display_name>End Use: Wood Pellets: Lighting MBtu</display_name>
      <short_name>End Use: Wood Pellets: Lighting MBtu</short_name>
      <description></description>
      <type>Double</type>
      <units></units>
      <model_dependent>false</model_dependent>
    </output>
    <output>
      <name>End Use: Wood Pellets: Fireplace MBtu</name>
      <display_name>End Use: Wood Pellets: Fireplace MBtu</display_name>
      <short_name>End Use: Wood Pellets: Fireplace MBtu</short_name>
      <description></description>
      <type>Double</type>
      <units></units>
      <model_dependent>false</model_dependent>
    </output>
    <output>
      <name>End Use: Wood Pellets: Generator MBtu</name>
      <display_name>End Use: Wood Pellets: Generator MBtu</display_name>
      <short_name>End Use: Wood Pellets: Generator MBtu</short_name>
      <description></description>
      <type>Double</type>
      <units></units>
      <model_dependent>false</model_dependent>
    </output>
    <output>
      <name>End Use: Coal: Heating MBtu</name>
      <display_name>End Use: Coal: Heating MBtu</display_name>
      <short_name>End Use: Coal: Heating MBtu</short_name>
      <description></description>
      <type>Double</type>
      <units></units>
      <model_dependent>false</model_dependent>
    </output>
    <output>
      <name>End Use: Coal: Hot Water MBtu</name>
      <display_name>End Use: Coal: Hot Water MBtu</display_name>
      <short_name>End Use: Coal: Hot Water MBtu</short_name>
      <description></description>
      <type>Double</type>
      <units></units>
      <model_dependent>false</model_dependent>
    </output>
    <output>
      <name>End Use: Coal: Clothes Dryer MBtu</name>
      <display_name>End Use: Coal: Clothes Dryer MBtu</display_name>
      <short_name>End Use: Coal: Clothes Dryer MBtu</short_name>
      <description></description>
      <type>Double</type>
      <units></units>
      <model_dependent>false</model_dependent>
    </output>
    <output>
      <name>End Use: Coal: Range/Oven MBtu</name>
      <display_name>End Use: Coal: Range/Oven MBtu</display_name>
      <short_name>End Use: Coal: Range/Oven MBtu</short_name>
      <description></description>
      <type>Double</type>
      <units></units>
      <model_dependent>false</model_dependent>
    </output>
    <output>
      <name>End Use: Coal: Mech Vent Preheating MBtu</name>
      <display_name>End Use: Coal: Mech Vent Preheating MBtu</display_name>
      <short_name>End Use: Coal: Mech Vent Preheating MBtu</short_name>
      <description></description>
      <type>Double</type>
      <units></units>
      <model_dependent>false</model_dependent>
    </output>
    <output>
      <name>End Use: Coal: Grill MBtu</name>
      <display_name>End Use: Coal: Grill MBtu</display_name>
      <short_name>End Use: Coal: Grill MBtu</short_name>
      <description></description>
      <type>Double</type>
      <units></units>
      <model_dependent>false</model_dependent>
    </output>
    <output>
      <name>End Use: Coal: Lighting MBtu</name>
      <display_name>End Use: Coal: Lighting MBtu</display_name>
      <short_name>End Use: Coal: Lighting MBtu</short_name>
      <description></description>
      <type>Double</type>
      <units></units>
      <model_dependent>false</model_dependent>
    </output>
    <output>
      <name>End Use: Coal: Fireplace MBtu</name>
      <display_name>End Use: Coal: Fireplace MBtu</display_name>
      <short_name>End Use: Coal: Fireplace MBtu</short_name>
      <description></description>
      <type>Double</type>
      <units></units>
      <model_dependent>false</model_dependent>
    </output>
    <output>
      <name>End Use: Coal: Generator MBtu</name>
      <display_name>End Use: Coal: Generator MBtu</display_name>
      <short_name>End Use: Coal: Generator MBtu</short_name>
      <description></description>
      <type>Double</type>
      <units></units>
      <model_dependent>false</model_dependent>
    </output>
    <output>
      <name>Load: Heating MBtu</name>
      <display_name>Load: Heating MBtu</display_name>
      <short_name>Load: Heating MBtu</short_name>
      <description></description>
      <type>Double</type>
      <units></units>
      <model_dependent>false</model_dependent>
    </output>
    <output>
      <name>Load: Cooling MBtu</name>
      <display_name>Load: Cooling MBtu</display_name>
      <short_name>Load: Cooling MBtu</short_name>
      <description></description>
      <type>Double</type>
      <units></units>
      <model_dependent>false</model_dependent>
    </output>
    <output>
      <name>Load: Hot Water: Delivered MBtu</name>
      <display_name>Load: Hot Water: Delivered MBtu</display_name>
      <short_name>Load: Hot Water: Delivered MBtu</short_name>
      <description></description>
      <type>Double</type>
      <units></units>
      <model_dependent>false</model_dependent>
    </output>
    <output>
      <name>Load: Hot Water: Tank Losses MBtu</name>
      <display_name>Load: Hot Water: Tank Losses MBtu</display_name>
      <short_name>Load: Hot Water: Tank Losses MBtu</short_name>
      <description></description>
      <type>Double</type>
      <units></units>
      <model_dependent>false</model_dependent>
    </output>
    <output>
      <name>Load: Hot Water: Desuperheater MBtu</name>
      <display_name>Load: Hot Water: Desuperheater MBtu</display_name>
      <short_name>Load: Hot Water: Desuperheater MBtu</short_name>
      <description></description>
      <type>Double</type>
      <units></units>
      <model_dependent>false</model_dependent>
    </output>
    <output>
      <name>Load: Hot Water: Solar Thermal MBtu</name>
      <display_name>Load: Hot Water: Solar Thermal MBtu</display_name>
      <short_name>Load: Hot Water: Solar Thermal MBtu</short_name>
      <description></description>
      <type>Double</type>
      <units></units>
      <model_dependent>false</model_dependent>
    </output>
    <output>
      <name>Unmet Load: Heating MBtu</name>
      <display_name>Unmet Load: Heating MBtu</display_name>
      <short_name>Unmet Load: Heating MBtu</short_name>
      <description></description>
      <type>Double</type>
      <units></units>
      <model_dependent>false</model_dependent>
    </output>
    <output>
      <name>Unmet Load: Cooling MBtu</name>
      <display_name>Unmet Load: Cooling MBtu</display_name>
      <short_name>Unmet Load: Cooling MBtu</short_name>
      <description></description>
      <type>Double</type>
      <units></units>
      <model_dependent>false</model_dependent>
    </output>
    <output>
      <name>Peak Electricity: Winter Total W</name>
      <display_name>Peak Electricity: Winter Total W</display_name>
      <short_name>Peak Electricity: Winter Total W</short_name>
      <description></description>
      <type>Double</type>
      <units></units>
      <model_dependent>false</model_dependent>
    </output>
    <output>
      <name>Peak Electricity: Summer Total W</name>
      <display_name>Peak Electricity: Summer Total W</display_name>
      <short_name>Peak Electricity: Summer Total W</short_name>
      <description></description>
      <type>Double</type>
      <units></units>
      <model_dependent>false</model_dependent>
    </output>
    <output>
      <name>Peak Load: Heating kBtu</name>
      <display_name>Peak Load: Heating kBtu</display_name>
      <short_name>Peak Load: Heating kBtu</short_name>
      <description></description>
      <type>Double</type>
      <units></units>
      <model_dependent>false</model_dependent>
    </output>
    <output>
      <name>Peak Load: Cooling kBtu</name>
      <display_name>Peak Load: Cooling kBtu</display_name>
      <short_name>Peak Load: Cooling kBtu</short_name>
      <description></description>
      <type>Double</type>
      <units></units>
      <model_dependent>false</model_dependent>
    </output>
    <output>
      <name>Component Load: Heating: Roofs MBtu</name>
      <display_name>Component Load: Heating: Roofs MBtu</display_name>
      <short_name>Component Load: Heating: Roofs MBtu</short_name>
      <description></description>
      <type>Double</type>
      <units></units>
      <model_dependent>false</model_dependent>
    </output>
    <output>
      <name>Component Load: Heating: Ceilings MBtu</name>
      <display_name>Component Load: Heating: Ceilings MBtu</display_name>
      <short_name>Component Load: Heating: Ceilings MBtu</short_name>
      <description></description>
      <type>Double</type>
      <units></units>
      <model_dependent>false</model_dependent>
    </output>
    <output>
      <name>Component Load: Heating: Walls MBtu</name>
      <display_name>Component Load: Heating: Walls MBtu</display_name>
      <short_name>Component Load: Heating: Walls MBtu</short_name>
      <description></description>
      <type>Double</type>
      <units></units>
      <model_dependent>false</model_dependent>
    </output>
    <output>
      <name>Component Load: Heating: Rim Joists MBtu</name>
      <display_name>Component Load: Heating: Rim Joists MBtu</display_name>
      <short_name>Component Load: Heating: Rim Joists MBtu</short_name>
      <description></description>
      <type>Double</type>
      <units></units>
      <model_dependent>false</model_dependent>
    </output>
    <output>
      <name>Component Load: Heating: Foundation Walls MBtu</name>
      <display_name>Component Load: Heating: Foundation Walls MBtu</display_name>
      <short_name>Component Load: Heating: Foundation Walls MBtu</short_name>
      <description></description>
      <type>Double</type>
      <units></units>
      <model_dependent>false</model_dependent>
    </output>
    <output>
      <name>Component Load: Heating: Doors MBtu</name>
      <display_name>Component Load: Heating: Doors MBtu</display_name>
      <short_name>Component Load: Heating: Doors MBtu</short_name>
      <description></description>
      <type>Double</type>
      <units></units>
      <model_dependent>false</model_dependent>
    </output>
    <output>
      <name>Component Load: Heating: Windows MBtu</name>
      <display_name>Component Load: Heating: Windows MBtu</display_name>
      <short_name>Component Load: Heating: Windows MBtu</short_name>
      <description></description>
      <type>Double</type>
      <units></units>
      <model_dependent>false</model_dependent>
    </output>
    <output>
      <name>Component Load: Heating: Skylights MBtu</name>
      <display_name>Component Load: Heating: Skylights MBtu</display_name>
      <short_name>Component Load: Heating: Skylights MBtu</short_name>
      <description></description>
      <type>Double</type>
      <units></units>
      <model_dependent>false</model_dependent>
    </output>
    <output>
      <name>Component Load: Heating: Floors MBtu</name>
      <display_name>Component Load: Heating: Floors MBtu</display_name>
      <short_name>Component Load: Heating: Floors MBtu</short_name>
      <description></description>
      <type>Double</type>
      <units></units>
      <model_dependent>false</model_dependent>
    </output>
    <output>
      <name>Component Load: Heating: Slabs MBtu</name>
      <display_name>Component Load: Heating: Slabs MBtu</display_name>
      <short_name>Component Load: Heating: Slabs MBtu</short_name>
      <description></description>
      <type>Double</type>
      <units></units>
      <model_dependent>false</model_dependent>
    </output>
    <output>
      <name>Component Load: Heating: Internal Mass MBtu</name>
      <display_name>Component Load: Heating: Internal Mass MBtu</display_name>
      <short_name>Component Load: Heating: Internal Mass MBtu</short_name>
      <description></description>
      <type>Double</type>
      <units></units>
      <model_dependent>false</model_dependent>
    </output>
    <output>
      <name>Component Load: Heating: Infiltration MBtu</name>
      <display_name>Component Load: Heating: Infiltration MBtu</display_name>
      <short_name>Component Load: Heating: Infiltration MBtu</short_name>
      <description></description>
      <type>Double</type>
      <units></units>
      <model_dependent>false</model_dependent>
    </output>
    <output>
      <name>Component Load: Heating: Natural Ventilation MBtu</name>
      <display_name>Component Load: Heating: Natural Ventilation MBtu</display_name>
      <short_name>Component Load: Heating: Natural Ventilation MBtu</short_name>
      <description></description>
      <type>Double</type>
      <units></units>
      <model_dependent>false</model_dependent>
    </output>
    <output>
      <name>Component Load: Heating: Mechanical Ventilation MBtu</name>
      <display_name>Component Load: Heating: Mechanical Ventilation MBtu</display_name>
      <short_name>Component Load: Heating: Mechanical Ventilation MBtu</short_name>
      <description></description>
      <type>Double</type>
      <units></units>
      <model_dependent>false</model_dependent>
    </output>
    <output>
      <name>Component Load: Heating: Whole House Fan MBtu</name>
      <display_name>Component Load: Heating: Whole House Fan MBtu</display_name>
      <short_name>Component Load: Heating: Whole House Fan MBtu</short_name>
      <description></description>
      <type>Double</type>
      <units></units>
      <model_dependent>false</model_dependent>
    </output>
    <output>
      <name>Component Load: Heating: Ducts MBtu</name>
      <display_name>Component Load: Heating: Ducts MBtu</display_name>
      <short_name>Component Load: Heating: Ducts MBtu</short_name>
      <description></description>
      <type>Double</type>
      <units></units>
      <model_dependent>false</model_dependent>
    </output>
    <output>
      <name>Component Load: Heating: Internal Gains MBtu</name>
      <display_name>Component Load: Heating: Internal Gains MBtu</display_name>
      <short_name>Component Load: Heating: Internal Gains MBtu</short_name>
      <description></description>
      <type>Double</type>
      <units></units>
      <model_dependent>false</model_dependent>
    </output>
    <output>
      <name>Component Load: Cooling: Roofs MBtu</name>
      <display_name>Component Load: Cooling: Roofs MBtu</display_name>
      <short_name>Component Load: Cooling: Roofs MBtu</short_name>
      <description></description>
      <type>Double</type>
      <units></units>
      <model_dependent>false</model_dependent>
    </output>
    <output>
      <name>Component Load: Cooling: Ceilings MBtu</name>
      <display_name>Component Load: Cooling: Ceilings MBtu</display_name>
      <short_name>Component Load: Cooling: Ceilings MBtu</short_name>
      <description></description>
      <type>Double</type>
      <units></units>
      <model_dependent>false</model_dependent>
    </output>
    <output>
      <name>Component Load: Cooling: Walls MBtu</name>
      <display_name>Component Load: Cooling: Walls MBtu</display_name>
      <short_name>Component Load: Cooling: Walls MBtu</short_name>
      <description></description>
      <type>Double</type>
      <units></units>
      <model_dependent>false</model_dependent>
    </output>
    <output>
      <name>Component Load: Cooling: Rim Joists MBtu</name>
      <display_name>Component Load: Cooling: Rim Joists MBtu</display_name>
      <short_name>Component Load: Cooling: Rim Joists MBtu</short_name>
      <description></description>
      <type>Double</type>
      <units></units>
      <model_dependent>false</model_dependent>
    </output>
    <output>
      <name>Component Load: Cooling: Foundation Walls MBtu</name>
      <display_name>Component Load: Cooling: Foundation Walls MBtu</display_name>
      <short_name>Component Load: Cooling: Foundation Walls MBtu</short_name>
      <description></description>
      <type>Double</type>
      <units></units>
      <model_dependent>false</model_dependent>
    </output>
    <output>
      <name>Component Load: Cooling: Doors MBtu</name>
      <display_name>Component Load: Cooling: Doors MBtu</display_name>
      <short_name>Component Load: Cooling: Doors MBtu</short_name>
      <description></description>
      <type>Double</type>
      <units></units>
      <model_dependent>false</model_dependent>
    </output>
    <output>
      <name>Component Load: Cooling: Windows MBtu</name>
      <display_name>Component Load: Cooling: Windows MBtu</display_name>
      <short_name>Component Load: Cooling: Windows MBtu</short_name>
      <description></description>
      <type>Double</type>
      <units></units>
      <model_dependent>false</model_dependent>
    </output>
    <output>
      <name>Component Load: Cooling: Skylights MBtu</name>
      <display_name>Component Load: Cooling: Skylights MBtu</display_name>
      <short_name>Component Load: Cooling: Skylights MBtu</short_name>
      <description></description>
      <type>Double</type>
      <units></units>
      <model_dependent>false</model_dependent>
    </output>
    <output>
      <name>Component Load: Cooling: Floors MBtu</name>
      <display_name>Component Load: Cooling: Floors MBtu</display_name>
      <short_name>Component Load: Cooling: Floors MBtu</short_name>
      <description></description>
      <type>Double</type>
      <units></units>
      <model_dependent>false</model_dependent>
    </output>
    <output>
      <name>Component Load: Cooling: Slabs MBtu</name>
      <display_name>Component Load: Cooling: Slabs MBtu</display_name>
      <short_name>Component Load: Cooling: Slabs MBtu</short_name>
      <description></description>
      <type>Double</type>
      <units></units>
      <model_dependent>false</model_dependent>
    </output>
    <output>
      <name>Component Load: Cooling: Internal Mass MBtu</name>
      <display_name>Component Load: Cooling: Internal Mass MBtu</display_name>
      <short_name>Component Load: Cooling: Internal Mass MBtu</short_name>
      <description></description>
      <type>Double</type>
      <units></units>
      <model_dependent>false</model_dependent>
    </output>
    <output>
      <name>Component Load: Cooling: Infiltration MBtu</name>
      <display_name>Component Load: Cooling: Infiltration MBtu</display_name>
      <short_name>Component Load: Cooling: Infiltration MBtu</short_name>
      <description></description>
      <type>Double</type>
      <units></units>
      <model_dependent>false</model_dependent>
    </output>
    <output>
      <name>Component Load: Cooling: Natural Ventilation MBtu</name>
      <display_name>Component Load: Cooling: Natural Ventilation MBtu</display_name>
      <short_name>Component Load: Cooling: Natural Ventilation MBtu</short_name>
      <description></description>
      <type>Double</type>
      <units></units>
      <model_dependent>false</model_dependent>
    </output>
    <output>
      <name>Component Load: Cooling: Mechanical Ventilation MBtu</name>
      <display_name>Component Load: Cooling: Mechanical Ventilation MBtu</display_name>
      <short_name>Component Load: Cooling: Mechanical Ventilation MBtu</short_name>
      <description></description>
      <type>Double</type>
      <units></units>
      <model_dependent>false</model_dependent>
    </output>
    <output>
      <name>Component Load: Cooling: Whole House Fan MBtu</name>
      <display_name>Component Load: Cooling: Whole House Fan MBtu</display_name>
      <short_name>Component Load: Cooling: Whole House Fan MBtu</short_name>
      <description></description>
      <type>Double</type>
      <units></units>
      <model_dependent>false</model_dependent>
    </output>
    <output>
      <name>Component Load: Cooling: Ducts MBtu</name>
      <display_name>Component Load: Cooling: Ducts MBtu</display_name>
      <short_name>Component Load: Cooling: Ducts MBtu</short_name>
      <description></description>
      <type>Double</type>
      <units></units>
      <model_dependent>false</model_dependent>
    </output>
    <output>
      <name>Component Load: Cooling: Internal Gains MBtu</name>
      <display_name>Component Load: Cooling: Internal Gains MBtu</display_name>
      <short_name>Component Load: Cooling: Internal Gains MBtu</short_name>
      <description></description>
      <type>Double</type>
      <units></units>
      <model_dependent>false</model_dependent>
    </output>
    <output>
      <name>Hot Water: Clothes Washer gal</name>
      <display_name>Hot Water: Clothes Washer gal</display_name>
      <short_name>Hot Water: Clothes Washer gal</short_name>
      <description></description>
      <type>Double</type>
      <units></units>
      <model_dependent>false</model_dependent>
    </output>
    <output>
      <name>Hot Water: Dishwasher gal</name>
      <display_name>Hot Water: Dishwasher gal</display_name>
      <short_name>Hot Water: Dishwasher gal</short_name>
      <description></description>
      <type>Double</type>
      <units></units>
      <model_dependent>false</model_dependent>
    </output>
    <output>
      <name>Hot Water: Fixtures gal</name>
      <display_name>Hot Water: Fixtures gal</display_name>
      <short_name>Hot Water: Fixtures gal</short_name>
      <description></description>
      <type>Double</type>
      <units></units>
      <model_dependent>false</model_dependent>
    </output>
    <output>
      <name>Hot Water: Distribution Waste gal</name>
      <display_name>Hot Water: Distribution Waste gal</display_name>
      <short_name>Hot Water: Distribution Waste gal</short_name>
      <description></description>
      <type>Double</type>
      <units></units>
      <model_dependent>false</model_dependent>
    </output>
  </outputs>
  <provenances />
  <tags>
    <tag>Reporting.QAQC</tag>
  </tags>
  <attributes>
    <attribute>
      <name>Measure Type</name>
      <value>ReportingMeasure</value>
      <datatype>string</datatype>
    </attribute>
    <attribute>
      <name>Intended Software Tool</name>
      <value>OpenStudio Application</value>
      <datatype>string</datatype>
    </attribute>
    <attribute>
      <name>Intended Software Tool</name>
      <value>Parametric Analysis Tool</value>
      <datatype>string</datatype>
    </attribute>
  </attributes>
  <files>
    <file>
      <filename>constants.rb</filename>
      <filetype>rb</filetype>
      <usage_type>resource</usage_type>
      <checksum>50EC9BA0</checksum>
    </file>
    <file>
      <filename>output_report_test.rb</filename>
      <filetype>rb</filetype>
      <usage_type>test</usage_type>
      <checksum>F67CC508</checksum>
    </file>
    <file>
      <version>
        <software_program>OpenStudio</software_program>
        <identifier>2.9.1</identifier>
        <min_compatible>2.9.1</min_compatible>
      </version>
      <filename>measure.rb</filename>
      <filetype>rb</filetype>
      <usage_type>script</usage_type>
<<<<<<< HEAD
      <checksum>3E15DE9B</checksum>
=======
      <checksum>7AC8ABFF</checksum>
>>>>>>> e535e3a3
    </file>
  </files>
</measure><|MERGE_RESOLUTION|>--- conflicted
+++ resolved
@@ -3,13 +3,8 @@
   <schema_version>3.0</schema_version>
   <name>report_simulation_output</name>
   <uid>df9d170c-c21a-4130-866d-0d46b06073fd</uid>
-<<<<<<< HEAD
-  <version_id>5e9ff585-e180-467c-9267-b092175c6f18</version_id>
-  <version_modified>20211214T172618Z</version_modified>
-=======
   <version_id>5ca86e51-cc29-46bb-b797-3f31d049245c</version_id>
   <version_modified>20211216T011000Z</version_modified>
->>>>>>> e535e3a3
   <xml_checksum>9BF1E6AC</xml_checksum>
   <class_name>ReportSimulationOutput</class_name>
   <display_name>HPXML Simulation Output Report</display_name>
@@ -1599,11 +1594,7 @@
       <filename>measure.rb</filename>
       <filetype>rb</filetype>
       <usage_type>script</usage_type>
-<<<<<<< HEAD
-      <checksum>3E15DE9B</checksum>
-=======
       <checksum>7AC8ABFF</checksum>
->>>>>>> e535e3a3
     </file>
   </files>
 </measure>