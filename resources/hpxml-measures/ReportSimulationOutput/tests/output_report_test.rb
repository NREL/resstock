# frozen_string_literal: true

require_relative '../../HPXMLtoOpenStudio/resources/minitest_helper'
require 'openstudio'
require 'openstudio/measure/ShowRunnerOutput'
require 'fileutils'
require 'csv'
require_relative '../measure.rb'

class ReportSimulationOutputTest < MiniTest::Test
  AnnualRows = [
    'Fuel Use: Electricity: Total (MBtu)',
    'Fuel Use: Electricity: Net (MBtu)',
    'Fuel Use: Natural Gas: Total (MBtu)',
    'Fuel Use: Fuel Oil: Total (MBtu)',
    'Fuel Use: Propane: Total (MBtu)',
    'Fuel Use: Wood Cord: Total (MBtu)',
    'Fuel Use: Wood Pellets: Total (MBtu)',
    'Fuel Use: Coal: Total (MBtu)',
    'End Use: Electricity: Heating (MBtu)',
    'End Use: Electricity: Heating Fans/Pumps (MBtu)',
    'End Use: Electricity: Cooling (MBtu)',
    'End Use: Electricity: Cooling Fans/Pumps (MBtu)',
    'End Use: Electricity: Hot Water (MBtu)',
    'End Use: Electricity: Hot Water Recirc Pump (MBtu)',
    'End Use: Electricity: Hot Water Solar Thermal Pump (MBtu)',
    'End Use: Electricity: Lighting Interior (MBtu)',
    'End Use: Electricity: Lighting Garage (MBtu)',
    'End Use: Electricity: Lighting Exterior (MBtu)',
    'End Use: Electricity: Mech Vent (MBtu)',
    'End Use: Electricity: Mech Vent Preheating (MBtu)',
    'End Use: Electricity: Mech Vent Precooling (MBtu)',
    'End Use: Electricity: Whole House Fan (MBtu)',
    'End Use: Electricity: Refrigerator (MBtu)',
    'End Use: Electricity: Freezer (MBtu)',
    'End Use: Electricity: Dehumidifier (MBtu)',
    'End Use: Electricity: Dishwasher (MBtu)',
    'End Use: Electricity: Clothes Washer (MBtu)',
    'End Use: Electricity: Clothes Dryer (MBtu)',
    'End Use: Electricity: Range/Oven (MBtu)',
    'End Use: Electricity: Ceiling Fan (MBtu)',
    'End Use: Electricity: Television (MBtu)',
    'End Use: Electricity: Plug Loads (MBtu)',
    'End Use: Electricity: Electric Vehicle Charging (MBtu)',
    'End Use: Electricity: Well Pump (MBtu)',
    'End Use: Electricity: Pool Heater (MBtu)',
    'End Use: Electricity: Pool Pump (MBtu)',
    'End Use: Electricity: Hot Tub Heater (MBtu)',
    'End Use: Electricity: Hot Tub Pump (MBtu)',
    'End Use: Electricity: PV (MBtu)',
    'End Use: Electricity: Generator (MBtu)',
    'End Use: Natural Gas: Heating (MBtu)',
    'End Use: Natural Gas: Hot Water (MBtu)',
    'End Use: Natural Gas: Clothes Dryer (MBtu)',
    'End Use: Natural Gas: Range/Oven (MBtu)',
    'End Use: Natural Gas: Pool Heater (MBtu)',
    'End Use: Natural Gas: Hot Tub Heater (MBtu)',
    'End Use: Natural Gas: Grill (MBtu)',
    'End Use: Natural Gas: Lighting (MBtu)',
    'End Use: Natural Gas: Fireplace (MBtu)',
    'End Use: Natural Gas: Mech Vent Preheating (MBtu)',
    'End Use: Natural Gas: Generator (MBtu)',
    'End Use: Fuel Oil: Heating (MBtu)',
    'End Use: Fuel Oil: Hot Water (MBtu)',
    'End Use: Fuel Oil: Clothes Dryer (MBtu)',
    'End Use: Fuel Oil: Range/Oven (MBtu)',
    'End Use: Fuel Oil: Grill (MBtu)',
    'End Use: Fuel Oil: Lighting (MBtu)',
    'End Use: Fuel Oil: Fireplace (MBtu)',
    'End Use: Fuel Oil: Mech Vent Preheating (MBtu)',
    'End Use: Fuel Oil: Generator (MBtu)',
    'End Use: Propane: Heating (MBtu)',
    'End Use: Propane: Hot Water (MBtu)',
    'End Use: Propane: Clothes Dryer (MBtu)',
    'End Use: Propane: Range/Oven (MBtu)',
    'End Use: Propane: Grill (MBtu)',
    'End Use: Propane: Lighting (MBtu)',
    'End Use: Propane: Fireplace (MBtu)',
    'End Use: Propane: Mech Vent Preheating (MBtu)',
    'End Use: Propane: Generator (MBtu)',
    'End Use: Wood Cord: Heating (MBtu)',
    'End Use: Wood Cord: Hot Water (MBtu)',
    'End Use: Wood Cord: Clothes Dryer (MBtu)',
    'End Use: Wood Cord: Range/Oven (MBtu)',
    'End Use: Wood Cord: Grill (MBtu)',
    'End Use: Wood Cord: Lighting (MBtu)',
    'End Use: Wood Cord: Fireplace (MBtu)',
    'End Use: Wood Cord: Mech Vent Preheating (MBtu)',
    'End Use: Wood Cord: Generator (MBtu)',
    'End Use: Wood Pellets: Heating (MBtu)',
    'End Use: Wood Pellets: Hot Water (MBtu)',
    'End Use: Wood Pellets: Clothes Dryer (MBtu)',
    'End Use: Wood Pellets: Range/Oven (MBtu)',
    'End Use: Wood Pellets: Grill (MBtu)',
    'End Use: Wood Pellets: Lighting (MBtu)',
    'End Use: Wood Pellets: Fireplace (MBtu)',
    'End Use: Wood Pellets: Mech Vent Preheating (MBtu)',
    'End Use: Wood Pellets: Generator (MBtu)',
    'End Use: Coal: Heating (MBtu)',
    'End Use: Coal: Hot Water (MBtu)',
    'End Use: Coal: Clothes Dryer (MBtu)',
    'End Use: Coal: Range/Oven (MBtu)',
    'End Use: Coal: Grill (MBtu)',
    'End Use: Coal: Lighting (MBtu)',
    'End Use: Coal: Fireplace (MBtu)',
    'End Use: Coal: Mech Vent Preheating (MBtu)',
    'End Use: Coal: Generator (MBtu)',
    'Load: Heating: Delivered (MBtu)',
    'Load: Cooling: Delivered (MBtu)',
    'Load: Hot Water: Delivered (MBtu)',
    'Load: Hot Water: Tank Losses (MBtu)',
    'Load: Hot Water: Desuperheater (MBtu)',
    'Load: Hot Water: Solar Thermal (MBtu)',
    'Unmet Hours: Heating (hr)',
    'Unmet Hours: Cooling (hr)',
    'Peak Electricity: Winter Total (W)',
    'Peak Electricity: Summer Total (W)',
    'Peak Load: Heating: Delivered (kBtu)',
    'Peak Load: Cooling: Delivered (kBtu)',
    'Component Load: Heating: Roofs (MBtu)',
    'Component Load: Heating: Ceilings (MBtu)',
    'Component Load: Heating: Walls (MBtu)',
    'Component Load: Heating: Rim Joists (MBtu)',
    'Component Load: Heating: Foundation Walls (MBtu)',
    'Component Load: Heating: Doors (MBtu)',
    'Component Load: Heating: Windows (MBtu)',
    'Component Load: Heating: Skylights (MBtu)',
    'Component Load: Heating: Floors (MBtu)',
    'Component Load: Heating: Slabs (MBtu)',
    'Component Load: Heating: Internal Mass (MBtu)',
    'Component Load: Heating: Infiltration (MBtu)',
    'Component Load: Heating: Natural Ventilation (MBtu)',
    'Component Load: Heating: Mechanical Ventilation (MBtu)',
    'Component Load: Heating: Whole House Fan (MBtu)',
    'Component Load: Heating: Ducts (MBtu)',
    'Component Load: Heating: Internal Gains (MBtu)',
    'Component Load: Cooling: Roofs (MBtu)',
    'Component Load: Cooling: Ceilings (MBtu)',
    'Component Load: Cooling: Walls (MBtu)',
    'Component Load: Cooling: Rim Joists (MBtu)',
    'Component Load: Cooling: Foundation Walls (MBtu)',
    'Component Load: Cooling: Doors (MBtu)',
    'Component Load: Cooling: Windows (MBtu)',
    'Component Load: Cooling: Skylights (MBtu)',
    'Component Load: Cooling: Floors (MBtu)',
    'Component Load: Cooling: Slabs (MBtu)',
    'Component Load: Cooling: Internal Mass (MBtu)',
    'Component Load: Cooling: Infiltration (MBtu)',
    'Component Load: Cooling: Natural Ventilation (MBtu)',
    'Component Load: Cooling: Mechanical Ventilation (MBtu)',
    'Component Load: Cooling: Whole House Fan (MBtu)',
    'Component Load: Cooling: Ducts (MBtu)',
    'Component Load: Cooling: Internal Gains (MBtu)',
    'Hot Water: Clothes Washer (gal)',
    'Hot Water: Dishwasher (gal)',
    'Hot Water: Fixtures (gal)',
    'Hot Water: Distribution Waste (gal)',
  ]

  BaseHPXMLTimeseriesColsFuels = [
    'Fuel Use: Electricity: Total',
    'Fuel Use: Natural Gas: Total',
  ]

  BaseHPXMLTimeseriesColsEndUses = [
    'End Use: Electricity: Clothes Dryer',
    'End Use: Electricity: Clothes Washer',
    'End Use: Electricity: Cooling',
    'End Use: Electricity: Cooling Fans/Pumps',
    'End Use: Electricity: Dishwasher',
    'End Use: Electricity: Heating Fans/Pumps',
    'End Use: Electricity: Hot Water',
    'End Use: Electricity: Lighting Exterior',
    'End Use: Electricity: Lighting Interior',
    'End Use: Electricity: Plug Loads',
    'End Use: Electricity: Range/Oven',
    'End Use: Electricity: Refrigerator',
    'End Use: Electricity: Television',
    'End Use: Natural Gas: Heating',
  ]

  BaseHPXMLTimeseriesColsWaterUses = [
    'Hot Water: Clothes Washer',
    'Hot Water: Dishwasher',
    'Hot Water: Distribution Waste',
    'Hot Water: Fixtures',
  ]

  BaseHPXMLTimeseriesColsTotalLoads = [
    'Load: Heating: Delivered',
    'Load: Cooling: Delivered',
    'Load: Hot Water: Delivered',
  ]

  BaseHPXMLTimeseriesColsComponentLoads = [
    'Component Load: Cooling: Ceilings',
    'Component Load: Cooling: Doors',
    'Component Load: Cooling: Ducts',
    'Component Load: Cooling: Foundation Walls',
    'Component Load: Cooling: Infiltration',
    'Component Load: Cooling: Internal Gains',
    'Component Load: Cooling: Internal Mass',
    'Component Load: Cooling: Mechanical Ventilation',
    'Component Load: Cooling: Natural Ventilation',
    'Component Load: Cooling: Rim Joists',
    'Component Load: Cooling: Slabs',
    'Component Load: Cooling: Walls',
    'Component Load: Cooling: Windows',
    'Component Load: Heating: Ceilings',
    'Component Load: Heating: Doors',
    'Component Load: Heating: Ducts',
    'Component Load: Heating: Foundation Walls',
    'Component Load: Heating: Infiltration',
    'Component Load: Heating: Internal Gains',
    'Component Load: Heating: Internal Mass',
    'Component Load: Heating: Mechanical Ventilation',
    'Component Load: Heating: Rim Joists',
    'Component Load: Heating: Slabs',
    'Component Load: Heating: Walls',
    'Component Load: Heating: Windows',
  ]

  BaseHPXMLTimeseriesColsZoneTemps = [
    'Temperature: Attic - Unvented',
    'Temperature: Living Space',
  ]

  BaseHPXMLTimeseriesColsAirflows = [
    'Airflow: Infiltration',
    'Airflow: Mechanical Ventilation',
    'Airflow: Natural Ventilation',
  ]

  BaseHPXMLTimeseriesColsWeather = [
    'Weather: Drybulb Temperature',
    'Weather: Wetbulb Temperature',
    'Weather: Relative Humidity',
    'Weather: Wind Speed',
    'Weather: Diffuse Solar Radiation',
    'Weather: Direct Solar Radiation',
  ]

  ERIRows = [
    'hpxml_heat_sys_ids',
    'hpxml_cool_sys_ids',
    'hpxml_dhw_sys_ids',
    'hpxml_vent_preheat_sys_ids',
    'hpxml_vent_precool_sys_ids',
    'hpxml_eec_heats',
    'hpxml_eec_cools',
    'hpxml_eec_dhws',
    'hpxml_eec_vent_preheats',
    'hpxml_eec_vent_precools',
    'hpxml_heat_fuels',
    'hpxml_dwh_fuels',
    'hpxml_vent_preheat_fuels',
    'fuelElectricity',
    'fuelNaturalGas',
    'fuelFuelOil',
    'fuelPropane',
    'fuelWoodCord',
    'fuelWoodPellets',
    'fuelCoal',
    'enduseElectricityHeating',
    'enduseElectricityHeatingFansPumps',
    'enduseElectricityCooling',
    'enduseElectricityCoolingFansPumps',
    'enduseElectricityHotWater',
    'enduseElectricityHotWaterRecircPump',
    'enduseElectricityHotWaterSolarThermalPump',
    'enduseElectricityLightingInterior',
    'enduseElectricityLightingGarage',
    'enduseElectricityLightingExterior',
    'enduseElectricityMechVent',
    'enduseElectricityMechVentPreheating',
    'enduseElectricityMechVentPrecooling',
    'enduseElectricityWholeHouseFan',
    'enduseElectricityRefrigerator',
    'enduseElectricityDehumidifier',
    'enduseElectricityDishwasher',
    'enduseElectricityClothesWasher',
    'enduseElectricityClothesDryer',
    'enduseElectricityRangeOven',
    'enduseElectricityCeilingFan',
    'enduseElectricityTelevision',
    'enduseElectricityPlugLoads',
    'enduseElectricityPV',
    'enduseElectricityGenerator',
    'enduseNaturalGasHeating',
    'enduseNaturalGasHotWater',
    'enduseNaturalGasClothesDryer',
    'enduseNaturalGasRangeOven',
    'enduseNaturalGasMechVentPreheating',
    'enduseNaturalGasGenerator',
    'enduseFuelOilHeating',
    'enduseFuelOilHotWater',
    'enduseFuelOilClothesDryer',
    'enduseFuelOilRangeOven',
    'enduseFuelOilMechVentPreheating',
    'enduseFuelOilGenerator',
    'endusePropaneHeating',
    'endusePropaneHotWater',
    'endusePropaneClothesDryer',
    'endusePropaneRangeOven',
    'endusePropaneMechVentPreheating',
    'endusePropaneGenerator',
    'enduseWoodCordHeating',
    'enduseWoodCordHotWater',
    'enduseWoodCordClothesDryer',
    'enduseWoodCordRangeOven',
    'enduseWoodCordMechVentPreheating',
    'enduseWoodCordGenerator',
    'enduseWoodPelletsHeating',
    'enduseWoodPelletsHotWater',
    'enduseWoodPelletsClothesDryer',
    'enduseWoodPelletsRangeOven',
    'enduseWoodPelletsMechVentPreheating',
    'enduseWoodPelletsGenerator',
    'enduseCoalHeating',
    'enduseCoalHotWater',
    'enduseCoalClothesDryer',
    'enduseCoalRangeOven',
    'enduseCoalMechVentPreheating',
    'enduseCoalGenerator',
    'loadHeatingDelivered',
    'loadCoolingDelivered',
    'loadHotWaterDelivered',
    'co2Cambium2022HourlyMidCaseAERUsingRMPARegionTotal',
    'co2Cambium2022HourlyMidCaseAERUsingRMPARegionElectricity',
    'co2Cambium2022HourlyMidCaseAERUsingRMPARegionNaturalGas',
    'co2Cambium2022HourlyMidCaseAERUsingRMPARegionFuelOil',
    'co2Cambium2022HourlyMidCaseAERUsingRMPARegionPropane',
    'co2Cambium2022HourlyMidCaseAERUsingRMPARegionWoodCord',
    'co2Cambium2022HourlyMidCaseAERUsingRMPARegionWoodPellets',
    'co2Cambium2022HourlyMidCaseAERUsingRMPARegionCoal',
    'co2Cambium2022HourlyMidCaseAERUsingNationalTotal',
    'co2Cambium2022HourlyMidCaseAERUsingNationalElectricity',
    'co2Cambium2022HourlyMidCaseAERUsingNationalNaturalGas',
    'co2Cambium2022HourlyMidCaseAERUsingNationalFuelOil',
    'co2Cambium2022HourlyMidCaseAERUsingNationalPropane',
    'co2Cambium2022HourlyMidCaseAERUsingNationalWoodCord',
    'co2Cambium2022HourlyMidCaseAERUsingNationalWoodPellets',
    'co2Cambium2022HourlyMidCaseAERUsingNationalCoal',
    'co2Cambium2022AnnualMidCaseAERUsingNationalTotal',
    'co2Cambium2022AnnualMidCaseAERUsingNationalElectricity',
    'co2Cambium2022AnnualMidCaseAERUsingNationalNaturalGas',
    'co2Cambium2022AnnualMidCaseAERUsingNationalFuelOil',
    'co2Cambium2022AnnualMidCaseAERUsingNationalPropane',
    'co2Cambium2022AnnualMidCaseAERUsingNationalWoodCord',
    'co2Cambium2022AnnualMidCaseAERUsingNationalWoodPellets',
    'co2Cambium2022AnnualMidCaseAERUsingNationalCoal',
    'so2eGRID2019TotalEmissionsRateUsingRMPARegionTotal',
    'so2eGRID2019TotalEmissionsRateUsingRMPARegionElectricity',
    'so2eGRID2019TotalEmissionsRateUsingRMPARegionNaturalGas',
    'so2eGRID2019TotalEmissionsRateUsingRMPARegionFuelOil',
    'so2eGRID2019TotalEmissionsRateUsingRMPARegionPropane',
    'so2eGRID2019TotalEmissionsRateUsingRMPARegionWoodCord',
    'so2eGRID2019TotalEmissionsRateUsingRMPARegionWoodPellets',
    'so2eGRID2019TotalEmissionsRateUsingRMPARegionCoal',
    'noxeGRID2019TotalEmissionsRateUsingRMPARegionTotal',
    'noxeGRID2019TotalEmissionsRateUsingRMPARegionElectricity',
    'noxeGRID2019TotalEmissionsRateUsingRMPARegionNaturalGas',
    'noxeGRID2019TotalEmissionsRateUsingRMPARegionFuelOil',
    'noxeGRID2019TotalEmissionsRateUsingRMPARegionPropane',
    'noxeGRID2019TotalEmissionsRateUsingRMPARegionWoodCord',
    'noxeGRID2019TotalEmissionsRateUsingRMPARegionWoodPellets',
    'noxeGRID2019TotalEmissionsRateUsingRMPARegionCoal',
    'hpxml_cfa',
    'hpxml_nbr',
    'hpxml_nst',
    'hpxml_residential_facility_type',
  ]

  def all_base_hpxml_timeseries_cols
    return (BaseHPXMLTimeseriesColsFuels +
            BaseHPXMLTimeseriesColsEndUses +
            BaseHPXMLTimeseriesColsWaterUses +
            BaseHPXMLTimeseriesColsTotalLoads +
            BaseHPXMLTimeseriesColsZoneTemps +
            BaseHPXMLTimeseriesColsAirflows +
            BaseHPXMLTimeseriesColsWeather)
  end

  def emissions_timeseries_cols
    return ['Emissions: CO2: Cambium 2022 Hourly MidCase AER Using National: Total',
            'Emissions: CO2: Cambium 2022 Hourly MidCase AER Using National: Electricity',
            'Emissions: CO2: Cambium 2022 Hourly MidCase AER Using National: Natural Gas',
            'Emissions: CO2: Cambium 2022 Hourly MidCase AER Using RMPA Region: Total',
            'Emissions: CO2: Cambium 2022 Hourly MidCase AER Using RMPA Region: Electricity',
            'Emissions: CO2: Cambium 2022 Hourly MidCase AER Using RMPA Region: Natural Gas',
            'Emissions: CO2: Cambium 2022 Annual MidCase AER Using National: Total',
            'Emissions: CO2: Cambium 2022 Annual MidCase AER Using National: Electricity',
            'Emissions: CO2: Cambium 2022 Annual MidCase AER Using National: Natural Gas',
            'Emissions: SO2: eGRID 2019 Total Emissions Rate Using RMPA Region: Total',
            'Emissions: SO2: eGRID 2019 Total Emissions Rate Using RMPA Region: Electricity',
            'Emissions: SO2: eGRID 2019 Total Emissions Rate Using RMPA Region: Natural Gas',
            'Emissions: NOx: eGRID 2019 Total Emissions Rate Using RMPA Region: Total',
            'Emissions: NOx: eGRID 2019 Total Emissions Rate Using RMPA Region: Electricity',
            'Emissions: NOx: eGRID 2019 Total Emissions Rate Using RMPA Region: Natural Gas']
  end

  def test_annual_only
    args_hash = { 'hpxml_path' => '../workflow/sample_files/base.xml',
                  'add_component_loads' => true,
                  'timeseries_frequency' => 'hourly',
                  'include_timeseries_fuel_consumptions' => false,
                  'include_timeseries_end_use_consumptions' => false,
                  'include_timeseries_emissions' => false,
                  'include_timeseries_hot_water_uses' => false,
                  'include_timeseries_total_loads' => false,
                  'include_timeseries_component_loads' => false,
                  'include_timeseries_zone_temperatures' => false,
                  'include_timeseries_airflows' => false,
                  'include_timeseries_weather' => false }
    annual_csv, timeseries_csv, eri_csv = _test_measure(args_hash)
    assert(File.exist?(annual_csv))
    assert(!File.exist?(timeseries_csv))
    expected_annual_rows = AnnualRows
    actual_annual_rows = File.readlines(annual_csv).map { |x| x.split(',')[0].strip }.select { |x| !x.empty? }
    assert_equal(expected_annual_rows.sort, actual_annual_rows.sort)
  end

  def test_annual_only2
    args_hash = { 'hpxml_path' => '../workflow/sample_files/base.xml',
                  'add_component_loads' => true,
                  'timeseries_frequency' => 'none',
                  'include_timeseries_fuel_consumptions' => true,
                  'include_timeseries_end_use_consumptions' => true,
                  'include_timeseries_emissions' => true,
                  'include_timeseries_hot_water_uses' => true,
                  'include_timeseries_total_loads' => true,
                  'include_timeseries_component_loads' => true,
                  'include_timeseries_zone_temperatures' => true,
                  'include_timeseries_airflows' => true,
                  'include_timeseries_weather' => true }
    annual_csv, timeseries_csv, eri_csv = _test_measure(args_hash)
    assert(File.exist?(annual_csv))
    assert(!File.exist?(timeseries_csv))
    expected_annual_rows = AnnualRows
    actual_annual_rows = File.readlines(annual_csv).map { |x| x.split(',')[0].strip }.select { |x| !x.empty? }
    assert_equal(expected_annual_rows.sort, actual_annual_rows.sort)
  end

  def test_timeseries_hourly_fuels
    args_hash = { 'hpxml_path' => '../workflow/sample_files/base.xml',
                  'timeseries_frequency' => 'hourly',
                  'include_timeseries_fuel_consumptions' => true,
                  'include_timeseries_end_use_consumptions' => false,
                  'include_timeseries_emissions' => false,
                  'include_timeseries_hot_water_uses' => false,
                  'include_timeseries_total_loads' => false,
                  'include_timeseries_component_loads' => false,
                  'include_timeseries_zone_temperatures' => false,
                  'include_timeseries_airflows' => false,
                  'include_timeseries_weather' => false }
    annual_csv, timeseries_csv, eri_csv = _test_measure(args_hash)
    assert(File.exist?(annual_csv))
    assert(File.exist?(timeseries_csv))
    expected_timeseries_cols = ['Time'] + BaseHPXMLTimeseriesColsFuels
    actual_timeseries_cols = File.readlines(timeseries_csv)[0].strip.split(',')
    assert_equal(expected_timeseries_cols.sort, actual_timeseries_cols.sort)
    timeseries_rows = CSV.read(timeseries_csv)
    assert_equal(8760, timeseries_rows.size - 2)
    timeseries_cols = timeseries_rows.transpose
    assert_equal(1, _check_for_constant_timeseries_step(timeseries_cols[0]))
    _check_for_nonzero_timeseries_value(timeseries_csv, ['Fuel Use: Electricity: Total'])
  end

  def test_timeseries_hourly_fuels_pv
    args_hash = { 'hpxml_path' => '../workflow/sample_files/base-pv.xml',
                  'timeseries_frequency' => 'hourly',
                  'include_timeseries_fuel_consumptions' => true,
                  'include_timeseries_end_use_consumptions' => false,
                  'include_timeseries_emissions' => false,
                  'include_timeseries_hot_water_uses' => false,
                  'include_timeseries_total_loads' => false,
                  'include_timeseries_component_loads' => false,
                  'include_timeseries_zone_temperatures' => false,
                  'include_timeseries_airflows' => false,
                  'include_timeseries_weather' => false }
    annual_csv, timeseries_csv, eri_csv = _test_measure(args_hash)
    assert(File.exist?(annual_csv))
    assert(File.exist?(timeseries_csv))
    expected_timeseries_cols = ['Time'] + BaseHPXMLTimeseriesColsFuels + ['Fuel Use: Electricity: Net']
    actual_timeseries_cols = File.readlines(timeseries_csv)[0].strip.split(',')
    assert_equal(expected_timeseries_cols.sort, actual_timeseries_cols.sort)
    timeseries_rows = CSV.read(timeseries_csv)
    assert_equal(8760, timeseries_rows.size - 2)
    timeseries_cols = timeseries_rows.transpose
    assert_equal(1, _check_for_constant_timeseries_step(timeseries_cols[0]))
    _check_for_nonzero_timeseries_value(timeseries_csv, ['Fuel Use: Electricity: Total',
                                                         'Fuel Use: Electricity: Net'])
  end

  def test_timeseries_hourly_emissions
    args_hash = { 'hpxml_path' => '../workflow/sample_files/base-misc-emissions.xml',
                  'timeseries_frequency' => 'hourly',
                  'include_timeseries_fuel_consumptions' => false,
                  'include_timeseries_end_use_consumptions' => false,
                  'include_timeseries_emissions' => true,
                  'include_timeseries_hot_water_uses' => false,
                  'include_timeseries_total_loads' => false,
                  'include_timeseries_component_loads' => false,
                  'include_timeseries_zone_temperatures' => false,
                  'include_timeseries_airflows' => false,
                  'include_timeseries_weather' => false }
    annual_csv, timeseries_csv, eri_csv = _test_measure(args_hash)
    assert(File.exist?(annual_csv))
    assert(File.exist?(timeseries_csv))
    expected_timeseries_cols = ['Time'] + emissions_timeseries_cols
    actual_timeseries_cols = File.readlines(timeseries_csv)[0].strip.split(',')
    assert_equal(expected_timeseries_cols.sort, actual_timeseries_cols.sort)
    timeseries_rows = CSV.read(timeseries_csv)
    assert_equal(8760, timeseries_rows.size - 2)
    timeseries_cols = timeseries_rows.transpose
    _check_for_constant_timeseries_step(timeseries_cols[0])
    _check_for_nonzero_timeseries_value(timeseries_csv, emissions_timeseries_cols[0..2])
  end

  def test_timeseries_hourly_enduses
    args_hash = { 'hpxml_path' => '../workflow/sample_files/base.xml',
                  'timeseries_frequency' => 'hourly',
                  'include_timeseries_fuel_consumptions' => false,
                  'include_timeseries_end_use_consumptions' => true,
                  'include_timeseries_emissions' => false,
                  'include_timeseries_hot_water_uses' => false,
                  'include_timeseries_total_loads' => false,
                  'include_timeseries_component_loads' => false,
                  'include_timeseries_zone_temperatures' => false,
                  'include_timeseries_airflows' => false,
                  'include_timeseries_weather' => false }
    annual_csv, timeseries_csv, eri_csv = _test_measure(args_hash)
    assert(File.exist?(annual_csv))
    assert(File.exist?(timeseries_csv))
    expected_timeseries_cols = ['Time'] + BaseHPXMLTimeseriesColsEndUses
    actual_timeseries_cols = File.readlines(timeseries_csv)[0].strip.split(',')
    assert_equal(expected_timeseries_cols.sort, actual_timeseries_cols.sort)
    timeseries_rows = CSV.read(timeseries_csv)
    assert_equal(8760, timeseries_rows.size - 2)
    timeseries_cols = timeseries_rows.transpose
    assert_equal(1, _check_for_constant_timeseries_step(timeseries_cols[0]))
    _check_for_nonzero_timeseries_value(timeseries_csv, ['End Use: Electricity: Plug Loads'])
  end

  def test_timeseries_hourly_hotwateruses
    args_hash = { 'hpxml_path' => '../workflow/sample_files/base.xml',
                  'timeseries_frequency' => 'hourly',
                  'include_timeseries_fuel_consumptions' => false,
                  'include_timeseries_end_use_consumptions' => false,
                  'include_timeseries_emissions' => false,
                  'include_timeseries_hot_water_uses' => true,
                  'include_timeseries_total_loads' => false,
                  'include_timeseries_component_loads' => false,
                  'include_timeseries_zone_temperatures' => false,
                  'include_timeseries_airflows' => false,
                  'include_timeseries_weather' => false }
    annual_csv, timeseries_csv, eri_csv = _test_measure(args_hash)
    assert(File.exist?(annual_csv))
    assert(File.exist?(timeseries_csv))
    expected_timeseries_cols = ['Time'] + BaseHPXMLTimeseriesColsWaterUses
    actual_timeseries_cols = File.readlines(timeseries_csv)[0].strip.split(',')
    assert_equal(expected_timeseries_cols.sort, actual_timeseries_cols.sort)
    timeseries_rows = CSV.read(timeseries_csv)
    assert_equal(8760, timeseries_rows.size - 2)
    timeseries_cols = timeseries_rows.transpose
    assert_equal(1, _check_for_constant_timeseries_step(timeseries_cols[0]))
    _check_for_nonzero_timeseries_value(timeseries_csv, BaseHPXMLTimeseriesColsWaterUses)
  end

  def test_timeseries_hourly_total_loads
    args_hash = { 'hpxml_path' => '../workflow/sample_files/base.xml',
                  'timeseries_frequency' => 'hourly',
                  'include_timeseries_fuel_consumptions' => false,
                  'include_timeseries_end_use_consumptions' => false,
                  'include_timeseries_emissions' => false,
                  'include_timeseries_hot_water_uses' => false,
                  'include_timeseries_total_loads' => true,
                  'include_timeseries_component_loads' => false,
                  'include_timeseries_zone_temperatures' => false,
                  'include_timeseries_airflows' => false,
                  'include_timeseries_weather' => false }
    annual_csv, timeseries_csv, eri_csv = _test_measure(args_hash)
    assert(File.exist?(annual_csv))
    assert(File.exist?(timeseries_csv))
    expected_timeseries_cols = ['Time'] + BaseHPXMLTimeseriesColsTotalLoads
    actual_timeseries_cols = File.readlines(timeseries_csv)[0].strip.split(',')
    assert_equal(expected_timeseries_cols.sort, actual_timeseries_cols.sort)
    timeseries_rows = CSV.read(timeseries_csv)
    assert_equal(8760, timeseries_rows.size - 2)
    timeseries_cols = timeseries_rows.transpose
    assert_equal(1, _check_for_constant_timeseries_step(timeseries_cols[0]))
    _check_for_nonzero_timeseries_value(timeseries_csv, BaseHPXMLTimeseriesColsTotalLoads)
  end

  def test_timeseries_hourly_component_loads
    args_hash = { 'hpxml_path' => '../workflow/sample_files/base.xml',
                  'add_component_loads' => true,
                  'timeseries_frequency' => 'hourly',
                  'include_timeseries_fuel_consumptions' => false,
                  'include_timeseries_end_use_consumptions' => false,
                  'include_timeseries_emissions' => false,
                  'include_timeseries_hot_water_uses' => false,
                  'include_timeseries_total_loads' => false,
                  'include_timeseries_component_loads' => true,
                  'include_timeseries_zone_temperatures' => false,
                  'include_timeseries_airflows' => false,
                  'include_timeseries_weather' => false }
    annual_csv, timeseries_csv, eri_csv = _test_measure(args_hash)
    assert(File.exist?(annual_csv))
    assert(File.exist?(timeseries_csv))
    expected_timeseries_cols = ['Time'] + BaseHPXMLTimeseriesColsComponentLoads
    actual_timeseries_cols = File.readlines(timeseries_csv)[0].strip.split(',')
    assert_equal(expected_timeseries_cols.sort, actual_timeseries_cols.sort)
    timeseries_rows = CSV.read(timeseries_csv)
    assert_equal(8760, timeseries_rows.size - 2)
    timeseries_cols = timeseries_rows.transpose
    assert_equal(1, _check_for_constant_timeseries_step(timeseries_cols[0]))
    _check_for_nonzero_timeseries_value(timeseries_csv, ['Component Load: Heating: Internal Gains', 'Component Load: Cooling: Internal Gains'])
  end

  def test_timeseries_hourly_zone_temperatures
    args_hash = { 'hpxml_path' => '../workflow/sample_files/base.xml',
                  'timeseries_frequency' => 'hourly',
                  'include_timeseries_fuel_consumptions' => false,
                  'include_timeseries_end_use_consumptions' => false,
                  'include_timeseries_emissions' => false,
                  'include_timeseries_hot_water_uses' => false,
                  'include_timeseries_total_loads' => false,
                  'include_timeseries_component_loads' => false,
                  'include_timeseries_zone_temperatures' => true,
                  'include_timeseries_airflows' => false,
                  'include_timeseries_weather' => false }
    annual_csv, timeseries_csv, eri_csv = _test_measure(args_hash)
    assert(File.exist?(annual_csv))
    assert(File.exist?(timeseries_csv))
    expected_timeseries_cols = ['Time'] + BaseHPXMLTimeseriesColsZoneTemps
    actual_timeseries_cols = File.readlines(timeseries_csv)[0].strip.split(',')
    assert_equal(expected_timeseries_cols.sort, actual_timeseries_cols.sort)
    timeseries_rows = CSV.read(timeseries_csv)
    assert_equal(8760, timeseries_rows.size - 2)
    timeseries_cols = timeseries_rows.transpose
    assert_equal(1, _check_for_constant_timeseries_step(timeseries_cols[0]))
    _check_for_nonzero_timeseries_value(timeseries_csv, BaseHPXMLTimeseriesColsZoneTemps)
  end

  def test_timeseries_hourly_zone_temperatures_mf_space
    args_hash = { 'hpxml_path' => '../workflow/sample_files/base-bldgtype-multifamily-adjacent-to-multiple.xml',
                  'timeseries_frequency' => 'hourly',
                  'include_timeseries_fuel_consumptions' => false,
                  'include_timeseries_end_use_consumptions' => false,
                  'include_timeseries_emissions' => false,
                  'include_timeseries_hot_water_uses' => false,
                  'include_timeseries_total_loads' => false,
                  'include_timeseries_component_loads' => false,
                  'include_timeseries_zone_temperatures' => true,
                  'include_timeseries_airflows' => false,
                  'include_timeseries_weather' => false }
    annual_csv, timeseries_csv, eri_csv = _test_measure(args_hash)
    assert(File.exist?(annual_csv))
    assert(File.exist?(timeseries_csv))
    actual_timeseries_cols = File.readlines(timeseries_csv)[0].strip.split(',')
    cols_temps_other_side = [
      'Temperature: Other Multifamily Buffer Space',
      'Temperature: Other Non-freezing Space',
      'Temperature: Other Housing Unit',
      'Temperature: Other Heated Space'
    ]
    cols_temps_other_side.each do |expected_col|
      assert(actual_timeseries_cols.include? expected_col)
    end
    timeseries_rows = CSV.read(timeseries_csv)
    assert_equal(8760, timeseries_rows.size - 2)
    timeseries_cols = timeseries_rows.transpose
    assert_equal(1, _check_for_constant_timeseries_step(timeseries_cols[0]))
    _check_for_nonzero_timeseries_value(timeseries_csv, cols_temps_other_side)
  end

  def test_timeseries_hourly_airflows_with_exhaust_mechvent
    args_hash = { 'hpxml_path' => '../workflow/sample_files/base-mechvent-exhaust.xml',
                  'timeseries_frequency' => 'hourly',
                  'include_timeseries_fuel_consumptions' => false,
                  'include_timeseries_end_use_consumptions' => false,
                  'include_timeseries_emissions' => false,
                  'include_timeseries_hot_water_uses' => false,
                  'include_timeseries_total_loads' => false,
                  'include_timeseries_component_loads' => false,
                  'include_timeseries_zone_temperatures' => false,
                  'include_timeseries_airflows' => true,
                  'include_timeseries_weather' => false }
    annual_csv, timeseries_csv, eri_csv = _test_measure(args_hash)
    assert(File.exist?(annual_csv))
    assert(File.exist?(timeseries_csv))
    expected_timeseries_cols = ['Time'] + BaseHPXMLTimeseriesColsAirflows
    actual_timeseries_cols = File.readlines(timeseries_csv)[0].strip.split(',')
    assert_equal(expected_timeseries_cols.sort, actual_timeseries_cols.sort)
    timeseries_rows = CSV.read(timeseries_csv)
    assert_equal(8760, timeseries_rows.size - 2)
    timeseries_cols = timeseries_rows.transpose
    assert_equal(1, _check_for_constant_timeseries_step(timeseries_cols[0]))
    _check_for_nonzero_timeseries_value(timeseries_csv, BaseHPXMLTimeseriesColsAirflows.select { |t| t != 'Airflow: Whole House Fan' })
  end

  def test_timeseries_hourly_airflows_with_whf
    args_hash = { 'hpxml_path' => '../workflow/sample_files/base-mechvent-whole-house-fan.xml',
                  'timeseries_frequency' => 'hourly',
                  'include_timeseries_fuel_consumptions' => false,
                  'include_timeseries_end_use_consumptions' => false,
                  'include_timeseries_emissions' => false,
                  'include_timeseries_hot_water_uses' => false,
                  'include_timeseries_total_loads' => false,
                  'include_timeseries_component_loads' => false,
                  'include_timeseries_zone_temperatures' => false,
                  'include_timeseries_airflows' => true,
                  'include_timeseries_weather' => false }
    annual_csv, timeseries_csv, eri_csv = _test_measure(args_hash)
    assert(File.exist?(annual_csv))
    assert(File.exist?(timeseries_csv))
    add_cols = ['Airflow: Whole House Fan']
    remove_cols = ['Airflow: Natural Ventilation']
    expected_timeseries_cols = ['Time'] + BaseHPXMLTimeseriesColsAirflows + add_cols - remove_cols
    actual_timeseries_cols = File.readlines(timeseries_csv)[0].strip.split(',')
    assert_equal(expected_timeseries_cols.sort, actual_timeseries_cols.sort)
    timeseries_rows = CSV.read(timeseries_csv)
    assert_equal(8760, timeseries_rows.size - 2)
    timeseries_cols = timeseries_rows.transpose
    assert_equal(1, _check_for_constant_timeseries_step(timeseries_cols[0]))
    _check_for_nonzero_timeseries_value(timeseries_csv, add_cols)
  end

  def test_timeseries_hourly_airflows_with_clothes_dryer_exhaust
    args_hash = { 'hpxml_path' => '../workflow/sample_files/base-appliances-gas.xml',
                  'timeseries_frequency' => 'hourly',
                  'include_timeseries_fuel_consumptions' => false,
                  'include_timeseries_end_use_consumptions' => false,
                  'include_timeseries_emissions' => false,
                  'include_timeseries_hot_water_uses' => false,
                  'include_timeseries_total_loads' => false,
                  'include_timeseries_component_loads' => false,
                  'include_timeseries_zone_temperatures' => false,
                  'include_timeseries_airflows' => true,
                  'include_timeseries_weather' => false }
    annual_csv, timeseries_csv, eri_csv = _test_measure(args_hash)
    assert(File.exist?(annual_csv))
    assert(File.exist?(timeseries_csv))
    expected_timeseries_cols = ['Time'] + BaseHPXMLTimeseriesColsAirflows
    actual_timeseries_cols = File.readlines(timeseries_csv)[0].strip.split(',')
    assert_equal(expected_timeseries_cols.sort, actual_timeseries_cols.sort)
    timeseries_rows = CSV.read(timeseries_csv)
    assert_equal(8760, timeseries_rows.size - 2)
    timeseries_cols = timeseries_rows.transpose
    assert_equal(1, _check_for_constant_timeseries_step(timeseries_cols[0]))
    _check_for_nonzero_timeseries_value(timeseries_csv, ['Airflow: Mechanical Ventilation'])
  end

  def test_timeseries_hourly_airflows_with_balanced_mechvent
    args_hash = { 'hpxml_path' => '../workflow/sample_files/base-mechvent-balanced.xml',
                  'timeseries_frequency' => 'hourly',
                  'include_timeseries_fuel_consumptions' => false,
                  'include_timeseries_end_use_consumptions' => false,
                  'include_timeseries_emissions' => false,
                  'include_timeseries_hot_water_uses' => false,
                  'include_timeseries_total_loads' => false,
                  'include_timeseries_component_loads' => false,
                  'include_timeseries_zone_temperatures' => false,
                  'include_timeseries_airflows' => true,
                  'include_timeseries_weather' => false }
    annual_csv, timeseries_csv, eri_csv = _test_measure(args_hash)
    assert(File.exist?(annual_csv))
    assert(File.exist?(timeseries_csv))
    expected_timeseries_cols = ['Time'] + BaseHPXMLTimeseriesColsAirflows
    actual_timeseries_cols = File.readlines(timeseries_csv)[0].strip.split(',')
    assert_equal(expected_timeseries_cols.sort, actual_timeseries_cols.sort)
    timeseries_rows = CSV.read(timeseries_csv)
    assert_equal(8760, timeseries_rows.size - 2)
    timeseries_cols = timeseries_rows.transpose
    assert_equal(1, _check_for_constant_timeseries_step(timeseries_cols[0]))
    _check_for_nonzero_timeseries_value(timeseries_csv, ['Airflow: Mechanical Ventilation'])
  end

  def test_timeseries_hourly_airflows_with_cfis
    args_hash = { 'hpxml_path' => '../workflow/sample_files/base-mechvent-cfis.xml',
                  'timeseries_frequency' => 'hourly',
                  'include_timeseries_fuel_consumptions' => false,
                  'include_timeseries_end_use_consumptions' => false,
                  'include_timeseries_emissions' => false,
                  'include_timeseries_hot_water_uses' => false,
                  'include_timeseries_total_loads' => false,
                  'include_timeseries_component_loads' => false,
                  'include_timeseries_zone_temperatures' => false,
                  'include_timeseries_airflows' => true,
                  'include_timeseries_weather' => false }
    annual_csv, timeseries_csv, eri_csv = _test_measure(args_hash)
    assert(File.exist?(annual_csv))
    assert(File.exist?(timeseries_csv))
    expected_timeseries_cols = ['Time'] + BaseHPXMLTimeseriesColsAirflows
    actual_timeseries_cols = File.readlines(timeseries_csv)[0].strip.split(',')
    assert_equal(expected_timeseries_cols.sort, actual_timeseries_cols.sort)
    timeseries_rows = CSV.read(timeseries_csv)
    assert_equal(8760, timeseries_rows.size - 2)
    timeseries_cols = timeseries_rows.transpose
    assert_equal(1, _check_for_constant_timeseries_step(timeseries_cols[0]))
    _check_for_nonzero_timeseries_value(timeseries_csv, ['Airflow: Mechanical Ventilation'])
  end

  def test_timeseries_hourly_weather
    args_hash = { 'hpxml_path' => '../workflow/sample_files/base.xml',
                  'timeseries_frequency' => 'hourly',
                  'include_timeseries_fuel_consumptions' => false,
                  'include_timeseries_end_use_consumptions' => false,
                  'include_timeseries_emissions' => false,
                  'include_timeseries_hot_water_uses' => false,
                  'include_timeseries_total_loads' => false,
                  'include_timeseries_component_loads' => false,
                  'include_timeseries_zone_temperatures' => false,
                  'include_timeseries_airflows' => false,
                  'include_timeseries_weather' => true }
    annual_csv, timeseries_csv, eri_csv = _test_measure(args_hash)
    assert(File.exist?(annual_csv))
    assert(File.exist?(timeseries_csv))
    expected_timeseries_cols = ['Time'] + BaseHPXMLTimeseriesColsWeather
    actual_timeseries_cols = File.readlines(timeseries_csv)[0].strip.split(',')
    assert_equal(expected_timeseries_cols.sort, actual_timeseries_cols.sort)
    timeseries_rows = CSV.read(timeseries_csv)
    assert_equal(8760, timeseries_rows.size - 2)
    timeseries_cols = timeseries_rows.transpose
    assert_equal(1, _check_for_constant_timeseries_step(timeseries_cols[0]))
    _check_for_nonzero_timeseries_value(timeseries_csv, BaseHPXMLTimeseriesColsWeather)
  end

  def test_timeseries_hourly_ALL
    args_hash = { 'hpxml_path' => '../workflow/sample_files/base-misc-emissions.xml',
                  'timeseries_frequency' => 'hourly',
                  'include_timeseries_fuel_consumptions' => true,
                  'include_timeseries_end_use_consumptions' => true,
                  'include_timeseries_emissions' => true,
                  'include_timeseries_hot_water_uses' => true,
                  'include_timeseries_total_loads' => true,
                  'include_timeseries_component_loads' => true,
                  'include_timeseries_zone_temperatures' => true,
                  'include_timeseries_airflows' => true,
                  'include_timeseries_weather' => true }
    annual_csv, timeseries_csv, eri_csv = _test_measure(args_hash)
    assert(File.exist?(annual_csv))
    assert(File.exist?(timeseries_csv))
    expected_timeseries_cols = ['Time'] + all_base_hpxml_timeseries_cols + emissions_timeseries_cols +
                               ['End Use: Electricity: PV', 'Fuel Use: Electricity: Net']
    actual_timeseries_cols = File.readlines(timeseries_csv)[0].strip.split(',')
    assert_equal(expected_timeseries_cols.sort, actual_timeseries_cols.sort)
    timeseries_rows = CSV.read(timeseries_csv)
    assert_equal(8760, timeseries_rows.size - 2)
    timeseries_cols = timeseries_rows.transpose
    assert_equal(1, _check_for_constant_timeseries_step(timeseries_cols[0]))
<<<<<<< HEAD
=======
    _check_for_nonzero_timeseries_value(timeseries_csv, emissions_timeseries_cols[0..2])
>>>>>>> 0628e703
    _check_for_zero_baseload_timeseries_value(timeseries_csv, ['End Use: Electricity: Refrigerator'])
  end

  def test_timeseries_daily_ALL
    args_hash = { 'hpxml_path' => '../workflow/sample_files/base-misc-emissions.xml',
                  'timeseries_frequency' => 'daily',
                  'include_timeseries_fuel_consumptions' => true,
                  'include_timeseries_end_use_consumptions' => true,
                  'include_timeseries_emissions' => true,
                  'include_timeseries_hot_water_uses' => true,
                  'include_timeseries_total_loads' => true,
                  'include_timeseries_component_loads' => true,
                  'include_timeseries_zone_temperatures' => true,
                  'include_timeseries_airflows' => true,
                  'include_timeseries_weather' => true }
    annual_csv, timeseries_csv, eri_csv = _test_measure(args_hash)
    assert(File.exist?(annual_csv))
    assert(File.exist?(timeseries_csv))
    expected_timeseries_cols = ['Time'] + all_base_hpxml_timeseries_cols + emissions_timeseries_cols +
                               ['End Use: Electricity: PV', 'Fuel Use: Electricity: Net']
    actual_timeseries_cols = File.readlines(timeseries_csv)[0].strip.split(',')
    assert_equal(expected_timeseries_cols.sort, actual_timeseries_cols.sort)
    timeseries_rows = CSV.read(timeseries_csv)
    assert_equal(365, timeseries_rows.size - 2)
    timeseries_cols = timeseries_rows.transpose
    assert_equal(1, _check_for_constant_timeseries_step(timeseries_cols[0]))
<<<<<<< HEAD
=======
    _check_for_nonzero_timeseries_value(timeseries_csv, emissions_timeseries_cols[0..2])
>>>>>>> 0628e703
    _check_for_zero_baseload_timeseries_value(timeseries_csv, ['End Use: Electricity: Refrigerator'])
  end

  def test_timeseries_monthly_ALL
    args_hash = { 'hpxml_path' => '../workflow/sample_files/base-misc-emissions.xml',
                  'timeseries_frequency' => 'monthly',
                  'include_timeseries_fuel_consumptions' => true,
                  'include_timeseries_end_use_consumptions' => true,
                  'include_timeseries_emissions' => true,
                  'include_timeseries_hot_water_uses' => true,
                  'include_timeseries_total_loads' => true,
                  'include_timeseries_component_loads' => true,
                  'include_timeseries_zone_temperatures' => true,
                  'include_timeseries_airflows' => true,
                  'include_timeseries_weather' => true }
    annual_csv, timeseries_csv, eri_csv = _test_measure(args_hash)
    assert(File.exist?(annual_csv))
    assert(File.exist?(timeseries_csv))
    expected_timeseries_cols = ['Time'] + all_base_hpxml_timeseries_cols + emissions_timeseries_cols +
                               ['End Use: Electricity: PV', 'Fuel Use: Electricity: Net']
    actual_timeseries_cols = File.readlines(timeseries_csv)[0].strip.split(',')
    assert_equal(expected_timeseries_cols.sort, actual_timeseries_cols.sort)
    timeseries_rows = CSV.read(timeseries_csv)
    assert_equal(12, timeseries_rows.size - 2)
    _check_for_nonzero_timeseries_value(timeseries_csv, emissions_timeseries_cols[0..2])
    _check_for_zero_baseload_timeseries_value(timeseries_csv, ['End Use: Electricity: Refrigerator'])
  end

  def test_timeseries_timestep
    args_hash = { 'hpxml_path' => '../workflow/sample_files/base.xml',
                  'timeseries_frequency' => 'timestep',
                  'include_timeseries_fuel_consumptions' => true,
                  'include_timeseries_end_use_consumptions' => false,
                  'include_timeseries_emissions' => false,
                  'include_timeseries_hot_water_uses' => false,
                  'include_timeseries_total_loads' => false,
                  'include_timeseries_component_loads' => false,
                  'include_timeseries_zone_temperatures' => false,
                  'include_timeseries_airflows' => false,
                  'include_timeseries_weather' => false }
    annual_csv, timeseries_csv, eri_csv = _test_measure(args_hash)
    assert(File.exist?(annual_csv))
    assert(File.exist?(timeseries_csv))
    timeseries_rows = CSV.read(timeseries_csv)
    assert_equal(8760, timeseries_rows.size - 2)
    timeseries_cols = timeseries_rows.transpose
    assert_equal(1, _check_for_constant_timeseries_step(timeseries_cols[0]))
  end

  def test_timeseries_timestep_10min
    args_hash = { 'hpxml_path' => '../workflow/sample_files/base-simcontrol-timestep-10-mins.xml',
                  'timeseries_frequency' => 'timestep',
                  'include_timeseries_fuel_consumptions' => true,
                  'include_timeseries_end_use_consumptions' => false,
                  'include_timeseries_emissions' => false,
                  'include_timeseries_hot_water_uses' => false,
                  'include_timeseries_total_loads' => false,
                  'include_timeseries_component_loads' => false,
                  'include_timeseries_zone_temperatures' => false,
                  'include_timeseries_airflows' => false,
                  'include_timeseries_weather' => false }
    annual_csv, timeseries_csv, eri_csv = _test_measure(args_hash)
    assert(File.exist?(annual_csv))
    assert(File.exist?(timeseries_csv))
    timeseries_rows = CSV.read(timeseries_csv)
    assert_equal(52560, timeseries_rows.size - 2)
    timeseries_cols = timeseries_rows.transpose
    assert_equal(1, _check_for_constant_timeseries_step(timeseries_cols[0]))
  end

  def test_timeseries_hourly_runperiod_Jan
    args_hash = { 'hpxml_path' => '../workflow/sample_files/base-simcontrol-runperiod-1-month.xml',
                  'timeseries_frequency' => 'hourly',
                  'include_timeseries_fuel_consumptions' => true,
                  'include_timeseries_end_use_consumptions' => false,
                  'include_timeseries_emissions' => false,
                  'include_timeseries_hot_water_uses' => false,
                  'include_timeseries_total_loads' => false,
                  'include_timeseries_component_loads' => false,
                  'include_timeseries_zone_temperatures' => false,
                  'include_timeseries_airflows' => false,
                  'include_timeseries_weather' => false }
    annual_csv, timeseries_csv, eri_csv = _test_measure(args_hash)
    assert(File.exist?(annual_csv))
    assert(File.exist?(timeseries_csv))
    timeseries_rows = CSV.read(timeseries_csv)
    assert_equal(31 * 24, timeseries_rows.size - 2)
    timeseries_cols = timeseries_rows.transpose
    assert_equal(1, _check_for_constant_timeseries_step(timeseries_cols[0]))
  end

  def test_timeseries_daily_runperiod_Jan
    args_hash = { 'hpxml_path' => '../workflow/sample_files/base-simcontrol-runperiod-1-month.xml',
                  'timeseries_frequency' => 'daily',
                  'include_timeseries_fuel_consumptions' => true,
                  'include_timeseries_end_use_consumptions' => false,
                  'include_timeseries_emissions' => false,
                  'include_timeseries_hot_water_uses' => false,
                  'include_timeseries_total_loads' => false,
                  'include_timeseries_component_loads' => false,
                  'include_timeseries_zone_temperatures' => false,
                  'include_timeseries_airflows' => false,
                  'include_timeseries_weather' => false }
    annual_csv, timeseries_csv, eri_csv = _test_measure(args_hash)
    assert(File.exist?(annual_csv))
    assert(File.exist?(timeseries_csv))
    timeseries_rows = CSV.read(timeseries_csv)
    assert_equal(31, timeseries_rows.size - 2)
    timeseries_cols = timeseries_rows.transpose
    assert_equal(1, _check_for_constant_timeseries_step(timeseries_cols[0]))
  end

  def test_timeseries_monthly_runperiod_Jan
    args_hash = { 'hpxml_path' => '../workflow/sample_files/base-simcontrol-runperiod-1-month.xml',
                  'timeseries_frequency' => 'monthly',
                  'include_timeseries_fuel_consumptions' => true,
                  'include_timeseries_end_use_consumptions' => false,
                  'include_timeseries_emissions' => false,
                  'include_timeseries_hot_water_uses' => false,
                  'include_timeseries_total_loads' => false,
                  'include_timeseries_component_loads' => false,
                  'include_timeseries_zone_temperatures' => false,
                  'include_timeseries_airflows' => false,
                  'include_timeseries_weather' => false }
    annual_csv, timeseries_csv, eri_csv = _test_measure(args_hash)
    assert(File.exist?(annual_csv))
    assert(File.exist?(timeseries_csv))
    timeseries_rows = CSV.read(timeseries_csv)
    assert_equal(1, timeseries_rows.size - 2)
  end

  def test_timeseries_timestep_runperiod_Jan
    args_hash = { 'hpxml_path' => '../workflow/sample_files/base-simcontrol-runperiod-1-month.xml',
                  'timeseries_frequency' => 'timestep',
                  'include_timeseries_fuel_consumptions' => true,
                  'include_timeseries_end_use_consumptions' => false,
                  'include_timeseries_emissions' => false,
                  'include_timeseries_hot_water_uses' => false,
                  'include_timeseries_total_loads' => false,
                  'include_timeseries_component_loads' => false,
                  'include_timeseries_zone_temperatures' => false,
                  'include_timeseries_airflows' => false,
                  'include_timeseries_weather' => false }
    annual_csv, timeseries_csv, eri_csv = _test_measure(args_hash)
    assert(File.exist?(annual_csv))
    assert(File.exist?(timeseries_csv))
    timeseries_rows = CSV.read(timeseries_csv)
    assert_equal(31 * 24, timeseries_rows.size - 2)
    timeseries_cols = timeseries_rows.transpose
    assert_equal(1, _check_for_constant_timeseries_step(timeseries_cols[0]))
  end

  def test_timeseries_hourly_AMY_2012
    args_hash = { 'hpxml_path' => '../workflow/sample_files/base-location-AMY-2012.xml',
                  'timeseries_frequency' => 'hourly',
                  'include_timeseries_fuel_consumptions' => true,
                  'include_timeseries_end_use_consumptions' => false,
                  'include_timeseries_emissions' => false,
                  'include_timeseries_hot_water_uses' => false,
                  'include_timeseries_total_loads' => false,
                  'include_timeseries_component_loads' => false,
                  'include_timeseries_zone_temperatures' => false,
                  'include_timeseries_airflows' => false,
                  'include_timeseries_weather' => false }
    annual_csv, timeseries_csv, eri_csv = _test_measure(args_hash)
    assert(File.exist?(annual_csv))
    assert(File.exist?(timeseries_csv))
    timeseries_rows = CSV.read(timeseries_csv)
    assert_equal(8784, timeseries_rows.size - 2)
    timeseries_cols = timeseries_rows.transpose
    assert_equal(1, _check_for_constant_timeseries_step(timeseries_cols[0]))
  end

  def test_timeseries_local_time_dst
    args_hash = { 'hpxml_path' => '../workflow/sample_files/base.xml',
                  'timeseries_frequency' => 'timestep',
                  'include_timeseries_fuel_consumptions' => true,
                  'include_timeseries_end_use_consumptions' => false,
                  'include_timeseries_hot_water_uses' => false,
                  'include_timeseries_total_loads' => false,
                  'include_timeseries_component_loads' => false,
                  'include_timeseries_zone_temperatures' => false,
                  'include_timeseries_airflows' => false,
                  'include_timeseries_weather' => false,
<<<<<<< HEAD
                  'timestamps_daylight_saving_time' => true }
=======
                  'add_timeseries_dst_column' => true }
>>>>>>> 0628e703
    annual_csv, timeseries_csv, eri_csv = _test_measure(args_hash)
    assert(File.exist?(annual_csv))
    assert(File.exist?(timeseries_csv))
    timeseries_rows = CSV.read(timeseries_csv)
    assert_equal(8760, timeseries_rows.size - 2)
    timeseries_cols = timeseries_rows.transpose
    assert_equal(2, timeseries_rows[0].select { |r| r.start_with?('Time') }.size)
    assert_equal(1, _check_for_constant_timeseries_step(timeseries_cols[0]))
    assert_equal(3, _check_for_constant_timeseries_step(timeseries_cols[1]))
  end

  def test_timeseries_local_time_utc
    args_hash = { 'hpxml_path' => '../workflow/sample_files/base.xml',
                  'timeseries_frequency' => 'timestep',
                  'include_timeseries_fuel_consumptions' => true,
                  'include_timeseries_end_use_consumptions' => false,
                  'include_timeseries_hot_water_uses' => false,
                  'include_timeseries_total_loads' => false,
                  'include_timeseries_component_loads' => false,
                  'include_timeseries_zone_temperatures' => false,
                  'include_timeseries_airflows' => false,
                  'include_timeseries_weather' => false,
<<<<<<< HEAD
                  'timestamps_coordinated_universal_time' => true }
=======
                  'add_timeseries_utc_column' => true }
>>>>>>> 0628e703
    annual_csv, timeseries_csv, eri_csv = _test_measure(args_hash)
    assert(File.exist?(annual_csv))
    assert(File.exist?(timeseries_csv))
    timeseries_rows = CSV.read(timeseries_csv)
    assert_equal(8760, timeseries_rows.size - 2)
    timeseries_cols = timeseries_rows.transpose
    assert_equal(2, timeseries_rows[0].select { |r| r.start_with?('Time') }.size)
    assert_equal(1, _check_for_constant_timeseries_step(timeseries_cols[0]))
    assert_equal(1, _check_for_constant_timeseries_step(timeseries_cols[1]))
  end

  def test_timeseries_local_time_dst_and_utc
    args_hash = { 'hpxml_path' => '../workflow/sample_files/base.xml',
                  'timeseries_frequency' => 'timestep',
                  'include_timeseries_fuel_consumptions' => true,
                  'include_timeseries_end_use_consumptions' => false,
                  'include_timeseries_hot_water_uses' => false,
                  'include_timeseries_total_loads' => false,
                  'include_timeseries_component_loads' => false,
                  'include_timeseries_zone_temperatures' => false,
                  'include_timeseries_airflows' => false,
                  'include_timeseries_weather' => false,
<<<<<<< HEAD
                  'timestamps_daylight_saving_time' => true,
                  'timestamps_coordinated_universal_time' => true }
=======
                  'add_timeseries_dst_column' => true,
                  'add_timeseries_utc_column' => true }
>>>>>>> 0628e703
    annual_csv, timeseries_csv, eri_csv = _test_measure(args_hash)
    assert(File.exist?(annual_csv))
    assert(File.exist?(timeseries_csv))
    timeseries_rows = CSV.read(timeseries_csv)
    assert_equal(8760, timeseries_rows.size - 2)
    timeseries_cols = timeseries_rows.transpose
    assert_equal(3, timeseries_rows[0].select { |r| r.start_with?('Time') }.size)
    assert_equal(1, _check_for_constant_timeseries_step(timeseries_cols[0]))
    assert_equal(3, _check_for_constant_timeseries_step(timeseries_cols[1]))
    assert_equal(1, _check_for_constant_timeseries_step(timeseries_cols[2]))
  end

  def test_eri_designs
    # Create derivative HPXML file w/ ERI design type set
    require 'fileutils'
    require_relative '../../HPXMLtoOpenStudio/resources/xmlhelper.rb'
    require_relative '../../HPXMLtoOpenStudio/resources/constants.rb'
    require 'oga'
    old_hpxml_path = File.join(File.dirname(__FILE__), '../../workflow/sample_files/base-misc-emissions.xml')
    [Constants.CalcTypeERIReferenceHome, Constants.CalcTypeERIReferenceHome].each do |eri_design|
      new_hpxml_path = File.join(File.dirname(__FILE__), '../../workflow/tests/test-eri.xml')
      FileUtils.cp(old_hpxml_path, new_hpxml_path)
      hpxml = HPXML.new(hpxml_path: new_hpxml_path)
      hpxml.header.eri_design = eri_design
      XMLHelper.write_file(hpxml.to_oga(), new_hpxml_path)

      # Run tests
      args_hash = { 'hpxml_path' => '../workflow/tests/test-eri.xml',
                    'timeseries_frequency' => 'hourly',
                    'include_timeseries_fuel_consumptions' => true,
                    'include_timeseries_end_use_consumptions' => true,
                    'include_timeseries_hot_water_uses' => true,
                    'include_timeseries_total_loads' => true,
                    'include_timeseries_component_loads' => true,
                    'include_timeseries_zone_temperatures' => true,
                    'include_timeseries_airflows' => true,
                    'include_timeseries_weather' => true }
      annual_csv, timeseries_csv, eri_csv = _test_measure(args_hash, eri_design)
      assert(File.exist?(annual_csv))
      assert(File.exist?(timeseries_csv))
      assert(File.exist?(eri_csv))
      expected_eri_rows = ERIRows
      actual_eri_rows = File.readlines(eri_csv).map { |x| x.split(',')[0].strip }.select { |x| !x.empty? }
      assert_equal(expected_eri_rows.sort, actual_eri_rows.sort)

      # Cleanup
      File.delete(new_hpxml_path)
      File.delete(annual_csv)
      File.delete(timeseries_csv)
      File.delete(eri_csv)
    end
  end

  def _test_measure(args_hash, eri_design = nil)
    # Run measure via OSW
    require 'json'
    template_osw = File.join(File.dirname(__FILE__), '..', '..', 'workflow', 'template.osw')
    workflow = OpenStudio::WorkflowJSON.new(template_osw)
    json = JSON.parse(workflow.to_s)

    # Update measure args
    steps = OpenStudio::WorkflowStepVector.new
    found_args = []
    json['steps'].each do |json_step|
      step = OpenStudio::MeasureStep.new(json_step['measure_dir_name'])
      json_step['arguments'].each do |json_arg_name, json_arg_val|
        if args_hash.keys.include? json_arg_name
          # Override value
          found_args << json_arg_name
          json_arg_val = args_hash[json_arg_name]
        end
        step.setArgument(json_arg_name, json_arg_val)
      end
      steps.push(step)
    end
    workflow.setWorkflowSteps(steps)
    osw_path = File.join(File.dirname(template_osw), 'test.osw')
    workflow.saveAs(osw_path)
    assert_equal(args_hash.size, found_args.size)

    # Run OSW
    success = system("#{OpenStudio.getOpenStudioCLI} run -w #{osw_path}")
    assert_equal(true, success)

    # Cleanup
    File.delete(osw_path)

    if not eri_design.nil?
      output_dir = File.dirname(File.join(File.dirname(__FILE__), '..', args_hash['hpxml_path']))
      hpxml_name = File.basename(args_hash['hpxml_path']).gsub('.xml', '')
      annual_csv = File.join(output_dir, "#{hpxml_name}.csv")
      timeseries_csv = File.join(output_dir, "#{hpxml_name}_Hourly.csv")
      eri_csv = File.join(output_dir, "#{hpxml_name}_ERI.csv")
    else
      annual_csv = File.join(File.dirname(template_osw), 'run', 'results_annual.csv')
      timeseries_csv = File.join(File.dirname(template_osw), 'run', 'results_timeseries.csv')
      eri_csv = nil
    end
    return annual_csv, timeseries_csv, eri_csv
  end

  def _parse_time(ts)
    date, time = ts.split('T')
    year, month, day = date.split('-')
    hour, minute, second = time.split(':')
    return Time.utc(year, month, day, hour, minute)
  end

  def _check_for_constant_timeseries_step(time_col)
    steps = []
    time_col.each_with_index do |ts, i|
      next if i < 3

      t0 = _parse_time(time_col[i - 1])
      t1 = _parse_time(time_col[i])

      steps << t1 - t0
    end
    return steps.uniq.size
  end

  def _check_for_nonzero_timeseries_value(timeseries_csv, timeseries_cols)
    values = {}
    timeseries_cols.each do |col|
      values[col] = []
    end
    CSV.foreach(timeseries_csv, headers: true) do |row|
      next if row['Time'].nil?

      timeseries_cols.each do |col|
        fail "Unexpected column: #{col}." if row[col].nil?

        values[col] << Float(row[col])
      end
    end
    timeseries_cols.each do |col|
      avg_value = values[col].sum(0.0) / values[col].size
      assert_operator(avg_value, :!=, 0)
    end
  end

  def _check_for_zero_baseload_timeseries_value(timeseries_csv, timeseries_cols)
    # check that every day has non zero values for baseload equipment (e.g., refrigerator)
    values = {}
    timeseries_cols.each do |col|
      values[col] = []
    end
    CSV.foreach(timeseries_csv, headers: true) do |row|
      next if row['Time'].nil?

      timeseries_cols.each do |col|
        fail "Unexpected column: #{col}." if row[col].nil?

        values[col] << Float(row[col])
      end
    end

    timeseries_cols.each do |col|
      has_no_zero_timeseries_value = !values[col].include?(0.0)
      assert(has_no_zero_timeseries_value)
    end
  end
end<|MERGE_RESOLUTION|>--- conflicted
+++ resolved
@@ -850,10 +850,7 @@
     assert_equal(8760, timeseries_rows.size - 2)
     timeseries_cols = timeseries_rows.transpose
     assert_equal(1, _check_for_constant_timeseries_step(timeseries_cols[0]))
-<<<<<<< HEAD
-=======
     _check_for_nonzero_timeseries_value(timeseries_csv, emissions_timeseries_cols[0..2])
->>>>>>> 0628e703
     _check_for_zero_baseload_timeseries_value(timeseries_csv, ['End Use: Electricity: Refrigerator'])
   end
 
@@ -880,10 +877,7 @@
     assert_equal(365, timeseries_rows.size - 2)
     timeseries_cols = timeseries_rows.transpose
     assert_equal(1, _check_for_constant_timeseries_step(timeseries_cols[0]))
-<<<<<<< HEAD
-=======
     _check_for_nonzero_timeseries_value(timeseries_csv, emissions_timeseries_cols[0..2])
->>>>>>> 0628e703
     _check_for_zero_baseload_timeseries_value(timeseries_csv, ['End Use: Electricity: Refrigerator'])
   end
 
@@ -1068,11 +1062,7 @@
                   'include_timeseries_zone_temperatures' => false,
                   'include_timeseries_airflows' => false,
                   'include_timeseries_weather' => false,
-<<<<<<< HEAD
-                  'timestamps_daylight_saving_time' => true }
-=======
                   'add_timeseries_dst_column' => true }
->>>>>>> 0628e703
     annual_csv, timeseries_csv, eri_csv = _test_measure(args_hash)
     assert(File.exist?(annual_csv))
     assert(File.exist?(timeseries_csv))
@@ -1095,11 +1085,7 @@
                   'include_timeseries_zone_temperatures' => false,
                   'include_timeseries_airflows' => false,
                   'include_timeseries_weather' => false,
-<<<<<<< HEAD
-                  'timestamps_coordinated_universal_time' => true }
-=======
                   'add_timeseries_utc_column' => true }
->>>>>>> 0628e703
     annual_csv, timeseries_csv, eri_csv = _test_measure(args_hash)
     assert(File.exist?(annual_csv))
     assert(File.exist?(timeseries_csv))
@@ -1122,13 +1108,8 @@
                   'include_timeseries_zone_temperatures' => false,
                   'include_timeseries_airflows' => false,
                   'include_timeseries_weather' => false,
-<<<<<<< HEAD
-                  'timestamps_daylight_saving_time' => true,
-                  'timestamps_coordinated_universal_time' => true }
-=======
                   'add_timeseries_dst_column' => true,
                   'add_timeseries_utc_column' => true }
->>>>>>> 0628e703
     annual_csv, timeseries_csv, eri_csv = _test_measure(args_hash)
     assert(File.exist?(annual_csv))
     assert(File.exist?(timeseries_csv))
