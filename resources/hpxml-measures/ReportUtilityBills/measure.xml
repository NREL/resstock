<?xml version="1.0"?>
<measure>
  <schema_version>3.1</schema_version>
  <name>report_utility_bills</name>
  <uid>ca88a425-e59a-4bc4-af51-c7e7d1e960fe</uid>
<<<<<<< HEAD
  <version_id>993f1ca8-e809-454f-9a37-027433537f15</version_id>
  <version_modified>2023-07-26T21:30:11Z</version_modified>
=======
  <version_id>0051eed2-98c2-4c5e-b685-67436184aa78</version_id>
  <version_modified>2023-10-31T19:02:55Z</version_modified>
>>>>>>> 36ca28c3
  <xml_checksum>15BF4E57</xml_checksum>
  <class_name>ReportUtilityBills</class_name>
  <display_name>Utility Bills Report</display_name>
  <description>Calculates and reports utility bills for residential HPXML-based models.</description>
  <modeler_description>Calculate electric/gas utility bills based on monthly fixed charges and marginal rates. Calculate other utility bills based on marginal rates for oil, propane, wood cord, wood pellets, and coal. User can specify PV compensation types of 'Net-Metering' or 'Feed-In Tariff', along with corresponding rates and connection fees.</modeler_description>
  <arguments>
    <argument>
      <name>output_format</name>
      <display_name>Output Format</display_name>
      <description>The file format of the annual (and timeseries, if requested) outputs.</description>
      <type>Choice</type>
      <required>false</required>
      <model_dependent>false</model_dependent>
      <default_value>csv</default_value>
      <choices>
        <choice>
          <value>csv</value>
          <display_name>csv</display_name>
        </choice>
        <choice>
          <value>json</value>
          <display_name>json</display_name>
        </choice>
        <choice>
          <value>msgpack</value>
          <display_name>msgpack</display_name>
        </choice>
      </choices>
    </argument>
    <argument>
      <name>include_annual_bills</name>
      <display_name>Generate Annual Utility Bills</display_name>
      <description>Generates annual utility bills.</description>
      <type>Boolean</type>
      <required>false</required>
      <model_dependent>false</model_dependent>
      <default_value>true</default_value>
      <choices>
        <choice>
          <value>true</value>
          <display_name>true</display_name>
        </choice>
        <choice>
          <value>false</value>
          <display_name>false</display_name>
        </choice>
      </choices>
    </argument>
    <argument>
      <name>include_monthly_bills</name>
      <display_name>Generate Monthly Utility Bills</display_name>
      <description>Generates monthly utility bills.</description>
      <type>Boolean</type>
      <required>false</required>
      <model_dependent>false</model_dependent>
      <default_value>true</default_value>
      <choices>
        <choice>
          <value>true</value>
          <display_name>true</display_name>
        </choice>
        <choice>
          <value>false</value>
          <display_name>false</display_name>
        </choice>
      </choices>
    </argument>
    <argument>
      <name>monthly_timestamp_convention</name>
      <display_name>Generate Monthly Output: Timestamp Convention</display_name>
      <description>Determines whether monthly timestamps use the start-of-period or end-of-period convention.</description>
      <type>Choice</type>
      <required>false</required>
      <model_dependent>false</model_dependent>
      <default_value>start</default_value>
      <choices>
        <choice>
          <value>start</value>
          <display_name>start</display_name>
        </choice>
        <choice>
          <value>end</value>
          <display_name>end</display_name>
        </choice>
      </choices>
    </argument>
    <argument>
      <name>annual_output_file_name</name>
      <display_name>Annual Output File Name</display_name>
      <description>If not provided, defaults to 'results_bills.csv' (or 'results_bills.json' or 'results_bills.msgpack').</description>
      <type>String</type>
      <required>false</required>
      <model_dependent>false</model_dependent>
    </argument>
    <argument>
      <name>monthly_output_file_name</name>
      <display_name>Monthly Output File Name</display_name>
      <description>If not provided, defaults to 'results_bills_monthly.csv' (or 'results_bills_monthly.json' or 'results_bills_monthly.msgpack').</description>
      <type>String</type>
      <required>false</required>
      <model_dependent>false</model_dependent>
    </argument>
  </arguments>
  <outputs />
  <provenances />
  <tags>
    <tag>Reporting.QAQC</tag>
  </tags>
  <attributes>
    <attribute>
      <name>Measure Type</name>
      <value>ReportingMeasure</value>
      <datatype>string</datatype>
    </attribute>
  </attributes>
  <files>
    <file>
      <version>
        <software_program>OpenStudio</software_program>
        <identifier>3.3.0</identifier>
        <min_compatible>3.3.0</min_compatible>
      </version>
      <filename>measure.rb</filename>
      <filetype>rb</filetype>
      <usage_type>script</usage_type>
      <checksum>9F95708E</checksum>
    </file>
    <file>
      <filename>detailed_rates/Sample Flat Rate Min Annual Charge.json</filename>
      <filetype>json</filetype>
      <usage_type>resource</usage_type>
      <checksum>453ED6BD</checksum>
    </file>
    <file>
      <filename>detailed_rates/Sample Flat Rate Min Monthly Charge.json</filename>
      <filetype>json</filetype>
      <usage_type>resource</usage_type>
      <checksum>A39362E3</checksum>
    </file>
    <file>
      <filename>detailed_rates/Sample Flat Rate.json</filename>
      <filetype>json</filetype>
      <usage_type>resource</usage_type>
      <checksum>C0FCBE3B</checksum>
    </file>
    <file>
      <filename>detailed_rates/Sample Real-Time Pricing Rate Min Annual Charge.json</filename>
      <filetype>json</filetype>
      <usage_type>resource</usage_type>
      <checksum>12C12981</checksum>
    </file>
    <file>
      <filename>detailed_rates/Sample Real-Time Pricing Rate Min Monthly Charge.json</filename>
      <filetype>json</filetype>
      <usage_type>resource</usage_type>
      <checksum>DE28BDA1</checksum>
    </file>
    <file>
      <filename>detailed_rates/Sample Real-Time Pricing Rate.json</filename>
      <filetype>json</filetype>
      <usage_type>resource</usage_type>
      <checksum>40D684ED</checksum>
    </file>
    <file>
      <filename>detailed_rates/Sample Tiered Rate Min Annual Charge.json</filename>
      <filetype>json</filetype>
      <usage_type>resource</usage_type>
      <checksum>05C5F7BD</checksum>
    </file>
    <file>
      <filename>detailed_rates/Sample Tiered Rate Min Monthly Charge.json</filename>
      <filetype>json</filetype>
      <usage_type>resource</usage_type>
      <checksum>9177D651</checksum>
    </file>
    <file>
      <filename>detailed_rates/Sample Tiered Rate.json</filename>
      <filetype>json</filetype>
      <usage_type>resource</usage_type>
      <checksum>27936FC1</checksum>
    </file>
    <file>
      <filename>detailed_rates/Sample Tiered Time-of-Use Rate Min Annual Charge.json</filename>
      <filetype>json</filetype>
      <usage_type>resource</usage_type>
      <checksum>E59E9AEE</checksum>
    </file>
    <file>
      <filename>detailed_rates/Sample Tiered Time-of-Use Rate Min Monthly Charge.json</filename>
      <filetype>json</filetype>
      <usage_type>resource</usage_type>
      <checksum>75AD92DF</checksum>
    </file>
    <file>
      <filename>detailed_rates/Sample Tiered Time-of-Use Rate.json</filename>
      <filetype>json</filetype>
      <usage_type>resource</usage_type>
      <checksum>4508028D</checksum>
    </file>
    <file>
      <filename>detailed_rates/Sample Time-of-Use Rate Min Annual Charge.json</filename>
      <filetype>json</filetype>
      <usage_type>resource</usage_type>
      <checksum>2CC2386E</checksum>
    </file>
    <file>
      <filename>detailed_rates/Sample Time-of-Use Rate Min Monthly Charge.json</filename>
      <filetype>json</filetype>
      <usage_type>resource</usage_type>
      <checksum>387337AD</checksum>
    </file>
    <file>
      <filename>detailed_rates/Sample Time-of-Use Rate.json</filename>
      <filetype>json</filetype>
      <usage_type>resource</usage_type>
      <checksum>AD93D08A</checksum>
    </file>
    <file>
      <filename>detailed_rates/openei_rates.zip</filename>
      <filetype>zip</filetype>
      <usage_type>resource</usage_type>
      <checksum>56DDA6EC</checksum>
    </file>
    <file>
      <filename>simple_rates/Average_retail_price_of_electricity.csv</filename>
      <filetype>csv</filetype>
      <usage_type>resource</usage_type>
      <checksum>02EEEF39</checksum>
    </file>
    <file>
      <filename>simple_rates/HouseholdConsumption.csv</filename>
      <filetype>csv</filetype>
      <usage_type>resource</usage_type>
      <checksum>0BEECB93</checksum>
    </file>
    <file>
      <filename>simple_rates/NG_PRI_SUM_A_EPG0_PRS_DMCF_A.csv</filename>
      <filetype>csv</filetype>
      <usage_type>resource</usage_type>
      <checksum>C5FFF659</checksum>
    </file>
    <file>
      <filename>simple_rates/PET_PRI_WFR_A_EPD2F_PRS_DPGAL_W.csv</filename>
      <filetype>csv</filetype>
      <usage_type>resource</usage_type>
      <checksum>8C00508D</checksum>
    </file>
    <file>
      <filename>simple_rates/PET_PRI_WFR_A_EPLLPA_PRS_DPGAL_W.csv</filename>
      <filetype>csv</filetype>
      <usage_type>resource</usage_type>
      <checksum>614B155F</checksum>
    </file>
    <file>
      <filename>simple_rates/README.md</filename>
      <filetype>md</filetype>
      <usage_type>resource</usage_type>
      <checksum>7832E08F</checksum>
    </file>
    <file>
      <filename>util.rb</filename>
      <filetype>rb</filetype>
      <usage_type>resource</usage_type>
      <checksum>70347ABF</checksum>
    </file>
    <file>
      <filename>Contains Demand Charges.json</filename>
      <filetype>json</filetype>
      <usage_type>test</usage_type>
      <checksum>31A7BE3B</checksum>
    </file>
    <file>
      <filename>Detailed Rate.json</filename>
      <filetype>json</filetype>
      <usage_type>test</usage_type>
      <checksum>953EE2AC</checksum>
    </file>
    <file>
      <filename>Invalid Fixed Charge Units.json</filename>
      <filetype>json</filetype>
      <usage_type>test</usage_type>
      <checksum>6CDC3F13</checksum>
    </file>
    <file>
      <filename>Invalid Min Charge Units.json</filename>
      <filetype>json</filetype>
      <usage_type>test</usage_type>
      <checksum>32FB5BA8</checksum>
    </file>
    <file>
      <filename>Missing Required Fields.json</filename>
      <filetype>json</filetype>
      <usage_type>test</usage_type>
      <checksum>3DCED656</checksum>
    </file>
    <file>
      <filename>data.csv</filename>
      <filetype>csv</filetype>
      <usage_type>test</usage_type>
      <checksum>F96CB80F</checksum>
    </file>
    <file>
      <filename>utility_bills_test.rb</filename>
      <filetype>rb</filetype>
      <usage_type>test</usage_type>
      <checksum>217F2392</checksum>
    </file>
  </files>
</measure><|MERGE_RESOLUTION|>--- conflicted
+++ resolved
@@ -3,13 +3,8 @@
   <schema_version>3.1</schema_version>
   <name>report_utility_bills</name>
   <uid>ca88a425-e59a-4bc4-af51-c7e7d1e960fe</uid>
-<<<<<<< HEAD
-  <version_id>993f1ca8-e809-454f-9a37-027433537f15</version_id>
-  <version_modified>2023-07-26T21:30:11Z</version_modified>
-=======
   <version_id>0051eed2-98c2-4c5e-b685-67436184aa78</version_id>
   <version_modified>2023-10-31T19:02:55Z</version_modified>
->>>>>>> 36ca28c3
   <xml_checksum>15BF4E57</xml_checksum>
   <class_name>ReportUtilityBills</class_name>
   <display_name>Utility Bills Report</display_name>
@@ -127,6 +122,18 @@
   </attributes>
   <files>
     <file>
+      <filename>README.md</filename>
+      <filetype>md</filetype>
+      <usage_type>readme</usage_type>
+      <checksum>E137125B</checksum>
+    </file>
+    <file>
+      <filename>README.md.erb</filename>
+      <filetype>erb</filetype>
+      <usage_type>readmeerb</usage_type>
+      <checksum>513F28E9</checksum>
+    </file>
+    <file>
       <version>
         <software_program>OpenStudio</software_program>
         <identifier>3.3.0</identifier>
