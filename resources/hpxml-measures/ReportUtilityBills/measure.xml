--- conflicted
+++ resolved
@@ -3,13 +3,8 @@
   <schema_version>3.0</schema_version>
   <name>report_utility_bills</name>
   <uid>ca88a425-e59a-4bc4-af51-c7e7d1e960fe</uid>
-<<<<<<< HEAD
-  <version_id>235e4128-53d8-4a48-b080-df95dda00df3</version_id>
-  <version_modified>20220427T163004Z</version_modified>
-=======
   <version_id>33f0f9a6-ffd0-4cb3-a0f1-f24ff18409ec</version_id>
   <version_modified>20220428T153452Z</version_modified>
->>>>>>> e0c17adc
   <xml_checksum>15BF4E57</xml_checksum>
   <class_name>ReportUtilityBills</class_name>
   <display_name>Utility Bills Report</display_name>
@@ -291,15 +286,12 @@
       <checksum>C671FE99</checksum>
     </file>
     <file>
-<<<<<<< HEAD
-=======
       <filename>utility_bills_test.rb</filename>
       <filetype>rb</filetype>
       <usage_type>test</usage_type>
       <checksum>CE2970F5</checksum>
     </file>
     <file>
->>>>>>> e0c17adc
       <version>
         <software_program>OpenStudio</software_program>
         <identifier>3.3.0</identifier>
@@ -308,17 +300,7 @@
       <filename>measure.rb</filename>
       <filetype>rb</filetype>
       <usage_type>script</usage_type>
-<<<<<<< HEAD
-      <checksum>5DBFE7B9</checksum>
-    </file>
-    <file>
-      <filename>utility_bills_test.rb</filename>
-      <filetype>rb</filetype>
-      <usage_type>test</usage_type>
-      <checksum>CE2970F5</checksum>
-=======
       <checksum>E4C6A31B</checksum>
->>>>>>> e0c17adc
     </file>
   </files>
 </measure>