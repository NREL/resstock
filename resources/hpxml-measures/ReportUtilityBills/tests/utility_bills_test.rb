--- conflicted
+++ resolved
@@ -238,12 +238,8 @@
 
   def test_workflow_no_bill_scenarios
     @args_hash['hpxml_path'] = File.absolute_path(@tmp_hpxml_path)
-<<<<<<< HEAD
-    hpxml = HPXML.new(hpxml_path: File.join(@sample_files_path, 'base-misc-bills-none.xml'))
-=======
     hpxml = HPXML.new(hpxml_path: File.join(@sample_files_path, 'base.xml'))
     hpxml.header.utility_bill_scenarios.clear
->>>>>>> 39161936
     XMLHelper.write_file(hpxml.to_doc, @tmp_hpxml_path)
     actual_bills, _actual_monthly_bills = _test_measure(hpxml: hpxml)
     assert_nil(actual_bills)
@@ -299,13 +295,9 @@
 
   def test_warning_region
     @args_hash['hpxml_path'] = File.absolute_path(@tmp_hpxml_path)
-<<<<<<< HEAD
-    hpxml = HPXML.new(hpxml_path: File.join(@sample_files_path, 'base-appliances-oil-location-miami-fl.xml'))
-=======
     hpxml = HPXML.new(hpxml_path: File.join(@sample_files_path, 'base-appliances-oil.xml'))
     hpxml.buildings[0].state_code = 'FL'
     hpxml.buildings[0].climate_and_risk_zones.weather_station_epw_filepath = 'USA_FL_Miami.Intl.AP.722020_TMY3.epw'
->>>>>>> 39161936
     XMLHelper.write_file(hpxml.to_doc, @tmp_hpxml_path)
     expected_warnings = ['Could not find state average fuel oil rate based on Florida; using region (PADD 1C) average.']
     actual_bills, _actual_monthly_bills = _test_measure(expected_warnings: expected_warnings)
@@ -314,13 +306,9 @@
 
   def test_warning_national
     @args_hash['hpxml_path'] = File.absolute_path(@tmp_hpxml_path)
-<<<<<<< HEAD
-    hpxml = HPXML.new(hpxml_path: File.join(@sample_files_path, 'base-appliances-propane-location-portland-or.xml'))
-=======
     hpxml = HPXML.new(hpxml_path: File.join(@sample_files_path, 'base-appliances-propane.xml'))
     hpxml.buildings[0].state_code = 'OR'
     hpxml.buildings[0].climate_and_risk_zones.weather_station_epw_filepath = 'USA_OR_Portland.Intl.AP.726980_TMY3.epw'
->>>>>>> 39161936
     XMLHelper.write_file(hpxml.to_doc, @tmp_hpxml_path)
     expected_warnings = ['Could not find state average propane rate based on Oregon; using national average.']
     actual_bills, _actual_monthly_bills = _test_measure(expected_warnings: expected_warnings)
