# frozen_string_literal: true

def create_osws
  require 'json'
  require_relative 'BuildResidentialHPXML/resources/constants'
  require_relative 'HPXMLtoOpenStudio/resources/hpxml'

  this_dir = File.dirname(__FILE__)
  tests_dir = File.join(this_dir, 'BuildResidentialHPXML/tests')

  # Hash of OSW -> Parent OSW
  osws_files = {
    'base.osw' => nil, # single-family detached
    'base-single-family-attached.osw' => 'base.osw',
    'base-multifamily.osw' => 'base.osw',
    'base-appliances-coal.osw' => 'base.osw',
    'base-appliances-dehumidifier.osw' => 'base.osw',
    'base-appliances-dehumidifier-50percent.osw' => 'base.osw',
    'base-appliances-dehumidifier-ief.osw' => 'base.osw',
    'base-appliances-gas.osw' => 'base.osw',
    'base-appliances-modified.osw' => 'base.osw',
    'base-appliances-none.osw' => 'base.osw',
    'base-appliances-oil.osw' => 'base.osw',
    'base-appliances-propane.osw' => 'base.osw',
    'base-appliances-wood.osw' => 'base.osw',
    # 'base-atticroof-cathedral.osw' => 'base.osw', # TODO: conditioned attic ceiling heights are greater than wall height
    # 'base-atticroof-conditioned.osw' => 'base.osw', # TODO: has both conditioned and unconditioned attics
    'base-atticroof-flat.osw' => 'base.osw',
    'base-atticroof-radiant-barrier.osw' => 'base.osw',
    'base-atticroof-unvented-insulated-roof.osw' => 'base.osw',
    'base-atticroof-vented.osw' => 'base.osw',
    'base-dhw-combi-tankless.osw' => 'base.osw',
    'base-dhw-combi-tankless-outside.osw' => 'base.osw',
    # 'base-dhw-desuperheater.osw' => 'base.osw', # Not supporting desuperheater for now
    # 'base-dhw-desuperheater-2-speed.osw' => 'base.osw', # Not supporting desuperheater for now
    # 'base-dhw-desuperheater-gshp.osw' => 'base.osw', # Not supporting desuperheater for now
    # 'base-dhw-desuperheater-hpwh.osw' => 'base.osw', # Not supporting desuperheater for now
    # 'base-dhw-desuperheater-tankless.osw' => 'base.osw', # Not supporting desuperheater for now
    # 'base-dhw-desuperheater-var-speed.osw' => 'base.osw', # Not supporting desuperheater for now
    'base-dhw-dwhr.osw' => 'base.osw',
    'base-dhw-indirect.osw' => 'base.osw',
    # 'base-dhw-indirect-dse.osw' => 'base.osw', # Not going to support DSE
    'base-dhw-indirect-outside.osw' => 'base.osw',
    'base-dhw-indirect-standbyloss.osw' => 'base.osw',
    'base-dhw-indirect-with-solar-fraction.osw' => 'base.osw',
    'base-dhw-jacket-electric.osw' => 'base.osw',
    'base-dhw-jacket-gas.osw' => 'base.osw',
    'base-dhw-jacket-hpwh.osw' => 'base.osw',
    'base-dhw-jacket-indirect.osw' => 'base.osw',
    'base-dhw-low-flow-fixtures.osw' => 'base.osw',
    # 'base-dhw-multiple.osw' => 'base.osw', # Not supporting multiple water heaters for now
    'base-dhw-none.osw' => 'base.osw',
    'base-dhw-recirc-demand.osw' => 'base.osw',
    'base-dhw-recirc-manual.osw' => 'base.osw',
    'base-dhw-recirc-nocontrol.osw' => 'base.osw',
    'base-dhw-recirc-temperature.osw' => 'base.osw',
    'base-dhw-recirc-timer.osw' => 'base.osw',
    # 'base-dhw-shared-laundry-room.osw' => 'base.osw',
    # 'base-dhw-shared-water-heater.osw' => 'base.osw',
    # 'base-dhw-shared-water-heater-recirc.osw' => 'base.osw',
    'base-dhw-solar-direct-evacuated-tube.osw' => 'base.osw',
    'base-dhw-solar-direct-flat-plate.osw' => 'base.osw',
    'base-dhw-solar-direct-ics.osw' => 'base.osw',
    'base-dhw-solar-fraction.osw' => 'base.osw',
    'base-dhw-solar-indirect-flat-plate.osw' => 'base.osw',
    'base-dhw-solar-thermosyphon-flat-plate.osw' => 'base.osw',
    'base-dhw-tank-coal.osw' => 'base.osw',
    'base-dhw-tank-gas.osw' => 'base.osw',
    'base-dhw-tank-gas-outside.osw' => 'base.osw',
    'base-dhw-tank-heat-pump.osw' => 'base.osw',
    'base-dhw-tank-heat-pump-outside.osw' => 'base.osw',
    'base-dhw-tank-heat-pump-with-solar.osw' => 'base.osw',
    'base-dhw-tank-heat-pump-with-solar-fraction.osw' => 'base.osw',
    'base-dhw-tankless-electric.osw' => 'base.osw',
    'base-dhw-tankless-electric-outside.osw' => 'base.osw',
    'base-dhw-tankless-gas.osw' => 'base.osw',
    'base-dhw-tankless-gas-with-solar.osw' => 'base.osw',
    'base-dhw-tankless-gas-with-solar-fraction.osw' => 'base.osw',
    'base-dhw-tankless-propane.osw' => 'base.osw',
    'base-dhw-tank-oil.osw' => 'base.osw',
    'base-dhw-tank-wood.osw' => 'base.osw',
    'base-dhw-uef.osw' => 'base.osw',
    'base-enclosure-2stories.osw' => 'base.osw',
    'base-enclosure-2stories-garage.osw' => 'base.osw',
    # 'base-enclosure-attached-multifamily.osw' => 'base.osw',
    'base-enclosure-beds-1.osw' => 'base.osw',
    'base-enclosure-beds-2.osw' => 'base.osw',
    'base-enclosure-beds-4.osw' => 'base.osw',
    'base-enclosure-beds-5.osw' => 'base.osw',
    'base-enclosure-garage.osw' => 'base.osw',
    'base-enclosure-infil-ach-house-pressure.osw' => 'base.osw',
    'base-enclosure-infil-cfm-house-pressure.osw' => 'base-enclosure-infil-cfm50.osw',
    'base-enclosure-infil-cfm50.osw' => 'base.osw',
    'base-enclosure-infil-flue.osw' => 'base.osw',
    'base-enclosure-infil-natural-ach.osw' => 'base.osw',
    # 'base-enclosure-other-heated-space.osw' => 'base.osw', # TODO: uncomment when we can model multifamily with ambient foundation?
    # 'base-enclosure-other-housing-unit.osw' => 'base-foundation-ambient.osw', # TODO: uncomment when we can model multifamily with ambient foundation?
    # 'base-enclosure-other-multifamily-buffer-space.osw' => 'base.osw', # TODO: uncomment when we can model multifamily with ambient foundation?
    # 'base-enclosure-other-non-freezing-space.osw' => 'base.osw', # TODO: uncomment when we can model multifamily with ambient foundation?
    'base-enclosure-overhangs.osw' => 'base.osw',
    # 'base-enclosure-rooftypes.osw' => 'base.osw',
    # 'base-enclosure-skylights.osw' => 'base.osw', # There are no front roof surfaces, but 15.0 ft^2 of skylights were specified.
    # 'base-enclosure-split-surfaces.osw' => 'base.osw',
    # 'base-enclosure-walltypes.osw' => 'base.osw',
    # 'base-enclosure-windows-interior-shading.osw' => 'base.osw', # Not going to support interior shading by facade
    'base-enclosure-windows-none.osw' => 'base.osw',
    'base-foundation-ambient.osw' => 'base.osw',
    # 'base-foundation-complex.osw' => 'base.osw', # 1 kiva object instead of 10
    'base-foundation-conditioned-basement-slab-insulation.osw' => 'base.osw',
    # 'base-foundation-conditioned-basement-wall-interior-insulation.osw' => 'base.osw',
    # 'base-foundation-multiple.osw' => 'base.osw', # Not supporting multiple foundations for now
    'base-foundation-slab.osw' => 'base.osw',
    'base-foundation-unconditioned-basement.osw' => 'base.osw',
    # 'base-foundation-unconditioned-basement-above-grade.osw' => 'base.osw', # TODO: add foundation wall windows
    'base-foundation-unconditioned-basement-assembly-r.osw' => 'base.osw',
    'base-foundation-unconditioned-basement-wall-insulation.osw' => 'base.osw',
    'base-foundation-unvented-crawlspace.osw' => 'base.osw',
    'base-foundation-vented-crawlspace.osw' => 'base.osw',
    # 'base-foundation-walkout-basement.osw' => 'base.osw', # 1 kiva object instead of 4
    'base-hvac-air-to-air-heat-pump-1-speed.osw' => 'base.osw',
    'base-hvac-air-to-air-heat-pump-2-speed.osw' => 'base.osw',
    'base-hvac-air-to-air-heat-pump-var-speed.osw' => 'base.osw',
    'base-hvac-boiler-coal-only.osw' => 'base.osw',
    'base-hvac-boiler-elec-only.osw' => 'base.osw',
    'base-hvac-boiler-gas-central-ac-1-speed.osw' => 'base.osw',
    'base-hvac-boiler-gas-only.osw' => 'base.osw',
    'base-hvac-boiler-oil-only.osw' => 'base.osw',
    'base-hvac-boiler-propane-only.osw' => 'base.osw',
    'base-hvac-boiler-wood-only.osw' => 'base.osw',
    'base-hvac-central-ac-only-1-speed.osw' => 'base.osw',
    'base-hvac-central-ac-only-2-speed.osw' => 'base.osw',
    'base-hvac-central-ac-only-var-speed.osw' => 'base.osw',
    'base-hvac-central-ac-plus-air-to-air-heat-pump-heating.osw' => 'base.osw',
    # 'base-hvac-dse.osw' => 'base.osw', # Not going to support DSE
    'base-hvac-dual-fuel-air-to-air-heat-pump-1-speed.osw' => 'base.osw',
    'base-hvac-dual-fuel-air-to-air-heat-pump-1-speed-electric.osw' => 'base.osw',
    'base-hvac-dual-fuel-air-to-air-heat-pump-2-speed.osw' => 'base.osw',
    'base-hvac-dual-fuel-air-to-air-heat-pump-var-speed.osw' => 'base.osw',
    'base-hvac-dual-fuel-mini-split-heat-pump-ducted.osw' => 'base.osw',
    'base-hvac-ducts-leakage-percent.osw' => 'base.osw',
    'base-hvac-elec-resistance-only.osw' => 'base.osw',
    'base-hvac-evap-cooler-furnace-gas.osw' => 'base.osw',
    'base-hvac-evap-cooler-only.osw' => 'base.osw',
    'base-hvac-evap-cooler-only-ducted.osw' => 'base.osw',
    'base-hvac-fireplace-wood-only.osw' => 'base.osw',
    'base-hvac-fixed-heater-electric-only.osw' => 'base.osw',
    'base-hvac-floor-furnace-propane-only.osw' => 'base.osw',
    # 'base-hvac-flowrate.osw' => 'base.osw', # Not going to support in the measure
    'base-hvac-furnace-elec-central-ac-1-speed.osw' => 'base.osw',
    'base-hvac-furnace-elec-only.osw' => 'base.osw',
    'base-hvac-furnace-gas-central-ac-2-speed.osw' => 'base.osw',
    'base-hvac-furnace-gas-central-ac-var-speed.osw' => 'base.osw',
    'base-hvac-furnace-gas-only.osw' => 'base.osw',
    'base-hvac-furnace-gas-room-ac.osw' => 'base.osw',
    'base-hvac-furnace-oil-only.osw' => 'base.osw',
    'base-hvac-furnace-propane-only.osw' => 'base.osw',
    'base-hvac-furnace-wood-only.osw' => 'base.osw',
    # 'base-hvac-furnace-x3-dse.osw' => 'base.osw', # Not going to support DSE
    'base-hvac-ground-to-air-heat-pump.osw' => 'base.osw',
    # 'base-hvac-ideal-air.osw' => 'base.osw',
    'base-hvac-mini-split-air-conditioner-only-ducted.osw' => 'base.osw',
    'base-hvac-mini-split-air-conditioner-only-ductless.osw' => 'base-hvac-mini-split-air-conditioner-only-ducted.osw',
    'base-hvac-mini-split-heat-pump-ducted.osw' => 'base.osw',
    'base-hvac-mini-split-heat-pump-ducted-cooling-only.osw' => 'base.osw',
    'base-hvac-mini-split-heat-pump-ducted-heating-only.osw' => 'base.osw',
    'base-hvac-mini-split-heat-pump-ductless.osw' => 'base.osw',
    # 'base-hvac-multiple.osw' => 'base.osw', # Not supporting multiple heating/cooling systems for now
    # 'base-hvac-multiple2.osw' => 'base.osw', # Not supporting multiple heating/cooling systems for now
    'base-hvac-none.osw' => 'base.osw',
    'base-hvac-portable-heater-electric-only.osw' => 'base.osw',
    'base-hvac-programmable-thermostat.osw' => 'base.osw',
    'base-hvac-room-ac-only.osw' => 'base.osw',
    'base-hvac-room-ac-only-33percent.osw' => 'base.osw',
    'base-hvac-setpoints.osw' => 'base.osw',
    'base-hvac-stove-oil-only.osw' => 'base.osw',
    'base-hvac-stove-wood-pellets-only.osw' => 'base.osw',
    'base-hvac-undersized.osw' => 'base.osw',
    'base-hvac-wall-furnace-elec-only.osw' => 'base.osw',
    'base-lighting-ceiling-fans.osw' => 'base.osw',
    'base-lighting-detailed.osw' => 'base.osw',
    # 'base-lighting-none.osw' => 'base.osw',
    'base-location-baltimore-md.osw' => 'base.osw',
    'base-location-dallas-tx.osw' => 'base.osw',
    'base-location-duluth-mn.osw' => 'base.osw',
    'base-location-epw-filepath.osw' => 'base.osw',
    'base-location-epw-filepath-AMY-2012.osw' => 'base.osw',
    'base-location-miami-fl.osw' => 'base.osw',
    'base-mechvent-balanced.osw' => 'base.osw',
    'base-mechvent-bath-kitchen-fans.osw' => 'base.osw',
    'base-mechvent-cfis.osw' => 'base.osw',
    # 'base-mechvent-cfis-dse.osw' => 'base.osw', # Not going to support DSE
    'base-mechvent-cfis-evap-cooler-only-ducted.osw' => 'base.osw',
    'base-mechvent-erv.osw' => 'base.osw',
    'base-mechvent-erv-atre-asre.osw' => 'base.osw',
    'base-mechvent-exhaust.osw' => 'base.osw',
    # 'base-mechvent-exhaust-rated-flow-rate.osw' => 'base.osw', # No difference
    'base-mechvent-hrv.osw' => 'base.osw',
    'base-mechvent-hrv-asre.osw' => 'base.osw',
    'base-mechvent-supply.osw' => 'base.osw',
    'base-mechvent-whole-house-fan.osw' => 'base.osw',
    'base-misc-defaults.osw' => 'base.osw',
    'base-misc-defaults2.osw' => 'base.osw',
    'base-misc-loads-large-uncommon.osw' => 'base-enclosure-garage.osw',
    'base-misc-loads-large-uncommon2.osw' => 'base-misc-loads-large-uncommon.osw',
<<<<<<< HEAD
    'base-misc-loads-usage-multiplier.osw' => 'base.osw',
=======
    'base-misc-usage-multiplier.osw' => 'base.osw',
>>>>>>> c69cb9f7
    # 'base-misc-loads-none.osw' => 'base.osw',
    'base-misc-neighbor-shading.osw' => 'base.osw',
    'base-pv.osw' => 'base.osw',
    # 'base-pv-shared.osw' => 'base.osw',
    'base-simcontrol-daylight-saving-custom.osw' => 'base.osw',
    'base-simcontrol-daylight-saving-disabled.osw' => 'base.osw',
    'base-simcontrol-runperiod-1-month.osw' => 'base.osw',
    'base-simcontrol-timestep-10-mins.osw' => 'base.osw',
    'base-schedules-average.osw' => 'base.osw',
    'base-schedules-stochastic.osw' => 'base.osw',

    # Extra test files that don't correspond with sample files
    'extra-auto.osw' => 'base.osw',
    'extra-pv-roofpitch.osw' => 'base.osw',
    'extra-dhw-solar-latitude.osw' => 'base.osw',
    'extra-dhw-shared-water-heater.osw' => 'base-single-family-attached.osw',
    'extra-second-refrigerator.osw' => 'base.osw',
    'extra-second-heating-system-portable-heater.osw' => 'base.osw',
    'extra-second-heating-system-fireplace.osw' => 'base.osw',
<<<<<<< HEAD
    'extra-vacancy-6-months.osw' => 'base.osw',
=======
    'extra-pv-shared.osw' => 'base-single-family-attached.osw',
>>>>>>> c69cb9f7

    'invalid_files/non-electric-heat-pump-water-heater.osw' => 'base.osw',
    'invalid_files/multiple-heating-and-cooling-systems.osw' => 'base.osw',
    'invalid_files/non-integer-geometry-num-bathrooms.osw' => 'base.osw',
    'invalid_files/non-integer-ceiling-fan-quantity.osw' => 'base.osw',
    'invalid_files/single-family-detached-slab-non-zero-foundation-height.osw' => 'base.osw',
    'invalid_files/single-family-detached-finished-basement-zero-foundation-height.osw' => 'base.osw',
    'invalid_files/single-family-attached-ambient.osw' => 'base-single-family-attached.osw',
    'invalid_files/multifamily-bottom-slab-non-zero-foundation-height.osw' => 'base-multifamily.osw',
    'invalid_files/multifamily-bottom-crawlspace-zero-foundation-height.osw' => 'base-multifamily.osw',
    'invalid_files/slab-non-zero-foundation-height-above-grade.osw' => 'base.osw',
    'invalid_files/ducts-location-and-areas-not-same-type.osw' => 'base.osw',
    'invalid_files/second-heating-system-serves-majority-heat.osw' => 'base.osw',
    'invalid_files/single-family-attached-no-building-orientation.osw' => 'base-single-family-attached.osw',
    'invalid_files/multifamily-no-building-orientation.osw' => 'base-multifamily.osw',
    'invalid_files/vented-crawlspace-with-wall-and-ceiling-insulation.osw' => 'base.osw',
    'invalid_files/unvented-crawlspace-with-wall-and-ceiling-insulation.osw' => 'base.osw',
    'invalid_files/unconditioned-basement-with-wall-and-ceiling-insulation.osw' => 'base.osw',
    'invalid_files/vented-attic-with-floor-and-roof-insulation.osw' => 'base.osw',
    'invalid_files/unvented-attic-with-floor-and-roof-insulation.osw' => 'base.osw',
    'invalid_files/conditioned-basement-with-ceiling-insulation.osw' => 'base.osw',
    'invalid_files/conditioned-attic-with-floor-insulation.osw' => 'base.osw'
  }

  puts "Generating #{osws_files.size} OSW files..."

  osws_files.each do |derivative, parent|
    print '.'

    osw_path = File.absolute_path(File.join(tests_dir, derivative))

    begin
      osw_files = [derivative]
      unless parent.nil?
        osw_files.unshift(parent)
      end
      while not parent.nil?
        next unless osws_files.keys.include? parent

        unless osws_files[parent].nil?
          osw_files.unshift(osws_files[parent])
        end
        parent = osws_files[parent]
      end

      workflow = OpenStudio::WorkflowJSON.new
      workflow.setOswPath(osw_path)
      workflow.addMeasurePath('../..')
      steps = OpenStudio::WorkflowStepVector.new
      step = OpenStudio::MeasureStep.new('BuildResidentialHPXML')

      osw_files.each do |osw_file|
        step = get_values(osw_file, step)
      end

      steps.push(step)
      workflow.setWorkflowSteps(steps)
      workflow.save

      workflow_hash = JSON.parse(File.read(osw_path))
      workflow_hash.delete('created_at')
      workflow_hash.delete('updated_at')

      File.open(osw_path, 'w') do |f|
        f.write(JSON.pretty_generate(workflow_hash))
      end
    rescue Exception => e
      puts "\n#{e}\n#{e.backtrace.join('\n')}"
      puts "\nError: Did not successfully generate #{derivative}."
      exit!
    end
  end

  puts "\n"

  # Print warnings about extra files
  abs_osw_files = []
  dirs = [nil]
  osws_files.keys.each do |osw_file|
    abs_osw_files << File.absolute_path(File.join(tests_dir, osw_file))
    next unless osw_file.include? '/'

    dirs << osw_file.split('/')[0] + '/'
  end
  dirs.uniq.each do |dir|
    Dir["#{tests_dir}/#{dir}*.osw"].each do |osw|
      next if abs_osw_files.include? File.absolute_path(osw)

      puts "Warning: Extra OSW file found at #{File.absolute_path(osw)}"
    end
  end
end

def get_values(osw_file, step)
  step.setArgument('hpxml_path', "../BuildResidentialHPXML/tests/built_residential_hpxml/#{File.basename(osw_file, '.*')}.xml")

  if ['base.osw'].include? osw_file
    step.setArgument('weather_dir', 'weather')
    step.setArgument('simulation_control_timestep', '60')
<<<<<<< HEAD
    step.setArgument('schedules_type', 'user-specified')
    step.setArgument('schedules_path', '../schedules.csv')
=======
>>>>>>> c69cb9f7
    step.setArgument('weather_station_epw_filepath', 'USA_CO_Denver.Intl.AP.725650_TMY3.epw')
    step.setArgument('site_type', HPXML::SiteTypeSuburban)
    step.setArgument('geometry_unit_type', HPXML::ResidentialTypeSFD)
    step.setArgument('geometry_cfa', 2700.0)
    step.setArgument('geometry_num_floors_above_grade', 1)
    step.setArgument('geometry_wall_height', 8.0)
    step.setArgument('geometry_orientation', 180.0)
    step.setArgument('geometry_aspect_ratio', 1.5)
    step.setArgument('geometry_corridor_position', 'Double-Loaded Interior')
    step.setArgument('geometry_corridor_width', 10.0)
    step.setArgument('geometry_inset_width', 0.0)
    step.setArgument('geometry_inset_depth', 0.0)
    step.setArgument('geometry_inset_position', 'Right')
    step.setArgument('geometry_balcony_depth', 0.0)
    step.setArgument('geometry_garage_width', 0.0)
    step.setArgument('geometry_garage_depth', 20.0)
    step.setArgument('geometry_garage_protrusion', 0.0)
    step.setArgument('geometry_garage_position', 'Right')
    step.setArgument('geometry_foundation_type', HPXML::FoundationTypeBasementConditioned)
    step.setArgument('geometry_foundation_height', 8.0)
    step.setArgument('geometry_foundation_height_above_grade', 1.0)
    step.setArgument('geometry_roof_type', 'gable')
    step.setArgument('geometry_roof_pitch', '6:12')
    step.setArgument('geometry_roof_structure', 'truss, cantilever')
    step.setArgument('geometry_attic_type', HPXML::AtticTypeUnvented)
    step.setArgument('geometry_eaves_depth', 0)
    step.setArgument('geometry_num_bedrooms', 3)
    step.setArgument('geometry_num_bathrooms', Constants.Auto)
    step.setArgument('geometry_num_occupants', '3')
    step.setArgument('floor_assembly_r', 0)
    step.setArgument('foundation_wall_insulation_r', 8.9)
    step.setArgument('foundation_wall_insulation_distance_to_top', 0.0)
    step.setArgument('foundation_wall_insulation_distance_to_bottom', 8.0)
    step.setArgument('slab_perimeter_insulation_r', 0)
    step.setArgument('slab_perimeter_depth', 0)
    step.setArgument('slab_under_insulation_r', 0)
    step.setArgument('slab_under_width', 0)
    step.setArgument('slab_carpet_fraction', 0.0)
    step.setArgument('slab_carpet_r', 0.0)
    step.setArgument('ceiling_assembly_r', 39.3)
    step.setArgument('roof_material_type', HPXML::RoofTypeAsphaltShingles)
    step.setArgument('roof_color', Constants.Auto)
    step.setArgument('roof_assembly_r', 2.3)
    step.setArgument('roof_solar_absorptance', Constants.Auto)
    step.setArgument('roof_emittance', 0.92)
    step.setArgument('roof_radiant_barrier', false)
    step.setArgument('roof_radiant_barrier_grade', '1')
    step.setArgument('neighbor_front_distance', 0)
    step.setArgument('neighbor_back_distance', 0)
    step.setArgument('neighbor_left_distance', 0)
    step.setArgument('neighbor_right_distance', 0)
    step.setArgument('neighbor_front_height', Constants.Auto)
    step.setArgument('neighbor_back_height', Constants.Auto)
    step.setArgument('neighbor_left_height', Constants.Auto)
    step.setArgument('neighbor_right_height', Constants.Auto)
    step.setArgument('wall_type', HPXML::WallTypeWoodStud)
    step.setArgument('wall_siding_type', HPXML::SidingTypeWood)
    step.setArgument('wall_color', Constants.Auto)
    step.setArgument('wall_assembly_r', 23)
    step.setArgument('wall_solar_absorptance', Constants.Auto)
    step.setArgument('wall_emittance', 0.92)
    step.setArgument('window_front_wwr', 0)
    step.setArgument('window_back_wwr', 0)
    step.setArgument('window_left_wwr', 0)
    step.setArgument('window_right_wwr', 0)
    step.setArgument('window_area_front', 108.0)
    step.setArgument('window_area_back', 108.0)
    step.setArgument('window_area_left', 72.0)
    step.setArgument('window_area_right', 72.0)
    step.setArgument('window_aspect_ratio', 1.333)
    step.setArgument('window_fraction_operable', 0.67)
    step.setArgument('window_ufactor', 0.33)
    step.setArgument('window_shgc', 0.45)
    step.setArgument('window_interior_shading_winter', 0.85)
    step.setArgument('window_interior_shading_summer', 0.7)
    step.setArgument('overhangs_front_depth', 0)
    step.setArgument('overhangs_front_distance_to_top_of_window', 0)
    step.setArgument('overhangs_back_depth', 0)
    step.setArgument('overhangs_back_distance_to_top_of_window', 0)
    step.setArgument('overhangs_left_depth', 0)
    step.setArgument('overhangs_left_distance_to_top_of_window', 0)
    step.setArgument('overhangs_right_depth', 0)
    step.setArgument('overhangs_right_distance_to_top_of_window', 0)
    step.setArgument('skylight_area_front', 0)
    step.setArgument('skylight_area_back', 0)
    step.setArgument('skylight_area_left', 0)
    step.setArgument('skylight_area_right', 0)
    step.setArgument('skylight_ufactor', 0.33)
    step.setArgument('skylight_shgc', 0.45)
    step.setArgument('door_area', 80.0)
    step.setArgument('door_rvalue', 4.4)
    step.setArgument('air_leakage_units', HPXML::UnitsACH)
    step.setArgument('air_leakage_house_pressure', 50)
    step.setArgument('air_leakage_value', 3)
    step.setArgument('air_leakage_shelter_coefficient', Constants.Auto)
    step.setArgument('heating_system_type', HPXML::HVACTypeFurnace)
    step.setArgument('heating_system_fuel', HPXML::FuelTypeNaturalGas)
    step.setArgument('heating_system_heating_efficiency', 0.92)
    step.setArgument('heating_system_heating_capacity', '64000.0')
    step.setArgument('heating_system_fraction_heat_load_served', 1)
    step.setArgument('heating_system_electric_auxiliary_energy', 0)
    step.setArgument('heating_system_has_flue_or_chimney', false)
    step.setArgument('cooling_system_type', HPXML::HVACTypeCentralAirConditioner)
    step.setArgument('cooling_system_cooling_efficiency_seer', 13.0)
    step.setArgument('cooling_system_cooling_efficiency_eer', 8.5)
    step.setArgument('cooling_system_cooling_compressor_type', HPXML::HVACCompressorTypeSingleStage)
    step.setArgument('cooling_system_cooling_sensible_heat_fraction', 0.73)
    step.setArgument('cooling_system_cooling_capacity', '48000.0')
    step.setArgument('cooling_system_fraction_cool_load_served', 1)
    step.setArgument('cooling_system_is_ducted', false)
    step.setArgument('heat_pump_type', 'none')
    step.setArgument('heat_pump_heating_efficiency_hspf', 7.7)
    step.setArgument('heat_pump_heating_efficiency_cop', 3.6)
    step.setArgument('heat_pump_cooling_efficiency_seer', 13.0)
    step.setArgument('heat_pump_cooling_efficiency_eer', 16.6)
    step.setArgument('heat_pump_cooling_compressor_type', HPXML::HVACCompressorTypeSingleStage)
    step.setArgument('heat_pump_cooling_sensible_heat_fraction', 0.73)
    step.setArgument('heat_pump_heating_capacity', '64000.0')
    step.setArgument('heat_pump_heating_capacity_17F', Constants.Auto)
    step.setArgument('heat_pump_cooling_capacity', '48000.0')
    step.setArgument('heat_pump_fraction_heat_load_served', 1)
    step.setArgument('heat_pump_fraction_cool_load_served', 1)
    step.setArgument('heat_pump_backup_fuel', 'none')
    step.setArgument('heat_pump_backup_heating_efficiency', 1)
    step.setArgument('heat_pump_backup_heating_capacity', '34121.0')
    step.setArgument('heat_pump_mini_split_is_ducted', false)
    step.setArgument('setpoint_heating_temp', 68)
    step.setArgument('setpoint_heating_setback_temp', 68)
    step.setArgument('setpoint_heating_setback_hours_per_week', 0)
    step.setArgument('setpoint_heating_setback_start_hour', 0)
    step.setArgument('setpoint_cooling_temp', 78)
    step.setArgument('setpoint_cooling_setup_temp', 78)
    step.setArgument('setpoint_cooling_setup_hours_per_week', 0)
    step.setArgument('setpoint_cooling_setup_start_hour', 0)
    step.setArgument('ducts_supply_leakage_units', HPXML::UnitsCFM25)
    step.setArgument('ducts_return_leakage_units', HPXML::UnitsCFM25)
    step.setArgument('ducts_supply_leakage_value', 75.0)
    step.setArgument('ducts_return_leakage_value', 25.0)
    step.setArgument('ducts_supply_insulation_r', 4.0)
    step.setArgument('ducts_return_insulation_r', 0.0)
    step.setArgument('ducts_supply_location', HPXML::LocationAtticUnvented)
    step.setArgument('ducts_return_location', HPXML::LocationAtticUnvented)
    step.setArgument('ducts_supply_surface_area', '150.0')
    step.setArgument('ducts_return_surface_area', '50.0')
    step.setArgument('ducts_number_of_return_registers', Constants.Auto)
    step.setArgument('heating_system_type_2', 'none')
    step.setArgument('heating_system_fuel_2', HPXML::FuelTypeElectricity)
    step.setArgument('heating_system_heating_efficiency_2', 1.0)
    step.setArgument('heating_system_heating_capacity_2', Constants.Auto)
    step.setArgument('heating_system_fraction_heat_load_served_2', 0.25)
    step.setArgument('heating_system_electric_auxiliary_energy_2', 0)
    step.setArgument('heating_system_has_flue_or_chimney_2', false)
    step.setArgument('mech_vent_fan_type', 'none')
    step.setArgument('mech_vent_flow_rate', 110)
    step.setArgument('mech_vent_hours_in_operation', 24)
    step.setArgument('mech_vent_total_recovery_efficiency_type', 'Unadjusted')
    step.setArgument('mech_vent_total_recovery_efficiency', 0.48)
    step.setArgument('mech_vent_sensible_recovery_efficiency_type', 'Unadjusted')
    step.setArgument('mech_vent_sensible_recovery_efficiency', 0.72)
    step.setArgument('mech_vent_fan_power', 30)
    step.setArgument('kitchen_fan_present', false)
    step.setArgument('kitchen_fan_flow_rate', 100)
    step.setArgument('kitchen_fan_hours_in_operation', 1.5)
    step.setArgument('kitchen_fan_power', 30)
    step.setArgument('kitchen_fan_start_hour', 18)
    step.setArgument('bathroom_fans_present', false)
    step.setArgument('bathroom_fans_flow_rate', 50)
    step.setArgument('bathroom_fans_hours_in_operation', 1.5)
    step.setArgument('bathroom_fans_power', 15)
    step.setArgument('bathroom_fans_start_hour', 7)
    step.setArgument('bathroom_fans_quantity', 2)
    step.setArgument('whole_house_fan_present', false)
    step.setArgument('whole_house_fan_flow_rate', 4500)
    step.setArgument('whole_house_fan_power', 300)
    step.setArgument('water_heater_type', HPXML::WaterHeaterTypeStorage)
    step.setArgument('water_heater_fuel_type', HPXML::FuelTypeElectricity)
    step.setArgument('water_heater_location', HPXML::LocationLivingSpace)
    step.setArgument('water_heater_tank_volume', '40')
    step.setArgument('water_heater_heating_capacity', '18767')
    step.setArgument('water_heater_efficiency_type', 'EnergyFactor')
    step.setArgument('water_heater_efficiency_ef', 0.95)
    step.setArgument('water_heater_efficiency_uef', 0.93)
    step.setArgument('water_heater_recovery_efficiency', '0.76')
    step.setArgument('water_heater_standby_loss', 0)
    step.setArgument('water_heater_jacket_rvalue', 0)
    step.setArgument('water_heater_setpoint_temperature', '125')
    step.setArgument('water_heater_has_flue_or_chimney', false)
    step.setArgument('water_heater_is_shared_system', false)
    step.setArgument('dhw_distribution_system_type', HPXML::DHWDistTypeStandard)
    step.setArgument('dhw_distribution_standard_piping_length', '50')
    step.setArgument('dhw_distribution_recirc_control_type', HPXML::DHWRecirControlTypeNone)
    step.setArgument('dhw_distribution_recirc_piping_length', '50')
    step.setArgument('dhw_distribution_recirc_branch_piping_length', '50')
    step.setArgument('dhw_distribution_recirc_pump_power', '50')
    step.setArgument('dhw_distribution_pipe_r', 0.0)
    step.setArgument('dwhr_facilities_connected', 'none')
    step.setArgument('dwhr_equal_flow', true)
    step.setArgument('dwhr_efficiency', 0.55)
    step.setArgument('water_fixtures_shower_low_flow', true)
    step.setArgument('water_fixtures_sink_low_flow', false)
    step.setArgument('water_fixtures_usage_multiplier', 1.0)
    step.setArgument('solar_thermal_system_type', 'none')
    step.setArgument('solar_thermal_collector_area', 40.0)
    step.setArgument('solar_thermal_collector_loop_type', HPXML::SolarThermalLoopTypeDirect)
    step.setArgument('solar_thermal_collector_type', HPXML::SolarThermalTypeEvacuatedTube)
    step.setArgument('solar_thermal_collector_azimuth', 180)
    step.setArgument('solar_thermal_collector_tilt', '20')
    step.setArgument('solar_thermal_collector_rated_optical_efficiency', 0.5)
    step.setArgument('solar_thermal_collector_rated_thermal_losses', 0.2799)
    step.setArgument('solar_thermal_storage_volume', Constants.Auto)
    step.setArgument('solar_thermal_solar_fraction', 0)
    step.setArgument('pv_system_module_type_1', 'none')
    step.setArgument('pv_system_location_1', HPXML::LocationRoof)
    step.setArgument('pv_system_tracking_1', HPXML::PVTrackingTypeFixed)
    step.setArgument('pv_system_array_azimuth_1', 180)
    step.setArgument('pv_system_array_tilt_1', '20')
    step.setArgument('pv_system_max_power_output_1', 4000)
    step.setArgument('pv_system_inverter_efficiency_1', 0.96)
    step.setArgument('pv_system_system_losses_fraction_1', 0.14)
    step.setArgument('pv_system_is_shared_1', false)
    step.setArgument('pv_system_module_type_2', 'none')
    step.setArgument('pv_system_location_2', HPXML::LocationRoof)
    step.setArgument('pv_system_tracking_2', HPXML::PVTrackingTypeFixed)
    step.setArgument('pv_system_array_azimuth_2', 180)
    step.setArgument('pv_system_array_tilt_2', '20')
    step.setArgument('pv_system_max_power_output_2', 4000)
    step.setArgument('pv_system_inverter_efficiency_2', 0.96)
    step.setArgument('pv_system_system_losses_fraction_2', 0.14)
    step.setArgument('pv_system_is_shared_2', false)
    step.setArgument('lighting_fraction_cfl_interior', 0.4)
    step.setArgument('lighting_fraction_lfl_interior', 0.1)
    step.setArgument('lighting_fraction_led_interior', 0.25)
    step.setArgument('lighting_usage_multiplier_interior', 1.0)
    step.setArgument('lighting_fraction_cfl_exterior', 0.4)
    step.setArgument('lighting_fraction_lfl_exterior', 0.1)
    step.setArgument('lighting_fraction_led_exterior', 0.25)
    step.setArgument('lighting_usage_multiplier_exterior', 1.0)
    step.setArgument('lighting_fraction_cfl_garage', 0.4)
    step.setArgument('lighting_fraction_lfl_garage', 0.1)
    step.setArgument('lighting_fraction_led_garage', 0.25)
    step.setArgument('lighting_usage_multiplier_garage', 1.0)
    step.setArgument('holiday_lighting_present', false)
    step.setArgument('holiday_lighting_daily_kwh', Constants.Auto)
    step.setArgument('dehumidifier_present', false)
    step.setArgument('dehumidifier_efficiency_type', 'EnergyFactor')
    step.setArgument('dehumidifier_efficiency_ef', 1.8)
    step.setArgument('dehumidifier_efficiency_ief', 1.5)
    step.setArgument('dehumidifier_capacity', 40)
    step.setArgument('dehumidifier_rh_setpoint', 0.5)
    step.setArgument('dehumidifier_fraction_dehumidification_load_served', 1)
    step.setArgument('clothes_washer_present', true)
    step.setArgument('clothes_washer_location', HPXML::LocationLivingSpace)
    step.setArgument('clothes_washer_efficiency_type', 'IntegratedModifiedEnergyFactor')
    step.setArgument('clothes_washer_efficiency_mef', '1.453')
    step.setArgument('clothes_washer_efficiency_imef', '1.21')
    step.setArgument('clothes_washer_rated_annual_kwh', '380.0')
    step.setArgument('clothes_washer_label_electric_rate', '0.12')
    step.setArgument('clothes_washer_label_gas_rate', '1.09')
    step.setArgument('clothes_washer_label_annual_gas_cost', '27.0')
    step.setArgument('clothes_washer_label_usage', '6.0')
    step.setArgument('clothes_washer_capacity', '3.2')
    step.setArgument('clothes_washer_usage_multiplier', 1.0)
    step.setArgument('clothes_dryer_present', true)
    step.setArgument('clothes_dryer_location', HPXML::LocationLivingSpace)
    step.setArgument('clothes_dryer_fuel_type', HPXML::FuelTypeElectricity)
    step.setArgument('clothes_dryer_efficiency_type', 'CombinedEnergyFactor')
    step.setArgument('clothes_dryer_efficiency_ef', 3.4615)
    step.setArgument('clothes_dryer_efficiency_cef', '3.73')
    step.setArgument('clothes_dryer_control_type', HPXML::ClothesDryerControlTypeTimer)
    step.setArgument('clothes_dryer_usage_multiplier', 1.0)
    step.setArgument('dishwasher_present', true)
    step.setArgument('dishwasher_location', HPXML::LocationLivingSpace)
    step.setArgument('dishwasher_efficiency_type', 'RatedAnnualkWh')
    step.setArgument('dishwasher_efficiency_kwh', '307')
    step.setArgument('dishwasher_efficiency_ef', 0.46)
    step.setArgument('dishwasher_label_electric_rate', '0.12')
    step.setArgument('dishwasher_label_gas_rate', '1.09')
    step.setArgument('dishwasher_label_annual_gas_cost', '22.32')
    step.setArgument('dishwasher_label_usage', '4.0')
    step.setArgument('dishwasher_place_setting_capacity', '12')
    step.setArgument('dishwasher_usage_multiplier', 1.0)
    step.setArgument('refrigerator_present', true)
    step.setArgument('refrigerator_location', HPXML::LocationLivingSpace)
    step.setArgument('refrigerator_rated_annual_kwh', '650.0')
    step.setArgument('refrigerator_usage_multiplier', 1.0)
    step.setArgument('extra_refrigerator_present', false)
    step.setArgument('extra_refrigerator_location', Constants.Auto)
    step.setArgument('extra_refrigerator_rated_annual_kwh', Constants.Auto)
    step.setArgument('extra_refrigerator_usage_multiplier', 1.0)
    step.setArgument('freezer_present', false)
    step.setArgument('freezer_location', Constants.Auto)
    step.setArgument('freezer_rated_annual_kwh', Constants.Auto)
    step.setArgument('freezer_usage_multiplier', 1.0)
    step.setArgument('cooking_range_oven_present', true)
    step.setArgument('cooking_range_oven_location', HPXML::LocationLivingSpace)
    step.setArgument('cooking_range_oven_fuel_type', HPXML::FuelTypeElectricity)
    step.setArgument('cooking_range_oven_is_induction', false)
    step.setArgument('cooking_range_oven_is_convection', false)
    step.setArgument('cooking_range_oven_usage_multiplier', 1.0)
    step.setArgument('ceiling_fan_present', false)
    step.setArgument('ceiling_fan_efficiency', Constants.Auto)
    step.setArgument('ceiling_fan_quantity', Constants.Auto)
    step.setArgument('ceiling_fan_cooling_setpoint_temp_offset', 0)
    step.setArgument('plug_loads_other_annual_kwh', '2457.0')
    step.setArgument('plug_loads_other_frac_sensible', '0.855')
    step.setArgument('plug_loads_other_frac_latent', '0.045')
    step.setArgument('plug_loads_other_usage_multiplier', 1.0)
<<<<<<< HEAD
    step.setArgument('plug_loads_television_annual_kwh', '620.0')
    step.setArgument('plug_loads_television_usage_multiplier', 1.0)
=======
    step.setArgument('plug_loads_other_weekday_fractions', Constants.Auto)
    step.setArgument('plug_loads_other_weekend_fractions', Constants.Auto)
    step.setArgument('plug_loads_other_monthly_multipliers', Constants.Auto)
    step.setArgument('plug_loads_television_annual_kwh', '620.0')
    step.setArgument('plug_loads_television_usage_multiplier', 1.0)
    step.setArgument('plug_loads_television_weekday_fractions', Constants.Auto)
    step.setArgument('plug_loads_television_weekend_fractions', Constants.Auto)
    step.setArgument('plug_loads_television_monthly_multipliers', Constants.Auto)
>>>>>>> c69cb9f7
    step.setArgument('plug_loads_well_pump_present', false)
    step.setArgument('plug_loads_well_pump_annual_kwh', Constants.Auto)
    step.setArgument('plug_loads_well_pump_usage_multiplier', 1.0)
    step.setArgument('plug_loads_vehicle_present', false)
    step.setArgument('plug_loads_vehicle_annual_kwh', Constants.Auto)
    step.setArgument('plug_loads_vehicle_usage_multiplier', 1.0)
    step.setArgument('fuel_loads_grill_present', false)
    step.setArgument('fuel_loads_grill_fuel_type', HPXML::FuelTypeNaturalGas)
    step.setArgument('fuel_loads_grill_annual_therm', Constants.Auto)
    step.setArgument('fuel_loads_grill_usage_multiplier', 1.0)
    step.setArgument('fuel_loads_lighting_present', false)
    step.setArgument('fuel_loads_lighting_fuel_type', HPXML::FuelTypeNaturalGas)
    step.setArgument('fuel_loads_lighting_annual_therm', Constants.Auto)
    step.setArgument('fuel_loads_lighting_usage_multiplier', 1.0)
    step.setArgument('fuel_loads_fireplace_present', false)
    step.setArgument('fuel_loads_fireplace_fuel_type', HPXML::FuelTypeNaturalGas)
    step.setArgument('fuel_loads_fireplace_annual_therm', Constants.Auto)
    step.setArgument('fuel_loads_fireplace_usage_multiplier', 1.0)
    step.setArgument('pool_present', false)
    step.setArgument('pool_pump_annual_kwh', Constants.Auto)
    step.setArgument('pool_pump_usage_multiplier', 1.0)
    step.setArgument('pool_heater_type', HPXML::HeaterTypeElectricResistance)
    step.setArgument('pool_heater_annual_kwh', Constants.Auto)
    step.setArgument('pool_heater_annual_therm', Constants.Auto)
    step.setArgument('pool_heater_usage_multiplier', 1.0)
    step.setArgument('hot_tub_present', false)
    step.setArgument('hot_tub_pump_annual_kwh', Constants.Auto)
    step.setArgument('hot_tub_pump_usage_multiplier', 1.0)
    step.setArgument('hot_tub_heater_type', HPXML::HeaterTypeElectricResistance)
    step.setArgument('hot_tub_heater_annual_kwh', Constants.Auto)
    step.setArgument('hot_tub_heater_annual_therm', Constants.Auto)
    step.setArgument('hot_tub_heater_usage_multiplier', 1.0)
  elsif ['base-single-family-attached.osw'].include? osw_file
    step.setArgument('geometry_unit_type', HPXML::ResidentialTypeSFA)
    step.setArgument('geometry_cfa', 900.0)
    step.setArgument('geometry_corridor_position', 'None')
    step.setArgument('geometry_building_num_units', 3)
    step.setArgument('geometry_horizontal_location', 'Left')
    step.setArgument('window_front_wwr', 0.18)
    step.setArgument('window_back_wwr', 0.18)
    step.setArgument('window_left_wwr', 0.18)
    step.setArgument('window_right_wwr', 0.18)
    step.setArgument('window_area_front', 0)
    step.setArgument('window_area_back', 0)
    step.setArgument('window_area_left', 0)
    step.setArgument('window_area_right', 0)
  elsif ['base-multifamily.osw'].include? osw_file
    step.setArgument('geometry_unit_type', HPXML::ResidentialTypeApartment)
    step.setArgument('geometry_cfa', 900.0)
    step.setArgument('geometry_corridor_position', 'None')
    step.setArgument('geometry_foundation_type', HPXML::FoundationTypeBasementUnconditioned)
    step.setArgument('geometry_level', 'Bottom')
    step.setArgument('geometry_horizontal_location', 'Left')
    step.setArgument('geometry_building_num_units', 3)
    step.setArgument('window_front_wwr', 0.18)
    step.setArgument('window_back_wwr', 0.18)
    step.setArgument('window_left_wwr', 0.18)
    step.setArgument('window_right_wwr', 0.18)
    step.setArgument('window_area_front', 0)
    step.setArgument('window_area_back', 0)
    step.setArgument('window_area_left', 0)
    step.setArgument('window_area_right', 0)
    step.setArgument('ducts_supply_leakage_value', 0.0)
    step.setArgument('ducts_return_leakage_value', 0.0)
  elsif ['base-appliances-coal.osw'].include? osw_file
    step.setArgument('clothes_dryer_fuel_type', HPXML::FuelTypeCoal)
    step.setArgument('clothes_dryer_efficiency_cef', '3.3')
    step.setArgument('clothes_dryer_control_type', HPXML::ClothesDryerControlTypeMoisture)
    step.setArgument('cooking_range_oven_fuel_type', HPXML::FuelTypeCoal)
  elsif ['base-appliances-dehumidifier.osw'].include? osw_file
    step.setArgument('weather_station_epw_filepath', 'USA_TX_Dallas-Fort.Worth.Intl.AP.722590_TMY3.epw')
    step.setArgument('dehumidifier_present', true)
  elsif ['base-appliances-dehumidifier-50percent.osw'].include? osw_file
    step.setArgument('weather_station_epw_filepath', 'USA_TX_Dallas-Fort.Worth.Intl.AP.722590_TMY3.epw')
    step.setArgument('dehumidifier_present', true)
    step.setArgument('dehumidifier_fraction_dehumidification_load_served', 0.5)
  elsif ['base-appliances-dehumidifier-ief.osw'].include? osw_file
    step.setArgument('weather_station_epw_filepath', 'USA_TX_Dallas-Fort.Worth.Intl.AP.722590_TMY3.epw')
    step.setArgument('dehumidifier_present', true)
    step.setArgument('dehumidifier_efficiency_type', 'IntegratedEnergyFactor')
  elsif ['base-appliances-gas.osw'].include? osw_file
    step.setArgument('clothes_dryer_fuel_type', HPXML::FuelTypeNaturalGas)
    step.setArgument('clothes_dryer_efficiency_cef', '3.3')
    step.setArgument('clothes_dryer_control_type', HPXML::ClothesDryerControlTypeMoisture)
    step.setArgument('cooking_range_oven_fuel_type', HPXML::FuelTypeNaturalGas)
  elsif ['base-appliances-modified.osw'].include? osw_file
    step.setArgument('clothes_washer_efficiency_type', 'ModifiedEnergyFactor')
    step.setArgument('clothes_washer_efficiency_mef', '1.65')
    step.setArgument('clothes_dryer_efficiency_type', 'EnergyFactor')
    step.setArgument('clothes_dryer_efficiency_ef', 4.29)
    step.setArgument('clothes_dryer_control_type', HPXML::ClothesDryerControlTypeMoisture)
    step.setArgument('dishwasher_efficiency_type', 'EnergyFactor')
    step.setArgument('dishwasher_efficiency_ef', 0.7)
    step.setArgument('dishwasher_place_setting_capacity', '6')
  elsif ['base-appliances-none.osw'].include? osw_file
    step.setArgument('clothes_washer_present', false)
    step.setArgument('clothes_dryer_present', false)
    step.setArgument('dishwasher_present', false)
    step.setArgument('refrigerator_present', false)
    step.setArgument('cooking_range_oven_present', false)
  elsif ['base-appliances-oil.osw'].include? osw_file
    step.setArgument('clothes_dryer_fuel_type', HPXML::FuelTypeOil)
    step.setArgument('clothes_dryer_efficiency_cef', '3.3')
    step.setArgument('clothes_dryer_control_type', HPXML::ClothesDryerControlTypeMoisture)
    step.setArgument('cooking_range_oven_fuel_type', HPXML::FuelTypeOil)
  elsif ['base-appliances-propane.osw'].include? osw_file
    step.setArgument('clothes_dryer_fuel_type', HPXML::FuelTypePropane)
    step.setArgument('clothes_dryer_efficiency_cef', '3.3')
    step.setArgument('clothes_dryer_control_type', HPXML::ClothesDryerControlTypeMoisture)
    step.setArgument('cooking_range_oven_fuel_type', HPXML::FuelTypePropane)
  elsif ['base-appliances-wood.osw'].include? osw_file
    step.setArgument('clothes_dryer_fuel_type', HPXML::FuelTypeWoodCord)
    step.setArgument('clothes_dryer_efficiency_cef', '3.3')
    step.setArgument('clothes_dryer_control_type', HPXML::ClothesDryerControlTypeMoisture)
    step.setArgument('cooking_range_oven_fuel_type', HPXML::FuelTypeWoodCord)
  elsif ['base-atticroof-cathedral.osw'].include? osw_file
    step.setArgument('geometry_attic_type', HPXML::AtticTypeConditioned)
    step.setArgument('roof_assembly_r', 25.8)
    step.setArgument('ducts_supply_location', HPXML::LocationLivingSpace)
    step.setArgument('ducts_return_location', HPXML::LocationLivingSpace)
    step.setArgument('ducts_supply_leakage_value', 0.0)
    step.setArgument('ducts_return_leakage_value', 0.0)
  elsif ['base-atticroof-conditioned.osw'].include? osw_file
    step.setArgument('geometry_cfa', 3600.0)
    step.setArgument('geometry_num_floors_above_grade', 2)
    step.setArgument('geometry_attic_type', HPXML::AtticTypeConditioned)
    step.setArgument('roof_assembly_r', 25.8)
    step.setArgument('ducts_supply_location', HPXML::LocationLivingSpace)
    step.setArgument('ducts_return_location', HPXML::LocationLivingSpace)
    step.setArgument('ducts_supply_leakage_value', 0.0)
    step.setArgument('ducts_return_leakage_value', 0.0)
    step.setArgument('water_heater_location', HPXML::LocationBasementConditioned)
    step.setArgument('clothes_washer_location', HPXML::LocationBasementConditioned)
    step.setArgument('clothes_dryer_location', HPXML::LocationBasementConditioned)
    step.setArgument('refrigerator_location', HPXML::LocationBasementConditioned)
  elsif ['base-atticroof-flat.osw'].include? osw_file
    step.setArgument('geometry_roof_type', 'flat')
    step.setArgument('roof_assembly_r', 25.8)
    step.setArgument('ducts_supply_leakage_value', 0.0)
    step.setArgument('ducts_return_leakage_value', 0.0)
    step.setArgument('ducts_supply_location', HPXML::LocationBasementConditioned)
    step.setArgument('ducts_return_location', HPXML::LocationBasementConditioned)
  elsif ['base-atticroof-radiant-barrier.osw'].include? osw_file
    step.setArgument('weather_station_epw_filepath', 'USA_TX_Dallas-Fort.Worth.Intl.AP.722590_TMY3.epw')
    step.setArgument('roof_radiant_barrier', true)
    step.setArgument('roof_radiant_barrier_grade', '2')
  elsif ['base-atticroof-unvented-insulated-roof.osw'].include? osw_file
    step.setArgument('ceiling_assembly_r', 2.1)
    step.setArgument('roof_assembly_r', 25.8)
  elsif ['base-atticroof-vented.osw'].include? osw_file
    step.setArgument('geometry_attic_type', HPXML::AtticTypeVented)
    step.setArgument('water_heater_location', HPXML::LocationAtticVented)
    step.setArgument('ducts_supply_location', HPXML::LocationAtticVented)
    step.setArgument('ducts_return_location', HPXML::LocationAtticVented)
  elsif ['base-dhw-combi-tankless.osw'].include? osw_file
    step.setArgument('heating_system_type', HPXML::HVACTypeBoiler)
    step.setArgument('heating_system_electric_auxiliary_energy', 200.0)
    step.setArgument('cooling_system_type', 'none')
    step.setArgument('water_heater_type', HPXML::WaterHeaterTypeCombiTankless)
    step.setArgument('water_heater_tank_volume', Constants.Auto)
  elsif ['base-dhw-combi-tankless-outside.osw'].include? osw_file
    step.setArgument('heating_system_type', HPXML::HVACTypeBoiler)
    step.setArgument('heating_system_electric_auxiliary_energy', 200.0)
    step.setArgument('cooling_system_type', 'none')
    step.setArgument('water_heater_type', HPXML::WaterHeaterTypeCombiTankless)
    step.setArgument('water_heater_location', HPXML::LocationOtherExterior)
    step.setArgument('water_heater_tank_volume', Constants.Auto)
  elsif ['base-dhw-dwhr.osw'].include? osw_file
    step.setArgument('dwhr_facilities_connected', HPXML::DWHRFacilitiesConnectedAll)
  elsif ['base-dhw-indirect.osw'].include? osw_file
    step.setArgument('heating_system_type', HPXML::HVACTypeBoiler)
    step.setArgument('heating_system_electric_auxiliary_energy', 200.0)
    step.setArgument('cooling_system_type', 'none')
    step.setArgument('water_heater_type', HPXML::WaterHeaterTypeCombiStorage)
    step.setArgument('water_heater_tank_volume', '50')
  elsif ['base-dhw-indirect-outside.osw'].include? osw_file
    step.setArgument('heating_system_type', HPXML::HVACTypeBoiler)
    step.setArgument('heating_system_electric_auxiliary_energy', 200.0)
    step.setArgument('cooling_system_type', 'none')
    step.setArgument('water_heater_type', HPXML::WaterHeaterTypeCombiStorage)
    step.setArgument('water_heater_location', HPXML::LocationOtherExterior)
    step.setArgument('water_heater_tank_volume', '50')
  elsif ['base-dhw-indirect-standbyloss.osw'].include? osw_file
    step.setArgument('heating_system_type', HPXML::HVACTypeBoiler)
    step.setArgument('heating_system_electric_auxiliary_energy', 200.0)
    step.setArgument('cooling_system_type', 'none')
    step.setArgument('water_heater_type', HPXML::WaterHeaterTypeCombiStorage)
    step.setArgument('water_heater_tank_volume', '50')
    step.setArgument('water_heater_standby_loss', 1.0)
  elsif ['base-dhw-indirect-with-solar-fraction.osw'].include? osw_file
    step.setArgument('heating_system_type', HPXML::HVACTypeBoiler)
    step.setArgument('heating_system_electric_auxiliary_energy', 200.0)
    step.setArgument('cooling_system_type', 'none')
    step.setArgument('water_heater_type', HPXML::WaterHeaterTypeCombiStorage)
    step.setArgument('water_heater_tank_volume', '50')
    step.setArgument('solar_thermal_system_type', 'hot water')
    step.setArgument('solar_thermal_solar_fraction', 0.65)
  elsif ['base-dhw-jacket-electric.osw'].include? osw_file
    step.setArgument('water_heater_jacket_rvalue', 10.0)
  elsif ['base-dhw-jacket-gas.osw'].include? osw_file
    step.setArgument('water_heater_fuel_type', HPXML::FuelTypeNaturalGas)
    step.setArgument('water_heater_tank_volume', '50')
    step.setArgument('water_heater_heating_capacity', '40000')
    step.setArgument('water_heater_efficiency_ef', 0.59)
    step.setArgument('water_heater_jacket_rvalue', 10.0)
  elsif ['base-dhw-jacket-hpwh.osw'].include? osw_file
    step.setArgument('water_heater_type', HPXML::WaterHeaterTypeHeatPump)
    step.setArgument('water_heater_tank_volume', '80')
    step.setArgument('water_heater_heating_capacity', Constants.Auto)
    step.setArgument('water_heater_efficiency_ef', 2.3)
    step.setArgument('water_heater_jacket_rvalue', 10.0)
  elsif ['base-dhw-jacket-indirect.osw'].include? osw_file
    step.setArgument('heating_system_type', HPXML::HVACTypeBoiler)
    step.setArgument('heating_system_electric_auxiliary_energy', 200.0)
    step.setArgument('cooling_system_type', 'none')
    step.setArgument('water_heater_type', HPXML::WaterHeaterTypeCombiStorage)
    step.setArgument('water_heater_tank_volume', '50')
    step.setArgument('water_heater_jacket_rvalue', 10.0)
  elsif ['base-dhw-low-flow-fixtures.osw'].include? osw_file
    step.setArgument('water_fixtures_sink_low_flow', true)
  elsif ['base-dhw-none.osw'].include? osw_file
    step.setArgument('water_heater_type', 'none')
    step.setArgument('dishwasher_present', false)
  elsif ['base-dhw-recirc-demand.osw'].include? osw_file
    step.setArgument('dhw_distribution_system_type', HPXML::DHWDistTypeRecirc)
    step.setArgument('dhw_distribution_recirc_control_type', HPXML::DHWRecirControlTypeSensor)
    step.setArgument('dhw_distribution_pipe_r', 3.0)
  elsif ['base-dhw-recirc-manual.osw'].include? osw_file
    step.setArgument('dhw_distribution_system_type', HPXML::DHWDistTypeRecirc)
    step.setArgument('dhw_distribution_recirc_control_type', HPXML::DHWRecirControlTypeManual)
    step.setArgument('dhw_distribution_pipe_r', 3.0)
  elsif ['base-dhw-recirc-nocontrol.osw'].include? osw_file
    step.setArgument('dhw_distribution_system_type', HPXML::DHWDistTypeRecirc)
  elsif ['base-dhw-recirc-temperature.osw'].include? osw_file
    step.setArgument('dhw_distribution_system_type', HPXML::DHWDistTypeRecirc)
    step.setArgument('dhw_distribution_recirc_control_type', HPXML::DHWRecirControlTypeTemperature)
  elsif ['base-dhw-recirc-timer.osw'].include? osw_file
    step.setArgument('dhw_distribution_system_type', HPXML::DHWDistTypeRecirc)
    step.setArgument('dhw_distribution_recirc_control_type', HPXML::DHWRecirControlTypeTimer)
  elsif ['base-dhw-solar-direct-evacuated-tube.osw'].include? osw_file
    step.setArgument('solar_thermal_system_type', 'hot water')
    step.setArgument('solar_thermal_storage_volume', '60')
  elsif ['base-dhw-solar-direct-flat-plate.osw'].include? osw_file
    step.setArgument('solar_thermal_system_type', 'hot water')
    step.setArgument('solar_thermal_collector_type', HPXML::SolarThermalTypeSingleGlazing)
    step.setArgument('solar_thermal_collector_rated_optical_efficiency', 0.77)
    step.setArgument('solar_thermal_collector_rated_thermal_losses', 0.793)
    step.setArgument('solar_thermal_storage_volume', '60')
  elsif ['base-dhw-solar-direct-ics.osw'].include? osw_file
    step.setArgument('solar_thermal_system_type', 'hot water')
    step.setArgument('solar_thermal_collector_type', HPXML::SolarThermalTypeICS)
    step.setArgument('solar_thermal_collector_rated_optical_efficiency', 0.77)
    step.setArgument('solar_thermal_collector_rated_thermal_losses', 0.793)
    step.setArgument('solar_thermal_storage_volume', '60')
  elsif ['base-dhw-solar-fraction.osw'].include? osw_file
    step.setArgument('solar_thermal_system_type', 'hot water')
    step.setArgument('solar_thermal_solar_fraction', 0.65)
  elsif ['base-dhw-solar-indirect-flat-plate.osw'].include? osw_file
    step.setArgument('solar_thermal_system_type', 'hot water')
    step.setArgument('solar_thermal_collector_loop_type', HPXML::SolarThermalLoopTypeIndirect)
    step.setArgument('solar_thermal_collector_type', HPXML::SolarThermalTypeSingleGlazing)
    step.setArgument('solar_thermal_collector_rated_optical_efficiency', 0.77)
    step.setArgument('solar_thermal_collector_rated_thermal_losses', 0.793)
    step.setArgument('solar_thermal_storage_volume', '60')
  elsif ['base-dhw-solar-thermosyphon-flat-plate.osw'].include? osw_file
    step.setArgument('solar_thermal_system_type', 'hot water')
    step.setArgument('solar_thermal_collector_loop_type', HPXML::SolarThermalLoopTypeThermosyphon)
    step.setArgument('solar_thermal_collector_type', HPXML::SolarThermalTypeSingleGlazing)
    step.setArgument('solar_thermal_collector_rated_optical_efficiency', 0.77)
    step.setArgument('solar_thermal_collector_rated_thermal_losses', 0.793)
    step.setArgument('solar_thermal_storage_volume', '60')
  elsif ['base-dhw-tank-coal.osw'].include? osw_file
    step.setArgument('water_heater_fuel_type', HPXML::FuelTypeCoal)
    step.setArgument('water_heater_tank_volume', '50')
    step.setArgument('water_heater_heating_capacity', '40000')
    step.setArgument('water_heater_efficiency_ef', 0.59)
  elsif ['base-dhw-tank-gas.osw'].include? osw_file
    step.setArgument('water_heater_fuel_type', HPXML::FuelTypeNaturalGas)
    step.setArgument('water_heater_tank_volume', '50')
    step.setArgument('water_heater_heating_capacity', '40000')
    step.setArgument('water_heater_efficiency_ef', 0.59)
  elsif ['base-dhw-tank-gas-outside.osw'].include? osw_file
    step.setArgument('water_heater_fuel_type', HPXML::FuelTypeNaturalGas)
    step.setArgument('water_heater_location', HPXML::LocationOtherExterior)
    step.setArgument('water_heater_tank_volume', '50')
    step.setArgument('water_heater_heating_capacity', '40000')
    step.setArgument('water_heater_efficiency_ef', 0.59)
  elsif ['base-dhw-tank-heat-pump.osw'].include? osw_file
    step.setArgument('water_heater_type', HPXML::WaterHeaterTypeHeatPump)
    step.setArgument('water_heater_tank_volume', '80')
    step.setArgument('water_heater_heating_capacity', Constants.Auto)
    step.setArgument('water_heater_efficiency_ef', 2.3)
  elsif ['base-dhw-tank-heat-pump-outside.osw'].include? osw_file
    step.setArgument('water_heater_type', HPXML::WaterHeaterTypeHeatPump)
    step.setArgument('water_heater_location', HPXML::LocationOtherExterior)
    step.setArgument('water_heater_tank_volume', '80')
    step.setArgument('water_heater_heating_capacity', Constants.Auto)
    step.setArgument('water_heater_efficiency_ef', 2.3)
  elsif ['base-dhw-tank-heat-pump-with-solar.osw'].include? osw_file
    step.setArgument('water_heater_type', HPXML::WaterHeaterTypeHeatPump)
    step.setArgument('water_heater_tank_volume', '80')
    step.setArgument('water_heater_heating_capacity', Constants.Auto)
    step.setArgument('water_heater_efficiency_ef', 2.3)
    step.setArgument('solar_thermal_system_type', 'hot water')
    step.setArgument('solar_thermal_collector_loop_type', HPXML::SolarThermalLoopTypeIndirect)
    step.setArgument('solar_thermal_collector_type', HPXML::SolarThermalTypeSingleGlazing)
    step.setArgument('solar_thermal_collector_rated_optical_efficiency', 0.77)
    step.setArgument('solar_thermal_collector_rated_thermal_losses', 0.793)
    step.setArgument('solar_thermal_storage_volume', '60')
  elsif ['base-dhw-tank-heat-pump-with-solar-fraction.osw'].include? osw_file
    step.setArgument('water_heater_type', HPXML::WaterHeaterTypeHeatPump)
    step.setArgument('water_heater_tank_volume', '80')
    step.setArgument('water_heater_heating_capacity', Constants.Auto)
    step.setArgument('water_heater_efficiency_ef', 2.3)
    step.setArgument('solar_thermal_system_type', 'hot water')
    step.setArgument('solar_thermal_solar_fraction', 0.65)
  elsif ['base-dhw-tankless-electric.osw'].include? osw_file
    step.setArgument('water_heater_type', HPXML::WaterHeaterTypeTankless)
    step.setArgument('water_heater_tank_volume', Constants.Auto)
    step.setArgument('water_heater_efficiency_ef', 0.99)
  elsif ['base-dhw-tankless-electric-outside.osw'].include? osw_file
    step.setArgument('water_heater_type', HPXML::WaterHeaterTypeTankless)
    step.setArgument('water_heater_location', HPXML::LocationOtherExterior)
    step.setArgument('water_heater_tank_volume', Constants.Auto)
    step.setArgument('water_heater_efficiency_ef', 0.99)
  elsif ['base-dhw-tankless-gas.osw'].include? osw_file
    step.setArgument('water_heater_type', HPXML::WaterHeaterTypeTankless)
    step.setArgument('water_heater_fuel_type', HPXML::FuelTypeNaturalGas)
    step.setArgument('water_heater_tank_volume', Constants.Auto)
    step.setArgument('water_heater_efficiency_ef', 0.82)
  elsif ['base-dhw-tankless-gas-with-solar.osw'].include? osw_file
    step.setArgument('water_heater_type', HPXML::WaterHeaterTypeTankless)
    step.setArgument('water_heater_fuel_type', HPXML::FuelTypeNaturalGas)
    step.setArgument('water_heater_tank_volume', Constants.Auto)
    step.setArgument('water_heater_efficiency_ef', 0.82)
    step.setArgument('solar_thermal_system_type', 'hot water')
    step.setArgument('solar_thermal_collector_loop_type', HPXML::SolarThermalLoopTypeIndirect)
    step.setArgument('solar_thermal_collector_type', HPXML::SolarThermalTypeSingleGlazing)
    step.setArgument('solar_thermal_collector_rated_optical_efficiency', 0.77)
    step.setArgument('solar_thermal_collector_rated_thermal_losses', 0.793)
    step.setArgument('solar_thermal_storage_volume', '60')
  elsif ['base-dhw-tankless-gas-with-solar-fraction.osw'].include? osw_file
    step.setArgument('water_heater_type', HPXML::WaterHeaterTypeTankless)
    step.setArgument('water_heater_fuel_type', HPXML::FuelTypeNaturalGas)
    step.setArgument('water_heater_tank_volume', Constants.Auto)
    step.setArgument('water_heater_efficiency_ef', 0.82)
    step.setArgument('solar_thermal_system_type', 'hot water')
    step.setArgument('solar_thermal_solar_fraction', 0.65)
  elsif ['base-dhw-tankless-propane.osw'].include? osw_file
    step.setArgument('water_heater_type', HPXML::WaterHeaterTypeTankless)
    step.setArgument('water_heater_fuel_type', HPXML::FuelTypePropane)
    step.setArgument('water_heater_tank_volume', Constants.Auto)
    step.setArgument('water_heater_efficiency_ef', 0.82)
  elsif ['base-dhw-tank-oil.osw'].include? osw_file
    step.setArgument('water_heater_fuel_type', HPXML::FuelTypeOil)
    step.setArgument('water_heater_tank_volume', '50')
    step.setArgument('water_heater_heating_capacity', '40000')
    step.setArgument('water_heater_efficiency_ef', 0.59)
  elsif ['base-dhw-tank-wood.osw'].include? osw_file
    step.setArgument('water_heater_fuel_type', HPXML::FuelTypeWoodCord)
    step.setArgument('water_heater_tank_volume', '50')
    step.setArgument('water_heater_heating_capacity', '40000')
    step.setArgument('water_heater_efficiency_ef', 0.59)
  elsif ['base-dhw-uef.osw'].include? osw_file
    step.setArgument('water_heater_efficiency_type', 'UniformEnergyFactor')
    step.setArgument('water_heater_efficiency_uef', 0.93)
  elsif ['base-enclosure-2stories.osw'].include? osw_file
    step.setArgument('geometry_cfa', 4050.0)
    step.setArgument('geometry_num_floors_above_grade', 2)
    step.setArgument('window_area_front', 216.0)
    step.setArgument('window_area_back', 216.0)
    step.setArgument('window_area_left', 144.0)
    step.setArgument('window_area_right', 144.0)
    step.setArgument('plug_loads_other_annual_kwh', '3685.5')
  elsif ['base-enclosure-2stories-garage.osw'].include? osw_file
    step.setArgument('geometry_cfa', 3250.0)
    step.setArgument('geometry_num_floors_above_grade', 2)
    step.setArgument('geometry_garage_width', 20.0)
    step.setArgument('window_area_front', 216.0)
    step.setArgument('window_area_back', 216.0)
    step.setArgument('window_area_left', 144.0)
    step.setArgument('window_area_right', 144.0)
    step.setArgument('ducts_supply_surface_area', '112.5')
    step.setArgument('ducts_return_surface_area', '37.5')
    step.setArgument('plug_loads_other_annual_kwh', '2957.5')
  elsif ['base-enclosure-attached-multifamily.osw'].include? osw_file

  elsif ['base-enclosure-beds-1.osw'].include? osw_file
    step.setArgument('geometry_num_bedrooms', 1)
    step.setArgument('geometry_num_occupants', '1')
    step.setArgument('water_heater_heating_capacity', '18767')
    step.setArgument('plug_loads_television_annual_kwh', '482.0')
  elsif ['base-enclosure-beds-2.osw'].include? osw_file
    step.setArgument('geometry_num_bedrooms', 2)
    step.setArgument('geometry_num_occupants', '2')
    step.setArgument('water_heater_heating_capacity', '18767')
    step.setArgument('plug_loads_television_annual_kwh', '551.0')
  elsif ['base-enclosure-beds-4.osw'].include? osw_file
    step.setArgument('geometry_num_bedrooms', 4)
    step.setArgument('geometry_num_occupants', '4')
    step.setArgument('plug_loads_television_annual_kwh', '689.0')
  elsif ['base-enclosure-beds-5.osw'].include? osw_file
    step.setArgument('geometry_num_bedrooms', 5)
    step.setArgument('geometry_num_occupants', '5')
    step.setArgument('plug_loads_television_annual_kwh', '758.0')
  elsif ['base-enclosure-garage.osw'].include? osw_file
    step.setArgument('geometry_garage_width', 30.0)
    step.setArgument('geometry_garage_protrusion', 1.0)
    step.setArgument('window_area_front', 12.0)
    step.setArgument('ducts_supply_location', HPXML::LocationGarage)
    step.setArgument('ducts_return_location', HPXML::LocationGarage)
    step.setArgument('water_heater_location', HPXML::LocationGarage)
    step.setArgument('clothes_washer_location', HPXML::LocationGarage)
    step.setArgument('clothes_dryer_location', HPXML::LocationGarage)
    step.setArgument('dishwasher_location', HPXML::LocationGarage)
    step.setArgument('refrigerator_location', HPXML::LocationGarage)
    step.setArgument('cooking_range_oven_location', HPXML::LocationGarage)
  elsif ['base-enclosure-infil-ach-house-pressure.osw'].include? osw_file
    step.setArgument('air_leakage_house_pressure', 45)
    step.setArgument('air_leakage_value', 2.8014)
  elsif ['base-enclosure-infil-cfm-house-pressure.osw'].include? osw_file
    step.setArgument('air_leakage_house_pressure', 45)
    step.setArgument('air_leakage_value', 1008.5039999999999)
  elsif ['base-enclosure-infil-cfm50.osw'].include? osw_file
    step.setArgument('air_leakage_units', HPXML::UnitsCFM)
    step.setArgument('air_leakage_value', 1080)
  elsif ['base-enclosure-infil-flue.osw'].include? osw_file
    step.setArgument('heating_system_has_flue_or_chimney', true)
  elsif ['base-enclosure-infil-natural-ach.osw'].include? osw_file
    step.setArgument('air_leakage_units', HPXML::UnitsACHNatural)
    step.setArgument('air_leakage_value', 0.67)
  elsif ['base-enclosure-other-heated-space.osw'].include? osw_file
    step.setArgument('geometry_unit_type', HPXML::ResidentialTypeApartment)
    step.setArgument('ducts_supply_location', HPXML::LocationOtherHeatedSpace)
    step.setArgument('ducts_return_location', HPXML::LocationOtherHeatedSpace)
    step.setArgument('water_heater_location', HPXML::LocationOtherHeatedSpace)
    step.setArgument('clothes_washer_location', HPXML::LocationOtherHeatedSpace)
    step.setArgument('clothes_dryer_location', HPXML::LocationOtherHeatedSpace)
    step.setArgument('dishwasher_location', HPXML::LocationOtherHeatedSpace)
    step.setArgument('refrigerator_location', HPXML::LocationOtherHeatedSpace)
    step.setArgument('cooking_range_oven_location', HPXML::LocationOtherHeatedSpace)
  elsif ['base-enclosure-other-housing-unit.osw'].include? osw_file
    step.setArgument('geometry_unit_type', HPXML::ResidentialTypeApartment)
    step.setArgument('ducts_supply_location', HPXML::LocationOtherHousingUnit)
    step.setArgument('ducts_return_location', HPXML::LocationOtherHousingUnit)
    step.setArgument('water_heater_location', HPXML::LocationOtherHousingUnit)
    step.setArgument('clothes_washer_location', HPXML::LocationOtherHousingUnit)
    step.setArgument('clothes_dryer_location', HPXML::LocationOtherHousingUnit)
    step.setArgument('dishwasher_location', HPXML::LocationOtherHousingUnit)
    step.setArgument('refrigerator_location', HPXML::LocationOtherHousingUnit)
    step.setArgument('cooking_range_oven_location', HPXML::LocationOtherHousingUnit)
  elsif ['base-enclosure-other-multifamily-buffer-space.osw'].include? osw_file
    step.setArgument('geometry_unit_type', HPXML::ResidentialTypeApartment)
    step.setArgument('ducts_supply_location', HPXML::LocationOtherMultifamilyBufferSpace)
    step.setArgument('ducts_return_location', HPXML::LocationOtherMultifamilyBufferSpace)
    step.setArgument('water_heater_location', HPXML::LocationOtherMultifamilyBufferSpace)
    step.setArgument('clothes_washer_location', HPXML::LocationOtherMultifamilyBufferSpace)
    step.setArgument('clothes_dryer_location', HPXML::LocationOtherMultifamilyBufferSpace)
    step.setArgument('dishwasher_location', HPXML::LocationOtherMultifamilyBufferSpace)
    step.setArgument('refrigerator_location', HPXML::LocationOtherMultifamilyBufferSpace)
    step.setArgument('cooking_range_oven_location', HPXML::LocationOtherMultifamilyBufferSpace)
  elsif ['base-enclosure-other-non-freezing-space.osw'].include? osw_file
    step.setArgument('geometry_unit_type', HPXML::ResidentialTypeApartment)
    step.setArgument('ducts_supply_location', HPXML::LocationOtherNonFreezingSpace)
    step.setArgument('ducts_return_location', HPXML::LocationOtherNonFreezingSpace)
    step.setArgument('water_heater_location', HPXML::LocationOtherNonFreezingSpace)
    step.setArgument('clothes_washer_location', HPXML::LocationOtherNonFreezingSpace)
    step.setArgument('clothes_dryer_location', HPXML::LocationOtherNonFreezingSpace)
    step.setArgument('dishwasher_location', HPXML::LocationOtherNonFreezingSpace)
    step.setArgument('refrigerator_location', HPXML::LocationOtherNonFreezingSpace)
    step.setArgument('cooking_range_oven_location', HPXML::LocationOtherNonFreezingSpace)
  elsif ['base-enclosure-overhangs.osw'].include? osw_file
    step.setArgument('overhangs_back_depth', 2.5)
    step.setArgument('overhangs_left_depth', 1.5)
    step.setArgument('overhangs_left_distance_to_top_of_window', 2.0)
    step.setArgument('overhangs_right_depth', 1.5)
    step.setArgument('overhangs_right_distance_to_top_of_window', 2.0)
  elsif ['base-enclosure-skylights.osw'].include? osw_file
    step.setArgument('skylight_area_front', 15)
    step.setArgument('skylight_area_back', 15)
  elsif ['base-enclosure-windows-none.osw'].include? osw_file
    step.setArgument('window_area_front', 0)
    step.setArgument('window_area_back', 0)
    step.setArgument('window_area_left', 0)
    step.setArgument('window_area_right', 0)
  elsif ['base-foundation-ambient.osw'].include? osw_file
    step.setArgument('geometry_cfa', 1350.0)
    step.setArgument('geometry_foundation_type', HPXML::FoundationTypeAmbient)
    step.setArgument('floor_assembly_r', 18.7)
    step.setArgument('plug_loads_other_annual_kwh', '1228.5')
  elsif ['base-foundation-conditioned-basement-slab-insulation.osw'].include? osw_file
    step.setArgument('slab_under_insulation_r', 10)
    step.setArgument('slab_under_width', 4)
  elsif ['base-foundation-conditioned-basement-wall-interior-insulation.osw'].include? osw_file
    step.setArgument('foundation_wall_insulation_r', 18.9)
    step.setArgument('foundation_wall_insulation_distance_to_top', 1.0)
  elsif ['base-foundation-slab.osw'].include? osw_file
    step.setArgument('geometry_cfa', 1350.0)
    step.setArgument('geometry_foundation_type', HPXML::FoundationTypeSlab)
    step.setArgument('geometry_foundation_height', 0.0)
    step.setArgument('geometry_foundation_height_above_grade', 0.0)
    step.setArgument('slab_under_insulation_r', 5)
    step.setArgument('slab_under_width', 999)
    step.setArgument('slab_carpet_fraction', 1.0)
    step.setArgument('slab_carpet_r', 2.5)
    step.setArgument('ducts_supply_location', HPXML::LocationUnderSlab)
    step.setArgument('ducts_return_location', HPXML::LocationUnderSlab)
    step.setArgument('plug_loads_other_annual_kwh', '1228.5')
  elsif ['base-foundation-unconditioned-basement.osw'].include? osw_file
    step.setArgument('geometry_cfa', 1350.0)
    step.setArgument('geometry_foundation_type', HPXML::FoundationTypeBasementUnconditioned)
    step.setArgument('floor_assembly_r', 18.7)
    step.setArgument('foundation_wall_insulation_r', 0)
    step.setArgument('foundation_wall_insulation_distance_to_bottom', 0)
    step.setArgument('ducts_supply_location', HPXML::LocationBasementUnconditioned)
    step.setArgument('ducts_return_location', HPXML::LocationBasementUnconditioned)
    step.setArgument('water_heater_location', HPXML::LocationBasementUnconditioned)
    step.setArgument('clothes_washer_location', HPXML::LocationBasementUnconditioned)
    step.setArgument('clothes_dryer_location', HPXML::LocationBasementUnconditioned)
    step.setArgument('dishwasher_location', HPXML::LocationBasementUnconditioned)
    step.setArgument('refrigerator_location', HPXML::LocationBasementUnconditioned)
    step.setArgument('cooking_range_oven_location', HPXML::LocationBasementUnconditioned)
    step.setArgument('plug_loads_other_annual_kwh', '1228.5')
  elsif ['base-foundation-unconditioned-basement-above-grade.osw'].include? osw_file
    step.setArgument('geometry_cfa', 1350.0)
    step.setArgument('geometry_foundation_type', HPXML::FoundationTypeBasementUnconditioned)
    step.setArgument('geometry_foundation_height_above_grade', 4.0)
    step.setArgument('foundation_wall_insulation_r', 0)
    step.setArgument('foundation_wall_insulation_distance_to_bottom', 0)
    step.setArgument('ducts_supply_location', HPXML::LocationBasementUnconditioned)
    step.setArgument('ducts_return_location', HPXML::LocationBasementUnconditioned)
    step.setArgument('water_heater_location', HPXML::LocationBasementUnconditioned)
    step.setArgument('clothes_washer_location', HPXML::LocationBasementUnconditioned)
    step.setArgument('clothes_dryer_location', HPXML::LocationBasementUnconditioned)
    step.setArgument('dishwasher_location', HPXML::LocationBasementUnconditioned)
    step.setArgument('refrigerator_location', HPXML::LocationBasementUnconditioned)
    step.setArgument('cooking_range_oven_location', HPXML::LocationBasementUnconditioned)
    step.setArgument('plug_loads_other_annual_kwh', '1228.5')
  elsif ['base-foundation-unconditioned-basement-assembly-r.osw'].include? osw_file
    step.setArgument('geometry_cfa', 1350.0)
    step.setArgument('geometry_foundation_type', HPXML::FoundationTypeBasementUnconditioned)
    step.setArgument('floor_assembly_r', 18.7)
    step.setArgument('foundation_wall_assembly_r', 10.69)
    step.setArgument('ducts_supply_location', HPXML::LocationBasementUnconditioned)
    step.setArgument('ducts_return_location', HPXML::LocationBasementUnconditioned)
    step.setArgument('water_heater_location', HPXML::LocationBasementUnconditioned)
    step.setArgument('clothes_washer_location', HPXML::LocationBasementUnconditioned)
    step.setArgument('clothes_dryer_location', HPXML::LocationBasementUnconditioned)
    step.setArgument('dishwasher_location', HPXML::LocationBasementUnconditioned)
    step.setArgument('refrigerator_location', HPXML::LocationBasementUnconditioned)
    step.setArgument('cooking_range_oven_location', HPXML::LocationBasementUnconditioned)
    step.setArgument('plug_loads_other_annual_kwh', '1228.5')
  elsif ['base-foundation-unconditioned-basement-wall-insulation.osw'].include? osw_file
    step.setArgument('geometry_cfa', 1350.0)
    step.setArgument('geometry_foundation_type', HPXML::FoundationTypeBasementUnconditioned)
    step.setArgument('floor_assembly_r', 2.1)
    step.setArgument('foundation_wall_insulation_distance_to_bottom', 4)
    step.setArgument('ducts_supply_location', HPXML::LocationBasementUnconditioned)
    step.setArgument('ducts_return_location', HPXML::LocationBasementUnconditioned)
    step.setArgument('water_heater_location', HPXML::LocationBasementUnconditioned)
    step.setArgument('clothes_washer_location', HPXML::LocationBasementUnconditioned)
    step.setArgument('clothes_dryer_location', HPXML::LocationBasementUnconditioned)
    step.setArgument('dishwasher_location', HPXML::LocationBasementUnconditioned)
    step.setArgument('refrigerator_location', HPXML::LocationBasementUnconditioned)
    step.setArgument('cooking_range_oven_location', HPXML::LocationBasementUnconditioned)
    step.setArgument('plug_loads_other_annual_kwh', '1228.5')
  elsif ['base-foundation-unvented-crawlspace.osw'].include? osw_file
    step.setArgument('geometry_cfa', 1350.0)
    step.setArgument('geometry_foundation_type', HPXML::FoundationTypeCrawlspaceUnvented)
    step.setArgument('geometry_foundation_height', 4.0)
    step.setArgument('geometry_foundation_height_above_grade', 1.0)
    step.setArgument('floor_assembly_r', 18.7)
    step.setArgument('foundation_wall_insulation_distance_to_bottom', 4.0)
    step.setArgument('slab_carpet_r', 2.5)
    step.setArgument('ducts_supply_location', HPXML::LocationCrawlspaceUnvented)
    step.setArgument('ducts_return_location', HPXML::LocationCrawlspaceUnvented)
    step.setArgument('water_heater_location', HPXML::LocationCrawlspaceUnvented)
    step.setArgument('plug_loads_other_annual_kwh', '1228.5')
  elsif ['base-foundation-vented-crawlspace.osw'].include? osw_file
    step.setArgument('geometry_cfa', 1350.0)
    step.setArgument('geometry_foundation_type', HPXML::FoundationTypeCrawlspaceVented)
    step.setArgument('geometry_foundation_height', 4.0)
    step.setArgument('geometry_foundation_height_above_grade', 1.0)
    step.setArgument('floor_assembly_r', 18.7)
    step.setArgument('foundation_wall_insulation_distance_to_bottom', 4.0)
    step.setArgument('slab_carpet_r', 2.5)
    step.setArgument('ducts_supply_location', HPXML::LocationCrawlspaceVented)
    step.setArgument('ducts_return_location', HPXML::LocationCrawlspaceVented)
    step.setArgument('water_heater_location', HPXML::LocationCrawlspaceVented)
    step.setArgument('plug_loads_other_annual_kwh', '1228.5')
  elsif ['base-foundation-walkout-basement.osw'].include? osw_file
    step.setArgument('geometry_foundation_height_above_grade', 5.0)
    step.setArgument('foundation_wall_insulation_distance_to_bottom', 4.0)
  elsif ['base-hvac-air-to-air-heat-pump-1-speed.osw'].include? osw_file
    step.setArgument('heating_system_type', 'none')
    step.setArgument('cooling_system_type', 'none')
    step.setArgument('heat_pump_type', HPXML::HVACTypeHeatPumpAirToAir)
    step.setArgument('heat_pump_heating_capacity', '42000.0')
    step.setArgument('heat_pump_heating_capacity_17F', '26460.0')
    step.setArgument('heat_pump_backup_fuel', HPXML::FuelTypeElectricity)
  elsif ['base-hvac-air-to-air-heat-pump-2-speed.osw'].include? osw_file
    step.setArgument('heating_system_type', 'none')
    step.setArgument('cooling_system_type', 'none')
    step.setArgument('heat_pump_type', HPXML::HVACTypeHeatPumpAirToAir)
    step.setArgument('heat_pump_heating_efficiency_hspf', 9.3)
    step.setArgument('heat_pump_cooling_compressor_type', HPXML::HVACCompressorTypeTwoStage)
    step.setArgument('heat_pump_heating_capacity', '42000.0')
    step.setArgument('heat_pump_heating_capacity_17F', '24780.0')
    step.setArgument('heat_pump_cooling_efficiency_seer', 18.0)
    step.setArgument('heat_pump_backup_fuel', HPXML::FuelTypeElectricity)
  elsif ['base-hvac-air-to-air-heat-pump-var-speed.osw'].include? osw_file
    step.setArgument('heating_system_type', 'none')
    step.setArgument('cooling_system_type', 'none')
    step.setArgument('heat_pump_type', HPXML::HVACTypeHeatPumpAirToAir)
    step.setArgument('heat_pump_heating_efficiency_hspf', 10.0)
    step.setArgument('heat_pump_cooling_compressor_type', HPXML::HVACCompressorTypeVariableSpeed)
    step.setArgument('heat_pump_cooling_sensible_heat_fraction', 0.78)
    step.setArgument('heat_pump_heating_capacity', '42000.0')
    step.setArgument('heat_pump_heating_capacity_17F', '26880.0')
    step.setArgument('heat_pump_cooling_efficiency_seer', 22.0)
    step.setArgument('heat_pump_backup_fuel', HPXML::FuelTypeElectricity)
  elsif ['base-hvac-boiler-coal-only.osw'].include? osw_file
    step.setArgument('heating_system_type', HPXML::HVACTypeBoiler)
    step.setArgument('heating_system_fuel', HPXML::FuelTypeCoal)
    step.setArgument('cooling_system_type', 'none')
  elsif ['base-hvac-boiler-elec-only.osw'].include? osw_file
    step.setArgument('heating_system_type', HPXML::HVACTypeBoiler)
    step.setArgument('heating_system_fuel', HPXML::FuelTypeElectricity)
    step.setArgument('heating_system_heating_efficiency', 1.0)
    step.setArgument('cooling_system_type', 'none')
  elsif ['base-hvac-boiler-gas-central-ac-1-speed.osw'].include? osw_file
    step.setArgument('heating_system_type', HPXML::HVACTypeBoiler)
    step.setArgument('heating_system_electric_auxiliary_energy', 200.0)
    step.setArgument('ducts_cfa_served', 1350.0)
  elsif ['base-hvac-boiler-gas-only.osw'].include? osw_file
    step.setArgument('heating_system_type', HPXML::HVACTypeBoiler)
    step.setArgument('heating_system_electric_auxiliary_energy', 200.0)
    step.setArgument('cooling_system_type', 'none')
  elsif ['base-hvac-boiler-oil-only.osw'].include? osw_file
    step.setArgument('heating_system_type', HPXML::HVACTypeBoiler)
    step.setArgument('heating_system_fuel', HPXML::FuelTypeOil)
    step.setArgument('cooling_system_type', 'none')
  elsif ['base-hvac-boiler-propane-only.osw'].include? osw_file
    step.setArgument('heating_system_type', HPXML::HVACTypeBoiler)
    step.setArgument('heating_system_fuel', HPXML::FuelTypePropane)
    step.setArgument('cooling_system_type', 'none')
  elsif ['base-hvac-boiler-wood-only.osw'].include? osw_file
    step.setArgument('heating_system_type', HPXML::HVACTypeBoiler)
    step.setArgument('heating_system_fuel', HPXML::FuelTypeWoodCord)
    step.setArgument('cooling_system_type', 'none')
  elsif ['base-hvac-central-ac-only-1-speed.osw'].include? osw_file
    step.setArgument('heating_system_type', 'none')
  elsif ['base-hvac-central-ac-only-2-speed.osw'].include? osw_file
    step.setArgument('heating_system_type', 'none')
    step.setArgument('cooling_system_cooling_efficiency_seer', 18.0)
    step.setArgument('cooling_system_cooling_compressor_type', HPXML::HVACCompressorTypeTwoStage)
  elsif ['base-hvac-central-ac-only-var-speed.osw'].include? osw_file
    step.setArgument('heating_system_type', 'none')
    step.setArgument('cooling_system_cooling_efficiency_seer', 24.0)
    step.setArgument('cooling_system_cooling_compressor_type', HPXML::HVACCompressorTypeVariableSpeed)
    step.setArgument('cooling_system_cooling_sensible_heat_fraction', 0.78)
  elsif ['base-hvac-central-ac-plus-air-to-air-heat-pump-heating.osw'].include? osw_file
    step.setArgument('heating_system_type', 'none')
    step.setArgument('heat_pump_type', HPXML::HVACTypeHeatPumpAirToAir)
    step.setArgument('heat_pump_heating_efficiency_hspf', 7.7)
    step.setArgument('heat_pump_heating_capacity', '42000.0')
    step.setArgument('heat_pump_heating_capacity_17F', '26460.0')
    step.setArgument('heat_pump_fraction_cool_load_served', 0)
    step.setArgument('heat_pump_backup_fuel', HPXML::FuelTypeElectricity)
  elsif ['base-hvac-dual-fuel-air-to-air-heat-pump-1-speed.osw'].include? osw_file
    step.setArgument('heating_system_type', 'none')
    step.setArgument('cooling_system_type', 'none')
    step.setArgument('heat_pump_type', HPXML::HVACTypeHeatPumpAirToAir)
    step.setArgument('heat_pump_heating_efficiency_hspf', 7.7)
    step.setArgument('heat_pump_heating_capacity', '42000.0')
    step.setArgument('heat_pump_heating_capacity_17F', '26460.0')
    step.setArgument('heat_pump_backup_fuel', HPXML::FuelTypeNaturalGas)
    step.setArgument('heat_pump_backup_heating_efficiency', 0.95)
    step.setArgument('heat_pump_backup_heating_capacity', '36000.0')
    step.setArgument('heat_pump_backup_heating_switchover_temp', 25)
  elsif ['base-hvac-dual-fuel-air-to-air-heat-pump-1-speed-electric.osw'].include? osw_file
    step.setArgument('heating_system_type', 'none')
    step.setArgument('cooling_system_type', 'none')
    step.setArgument('heat_pump_type', HPXML::HVACTypeHeatPumpAirToAir)
    step.setArgument('heat_pump_heating_efficiency_hspf', 7.7)
    step.setArgument('heat_pump_heating_capacity', '42000.0')
    step.setArgument('heat_pump_heating_capacity_17F', '26460.0')
    step.setArgument('heat_pump_backup_fuel', HPXML::FuelTypeElectricity)
    step.setArgument('heat_pump_backup_heating_capacity', '36000.0')
    step.setArgument('heat_pump_backup_heating_switchover_temp', 25)
  elsif ['base-hvac-dual-fuel-air-to-air-heat-pump-2-speed.osw'].include? osw_file
    step.setArgument('heating_system_type', 'none')
    step.setArgument('cooling_system_type', 'none')
    step.setArgument('heat_pump_type', HPXML::HVACTypeHeatPumpAirToAir)
    step.setArgument('heat_pump_heating_efficiency_hspf', 9.3)
    step.setArgument('heat_pump_cooling_compressor_type', HPXML::HVACCompressorTypeTwoStage)
    step.setArgument('heat_pump_heating_capacity', '42000.0')
    step.setArgument('heat_pump_heating_capacity_17F', '24780.0')
    step.setArgument('heat_pump_cooling_efficiency_seer', 18.0)
    step.setArgument('heat_pump_backup_fuel', HPXML::FuelTypeNaturalGas)
    step.setArgument('heat_pump_backup_heating_efficiency', 0.95)
    step.setArgument('heat_pump_backup_heating_capacity', '36000.0')
    step.setArgument('heat_pump_backup_heating_switchover_temp', 25)
  elsif ['base-hvac-dual-fuel-air-to-air-heat-pump-var-speed.osw'].include? osw_file
    step.setArgument('heating_system_type', 'none')
    step.setArgument('cooling_system_type', 'none')
    step.setArgument('heat_pump_type', HPXML::HVACTypeHeatPumpAirToAir)
    step.setArgument('heat_pump_heating_efficiency_hspf', 10.0)
    step.setArgument('heat_pump_cooling_compressor_type', HPXML::HVACCompressorTypeVariableSpeed)
    step.setArgument('heat_pump_cooling_sensible_heat_fraction', 0.78)
    step.setArgument('heat_pump_heating_capacity', '42000.0')
    step.setArgument('heat_pump_heating_capacity_17F', '26880.0')
    step.setArgument('heat_pump_cooling_efficiency_seer', 22.0)
    step.setArgument('heat_pump_backup_fuel', HPXML::FuelTypeNaturalGas)
    step.setArgument('heat_pump_backup_heating_efficiency', 0.95)
    step.setArgument('heat_pump_backup_heating_capacity', '36000.0')
    step.setArgument('heat_pump_backup_heating_switchover_temp', 25)
  elsif ['base-hvac-dual-fuel-mini-split-heat-pump-ducted.osw'].include? osw_file
    step.setArgument('heating_system_type', 'none')
    step.setArgument('cooling_system_type', 'none')
    step.setArgument('heat_pump_type', HPXML::HVACTypeHeatPumpMiniSplit)
    step.setArgument('heat_pump_heating_efficiency_hspf', 10.0)
    step.removeArgument('heat_pump_cooling_compressor_type')
    step.setArgument('heat_pump_heating_capacity', '52000.0')
    step.setArgument('heat_pump_heating_capacity_17F', '29500.0')
    step.setArgument('heat_pump_cooling_efficiency_seer', 19.0)
    step.setArgument('heat_pump_backup_fuel', HPXML::FuelTypeNaturalGas)
    step.setArgument('heat_pump_backup_heating_efficiency', 0.95)
    step.setArgument('heat_pump_backup_heating_capacity', '36000.0')
    step.setArgument('heat_pump_mini_split_is_ducted', true)
    step.setArgument('ducts_supply_leakage_value', 15.0)
    step.setArgument('ducts_return_leakage_value', 5.0)
    step.setArgument('ducts_supply_insulation_r', 0.0)
    step.setArgument('ducts_supply_surface_area', '30.0')
    step.setArgument('ducts_return_surface_area', '10.0')
    step.setArgument('heat_pump_backup_heating_switchover_temp', 25)
  elsif ['base-hvac-ducts-leakage-percent.osw'].include? osw_file
    step.setArgument('ducts_supply_leakage_units', HPXML::UnitsPercent)
    step.setArgument('ducts_return_leakage_units', HPXML::UnitsPercent)
    step.setArgument('ducts_supply_leakage_value', 0.1)
    step.setArgument('ducts_return_leakage_value', 0.05)
  elsif ['base-hvac-elec-resistance-only.osw'].include? osw_file
    step.setArgument('heating_system_type', HPXML::HVACTypeElectricResistance)
    step.setArgument('heating_system_fuel', HPXML::FuelTypeElectricity)
    step.setArgument('heating_system_heating_efficiency', 1.0)
    step.setArgument('cooling_system_type', 'none')
  elsif ['base-hvac-evap-cooler-furnace-gas.osw'].include? osw_file
    step.setArgument('cooling_system_type', HPXML::HVACTypeEvaporativeCooler)
    step.removeArgument('cooling_system_cooling_compressor_type')
    step.removeArgument('cooling_system_cooling_sensible_heat_fraction')
  elsif ['base-hvac-evap-cooler-only.osw'].include? osw_file
    step.setArgument('heating_system_type', 'none')
    step.setArgument('cooling_system_type', HPXML::HVACTypeEvaporativeCooler)
    step.removeArgument('cooling_system_cooling_compressor_type')
    step.removeArgument('cooling_system_cooling_sensible_heat_fraction')
  elsif ['base-hvac-evap-cooler-only-ducted.osw'].include? osw_file
    step.setArgument('heating_system_type', 'none')
    step.setArgument('cooling_system_type', HPXML::HVACTypeEvaporativeCooler)
    step.removeArgument('cooling_system_cooling_compressor_type')
    step.removeArgument('cooling_system_cooling_sensible_heat_fraction')
    step.setArgument('cooling_system_is_ducted', true)
  elsif ['base-hvac-fireplace-wood-only.osw'].include? osw_file
    step.setArgument('heating_system_type', HPXML::HVACTypeFireplace)
    step.setArgument('heating_system_fuel', HPXML::FuelTypeWoodCord)
    step.setArgument('heating_system_heating_efficiency', 0.8)
    step.setArgument('cooling_system_type', 'none')
  elsif ['base-hvac-fixed-heater-electric-only.osw'].include? osw_file
    step.setArgument('heating_system_type', HPXML::HVACTypeFixedHeater)
    step.setArgument('heating_system_fuel', HPXML::FuelTypeElectricity)
    step.setArgument('heating_system_heating_efficiency', 1.0)
  elsif ['base-hvac-floor-furnace-propane-only.osw'].include? osw_file
    step.setArgument('heating_system_type', HPXML::HVACTypeFloorFurnace)
    step.setArgument('heating_system_fuel', HPXML::FuelTypePropane)
    step.setArgument('heating_system_heating_efficiency', 0.8)
    step.setArgument('heating_system_electric_auxiliary_energy', 200.0)
    step.setArgument('cooling_system_type', 'none')
  elsif ['base-hvac-furnace-elec-central-ac-1-speed.osw'].include? osw_file
    step.setArgument('heating_system_fuel', HPXML::FuelTypeElectricity)
    step.setArgument('heating_system_heating_efficiency', 1.0)
  elsif ['base-hvac-furnace-elec-only.osw'].include? osw_file
    step.setArgument('heating_system_fuel', HPXML::FuelTypeElectricity)
    step.setArgument('heating_system_heating_efficiency', 1.0)
    step.setArgument('cooling_system_type', 'none')
  elsif ['base-hvac-furnace-gas-central-ac-2-speed.osw'].include? osw_file
    step.setArgument('cooling_system_cooling_efficiency_seer', 18.0)
    step.setArgument('cooling_system_cooling_compressor_type', HPXML::HVACCompressorTypeTwoStage)
  elsif ['base-hvac-furnace-gas-central-ac-var-speed.osw'].include? osw_file
    step.setArgument('cooling_system_cooling_efficiency_seer', 24.0)
    step.setArgument('cooling_system_cooling_compressor_type', HPXML::HVACCompressorTypeVariableSpeed)
    step.setArgument('cooling_system_cooling_sensible_heat_fraction', 0.78)
  elsif ['base-hvac-furnace-gas-only.osw'].include? osw_file
    step.setArgument('heating_system_electric_auxiliary_energy', 700.0)
    step.setArgument('cooling_system_type', 'none')
  elsif ['base-hvac-furnace-gas-room-ac.osw'].include? osw_file
    step.setArgument('cooling_system_type', HPXML::HVACTypeRoomAirConditioner)
    step.removeArgument('cooling_system_cooling_compressor_type')
    step.setArgument('cooling_system_cooling_sensible_heat_fraction', 0.65)
  elsif ['base-hvac-furnace-oil-only.osw'].include? osw_file
    step.setArgument('heating_system_fuel', HPXML::FuelTypeOil)
    step.setArgument('cooling_system_type', 'none')
  elsif ['base-hvac-furnace-propane-only.osw'].include? osw_file
    step.setArgument('heating_system_fuel', HPXML::FuelTypePropane)
    step.setArgument('cooling_system_type', 'none')
  elsif ['base-hvac-furnace-wood-only.osw'].include? osw_file
    step.setArgument('heating_system_fuel', HPXML::FuelTypeWoodCord)
    step.setArgument('cooling_system_type', 'none')
  elsif ['base-hvac-mini-split-air-conditioner-only-ducted.osw'].include? osw_file
    step.setArgument('heating_system_type', 'none')
    step.setArgument('cooling_system_type', HPXML::HVACTypeMiniSplitAirConditioner)
    step.setArgument('cooling_system_cooling_efficiency_seer', 19.0)
    step.removeArgument('cooling_system_cooling_compressor_type')
    step.setArgument('cooling_system_is_ducted', true)
    step.setArgument('ducts_supply_leakage_value', 15.0)
    step.setArgument('ducts_return_leakage_value', 5.0)
    step.setArgument('ducts_supply_insulation_r', 0.0)
    step.setArgument('ducts_supply_surface_area', '30.0')
    step.setArgument('ducts_return_surface_area', '10.0')
  elsif ['base-hvac-mini-split-air-conditioner-only-ductless.osw'].include? osw_file
    step.setArgument('cooling_system_is_ducted', false)
    step.removeArgument('cooling_system_cooling_compressor_type')
  elsif ['base-hvac-ground-to-air-heat-pump.osw'].include? osw_file
    step.setArgument('heating_system_type', 'none')
    step.setArgument('cooling_system_type', 'none')
    step.setArgument('heat_pump_type', HPXML::HVACTypeHeatPumpGroundToAir)
    step.setArgument('heat_pump_heating_efficiency_cop', 3.6)
    step.setArgument('heat_pump_cooling_efficiency_eer', 16.6)
    step.removeArgument('heat_pump_cooling_compressor_type')
    step.setArgument('heat_pump_heating_capacity', '42000.0')
    step.setArgument('heat_pump_backup_fuel', HPXML::FuelTypeElectricity)
  elsif ['base-hvac-mini-split-heat-pump-ducted.osw'].include? osw_file
    step.setArgument('heating_system_type', 'none')
    step.setArgument('cooling_system_type', 'none')
    step.setArgument('heat_pump_type', HPXML::HVACTypeHeatPumpMiniSplit)
    step.setArgument('heat_pump_heating_capacity', '52000.0')
    step.setArgument('heat_pump_heating_capacity_17F', '29500.0')
    step.setArgument('heat_pump_heating_efficiency_hspf', 10.0)
    step.setArgument('heat_pump_cooling_efficiency_seer', 19.0)
    step.removeArgument('heat_pump_cooling_compressor_type')
    step.setArgument('heat_pump_backup_fuel', HPXML::FuelTypeElectricity)
    step.setArgument('heat_pump_mini_split_is_ducted', true)
    step.setArgument('ducts_supply_leakage_value', 15.0)
    step.setArgument('ducts_return_leakage_value', 5.0)
    step.setArgument('ducts_supply_insulation_r', 0.0)
    step.setArgument('ducts_supply_surface_area', '30.0')
    step.setArgument('ducts_return_surface_area', '10.0')
  elsif ['base-hvac-mini-split-heat-pump-ducted-cooling-only.osw'].include? osw_file
    step.setArgument('heating_system_type', 'none')
    step.setArgument('cooling_system_type', 'none')
    step.setArgument('heat_pump_type', HPXML::HVACTypeHeatPumpMiniSplit)
    step.setArgument('heat_pump_heating_efficiency_hspf', 10.0)
    step.setArgument('heat_pump_cooling_efficiency_seer', 19.0)
    step.removeArgument('heat_pump_cooling_compressor_type')
    step.setArgument('heat_pump_heating_capacity', '0')
    step.setArgument('heat_pump_heating_capacity_17F', '0')
    step.setArgument('heat_pump_fraction_heat_load_served', 0)
    step.setArgument('heat_pump_mini_split_is_ducted', true)
    step.setArgument('ducts_supply_leakage_value', 15.0)
    step.setArgument('ducts_return_leakage_value', 5.0)
    step.setArgument('ducts_supply_insulation_r', 0.0)
    step.setArgument('ducts_supply_surface_area', '30.0')
    step.setArgument('ducts_return_surface_area', '10.0')
  elsif ['base-hvac-mini-split-heat-pump-ducted-heating-only.osw'].include? osw_file
    step.setArgument('heating_system_type', 'none')
    step.setArgument('cooling_system_type', 'none')
    step.setArgument('heat_pump_type', HPXML::HVACTypeHeatPumpMiniSplit)
    step.setArgument('heat_pump_heating_capacity', '52000.0')
    step.setArgument('heat_pump_heating_capacity_17F', '29500.0')
    step.setArgument('heat_pump_heating_efficiency_hspf', 10.0)
    step.setArgument('heat_pump_cooling_efficiency_seer', 19.0)
    step.removeArgument('heat_pump_cooling_compressor_type')
    step.setArgument('heat_pump_cooling_capacity', '0')
    step.setArgument('heat_pump_fraction_cool_load_served', 0)
    step.setArgument('heat_pump_backup_fuel', HPXML::FuelTypeElectricity)
    step.setArgument('heat_pump_mini_split_is_ducted', true)
    step.setArgument('ducts_supply_leakage_value', 15.0)
    step.setArgument('ducts_return_leakage_value', 5.0)
    step.setArgument('ducts_supply_insulation_r', 0.0)
    step.setArgument('ducts_supply_surface_area', '30.0')
    step.setArgument('ducts_return_surface_area', '10.0')
  elsif ['base-hvac-mini-split-heat-pump-ductless.osw'].include? osw_file
    step.setArgument('heating_system_type', 'none')
    step.setArgument('cooling_system_type', 'none')
    step.setArgument('heat_pump_type', HPXML::HVACTypeHeatPumpMiniSplit)
    step.setArgument('heat_pump_heating_capacity', '52000.0')
    step.removeArgument('heat_pump_cooling_compressor_type')
    step.setArgument('heat_pump_heating_capacity_17F', '29500.0')
    step.setArgument('heat_pump_heating_efficiency_hspf', 10.0)
    step.setArgument('heat_pump_cooling_efficiency_seer', 19.0)
  elsif ['base-hvac-none.osw'].include? osw_file
    step.setArgument('heating_system_type', 'none')
    step.setArgument('cooling_system_type', 'none')
  elsif ['base-hvac-portable-heater-electric-only.osw'].include? osw_file
    step.setArgument('heating_system_type', HPXML::HVACTypePortableHeater)
    step.setArgument('heating_system_fuel', HPXML::FuelTypeElectricity)
    step.setArgument('heating_system_heating_efficiency', 1.0)
  elsif ['base-hvac-programmable-thermostat.osw'].include? osw_file
    step.setArgument('setpoint_heating_setback_temp', 66)
    step.setArgument('setpoint_heating_setback_hours_per_week', 49)
    step.setArgument('setpoint_heating_setback_start_hour', 23)
    step.setArgument('setpoint_cooling_setup_temp', 80)
    step.setArgument('setpoint_cooling_setup_hours_per_week', 42)
    step.setArgument('setpoint_cooling_setup_start_hour', 9)
  elsif ['base-hvac-room-ac-only.osw'].include? osw_file
    step.setArgument('heating_system_type', 'none')
    step.setArgument('cooling_system_type', HPXML::HVACTypeRoomAirConditioner)
    step.removeArgument('cooling_system_cooling_compressor_type')
    step.setArgument('cooling_system_cooling_sensible_heat_fraction', 0.65)
  elsif ['base-hvac-room-ac-only-33percent.osw'].include? osw_file
    step.setArgument('heating_system_type', 'none')
    step.setArgument('cooling_system_type', HPXML::HVACTypeRoomAirConditioner)
    step.removeArgument('cooling_system_cooling_compressor_type')
    step.setArgument('cooling_system_cooling_sensible_heat_fraction', 0.65)
    step.setArgument('cooling_system_fraction_cool_load_served', 0.33)
  elsif ['base-hvac-setpoints.osw'].include? osw_file
    step.setArgument('setpoint_heating_temp', 60.0)
    step.setArgument('setpoint_cooling_temp', 80.0)
  elsif ['base-hvac-stove-oil-only.osw'].include? osw_file
    step.setArgument('heating_system_type', HPXML::HVACTypeStove)
    step.setArgument('heating_system_fuel', HPXML::FuelTypeOil)
    step.setArgument('heating_system_heating_efficiency', 0.8)
    step.setArgument('heating_system_electric_auxiliary_energy', 200.0)
    step.setArgument('cooling_system_type', 'none')
  elsif ['base-hvac-stove-wood-pellets-only.osw'].include? osw_file
    step.setArgument('heating_system_type', HPXML::HVACTypeStove)
    step.setArgument('heating_system_fuel', HPXML::FuelTypeWoodPellets)
    step.setArgument('heating_system_heating_efficiency', 0.8)
    step.setArgument('heating_system_electric_auxiliary_energy', 200.0)
    step.setArgument('cooling_system_type', 'none')
  elsif ['base-hvac-undersized.osw'].include? osw_file
    step.setArgument('heating_system_heating_capacity', '6400.0')
    step.setArgument('cooling_system_cooling_capacity', '4800.0')
    step.setArgument('ducts_supply_leakage_value', 7.5)
    step.setArgument('ducts_return_leakage_value', 2.5)
  elsif ['base-hvac-wall-furnace-elec-only.osw'].include? osw_file
    step.setArgument('heating_system_type', HPXML::HVACTypeWallFurnace)
    step.setArgument('heating_system_fuel', HPXML::FuelTypeElectricity)
    step.setArgument('heating_system_heating_efficiency', 1.0)
    step.setArgument('heating_system_electric_auxiliary_energy', 200.0)
    step.setArgument('cooling_system_type', 'none')
  elsif ['base-lighting-ceiling-fans.osw'].include? osw_file
    step.setArgument('ceiling_fan_present', true)
    step.setArgument('ceiling_fan_efficiency', '100.0')
    step.setArgument('ceiling_fan_quantity', '2')
    step.setArgument('ceiling_fan_cooling_setpoint_temp_offset', 0.5)
  elsif ['base-lighting-detailed.osw'].include? osw_file
<<<<<<< HEAD
    step.setArgument('holiday_lighting_present', true)
    step.setArgument('holiday_lighting_daily_kwh', '1.1')
=======
    step.setArgument('lighting_weekday_fractions_interior', '0.124, 0.074, 0.050, 0.050, 0.053, 0.140, 0.330, 0.420, 0.430, 0.424, 0.411, 0.394, 0.382, 0.378, 0.378, 0.379, 0.386, 0.412, 0.484, 0.619, 0.783, 0.880, 0.597, 0.249')
    step.setArgument('lighting_weekend_fractions_interior', '0.124, 0.074, 0.050, 0.050, 0.053, 0.140, 0.330, 0.420, 0.430, 0.424, 0.411, 0.394, 0.382, 0.378, 0.378, 0.379, 0.386, 0.412, 0.484, 0.619, 0.783, 0.880, 0.597, 0.249')
    step.setArgument('lighting_monthly_multipliers_interior', '1.075, 1.064951905, 1.0375, 1.0, 0.9625, 0.935048095, 0.925, 0.935048095, 0.9625, 1.0, 1.0375, 1.064951905')
    step.setArgument('lighting_weekday_fractions_exterior', '0.046, 0.046, 0.046, 0.046, 0.046, 0.037, 0.035, 0.034, 0.033, 0.028, 0.022, 0.015, 0.012, 0.011, 0.011, 0.012, 0.019, 0.037, 0.049, 0.065, 0.091, 0.105, 0.091, 0.063')
    step.setArgument('lighting_weekend_fractions_exterior', '0.046, 0.046, 0.045, 0.045, 0.046, 0.045, 0.044, 0.041, 0.036, 0.03, 0.024, 0.016, 0.012, 0.011, 0.011, 0.012, 0.019, 0.038, 0.048, 0.06, 0.083, 0.098, 0.085, 0.059')
    step.setArgument('lighting_monthly_multipliers_exterior', '1.248, 1.257, 0.993, 0.989, 0.993, 0.827, 0.821, 0.821, 0.827, 0.99, 0.987, 1.248')
    step.setArgument('lighting_weekday_fractions_garage', '0.046, 0.046, 0.046, 0.046, 0.046, 0.037, 0.035, 0.034, 0.033, 0.028, 0.022, 0.015, 0.012, 0.011, 0.011, 0.012, 0.019, 0.037, 0.049, 0.065, 0.091, 0.105, 0.091, 0.063')
    step.setArgument('lighting_weekend_fractions_garage', '0.046, 0.046, 0.045, 0.045, 0.046, 0.045, 0.044, 0.041, 0.036, 0.03, 0.024, 0.016, 0.012, 0.011, 0.011, 0.012, 0.019, 0.038, 0.048, 0.06, 0.083, 0.098, 0.085, 0.059')
    step.setArgument('lighting_monthly_multipliers_garage', '1.248, 1.257, 0.993, 0.989, 0.993, 0.827, 0.821, 0.821, 0.827, 0.99, 0.987, 1.248')
    step.setArgument('holiday_lighting_present', true)
    step.setArgument('holiday_lighting_daily_kwh', '1.1')
    step.setArgument('holiday_lighting_period_begin_month', '11')
    step.setArgument('holiday_lighting_period_begin_day_of_month', '24')
    step.setArgument('holiday_lighting_period_end_month', '1')
    step.setArgument('holiday_lighting_period_end_day_of_month', '6')
    step.setArgument('holiday_lighting_weekday_fractions_exterior', '0.0, 0.0, 0.0, 0.0, 0.0, 0.0, 0.0, 0.0, 0.0, 0.0, 0.0, 0.0, 0.0, 0.0, 0.0, 0.0, 0.008, 0.098, 0.168, 0.194, 0.284, 0.192, 0.037, 0.019')
    step.setArgument('holiday_lighting_weekend_fractions_exterior', '0.0, 0.0, 0.0, 0.0, 0.0, 0.0, 0.0, 0.0, 0.0, 0.0, 0.0, 0.0, 0.0, 0.0, 0.0, 0.0, 0.008, 0.098, 0.168, 0.194, 0.284, 0.192, 0.037, 0.019')
>>>>>>> c69cb9f7
  elsif ['base-location-baltimore-md.osw'].include? osw_file
    step.setArgument('weather_station_epw_filepath', 'USA_MD_Baltimore-Washington.Intl.AP.724060_TMY3.epw')
  elsif ['base-location-dallas-tx.osw'].include? osw_file
    step.setArgument('weather_station_epw_filepath', 'USA_TX_Dallas-Fort.Worth.Intl.AP.722590_TMY3.epw')
  elsif ['base-location-duluth-mn.osw'].include? osw_file
    step.setArgument('weather_station_epw_filepath', 'USA_MN_Duluth.Intl.AP.727450_TMY3.epw')
  elsif ['base-location-epw-filepath.osw'].include? osw_file
  elsif ['base-location-epw-filepath-AMY-2012.osw'].include? osw_file
    step.setArgument('weather_station_epw_filepath', 'US_CO_Boulder_AMY_2012.epw')
  elsif ['base-location-miami-fl.osw'].include? osw_file
    step.setArgument('weather_station_epw_filepath', 'USA_FL_Miami.Intl.AP.722020_TMY3.epw')
  elsif ['base-mechvent-balanced.osw'].include? osw_file
    step.setArgument('mech_vent_fan_type', HPXML::MechVentTypeBalanced)
    step.setArgument('mech_vent_fan_power', 60)
  elsif ['base-mechvent-bath-kitchen-fans.osw'].include? osw_file
    step.setArgument('kitchen_fan_present', true)
    step.setArgument('bathroom_fans_present', true)
  elsif ['base-mechvent-cfis.osw'].include? osw_file
    step.setArgument('mech_vent_fan_type', HPXML::MechVentTypeCFIS)
    step.setArgument('mech_vent_flow_rate', 330)
    step.setArgument('mech_vent_hours_in_operation', 8)
    step.setArgument('mech_vent_fan_power', 300)
  elsif ['base-mechvent-cfis-evap-cooler-only-ducted.osw'].include? osw_file
    step.setArgument('heating_system_type', 'none')
    step.setArgument('cooling_system_type', HPXML::HVACTypeEvaporativeCooler)
    step.removeArgument('cooling_system_cooling_compressor_type')
    step.removeArgument('cooling_system_cooling_sensible_heat_fraction')
    step.setArgument('cooling_system_is_ducted', true)
    step.setArgument('mech_vent_fan_type', HPXML::MechVentTypeCFIS)
    step.setArgument('mech_vent_flow_rate', 330)
    step.setArgument('mech_vent_hours_in_operation', 8)
    step.setArgument('mech_vent_fan_power', 300)
  elsif ['base-mechvent-erv.osw'].include? osw_file
    step.setArgument('mech_vent_fan_type', HPXML::MechVentTypeERV)
    step.setArgument('mech_vent_fan_power', 60)
  elsif ['base-mechvent-erv-atre-asre.osw'].include? osw_file
    step.setArgument('mech_vent_fan_type', HPXML::MechVentTypeERV)
    step.setArgument('mech_vent_total_recovery_efficiency_type', 'Adjusted')
    step.setArgument('mech_vent_total_recovery_efficiency', 0.526)
    step.setArgument('mech_vent_sensible_recovery_efficiency_type', 'Adjusted')
    step.setArgument('mech_vent_sensible_recovery_efficiency', 0.79)
    step.setArgument('mech_vent_fan_power', 60)
  elsif ['base-mechvent-exhaust.osw'].include? osw_file
    step.setArgument('mech_vent_fan_type', HPXML::MechVentTypeExhaust)
  elsif ['base-mechvent-hrv.osw'].include? osw_file
    step.setArgument('mech_vent_fan_type', HPXML::MechVentTypeHRV)
    step.setArgument('mech_vent_fan_power', 60)
  elsif ['base-mechvent-hrv-asre.osw'].include? osw_file
    step.setArgument('mech_vent_fan_type', HPXML::MechVentTypeHRV)
    step.setArgument('mech_vent_sensible_recovery_efficiency_type', 'Adjusted')
    step.setArgument('mech_vent_sensible_recovery_efficiency', 0.79)
    step.setArgument('mech_vent_fan_power', 60)
  elsif ['base-mechvent-supply.osw'].include? osw_file
    step.setArgument('mech_vent_fan_type', HPXML::MechVentTypeSupply)
  elsif ['base-mechvent-whole-house-fan.osw'].include? osw_file
    step.setArgument('whole_house_fan_present', true)
  elsif ['base-misc-defaults.osw'].include? osw_file
    step.removeArgument('simulation_control_timestep')
    step.removeArgument('site_type')
    step.setArgument('geometry_num_occupants', Constants.Auto)
    step.removeArgument('roof_material_type')
    step.setArgument('roof_color', HPXML::ColorLight)
    step.removeArgument('roof_material_type')
    step.removeArgument('wall_siding_type')
    step.setArgument('wall_color', HPXML::ColorMedium)
    step.removeArgument('window_fraction_operable')
    step.removeArgument('window_interior_shading_winter')
    step.removeArgument('window_interior_shading_summer')
    step.removeArgument('cooling_system_cooling_compressor_type')
    step.removeArgument('cooling_system_cooling_sensible_heat_fraction')
    step.setArgument('ducts_supply_location', Constants.Auto)
    step.setArgument('ducts_return_location', Constants.Auto)
    step.setArgument('ducts_supply_surface_area', Constants.Auto)
    step.setArgument('ducts_return_surface_area', Constants.Auto)
    step.setArgument('kitchen_fan_present', true)
    step.removeArgument('kitchen_fan_flow_rate')
    step.removeArgument('kitchen_fan_hours_in_operation')
    step.removeArgument('kitchen_fan_power')
    step.removeArgument('kitchen_fan_start_hour')
    step.setArgument('bathroom_fans_present', true)
    step.removeArgument('bathroom_fans_flow_rate')
    step.removeArgument('bathroom_fans_hours_in_operation')
    step.removeArgument('bathroom_fans_power')
    step.removeArgument('bathroom_fans_start_hour')
    step.removeArgument('bathroom_fans_quantity')
    step.setArgument('water_heater_location', Constants.Auto)
    step.setArgument('water_heater_tank_volume', Constants.Auto)
    step.setArgument('water_heater_heating_capacity', Constants.Auto)
    step.setArgument('water_heater_setpoint_temperature', Constants.Auto)
    step.setArgument('dhw_distribution_standard_piping_length', Constants.Auto)
    step.setArgument('solar_thermal_system_type', 'hot water')
    step.setArgument('solar_thermal_collector_type', HPXML::SolarThermalTypeSingleGlazing)
    step.setArgument('solar_thermal_collector_rated_optical_efficiency', 0.77)
    step.setArgument('solar_thermal_collector_rated_thermal_losses', 0.793)
    step.setArgument('pv_system_module_type_1', HPXML::PVModuleTypeStandard)
    step.removeArgument('pv_system_inverter_efficiency_1')
    step.removeArgument('pv_system_system_losses_fraction_1')
    step.setArgument('clothes_washer_location', Constants.Auto)
    step.setArgument('clothes_washer_efficiency_mef', Constants.Auto)
    step.setArgument('clothes_washer_efficiency_imef', Constants.Auto)
    step.setArgument('clothes_washer_rated_annual_kwh', Constants.Auto)
    step.setArgument('clothes_washer_label_electric_rate', Constants.Auto)
    step.setArgument('clothes_washer_label_gas_rate', Constants.Auto)
    step.setArgument('clothes_washer_label_annual_gas_cost', Constants.Auto)
    step.setArgument('clothes_washer_label_usage', Constants.Auto)
    step.setArgument('clothes_washer_capacity', Constants.Auto)
    step.setArgument('clothes_dryer_location', Constants.Auto)
    step.setArgument('clothes_dryer_efficiency_cef', Constants.Auto)
    step.setArgument('clothes_dryer_control_type', Constants.Auto)
    step.setArgument('dishwasher_efficiency_kwh', Constants.Auto)
    step.setArgument('dishwasher_label_electric_rate', Constants.Auto)
    step.setArgument('dishwasher_label_gas_rate', Constants.Auto)
    step.setArgument('dishwasher_label_annual_gas_cost', Constants.Auto)
    step.setArgument('dishwasher_label_usage', Constants.Auto)
    step.setArgument('dishwasher_place_setting_capacity', Constants.Auto)
    step.setArgument('refrigerator_location', Constants.Auto)
    step.setArgument('refrigerator_rated_annual_kwh', Constants.Auto)
    step.removeArgument('cooking_range_oven_is_induction')
    step.removeArgument('cooking_range_oven_is_convection')
    step.setArgument('ceiling_fan_present', true)
    step.setArgument('plug_loads_television_annual_kwh', Constants.Auto)
    step.setArgument('plug_loads_other_annual_kwh', Constants.Auto)
    step.setArgument('plug_loads_other_frac_sensible', Constants.Auto)
    step.setArgument('plug_loads_other_frac_latent', Constants.Auto)
  elsif ['base-misc-defaults2.osw'].include? osw_file
    step.setArgument('water_heater_location', Constants.Auto)
    step.setArgument('water_heater_tank_volume', Constants.Auto)
    step.setArgument('water_heater_efficiency_type', 'UniformEnergyFactor')
    step.setArgument('water_heater_heating_capacity', Constants.Auto)
    step.setArgument('water_heater_setpoint_temperature', Constants.Auto)
    step.setArgument('dhw_distribution_system_type', HPXML::DHWDistTypeRecirc)
    step.setArgument('dhw_distribution_recirc_control_type', HPXML::DHWRecirControlTypeSensor)
    step.setArgument('dhw_distribution_recirc_piping_length', Constants.Auto)
    step.setArgument('dhw_distribution_recirc_branch_piping_length', Constants.Auto)
    step.setArgument('dhw_distribution_recirc_pump_power', Constants.Auto)
    step.setArgument('dhw_distribution_pipe_r', 3)
  elsif ['base-misc-loads-large-uncommon.osw'].include? osw_file
<<<<<<< HEAD
=======
    step.setArgument('refrigerator_weekday_fractions', '0.040, 0.039, 0.038, 0.037, 0.036, 0.036, 0.038, 0.040, 0.041, 0.041, 0.040, 0.040, 0.042, 0.042, 0.042, 0.041, 0.044, 0.048, 0.050, 0.048, 0.047, 0.046, 0.044, 0.041')
    step.setArgument('refrigerator_weekend_fractions', '0.040, 0.039, 0.038, 0.037, 0.036, 0.036, 0.038, 0.040, 0.041, 0.041, 0.040, 0.040, 0.042, 0.042, 0.042, 0.041, 0.044, 0.048, 0.050, 0.048, 0.047, 0.046, 0.044, 0.041')
    step.setArgument('refrigerator_monthly_multipliers', '0.837, 0.835, 1.084, 1.084, 1.084, 1.096, 1.096, 1.096, 1.096, 0.931, 0.925, 0.837')
>>>>>>> c69cb9f7
    step.setArgument('extra_refrigerator_present', true)
    step.setArgument('extra_refrigerator_rated_annual_kwh', '700.0')
    step.setArgument('freezer_present', true)
    step.setArgument('freezer_rated_annual_kwh', '300.0')
    step.setArgument('plug_loads_well_pump_present', true)
    step.setArgument('plug_loads_well_pump_annual_kwh', '475.0')
    step.setArgument('plug_loads_vehicle_present', true)
    step.setArgument('plug_loads_vehicle_annual_kwh', '1500.0')
    step.setArgument('fuel_loads_grill_present', true)
    step.setArgument('fuel_loads_grill_fuel_type', HPXML::FuelTypePropane)
    step.setArgument('fuel_loads_grill_annual_therm', '25.0')
    step.setArgument('fuel_loads_lighting_present', true)
    step.setArgument('fuel_loads_lighting_annual_therm', '28.0')
    step.setArgument('fuel_loads_fireplace_present', true)
    step.setArgument('fuel_loads_fireplace_fuel_type', HPXML::FuelTypeWoodCord)
    step.setArgument('fuel_loads_fireplace_annual_therm', '55.0')
    step.setArgument('pool_present', true)
    step.setArgument('pool_heater_type', HPXML::HeaterTypeGas)
    step.setArgument('pool_pump_annual_kwh', '2700.0')
    step.setArgument('pool_heater_annual_therm', '500.0')
    step.setArgument('hot_tub_present', true)
    step.setArgument('hot_tub_pump_annual_kwh', '1000.0')
    step.setArgument('hot_tub_heater_annual_kwh', '1300.0')
<<<<<<< HEAD
=======
    step.setArgument('hot_tub_pump_weekday_fractions', '0.024, 0.029, 0.024, 0.029, 0.047, 0.067, 0.057, 0.024, 0.024, 0.019, 0.015, 0.014, 0.014, 0.014, 0.024, 0.058, 0.126, 0.122, 0.068, 0.061, 0.051, 0.043, 0.024, 0.024')
    step.setArgument('hot_tub_pump_weekend_fractions', '0.024, 0.029, 0.024, 0.029, 0.047, 0.067, 0.057, 0.024, 0.024, 0.019, 0.015, 0.014, 0.014, 0.014, 0.024, 0.058, 0.126, 0.122, 0.068, 0.061, 0.051, 0.043, 0.024, 0.024')
    step.setArgument('hot_tub_pump_monthly_multipliers', '0.837, 0.835, 1.084, 1.084, 1.084, 1.096, 1.096, 1.096, 1.096, 0.931, 0.925, 0.837')
    step.setArgument('hot_tub_heater_weekday_fractions', '0.024, 0.029, 0.024, 0.029, 0.047, 0.067, 0.057, 0.024, 0.024, 0.019, 0.015, 0.014, 0.014, 0.014, 0.024, 0.058, 0.126, 0.122, 0.068, 0.061, 0.051, 0.043, 0.024, 0.024')
    step.setArgument('hot_tub_heater_weekend_fractions', '0.024, 0.029, 0.024, 0.029, 0.047, 0.067, 0.057, 0.024, 0.024, 0.019, 0.015, 0.014, 0.014, 0.014, 0.024, 0.058, 0.126, 0.122, 0.068, 0.061, 0.051, 0.043, 0.024, 0.024')
    step.setArgument('hot_tub_heater_monthly_multipliers', '0.921, 0.928, 0.921, 0.915, 0.921, 1.160, 1.158, 1.158, 1.160, 0.921, 0.915, 0.921')
>>>>>>> c69cb9f7
  elsif ['base-misc-loads-large-uncommon2.osw'].include? osw_file
    step.setArgument('pool_heater_type', 'none')
    step.setArgument('hot_tub_heater_type', HPXML::HeaterTypeHeatPump)
    step.setArgument('hot_tub_heater_annual_kwh', '260.0')
    step.setArgument('fuel_loads_grill_fuel_type', HPXML::FuelTypeOil)
    step.setArgument('fuel_loads_fireplace_fuel_type', HPXML::FuelTypeWoodPellets)
<<<<<<< HEAD
  elsif ['base-misc-loads-usage-multiplier.osw'].include? osw_file
=======
  elsif ['base-misc-usage-multiplier.osw'].include? osw_file
>>>>>>> c69cb9f7
    step.setArgument('water_fixtures_usage_multiplier', 0.9)
    step.setArgument('lighting_usage_multiplier_interior', 0.9)
    step.setArgument('lighting_usage_multiplier_exterior', 0.9)
    step.setArgument('lighting_usage_multiplier_garage', 0.9)
    step.setArgument('clothes_washer_usage_multiplier', 0.9)
    step.setArgument('clothes_dryer_usage_multiplier', 0.9)
    step.setArgument('dishwasher_usage_multiplier', 0.9)
    step.setArgument('refrigerator_usage_multiplier', 0.9)
    step.setArgument('cooking_range_oven_usage_multiplier', 0.9)
    step.setArgument('plug_loads_television_usage_multiplier', 0.9)
    step.setArgument('plug_loads_other_usage_multiplier', 0.9)
  elsif ['base-misc-neighbor-shading.osw'].include? osw_file
    step.setArgument('neighbor_back_distance', 10)
    step.setArgument('neighbor_front_distance', 15)
    step.setArgument('neighbor_front_height', '12')
  elsif ['base-pv.osw'].include? osw_file
    step.setArgument('pv_system_module_type_1', HPXML::PVModuleTypeStandard)
    step.setArgument('pv_system_module_type_2', HPXML::PVModuleTypePremium)
    step.setArgument('pv_system_array_azimuth_2', 90)
    step.setArgument('pv_system_max_power_output_2', 1500)
  elsif ['base-simcontrol-daylight-saving-custom.osw'].include? osw_file
    step.setArgument('simulation_control_daylight_saving_enabled', true)
    step.setArgument('simulation_control_daylight_saving_begin_month', 3)
    step.setArgument('simulation_control_daylight_saving_begin_day_of_month', 10)
    step.setArgument('simulation_control_daylight_saving_end_month', 11)
    step.setArgument('simulation_control_daylight_saving_end_day_of_month', 6)
  elsif ['base-simcontrol-daylight-saving-disabled.osw'].include? osw_file
    step.setArgument('simulation_control_daylight_saving_enabled', false)
  elsif ['base-schedules-average.osw'].include? osw_file
    step.setArgument('schedules_type', 'average')
    step.removeArgument('schedules_path')
  elsif ['base-schedules-stochastic.osw'].include? osw_file
    step.setArgument('schedules_type', 'stochastic')
    step.removeArgument('schedules_path')
  elsif ['base-simcontrol-runperiod-1-month.osw'].include? osw_file
    step.setArgument('simulation_control_run_period_end_month', 1)
    step.setArgument('simulation_control_run_period_end_day_of_month', 31)
  elsif ['base-simcontrol-timestep-10-mins.osw'].include? osw_file
    step.setArgument('simulation_control_timestep', '10')
  elsif ['extra-auto.osw'].include? osw_file
    step.setArgument('geometry_num_occupants', Constants.Auto)
    step.setArgument('ducts_supply_location', Constants.Auto)
    step.setArgument('ducts_return_location', Constants.Auto)
    step.setArgument('ducts_supply_surface_area', Constants.Auto)
    step.setArgument('ducts_return_surface_area', Constants.Auto)
    step.setArgument('water_heater_location', Constants.Auto)
    step.setArgument('water_heater_tank_volume', Constants.Auto)
    step.setArgument('dhw_distribution_standard_piping_length', Constants.Auto)
    step.setArgument('clothes_washer_location', Constants.Auto)
    step.setArgument('clothes_dryer_location', Constants.Auto)
    step.setArgument('refrigerator_location', Constants.Auto)
  elsif ['extra-pv-roofpitch.osw'].include? osw_file
    step.setArgument('pv_system_module_type_1', HPXML::PVModuleTypeStandard)
    step.setArgument('pv_system_module_type_2', HPXML::PVModuleTypeStandard)
    step.setArgument('pv_system_array_tilt_1', 'roofpitch')
    step.setArgument('pv_system_array_tilt_2', 'roofpitch+15')
  elsif ['extra-dhw-solar-latitude.osw'].include? osw_file
    step.setArgument('solar_thermal_system_type', 'hot water')
    step.setArgument('solar_thermal_collector_tilt', 'latitude-15')
  elsif ['extra-dhw-shared-water-heater.osw'].include? osw_file
    step.setArgument('water_heater_is_shared_system', true)
  elsif ['extra-second-refrigerator.osw'].include? osw_file
    step.setArgument('extra_refrigerator_present', true)
  elsif ['extra-second-heating-system-portable-heater.osw'].include? osw_file
    step.setArgument('heating_system_fuel', HPXML::FuelTypeElectricity)
    step.setArgument('heating_system_heating_capacity', '48000.0')
    step.setArgument('heating_system_fraction_heat_load_served', 0.75)
    step.setArgument('ducts_supply_leakage_value', 0.0)
    step.setArgument('ducts_return_leakage_value', 0.0)
    step.setArgument('ducts_supply_location', HPXML::LocationLivingSpace)
    step.setArgument('ducts_return_location', HPXML::LocationLivingSpace)
    step.setArgument('heating_system_type_2', HPXML::HVACTypePortableHeater)
    step.setArgument('heating_system_heating_capacity_2', '16000.0')
  elsif ['extra-second-heating-system-fireplace.osw'].include? osw_file
    step.setArgument('heating_system_type', HPXML::HVACTypeElectricResistance)
    step.setArgument('heating_system_fuel', HPXML::FuelTypeElectricity)
    step.setArgument('heating_system_heating_capacity', '48000.0')
    step.setArgument('heating_system_fraction_heat_load_served', 0.75)
    step.setArgument('heating_system_type_2', HPXML::HVACTypeFireplace)
    step.setArgument('heating_system_heating_capacity_2', '16000.0')
<<<<<<< HEAD
  elsif ['extra-vacancy-6-months.osw'].include? osw_file
    step.setArgument('simulation_control_vacancy_begin_month', 1)
    step.setArgument('simulation_control_vacancy_begin_day_of_month', 1)
    step.setArgument('simulation_control_vacancy_end_month', 6)
    step.setArgument('simulation_control_vacancy_end_day_of_month', 30)
=======
  elsif ['extra-pv-shared.osw'].include? osw_file
    step.setArgument('geometry_building_num_bedrooms', 9)
    step.setArgument('pv_system_module_type_1', HPXML::PVModuleTypeStandard)
    step.setArgument('pv_system_is_shared_1', true)
>>>>>>> c69cb9f7
  elsif ['invalid_files/non-electric-heat-pump-water-heater.osw'].include? osw_file
    step.setArgument('water_heater_type', HPXML::WaterHeaterTypeHeatPump)
    step.setArgument('water_heater_fuel_type', HPXML::FuelTypeNaturalGas)
  elsif ['invalid_files/multiple-heating-and-cooling-systems.osw'].include? osw_file
    step.setArgument('heat_pump_type', HPXML::HVACTypeHeatPumpAirToAir)
  elsif ['invalid_files/non-integer-geometry-num-bathrooms.osw'].include? osw_file
    step.setArgument('geometry_num_bathrooms', '1.5')
  elsif ['invalid_files/non-integer-ceiling-fan-quantity.osw'].include? osw_file
    step.setArgument('ceiling_fan_quantity', '0.5')
  elsif ['invalid_files/single-family-detached-slab-non-zero-foundation-height.osw'].include? osw_file
    step.setArgument('geometry_foundation_type', HPXML::FoundationTypeSlab)
    step.setArgument('geometry_foundation_height_above_grade', 0.0)
  elsif ['invalid_files/single-family-detached-finished-basement-zero-foundation-height.osw'].include? osw_file
    step.setArgument('geometry_foundation_height', 0.0)
  elsif ['invalid_files/single-family-attached-ambient.osw'].include? osw_file
    step.setArgument('geometry_foundation_type', HPXML::FoundationTypeAmbient)
  elsif ['invalid_files/multifamily-bottom-slab-non-zero-foundation-height.osw'].include? osw_file
<<<<<<< HEAD
    step.setArgument('geometry_unit_type', HPXML::ResidentialTypeApartment)
    step.setArgument('geometry_corridor_position', 'None')
    step.setArgument('geometry_foundation_type', HPXML::FoundationTypeSlab)
    step.setArgument('geometry_foundation_height_above_grade', 0.0)
  elsif ['invalid_files/multifamily-bottom-crawlspace-zero-foundation-height.osw'].include? osw_file
    step.setArgument('geometry_unit_type', HPXML::ResidentialTypeApartment)
    step.setArgument('geometry_corridor_position', 'None')
=======
    step.setArgument('geometry_foundation_type', HPXML::FoundationTypeSlab)
    step.setArgument('geometry_foundation_height_above_grade', 0.0)
  elsif ['invalid_files/multifamily-bottom-crawlspace-zero-foundation-height.osw'].include? osw_file
>>>>>>> c69cb9f7
    step.setArgument('geometry_foundation_type', HPXML::FoundationTypeCrawlspaceUnvented)
    step.setArgument('geometry_foundation_height', 0.0)
  elsif ['invalid_files/slab-non-zero-foundation-height-above-grade.osw'].include? osw_file
    step.setArgument('geometry_foundation_type', HPXML::FoundationTypeSlab)
    step.setArgument('geometry_foundation_height', 0.0)
  elsif ['invalid_files/ducts-location-and-areas-not-same-type.osw'].include? osw_file
    step.setArgument('ducts_supply_location', Constants.Auto)
  elsif ['invalid_files/second-heating-system-serves-majority-heat.osw'].include? osw_file
    step.setArgument('heating_system_fraction_heat_load_served', 0.4)
    step.setArgument('heating_system_type_2', HPXML::HVACTypeFireplace)
    step.setArgument('heating_system_fraction_heat_load_served_2', 0.6)
  elsif ['invalid_files/single-family-attached-no-building-orientation.osw'].include? osw_file
    step.removeArgument('geometry_building_num_units')
    step.removeArgument('geometry_horizontal_location')
  elsif ['invalid_files/multifamily-no-building-orientation.osw'].include? osw_file
    step.removeArgument('geometry_building_num_units')
    step.removeArgument('geometry_level')
    step.removeArgument('geometry_horizontal_location')
  elsif ['invalid_files/vented-crawlspace-with-wall-and-ceiling-insulation.osw'].include? osw_file
    step.setArgument('geometry_foundation_type', HPXML::FoundationTypeCrawlspaceVented)
    step.setArgument('geometry_foundation_height', 3.0)
    step.setArgument('floor_assembly_r', 10)
  elsif ['invalid_files/unvented-crawlspace-with-ceiling-insulation.osw'].include? osw_file
    step.setArgument('geometry_foundation_type', HPXML::FoundationTypeCrawlspaceUnvented)
    step.setArgument('geometry_foundation_height', 3.0)
    step.setArgument('floor_assembly_r', 10)
  elsif ['invalid_files/unconditioned-basement-with-wall-and-ceiling-insulation.osw'].include? osw_file
    step.setArgument('geometry_foundation_type', HPXML::FoundationTypeBasementUnconditioned)
    step.setArgument('floor_assembly_r', 10)
  elsif ['invalid_files/vented-attic-with-floor-and-roof-insulation.osw'].include? osw_file
    step.setArgument('geometry_attic_type', HPXML::AtticTypeVented)
    step.setArgument('roof_assembly_r', 10)
  elsif ['invalid_files/unvented-attic-with-floor-and-roof-insulation.osw'].include? osw_file
    step.setArgument('geometry_attic_type', HPXML::AtticTypeUnvented)
    step.setArgument('roof_assembly_r', 10)
  elsif ['invalid_files/conditioned-basement-with-ceiling-insulation.osw'].include? osw_file
    step.setArgument('geometry_foundation_type', HPXML::FoundationTypeBasementConditioned)
    step.setArgument('floor_assembly_r', 10)
  elsif ['invalid_files/conditioned-attic-with-floor-insulation.osw'].include? osw_file
    step.setArgument('geometry_attic_type', HPXML::AtticTypeConditioned)
  end
  return step
end

def create_hpxmls
  require 'oga'
  require_relative 'HPXMLtoOpenStudio/resources/constants'
  require_relative 'HPXMLtoOpenStudio/resources/hotwater_appliances'
  require_relative 'HPXMLtoOpenStudio/resources/hpxml'
  require_relative 'HPXMLtoOpenStudio/resources/misc_loads'
  require_relative 'HPXMLtoOpenStudio/resources/waterheater'
  require_relative 'HPXMLtoOpenStudio/resources/xmlhelper'

  this_dir = File.dirname(__FILE__)
  sample_files_dir = File.join(this_dir, 'workflow/sample_files')

  # Hash of HPXML -> Parent HPXML
  hpxmls_files = {
    'base.xml' => nil,

    'ASHRAE_Standard_140/L100AC.xml' => nil,
    'ASHRAE_Standard_140/L100AL.xml' => nil,
    'ASHRAE_Standard_140/L110AC.xml' => 'ASHRAE_Standard_140/L100AC.xml',
    'ASHRAE_Standard_140/L110AL.xml' => 'ASHRAE_Standard_140/L100AL.xml',
    'ASHRAE_Standard_140/L120AC.xml' => 'ASHRAE_Standard_140/L100AC.xml',
    'ASHRAE_Standard_140/L120AL.xml' => 'ASHRAE_Standard_140/L100AL.xml',
    'ASHRAE_Standard_140/L130AC.xml' => 'ASHRAE_Standard_140/L100AC.xml',
    'ASHRAE_Standard_140/L130AL.xml' => 'ASHRAE_Standard_140/L100AL.xml',
    'ASHRAE_Standard_140/L140AC.xml' => 'ASHRAE_Standard_140/L100AC.xml',
    'ASHRAE_Standard_140/L140AL.xml' => 'ASHRAE_Standard_140/L100AL.xml',
    'ASHRAE_Standard_140/L150AC.xml' => 'ASHRAE_Standard_140/L100AC.xml',
    'ASHRAE_Standard_140/L150AL.xml' => 'ASHRAE_Standard_140/L100AL.xml',
    'ASHRAE_Standard_140/L160AC.xml' => 'ASHRAE_Standard_140/L100AC.xml',
    'ASHRAE_Standard_140/L160AL.xml' => 'ASHRAE_Standard_140/L100AL.xml',
    'ASHRAE_Standard_140/L170AC.xml' => 'ASHRAE_Standard_140/L100AC.xml',
    'ASHRAE_Standard_140/L170AL.xml' => 'ASHRAE_Standard_140/L100AL.xml',
    'ASHRAE_Standard_140/L200AC.xml' => 'ASHRAE_Standard_140/L100AC.xml',
    'ASHRAE_Standard_140/L200AL.xml' => 'ASHRAE_Standard_140/L100AL.xml',
    'ASHRAE_Standard_140/L302XC.xml' => 'ASHRAE_Standard_140/L100AC.xml',
    'ASHRAE_Standard_140/L322XC.xml' => 'ASHRAE_Standard_140/L100AC.xml',
    'ASHRAE_Standard_140/L155AC.xml' => 'ASHRAE_Standard_140/L150AC.xml',
    'ASHRAE_Standard_140/L155AL.xml' => 'ASHRAE_Standard_140/L150AL.xml',
    'ASHRAE_Standard_140/L202AC.xml' => 'ASHRAE_Standard_140/L200AC.xml',
    'ASHRAE_Standard_140/L202AL.xml' => 'ASHRAE_Standard_140/L200AL.xml',
    'ASHRAE_Standard_140/L304XC.xml' => 'ASHRAE_Standard_140/L302XC.xml',
    'ASHRAE_Standard_140/L324XC.xml' => 'ASHRAE_Standard_140/L322XC.xml',

    'invalid_files/cfis-with-hydronic-distribution.xml' => 'base-hvac-boiler-gas-only.xml',
    'invalid_files/clothes-washer-location.xml' => 'base.xml',
    'invalid_files/clothes-dryer-location.xml' => 'base.xml',
    'invalid_files/cooking-range-location.xml' => 'base.xml',
    'invalid_files/appliances-location-unconditioned-space.xml' => 'base.xml',
    'invalid_files/coal-for-non-boiler-heating.xml' => 'base-hvac-stove-oil-only.xml',
    'invalid_files/dhw-frac-load-served.xml' => 'base-dhw-multiple.xml',
    'invalid_files/dishwasher-location.xml' => 'base.xml',
    'invalid_files/duct-location.xml' => 'base.xml',
    'invalid_files/duct-location-unconditioned-space.xml' => 'base.xml',
    'invalid_files/duplicate-id.xml' => 'base.xml',
    'invalid_files/enclosure-attic-missing-roof.xml' => 'base.xml',
    'invalid_files/enclosure-basement-missing-exterior-foundation-wall.xml' => 'base-foundation-unconditioned-basement.xml',
    'invalid_files/enclosure-basement-missing-slab.xml' => 'base-foundation-unconditioned-basement.xml',
    'invalid_files/enclosure-garage-missing-exterior-wall.xml' => 'base-enclosure-garage.xml',
    'invalid_files/enclosure-garage-missing-roof-ceiling.xml' => 'base-enclosure-garage.xml',
    'invalid_files/enclosure-garage-missing-slab.xml' => 'base-enclosure-garage.xml',
    'invalid_files/enclosure-living-missing-ceiling-roof.xml' => 'base.xml',
    'invalid_files/enclosure-living-missing-exterior-wall.xml' => 'base.xml',
    'invalid_files/enclosure-living-missing-floor-slab.xml' => 'base.xml',
    'invalid_files/heat-pump-mixed-fixed-and-autosize-capacities.xml' => 'base-hvac-air-to-air-heat-pump-1-speed.xml',
    'invalid_files/heat-pump-mixed-fixed-and-autosize-capacities2.xml' => 'base-hvac-air-to-air-heat-pump-1-speed.xml',
    'invalid_files/hvac-invalid-distribution-system-type.xml' => 'base.xml',
    'invalid_files/hvac-distribution-multiple-attached-cooling.xml' => 'base-hvac-multiple.xml',
    'invalid_files/hvac-distribution-multiple-attached-heating.xml' => 'base-hvac-multiple.xml',
    'invalid_files/hvac-distribution-return-duct-leakage-missing.xml' => 'base-hvac-evap-cooler-only-ducted.xml',
    'invalid_files/hvac-dse-multiple-attached-cooling.xml' => 'base-hvac-dse.xml',
    'invalid_files/hvac-dse-multiple-attached-heating.xml' => 'base-hvac-dse.xml',
    'invalid_files/hvac-frac-load-served.xml' => 'base-hvac-multiple.xml',
    'invalid_files/invalid-daylight-saving.xml' => 'base.xml',
    'invalid_files/invalid-epw-filepath.xml' => 'base-location-epw-filepath.xml',
    'invalid_files/invalid-facility-type.xml' => 'base-dhw-shared-laundry-room.xml',
    'invalid_files/invalid-neighbor-shading-azimuth.xml' => 'base-misc-neighbor-shading.xml',
    'invalid_files/invalid-relatedhvac-dhw-indirect.xml' => 'base-dhw-indirect.xml',
    'invalid_files/invalid-relatedhvac-desuperheater.xml' => 'base-hvac-central-ac-only-1-speed.xml',
    'invalid_files/invalid-runperiod.xml' => 'base.xml',
    'invalid_files/invalid-timestep.xml' => 'base.xml',
    'invalid_files/invalid-window-height.xml' => 'base-enclosure-overhangs.xml',
    'invalid_files/invalid-window-interior-shading.xml' => 'base.xml',
    'invalid_files/invalid-wmo.xml' => 'base.xml',
    'invalid_files/lighting-fractions.xml' => 'base.xml',
    'invalid_files/missing-elements.xml' => 'base.xml',
    'invalid_files/multifamily-reference-appliance.xml' => 'base.xml',
    'invalid_files/multifamily-reference-duct.xml' => 'base.xml',
    'invalid_files/multifamily-reference-surface.xml' => 'base.xml',
    'invalid_files/multifamily-reference-water-heater.xml' => 'base.xml',
    'invalid_files/net-area-negative-roof.xml' => 'base-enclosure-skylights.xml',
    'invalid_files/net-area-negative-wall.xml' => 'base.xml',
    'invalid_files/orphaned-hvac-distribution.xml' => 'base-hvac-furnace-gas-room-ac.xml',
    'invalid_files/refrigerator-location.xml' => 'base.xml',
    'invalid_files/repeated-relatedhvac-dhw-indirect.xml' => 'base-dhw-indirect.xml',
    'invalid_files/repeated-relatedhvac-desuperheater.xml' => 'base-hvac-central-ac-only-1-speed.xml',
    'invalid_files/slab-zero-exposed-perimeter.xml' => 'base.xml',
    'invalid_files/solar-thermal-system-with-combi-tankless.xml' => 'base-dhw-combi-tankless.xml',
    'invalid_files/solar-thermal-system-with-desuperheater.xml' => 'base-dhw-desuperheater.xml',
    'invalid_files/solar-thermal-system-with-dhw-indirect.xml' => 'base-dhw-combi-tankless.xml',
    'invalid_files/unattached-cfis.xml' => 'base.xml',
    'invalid_files/unattached-door.xml' => 'base.xml',
    'invalid_files/unattached-hvac-distribution.xml' => 'base.xml',
    'invalid_files/unattached-skylight.xml' => 'base-enclosure-skylights.xml',
    'invalid_files/unattached-solar-thermal-system.xml' => 'base-dhw-solar-indirect-flat-plate.xml',
    'invalid_files/unattached-shared-clothes-washer-water-heater.xml' => 'base-dhw-shared-laundry-room.xml',
    'invalid_files/unattached-shared-dishwasher-water-heater.xml' => 'base-dhw-shared-laundry-room.xml',
    'invalid_files/unattached-window.xml' => 'base.xml',
    'invalid_files/water-heater-location.xml' => 'base.xml',
    'invalid_files/water-heater-location-other.xml' => 'base.xml',
    'invalid_files/missing-duct-location.xml' => 'base-hvac-multiple.xml',
    'invalid_files/invalid-distribution-cfa-served.xml' => 'base.xml',
    'invalid_files/refrigerators-multiple-primary.xml' => 'base.xml',
    'invalid_files/refrigerators-no-primary.xml' => 'base.xml',
    'base-appliances-coal.xml' => 'base.xml',
    'base-appliances-dehumidifier.xml' => 'base-location-dallas-tx.xml',
    'base-appliances-dehumidifier-ief.xml' => 'base-appliances-dehumidifier.xml',
    'base-appliances-dehumidifier-50percent.xml' => 'base-appliances-dehumidifier.xml',
    'base-appliances-gas.xml' => 'base.xml',
    'base-appliances-modified.xml' => 'base.xml',
    'base-appliances-none.xml' => 'base.xml',
    'base-appliances-oil.xml' => 'base.xml',
    'base-appliances-propane.xml' => 'base.xml',
    'base-appliances-wood.xml' => 'base.xml',
    'base-atticroof-cathedral.xml' => 'base.xml',
    'base-atticroof-conditioned.xml' => 'base.xml',
    'base-atticroof-flat.xml' => 'base.xml',
    'base-atticroof-radiant-barrier.xml' => 'base-location-dallas-tx.xml',
    'base-atticroof-vented.xml' => 'base.xml',
    'base-atticroof-unvented-insulated-roof.xml' => 'base.xml',
    'base-dhw-combi-tankless.xml' => 'base-dhw-indirect.xml',
    'base-dhw-combi-tankless-outside.xml' => 'base-dhw-combi-tankless.xml',
    'base-dhw-desuperheater.xml' => 'base-hvac-central-ac-only-1-speed.xml',
    'base-dhw-desuperheater-hpwh.xml' => 'base-dhw-tank-heat-pump.xml',
    'base-dhw-desuperheater-tankless.xml' => 'base-hvac-central-ac-only-1-speed.xml',
    'base-dhw-desuperheater-2-speed.xml' => 'base-hvac-central-ac-only-2-speed.xml',
    'base-dhw-desuperheater-var-speed.xml' => 'base-hvac-central-ac-only-var-speed.xml',
    'base-dhw-desuperheater-gshp.xml' => 'base-hvac-ground-to-air-heat-pump.xml',
    'base-dhw-dwhr.xml' => 'base.xml',
    'base-dhw-indirect.xml' => 'base-hvac-boiler-gas-only.xml',
    'base-dhw-indirect-dse.xml' => 'base-dhw-indirect.xml',
    'base-dhw-indirect-outside.xml' => 'base-dhw-indirect.xml',
    'base-dhw-indirect-standbyloss.xml' => 'base-dhw-indirect.xml',
    'base-dhw-indirect-with-solar-fraction.xml' => 'base-dhw-indirect.xml',
    'base-dhw-low-flow-fixtures.xml' => 'base.xml',
    'base-dhw-multiple.xml' => 'base-hvac-boiler-gas-only.xml',
    'base-dhw-none.xml' => 'base.xml',
    'base-dhw-recirc-demand.xml' => 'base.xml',
    'base-dhw-recirc-manual.xml' => 'base.xml',
    'base-dhw-recirc-nocontrol.xml' => 'base.xml',
    'base-dhw-recirc-temperature.xml' => 'base.xml',
    'base-dhw-recirc-timer.xml' => 'base.xml',
    'base-dhw-shared-water-heater.xml' => 'base-enclosure-attached-multifamily.xml',
    'base-dhw-shared-water-heater-recirc.xml' => 'base-dhw-shared-water-heater.xml',
    'base-dhw-shared-laundry-room.xml' => 'base-enclosure-attached-multifamily.xml',
    'base-dhw-solar-direct-evacuated-tube.xml' => 'base.xml',
    'base-dhw-solar-direct-flat-plate.xml' => 'base.xml',
    'base-dhw-solar-direct-ics.xml' => 'base.xml',
    'base-dhw-solar-fraction.xml' => 'base.xml',
    'base-dhw-solar-indirect-flat-plate.xml' => 'base.xml',
    'base-dhw-solar-thermosyphon-flat-plate.xml' => 'base.xml',
    'base-dhw-tank-coal.xml' => 'base.xml',
    'base-dhw-tank-gas.xml' => 'base.xml',
    'base-dhw-tank-gas-outside.xml' => 'base-dhw-tank-gas.xml',
    'base-dhw-tank-heat-pump.xml' => 'base.xml',
    'base-dhw-tank-heat-pump-outside.xml' => 'base-dhw-tank-heat-pump.xml',
    'base-dhw-tank-heat-pump-with-solar.xml' => 'base-dhw-tank-heat-pump.xml',
    'base-dhw-tank-heat-pump-with-solar-fraction.xml' => 'base-dhw-tank-heat-pump.xml',
    'base-dhw-tank-oil.xml' => 'base.xml',
    'base-dhw-tank-wood.xml' => 'base.xml',
    'base-dhw-tankless-electric.xml' => 'base.xml',
    'base-dhw-tankless-electric-outside.xml' => 'base-dhw-tankless-electric.xml',
    'base-dhw-tankless-gas.xml' => 'base.xml',
    'base-dhw-tankless-gas-with-solar.xml' => 'base-dhw-tankless-gas.xml',
    'base-dhw-tankless-gas-with-solar-fraction.xml' => 'base-dhw-tankless-gas.xml',
    'base-dhw-tankless-propane.xml' => 'base.xml',
    'base-dhw-uef.xml' => 'base.xml',
    'base-dhw-jacket-electric.xml' => 'base.xml',
    'base-dhw-jacket-gas.xml' => 'base-dhw-tank-gas.xml',
    'base-dhw-jacket-indirect.xml' => 'base-dhw-indirect.xml',
    'base-dhw-jacket-hpwh.xml' => 'base-dhw-tank-heat-pump.xml',
    'base-enclosure-2stories.xml' => 'base.xml',
    'base-enclosure-2stories-garage.xml' => 'base-enclosure-2stories.xml',
    'base-enclosure-other-housing-unit.xml' => 'base-foundation-ambient.xml',
    'base-enclosure-other-heated-space.xml' => 'base-foundation-ambient.xml',
    'base-enclosure-other-non-freezing-space.xml' => 'base-foundation-ambient.xml',
    'base-enclosure-other-multifamily-buffer-space.xml' => 'base-foundation-ambient.xml',
    'base-enclosure-beds-1.xml' => 'base.xml',
    'base-enclosure-beds-2.xml' => 'base.xml',
    'base-enclosure-beds-4.xml' => 'base.xml',
    'base-enclosure-beds-5.xml' => 'base.xml',
    'base-enclosure-garage.xml' => 'base.xml',
    'base-enclosure-infil-ach-house-pressure.xml' => 'base.xml',
    'base-enclosure-infil-cfm-house-pressure.xml' => 'base-enclosure-infil-cfm50.xml',
    'base-enclosure-infil-cfm50.xml' => 'base.xml',
    'base-enclosure-infil-flue.xml' => 'base.xml',
    'base-enclosure-infil-natural-ach.xml' => 'base.xml',
    'base-enclosure-overhangs.xml' => 'base.xml',
    'base-enclosure-rooftypes.xml' => 'base.xml',
    'base-enclosure-skylights.xml' => 'base.xml',
    'base-enclosure-split-surfaces.xml' => 'base-enclosure-skylights.xml',
    'base-enclosure-walltypes.xml' => 'base.xml',
    'base-enclosure-windows-interior-shading.xml' => 'base.xml',
    'base-enclosure-windows-none.xml' => 'base.xml',
    'base-enclosure-attached-multifamily.xml' => 'base.xml',
    'base-foundation-multiple.xml' => 'base-foundation-unconditioned-basement.xml',
    'base-foundation-ambient.xml' => 'base.xml',
    'base-foundation-conditioned-basement-slab-insulation.xml' => 'base.xml',
    'base-foundation-conditioned-basement-wall-interior-insulation.xml' => 'base.xml',
    'base-foundation-slab.xml' => 'base.xml',
    'base-foundation-unconditioned-basement.xml' => 'base.xml',
    'base-foundation-unconditioned-basement-assembly-r.xml' => 'base-foundation-unconditioned-basement.xml',
    'base-foundation-unconditioned-basement-above-grade.xml' => 'base-foundation-unconditioned-basement.xml',
    'base-foundation-unconditioned-basement-wall-insulation.xml' => 'base-foundation-unconditioned-basement.xml',
    'base-foundation-unvented-crawlspace.xml' => 'base.xml',
    'base-foundation-vented-crawlspace.xml' => 'base.xml',
    'base-foundation-walkout-basement.xml' => 'base.xml',
    'base-foundation-complex.xml' => 'base.xml',
    'base-hvac-air-to-air-heat-pump-1-speed.xml' => 'base.xml',
    'base-hvac-air-to-air-heat-pump-2-speed.xml' => 'base.xml',
    'base-hvac-air-to-air-heat-pump-var-speed.xml' => 'base.xml',
    'base-hvac-boiler-coal-only.xml' => 'base.xml',
    'base-hvac-boiler-elec-only.xml' => 'base.xml',
    'base-hvac-boiler-gas-central-ac-1-speed.xml' => 'base.xml',
    'base-hvac-boiler-gas-only.xml' => 'base.xml',
    'base-hvac-boiler-oil-only.xml' => 'base.xml',
    'base-hvac-boiler-propane-only.xml' => 'base.xml',
    'base-hvac-boiler-wood-only.xml' => 'base.xml',
    'base-hvac-central-ac-only-1-speed.xml' => 'base.xml',
    'base-hvac-central-ac-only-2-speed.xml' => 'base.xml',
    'base-hvac-central-ac-only-var-speed.xml' => 'base.xml',
    'base-hvac-central-ac-plus-air-to-air-heat-pump-heating.xml' => 'base-hvac-central-ac-only-1-speed.xml',
    'base-hvac-dse.xml' => 'base.xml',
    'base-hvac-dual-fuel-air-to-air-heat-pump-1-speed.xml' => 'base-hvac-air-to-air-heat-pump-1-speed.xml',
    'base-hvac-dual-fuel-air-to-air-heat-pump-1-speed-electric.xml' => 'base-hvac-dual-fuel-air-to-air-heat-pump-1-speed.xml',
    'base-hvac-dual-fuel-air-to-air-heat-pump-2-speed.xml' => 'base-hvac-air-to-air-heat-pump-2-speed.xml',
    'base-hvac-dual-fuel-air-to-air-heat-pump-var-speed.xml' => 'base-hvac-air-to-air-heat-pump-var-speed.xml',
    'base-hvac-dual-fuel-mini-split-heat-pump-ducted.xml' => 'base-hvac-mini-split-heat-pump-ducted.xml',
    'base-hvac-ducts-leakage-percent.xml' => 'base.xml',
    'base-hvac-elec-resistance-only.xml' => 'base.xml',
    'base-hvac-evap-cooler-furnace-gas.xml' => 'base.xml',
    'base-hvac-evap-cooler-only.xml' => 'base.xml',
    'base-hvac-evap-cooler-only-ducted.xml' => 'base.xml',
    'base-hvac-fireplace-wood-only.xml' => 'base.xml',
    'base-hvac-fixed-heater-electric-only.xml' => 'base.xml',
    'base-hvac-floor-furnace-propane-only.xml' => 'base.xml',
    'base-hvac-flowrate.xml' => 'base.xml',
    'base-hvac-furnace-elec-central-ac-1-speed.xml' => 'base.xml',
    'base-hvac-furnace-elec-only.xml' => 'base.xml',
    'base-hvac-furnace-gas-central-ac-2-speed.xml' => 'base.xml',
    'base-hvac-furnace-gas-central-ac-var-speed.xml' => 'base.xml',
    'base-hvac-furnace-gas-only.xml' => 'base.xml',
    'base-hvac-furnace-gas-room-ac.xml' => 'base.xml',
    'base-hvac-furnace-oil-only.xml' => 'base.xml',
    'base-hvac-furnace-propane-only.xml' => 'base.xml',
    'base-hvac-furnace-wood-only.xml' => 'base.xml',
    'base-hvac-furnace-x3-dse.xml' => 'base.xml',
    'base-hvac-ground-to-air-heat-pump.xml' => 'base.xml',
    'base-hvac-ideal-air.xml' => 'base.xml',
    'base-hvac-mini-split-air-conditioner-only-ducted.xml' => 'base.xml',
    'base-hvac-mini-split-air-conditioner-only-ductless.xml' => 'base-hvac-mini-split-air-conditioner-only-ducted.xml',
    'base-hvac-mini-split-heat-pump-ducted.xml' => 'base.xml',
    'base-hvac-mini-split-heat-pump-ducted-heating-only.xml' => 'base-hvac-mini-split-heat-pump-ducted.xml',
    'base-hvac-mini-split-heat-pump-ducted-cooling-only.xml' => 'base-hvac-mini-split-heat-pump-ducted.xml',
    'base-hvac-mini-split-heat-pump-ductless.xml' => 'base-hvac-mini-split-heat-pump-ducted.xml',
    'base-hvac-multiple.xml' => 'base.xml',
    'base-hvac-multiple2.xml' => 'base.xml',
    'base-hvac-none.xml' => 'base.xml',
    'base-hvac-portable-heater-electric-only.xml' => 'base.xml',
    'base-hvac-programmable-thermostat.xml' => 'base.xml',
    'base-hvac-room-ac-only.xml' => 'base.xml',
    'base-hvac-room-ac-only-33percent.xml' => 'base-hvac-room-ac-only.xml',
    'base-hvac-setpoints.xml' => 'base.xml',
    'base-hvac-stove-oil-only.xml' => 'base.xml',
    'base-hvac-stove-wood-pellets-only.xml' => 'base.xml',
    'base-hvac-undersized.xml' => 'base.xml',
    'base-hvac-wall-furnace-elec-only.xml' => 'base.xml',
    'base-lighting-ceiling-fans.xml' => 'base.xml',
    'base-lighting-detailed.xml' => 'base.xml',
    'base-lighting-none.xml' => 'base.xml',
    'base-location-baltimore-md.xml' => 'base.xml',
    'base-location-dallas-tx.xml' => 'base.xml',
    'base-location-duluth-mn.xml' => 'base.xml',
    'base-location-miami-fl.xml' => 'base.xml',
    'base-location-epw-filepath.xml' => 'base.xml',
    'base-location-epw-filepath-AMY-2012.xml' => 'base.xml',
    'base-mechvent-balanced.xml' => 'base.xml',
    'base-mechvent-bath-kitchen-fans.xml' => 'base.xml',
    'base-mechvent-cfis.xml' => 'base.xml',
    'base-mechvent-cfis-dse.xml' => 'base-hvac-dse.xml',
    'base-mechvent-cfis-evap-cooler-only-ducted.xml' => 'base-hvac-evap-cooler-only-ducted.xml',
    'base-mechvent-erv.xml' => 'base.xml',
    'base-mechvent-erv-atre-asre.xml' => 'base.xml',
    'base-mechvent-exhaust.xml' => 'base.xml',
    'base-mechvent-exhaust-rated-flow-rate.xml' => 'base.xml',
    'base-mechvent-hrv.xml' => 'base.xml',
    'base-mechvent-hrv-asre.xml' => 'base.xml',
    'base-mechvent-multiple.xml' => 'base-mechvent-bath-kitchen-fans.xml',
    'base-mechvent-supply.xml' => 'base.xml',
    'base-mechvent-whole-house-fan.xml' => 'base.xml',
    'base-misc-defaults.xml' => 'base.xml',
    'base-misc-defaults2.xml' => 'base-dhw-recirc-demand.xml',
    'base-misc-loads-large-uncommon.xml' => 'base-enclosure-garage.xml',
    'base-misc-loads-large-uncommon2.xml' => 'base-misc-loads-large-uncommon.xml',
    'base-misc-loads-none.xml' => 'base.xml',
<<<<<<< HEAD
    'base-misc-loads-usage-multiplier.xml' => 'base.xml',
    'base-misc-neighbor-shading.xml' => 'base.xml',
=======
    'base-misc-neighbor-shading.xml' => 'base.xml',
    'base-misc-usage-multiplier.xml' => 'base.xml',
>>>>>>> c69cb9f7
    'base-pv.xml' => 'base.xml',
    'base-pv-shared.xml' => 'base-enclosure-attached-multifamily.xml',
    'base-simcontrol-daylight-saving-custom.xml' => 'base.xml',
    'base-simcontrol-daylight-saving-disabled.xml' => 'base.xml',
    'base-simcontrol-runperiod-1-month.xml' => 'base.xml',
    'base-simcontrol-timestep-10-mins.xml' => 'base.xml',
<<<<<<< HEAD
    'base-schedules-average.xml' => 'base.xml',
    'base-schedules-stochastic.xml' => 'base.xml',
=======
>>>>>>> c69cb9f7

    'hvac_autosizing/base-autosize.xml' => 'base.xml',
    'hvac_autosizing/base-hvac-air-to-air-heat-pump-1-speed-autosize.xml' => 'base-hvac-air-to-air-heat-pump-1-speed.xml',
    'hvac_autosizing/base-hvac-air-to-air-heat-pump-2-speed-autosize.xml' => 'base-hvac-air-to-air-heat-pump-2-speed.xml',
    'hvac_autosizing/base-hvac-air-to-air-heat-pump-var-speed-autosize.xml' => 'base-hvac-air-to-air-heat-pump-var-speed.xml',
    'hvac_autosizing/base-hvac-boiler-elec-only-autosize.xml' => 'base-hvac-boiler-elec-only.xml',
    'hvac_autosizing/base-hvac-boiler-gas-central-ac-1-speed-autosize.xml' => 'base-hvac-boiler-gas-central-ac-1-speed.xml',
    'hvac_autosizing/base-hvac-boiler-gas-only-autosize.xml' => 'base-hvac-boiler-gas-only.xml',
    'hvac_autosizing/base-hvac-central-ac-only-1-speed-autosize.xml' => 'base-hvac-central-ac-only-1-speed.xml',
    'hvac_autosizing/base-hvac-central-ac-only-2-speed-autosize.xml' => 'base-hvac-central-ac-only-2-speed.xml',
    'hvac_autosizing/base-hvac-central-ac-only-var-speed-autosize.xml' => 'base-hvac-central-ac-only-var-speed.xml',
    'hvac_autosizing/base-hvac-central-ac-plus-air-to-air-heat-pump-heating-autosize.xml' => 'base-hvac-central-ac-plus-air-to-air-heat-pump-heating.xml',
    'hvac_autosizing/base-hvac-dual-fuel-air-to-air-heat-pump-1-speed-autosize.xml' => 'base-hvac-dual-fuel-air-to-air-heat-pump-1-speed.xml',
    'hvac_autosizing/base-hvac-dual-fuel-mini-split-heat-pump-ducted-autosize.xml' => 'base-hvac-dual-fuel-mini-split-heat-pump-ducted.xml',
    'hvac_autosizing/base-hvac-elec-resistance-only-autosize.xml' => 'base-hvac-elec-resistance-only.xml',
    'hvac_autosizing/base-hvac-evap-cooler-furnace-gas-autosize.xml' => 'base-hvac-evap-cooler-furnace-gas.xml',
    'hvac_autosizing/base-hvac-floor-furnace-propane-only-autosize.xml' => 'base-hvac-floor-furnace-propane-only.xml',
    'hvac_autosizing/base-hvac-furnace-elec-only-autosize.xml' => 'base-hvac-furnace-elec-only.xml',
    'hvac_autosizing/base-hvac-furnace-gas-central-ac-2-speed-autosize.xml' => 'base-hvac-furnace-gas-central-ac-2-speed.xml',
    'hvac_autosizing/base-hvac-furnace-gas-central-ac-var-speed-autosize.xml' => 'base-hvac-furnace-gas-central-ac-var-speed.xml',
    'hvac_autosizing/base-hvac-furnace-gas-only-autosize.xml' => 'base-hvac-furnace-gas-only.xml',
    'hvac_autosizing/base-hvac-furnace-gas-room-ac-autosize.xml' => 'base-hvac-furnace-gas-room-ac.xml',
    'hvac_autosizing/base-hvac-ground-to-air-heat-pump-autosize.xml' => 'base-hvac-ground-to-air-heat-pump.xml',
    'hvac_autosizing/base-hvac-mini-split-heat-pump-ducted-autosize.xml' => 'base-hvac-mini-split-heat-pump-ducted.xml',
    'hvac_autosizing/base-hvac-mini-split-heat-pump-ducted-heating-only-autosize.xml' => 'base-hvac-mini-split-heat-pump-ducted-heating-only.xml',
    'hvac_autosizing/base-hvac-mini-split-heat-pump-ducted-cooling-only-autosize.xml' => 'base-hvac-mini-split-heat-pump-ducted-cooling-only.xml',
    'hvac_autosizing/base-hvac-mini-split-air-conditioner-only-ducted-autosize.xml' => 'base-hvac-mini-split-air-conditioner-only-ducted.xml',
    'hvac_autosizing/base-hvac-room-ac-only-autosize.xml' => 'base-hvac-room-ac-only.xml',
    'hvac_autosizing/base-hvac-stove-oil-only-autosize.xml' => 'base-hvac-stove-oil-only.xml',
    'hvac_autosizing/base-hvac-wall-furnace-elec-only-autosize.xml' => 'base-hvac-wall-furnace-elec-only.xml',
  }

  puts "Generating #{hpxmls_files.size} HPXML files..."

  hpxmls_files.each do |derivative, parent|
    print '.'

    begin
      hpxml_files = [derivative]
      unless parent.nil?
        hpxml_files.unshift(parent)
      end
      while not parent.nil?
        next unless hpxmls_files.keys.include? parent

        unless hpxmls_files[parent].nil?
          hpxml_files.unshift(hpxmls_files[parent])
        end
        parent = hpxmls_files[parent]
      end

      hpxml = HPXML.new
      hpxml_files.each do |hpxml_file|
        set_hpxml_header(hpxml_file, hpxml)
        set_hpxml_site(hpxml_file, hpxml)
        set_hpxml_neighbor_buildings(hpxml_file, hpxml)
        set_hpxml_building_construction(hpxml_file, hpxml)
        set_hpxml_building_occupancy(hpxml_file, hpxml)
        set_hpxml_climate_and_risk_zones(hpxml_file, hpxml)
        set_hpxml_air_infiltration_measurements(hpxml_file, hpxml)
        set_hpxml_attics(hpxml_file, hpxml)
        set_hpxml_foundations(hpxml_file, hpxml)
        set_hpxml_roofs(hpxml_file, hpxml)
        set_hpxml_rim_joists(hpxml_file, hpxml)
        set_hpxml_walls(hpxml_file, hpxml)
        set_hpxml_foundation_walls(hpxml_file, hpxml)
        set_hpxml_frame_floors(hpxml_file, hpxml)
        set_hpxml_slabs(hpxml_file, hpxml)
        set_hpxml_windows(hpxml_file, hpxml)
        set_hpxml_skylights(hpxml_file, hpxml)
        set_hpxml_doors(hpxml_file, hpxml)
        set_hpxml_heating_systems(hpxml_file, hpxml)
        set_hpxml_cooling_systems(hpxml_file, hpxml)
        set_hpxml_heat_pumps(hpxml_file, hpxml)
        set_hpxml_hvac_control(hpxml_file, hpxml)
        set_hpxml_hvac_distributions(hpxml_file, hpxml)
        set_hpxml_ventilation_fans(hpxml_file, hpxml)
        set_hpxml_water_heating_systems(hpxml_file, hpxml)
        set_hpxml_hot_water_distribution(hpxml_file, hpxml)
        set_hpxml_water_fixtures(hpxml_file, hpxml)
        set_hpxml_solar_thermal_system(hpxml_file, hpxml)
        set_hpxml_pv_systems(hpxml_file, hpxml)
        set_hpxml_clothes_washer(hpxml_file, hpxml)
        set_hpxml_clothes_dryer(hpxml_file, hpxml)
        set_hpxml_dishwasher(hpxml_file, hpxml)
        set_hpxml_refrigerator(hpxml_file, hpxml)
        set_hpxml_freezer(hpxml_file, hpxml)
        set_hpxml_dehumidifier(hpxml_file, hpxml)
        set_hpxml_cooking_range(hpxml_file, hpxml)
        set_hpxml_oven(hpxml_file, hpxml)
        set_hpxml_lighting(hpxml_file, hpxml)
        set_hpxml_ceiling_fans(hpxml_file, hpxml)
        set_hpxml_lighting_schedule(hpxml_file, hpxml)
        set_hpxml_pools(hpxml_file, hpxml)
        set_hpxml_hot_tubs(hpxml_file, hpxml)
        set_hpxml_plug_loads(hpxml_file, hpxml)
        set_hpxml_fuel_loads(hpxml_file, hpxml)
      end

      hpxml_doc = hpxml.to_oga()

      if ['invalid_files/missing-elements.xml'].include? derivative
        XMLHelper.delete_element(hpxml_doc, '/HPXML/Building/BuildingDetails/BuildingSummary/BuildingConstruction/NumberofConditionedFloors')
        XMLHelper.delete_element(hpxml_doc, '/HPXML/Building/BuildingDetails/BuildingSummary/BuildingConstruction/ConditionedFloorArea')
      end

      if derivative.include? 'ASHRAE_Standard_140'
        hpxml_path = File.join(sample_files_dir, '../tests', derivative)
      else
        hpxml_path = File.join(sample_files_dir, derivative)
      end

      XMLHelper.write_file(hpxml_doc, hpxml_path)

      if not hpxml_path.include? 'invalid_files'
        # Validate file against HPXML schema
        schemas_dir = File.absolute_path(File.join(File.dirname(__FILE__), 'HPXMLtoOpenStudio/resources'))
        errors = XMLHelper.validate(hpxml_doc.to_s, File.join(schemas_dir, 'HPXML.xsd'), nil)
        if errors.size > 0
          fail "ERRORS: #{errors}"
        end

        # Check for additional errors
        errors = hpxml.check_for_errors()
        if errors.size > 0
          fail "ERRORS: #{errors}"
        end
      end
    rescue Exception => e
      puts "\n#{e}\n#{e.backtrace.join('\n')}"
      puts "\nError: Did not successfully generate #{derivative}."
      exit!
    end
  end

  puts "\n"

  # Print warnings about extra files
  abs_hpxml_files = []
  dirs = [nil]
  hpxmls_files.keys.each do |hpxml_file|
    abs_hpxml_files << File.absolute_path(File.join(sample_files_dir, hpxml_file))
    next unless hpxml_file.include? '/'

    dirs << hpxml_file.split('/')[0] + '/'
  end
  dirs.uniq.each do |dir|
    Dir["#{sample_files_dir}/#{dir}*.xml"].each do |xml|
      next if abs_hpxml_files.include? File.absolute_path(xml)

      puts "Warning: Extra HPXML file found at #{File.absolute_path(xml)}"
    end
  end
end

def set_hpxml_header(hpxml_file, hpxml)
  if ['base.xml',
      'ASHRAE_Standard_140/L100AC.xml',
      'ASHRAE_Standard_140/L100AL.xml'].include? hpxml_file
    hpxml.header.xml_type = 'HPXML'
    hpxml.header.xml_generated_by = 'tasks.rb'
    hpxml.header.transaction = 'create'
    hpxml.header.building_id = 'MyBuilding'
    hpxml.header.event_type = 'proposed workscope'
    hpxml.header.created_date_and_time = Time.new(2000, 1, 1).strftime('%Y-%m-%dT%H:%M:%S%:z') # Hard-code to prevent diffs
    if hpxml_file == 'base.xml'
      hpxml.header.timestep = 60
    else
      hpxml.header.apply_ashrae140_assumptions = true
    end
  elsif ['base-simcontrol-daylight-saving-custom.xml'].include? hpxml_file
    hpxml.header.dst_enabled = true
    hpxml.header.dst_begin_month = 3
    hpxml.header.dst_begin_day_of_month = 10
    hpxml.header.dst_end_month = 11
    hpxml.header.dst_end_day_of_month = 6
  elsif ['base-simcontrol-daylight-saving-disabled.xml'].include? hpxml_file
    hpxml.header.dst_enabled = false
  elsif ['base-simcontrol-timestep-10-mins.xml'].include? hpxml_file
    hpxml.header.timestep = 10
  elsif ['base-simcontrol-runperiod-1-month.xml'].include? hpxml_file
    hpxml.header.sim_end_month = 1
    hpxml.header.sim_end_day_of_month = 31
  elsif ['invalid_files/invalid-timestep.xml'].include? hpxml_file
    hpxml.header.timestep = 45
  elsif ['invalid_files/invalid-runperiod.xml'].include? hpxml_file
    hpxml.header.sim_end_month = 4
    hpxml.header.sim_end_day_of_month = 31
  elsif ['invalid_files/invalid-daylight-saving.xml'].include? hpxml_file
    hpxml.header.dst_end_month = 4
    hpxml.header.dst_end_day_of_month = 31
  elsif ['base-misc-defaults.xml'].include? hpxml_file
    hpxml.header.timestep = nil
  elsif ['base-schedules-average.xml'].include? hpxml_file
    hpxml.header.schedules_path = 'BuildResidentialHPXML/tests/schedules/average.csv'
  elsif ['base-schedules-stochastic.xml'].include? hpxml_file
    hpxml.header.schedules_path = 'BuildResidentialHPXML/tests/schedules/stochastic.csv'
  end
end

def set_hpxml_site(hpxml_file, hpxml)
  if ['base.xml'].include? hpxml_file
    hpxml.site.fuels = [HPXML::FuelTypeElectricity, HPXML::FuelTypeNaturalGas]
    hpxml.site.site_type = HPXML::SiteTypeSuburban
  elsif ['base-misc-defaults.xml'].include? hpxml_file
    hpxml.site.site_type = nil
  end
end

def set_hpxml_neighbor_buildings(hpxml_file, hpxml)
  if ['base-misc-neighbor-shading.xml'].include? hpxml_file
    hpxml.neighbor_buildings.add(azimuth: 0,
                                 distance: 10)
    hpxml.neighbor_buildings.add(azimuth: 180,
                                 distance: 15,
                                 height: 12)
  elsif ['invalid_files/invalid-neighbor-shading-azimuth.xml'].include? hpxml_file
    hpxml.neighbor_buildings[0].azimuth = 145
  end
end

def set_hpxml_building_construction(hpxml_file, hpxml)
  if ['ASHRAE_Standard_140/L100AC.xml',
      'ASHRAE_Standard_140/L100AL.xml'].include? hpxml_file
    hpxml.building_construction.number_of_conditioned_floors = 1
    hpxml.building_construction.number_of_conditioned_floors_above_grade = 1
    hpxml.building_construction.number_of_bedrooms = 3
    hpxml.building_construction.conditioned_floor_area = 1539
    hpxml.building_construction.conditioned_building_volume = 12312
    hpxml.building_construction.residential_facility_type = HPXML::ResidentialTypeSFD
    hpxml.building_construction.use_only_ideal_air_system = true
  elsif ['ASHRAE_Standard_140/L322XC.xml'].include? hpxml_file
    hpxml.building_construction.number_of_conditioned_floors = 2
    hpxml.building_construction.conditioned_floor_area = 3078
    hpxml.building_construction.conditioned_building_volume = 24624
  elsif ['base.xml'].include? hpxml_file
    hpxml.building_construction.residential_facility_type = HPXML::ResidentialTypeSFD
    hpxml.building_construction.number_of_conditioned_floors = 2
    hpxml.building_construction.number_of_conditioned_floors_above_grade = 1
    hpxml.building_construction.number_of_bedrooms = 3
    hpxml.building_construction.conditioned_floor_area = 2700
    hpxml.building_construction.conditioned_building_volume = 2700 * 8
  elsif ['base-enclosure-beds-1.xml'].include? hpxml_file
    hpxml.building_construction.number_of_bedrooms = 1
  elsif ['base-enclosure-beds-2.xml'].include? hpxml_file
    hpxml.building_construction.number_of_bedrooms = 2
  elsif ['base-enclosure-beds-4.xml'].include? hpxml_file
    hpxml.building_construction.number_of_bedrooms = 4
  elsif ['base-enclosure-beds-5.xml'].include? hpxml_file
    hpxml.building_construction.number_of_bedrooms = 5
  elsif ['base-foundation-ambient.xml',
         'base-foundation-slab.xml',
         'base-foundation-unconditioned-basement.xml',
         'base-foundation-unvented-crawlspace.xml',
         'base-foundation-vented-crawlspace.xml'].include? hpxml_file
    hpxml.building_construction.number_of_conditioned_floors -= 1
    hpxml.building_construction.conditioned_floor_area -= 1350
    hpxml.building_construction.conditioned_building_volume -= 1350 * 8
  elsif ['base-hvac-ideal-air.xml'].include? hpxml_file
    hpxml.building_construction.use_only_ideal_air_system = true
  elsif ['base-atticroof-conditioned.xml'].include? hpxml_file
    hpxml.building_construction.number_of_conditioned_floors += 1
    hpxml.building_construction.number_of_conditioned_floors_above_grade += 1
    hpxml.building_construction.conditioned_floor_area += 900
    hpxml.building_construction.conditioned_building_volume += 2250
  elsif ['base-atticroof-cathedral.xml'].include? hpxml_file
    hpxml.building_construction.conditioned_building_volume += 10800
  elsif ['base-enclosure-2stories.xml'].include? hpxml_file
    hpxml.building_construction.number_of_conditioned_floors += 1
    hpxml.building_construction.number_of_conditioned_floors_above_grade += 1
    hpxml.building_construction.conditioned_floor_area += 1350
    hpxml.building_construction.conditioned_building_volume += 1350 * 8
  elsif ['base-enclosure-2stories-garage.xml'].include? hpxml_file
    hpxml.building_construction.conditioned_floor_area -= 400 * 2
    hpxml.building_construction.conditioned_building_volume -= 400 * 2 * 8
  elsif ['base-misc-defaults.xml'].include? hpxml_file
    hpxml.building_construction.conditioned_building_volume = nil
    hpxml.building_construction.average_ceiling_height = 8
  elsif ['base-enclosure-attached-multifamily.xml',
         'base-enclosure-other-housing-unit.xml',
         'base-enclosure-other-heated-space.xml',
         'base-enclosure-other-non-freezing-space.xml',
         'base-enclosure-other-multifamily-buffer-space.xml'].include? hpxml_file
    hpxml.building_construction.residential_facility_type = HPXML::ResidentialTypeApartment
  elsif ['base-foundation-walkout-basement.xml'].include? hpxml_file
    hpxml.building_construction.number_of_conditioned_floors_above_grade += 1
  elsif ['invalid_files/invalid-facility-type.xml'].include? hpxml_file
    hpxml.building_construction.residential_facility_type = HPXML::ResidentialTypeSFD
  end
end

def set_hpxml_building_occupancy(hpxml_file, hpxml)
  if hpxml_file.include?('ASHRAE_Standard_140')
    hpxml.building_occupancy.number_of_residents = 0
  elsif ['base-misc-defaults.xml'].include? hpxml_file
    hpxml.building_occupancy.number_of_residents = nil
  else
    hpxml.building_occupancy.number_of_residents = hpxml.building_construction.number_of_bedrooms
  end
end

def set_hpxml_climate_and_risk_zones(hpxml_file, hpxml)
  hpxml.climate_and_risk_zones.weather_station_id = 'WeatherStation'
  hpxml.climate_and_risk_zones.iecc_year = 2006
  if hpxml_file == 'ASHRAE_Standard_140/L100AC.xml'
    hpxml.climate_and_risk_zones.weather_station_name = 'Colorado Springs, CO'
    hpxml.climate_and_risk_zones.weather_station_wmo = '724660'
  elsif hpxml_file == 'ASHRAE_Standard_140/L100AL.xml'
    hpxml.climate_and_risk_zones.weather_station_name = 'Las Vegas, NV'
    hpxml.climate_and_risk_zones.weather_station_wmo = '723860'
  elsif ['base.xml'].include? hpxml_file
    hpxml.climate_and_risk_zones.iecc_zone = '5B'
    hpxml.climate_and_risk_zones.weather_station_name = 'Denver, CO'
    hpxml.climate_and_risk_zones.weather_station_wmo = '725650'
    hpxml.header.state_code = 'CO'
  elsif ['base-location-baltimore-md.xml'].include? hpxml_file
    hpxml.climate_and_risk_zones.iecc_zone = '4A'
    hpxml.climate_and_risk_zones.weather_station_name = 'Baltimore, MD'
    hpxml.climate_and_risk_zones.weather_station_wmo = '724060'
    hpxml.header.state_code = 'MD'
  elsif ['base-location-dallas-tx.xml'].include? hpxml_file
    hpxml.climate_and_risk_zones.iecc_zone = '3A'
    hpxml.climate_and_risk_zones.weather_station_name = 'Dallas, TX'
    hpxml.climate_and_risk_zones.weather_station_wmo = '722590'
    hpxml.header.state_code = 'TX'
  elsif ['base-location-duluth-mn.xml'].include? hpxml_file
    hpxml.climate_and_risk_zones.iecc_zone = '7'
    hpxml.climate_and_risk_zones.weather_station_name = 'Duluth, MN'
    hpxml.climate_and_risk_zones.weather_station_wmo = '727450'
    hpxml.header.state_code = 'MN'
  elsif ['base-location-miami-fl.xml'].include? hpxml_file
    hpxml.climate_and_risk_zones.iecc_zone = '1A'
    hpxml.climate_and_risk_zones.weather_station_name = 'Miami, FL'
    hpxml.climate_and_risk_zones.weather_station_wmo = '722020'
    hpxml.header.state_code = 'FL'
  elsif ['base-location-epw-filepath.xml'].include? hpxml_file
    hpxml.climate_and_risk_zones.weather_station_wmo = nil
    hpxml.climate_and_risk_zones.weather_station_epw_filepath = 'USA_CO_Denver.Intl.AP.725650_TMY3.epw'
  elsif ['base-location-epw-filepath-AMY-2012.xml'].include? hpxml_file
    hpxml.climate_and_risk_zones.iecc_year = nil
    hpxml.climate_and_risk_zones.iecc_zone = nil
    hpxml.climate_and_risk_zones.weather_station_wmo = nil
    hpxml.climate_and_risk_zones.weather_station_name = 'Boulder, CO'
    hpxml.climate_and_risk_zones.weather_station_epw_filepath = 'US_CO_Boulder_AMY_2012.epw'
  elsif ['invalid_files/invalid-wmo.xml'].include? hpxml_file
    hpxml.climate_and_risk_zones.weather_station_wmo = '999999'
  elsif ['invalid_files/invalid-epw-filepath.xml'].include? hpxml_file
    hpxml.climate_and_risk_zones.weather_station_epw_filepath = 'foo.epw'
  end
end

def set_hpxml_air_infiltration_measurements(hpxml_file, hpxml)
  infil_volume = hpxml.building_construction.conditioned_building_volume
  if ['ASHRAE_Standard_140/L100AC.xml',
      'ASHRAE_Standard_140/L100AL.xml',
      'base-enclosure-infil-natural-ach.xml'].include? hpxml_file
    hpxml.air_infiltration_measurements.clear
    hpxml.air_infiltration_measurements.add(id: 'InfiltrationMeasurement',
                                            unit_of_measure: HPXML::UnitsACHNatural,
                                            air_leakage: 0.67)
  elsif ['ASHRAE_Standard_140/L322XC.xml'].include? hpxml_file
    hpxml.air_infiltration_measurements[0].air_leakage = 0.335
  elsif ['ASHRAE_Standard_140/L110AC.xml',
         'ASHRAE_Standard_140/L110AL.xml',
         'ASHRAE_Standard_140/L200AC.xml',
         'ASHRAE_Standard_140/L200AL.xml'].include? hpxml_file
    hpxml.air_infiltration_measurements[0].air_leakage = 1.5
  elsif ['base.xml'].include? hpxml_file
    hpxml.air_infiltration_measurements.add(id: 'InfiltrationMeasurement',
                                            house_pressure: 50,
                                            unit_of_measure: HPXML::UnitsACH,
                                            air_leakage: 3.0)
  elsif ['base-enclosure-infil-cfm50.xml'].include? hpxml_file
    hpxml.air_infiltration_measurements.clear
    hpxml.air_infiltration_measurements.add(id: 'InfiltrationMeasurement',
                                            house_pressure: 50,
                                            unit_of_measure: HPXML::UnitsCFM,
                                            air_leakage: 3.0 / 60.0 * infil_volume)
  elsif ['base-enclosure-infil-ach-house-pressure.xml'].include? hpxml_file
    hpxml.air_infiltration_measurements[0].house_pressure = 45
    hpxml.air_infiltration_measurements[0].air_leakage *= 0.9338
  elsif ['base-enclosure-infil-cfm-house-pressure.xml'].include? hpxml_file
    hpxml.air_infiltration_measurements[0].house_pressure = 45
    hpxml.air_infiltration_measurements[0].air_leakage *= 0.9338
  elsif ['base-enclosure-infil-flue.xml'].include? hpxml_file
    hpxml.building_construction.has_flue_or_chimney = true
  end
  if ['base-misc-defaults.xml'].include? hpxml_file
    hpxml.air_infiltration_measurements[0].infiltration_volume = nil
  else
    hpxml.air_infiltration_measurements[0].infiltration_volume = infil_volume
  end
end

def set_hpxml_attics(hpxml_file, hpxml)
  if ['ASHRAE_Standard_140/L100AC.xml',
      'ASHRAE_Standard_140/L100AL.xml'].include? hpxml_file
    hpxml.attics.add(id: 'VentedAttic',
                     attic_type: HPXML::AtticTypeVented,
                     vented_attic_ach: 2.4)
  elsif ['base.xml'].include? hpxml_file
    hpxml.attics.add(id: 'UnventedAttic',
                     attic_type: HPXML::AtticTypeUnvented,
                     within_infiltration_volume: false)
  elsif ['base-atticroof-cathedral.xml'].include? hpxml_file
    hpxml.attics.clear
    hpxml.attics.add(id: 'CathedralCeiling',
                     attic_type: HPXML::AtticTypeCathedral)
  elsif ['base-atticroof-conditioned.xml'].include? hpxml_file
    hpxml.attics.add(id: 'ConditionedAttic',
                     attic_type: HPXML::AtticTypeConditioned)
  elsif ['base-atticroof-flat.xml'].include? hpxml_file
    hpxml.attics.clear
    hpxml.attics.add(id: 'FlatRoof',
                     attic_type: HPXML::AtticTypeFlatRoof)
  elsif ['base-enclosure-other-housing-unit.xml',
         'base-enclosure-other-heated-space.xml',
         'base-enclosure-other-non-freezing-space.xml',
         'base-enclosure-other-multifamily-buffer-space.xml'].include? hpxml_file
    hpxml.attics.clear
  elsif ['base-atticroof-vented.xml'].include? hpxml_file
    hpxml.attics.clear
    hpxml.attics.add(id: 'VentedAttic',
                     attic_type: HPXML::AtticTypeVented,
                     vented_attic_sla: 0.003)
  elsif ['base-misc-defaults.xml'].include? hpxml_file
    hpxml.attics.clear
  end
end

def set_hpxml_foundations(hpxml_file, hpxml)
  if ['base.xml'].include? hpxml_file
    hpxml.foundations.add(id: 'ConditionedBasement',
                          foundation_type: HPXML::FoundationTypeBasementConditioned)
  elsif ['base-foundation-vented-crawlspace.xml'].include? hpxml_file
    hpxml.foundations.clear
    hpxml.foundations.add(id: 'VentedCrawlspace',
                          foundation_type: HPXML::FoundationTypeCrawlspaceVented,
                          vented_crawlspace_sla: 0.00667)
  elsif ['base-foundation-unvented-crawlspace.xml'].include? hpxml_file
    hpxml.foundations.clear
    hpxml.foundations.add(id: 'UnventedCrawlspace',
                          foundation_type: HPXML::FoundationTypeCrawlspaceUnvented,
                          within_infiltration_volume: false)
  elsif ['base-foundation-unconditioned-basement.xml'].include? hpxml_file
    hpxml.foundations.clear
    hpxml.foundations.add(id: 'UnconditionedBasement',
                          foundation_type: HPXML::FoundationTypeBasementUnconditioned,
                          unconditioned_basement_thermal_boundary: HPXML::FoundationThermalBoundaryFloor,
                          within_infiltration_volume: false)
  elsif ['base-foundation-unconditioned-basement-wall-insulation.xml'].include? hpxml_file
    hpxml.foundations[0].unconditioned_basement_thermal_boundary = HPXML::FoundationThermalBoundaryWall
  elsif ['base-foundation-multiple.xml'].include? hpxml_file
    hpxml.foundations.add(id: 'UnventedCrawlspace',
                          foundation_type: HPXML::FoundationTypeCrawlspaceUnvented,
                          within_infiltration_volume: false)
  elsif ['base-foundation-ambient.xml'].include? hpxml_file
    hpxml.foundations.clear
    hpxml.foundations.add(id: 'AmbientFoundation',
                          foundation_type: HPXML::FoundationTypeAmbient)
  elsif ['base-foundation-slab.xml'].include? hpxml_file
    hpxml.foundations.clear
    hpxml.foundations.add(id: 'SlabFoundation',
                          foundation_type: HPXML::FoundationTypeSlab)
  elsif ['base-misc-defaults.xml'].include? hpxml_file
    hpxml.foundations.clear
  end
end

def set_hpxml_roofs(hpxml_file, hpxml)
  if ['ASHRAE_Standard_140/L100AC.xml',
      'ASHRAE_Standard_140/L100AL.xml'].include? hpxml_file
    hpxml.roofs.add(id: 'AtticRoofNorth',
                    interior_adjacent_to: HPXML::LocationAtticVented,
                    area: 811.1,
                    azimuth: 0,
                    roof_type: HPXML::RoofTypeAsphaltShingles,
                    solar_absorptance: 0.6,
                    emittance: 0.9,
                    pitch: 4,
                    radiant_barrier: false,
                    insulation_assembly_r_value: 1.99)
    hpxml.roofs.add(id: 'AtticRoofSouth',
                    interior_adjacent_to: HPXML::LocationAtticVented,
                    area: 811.1,
                    azimuth: 180,
                    roof_type: HPXML::RoofTypeAsphaltShingles,
                    solar_absorptance: 0.6,
                    emittance: 0.9,
                    pitch: 4,
                    radiant_barrier: false,
                    insulation_assembly_r_value: 1.99)
  elsif ['ASHRAE_Standard_140/L202AC.xml',
         'ASHRAE_Standard_140/L202AL.xml'].include? hpxml_file
    for i in 0..hpxml.roofs.size - 1
      hpxml.roofs[i].solar_absorptance = 0.2
    end
  elsif ['base.xml'].include? hpxml_file
    hpxml.roofs.add(id: 'Roof',
                    interior_adjacent_to: HPXML::LocationAtticUnvented,
                    area: 1510,
                    roof_type: HPXML::RoofTypeAsphaltShingles,
                    solar_absorptance: 0.7,
                    emittance: 0.92,
                    pitch: 6,
                    radiant_barrier: false,
                    insulation_assembly_r_value: 2.3)
  elsif ['base-enclosure-rooftypes.xml'].include? hpxml_file
    roof_types = [[HPXML::RoofTypeClayTile, HPXML::ColorLight],
                  [HPXML::RoofTypeMetal, HPXML::ColorReflective],
                  [HPXML::RoofTypeWoodShingles, HPXML::ColorDark]]
    hpxml.roofs.clear
    roof_types.each_with_index do |roof_type, i|
      hpxml.roofs.add(id: "Roof#{i + 1}",
                      interior_adjacent_to: HPXML::LocationAtticUnvented,
                      area: 1510 / roof_types.size,
                      roof_type: roof_type[0],
                      roof_color: roof_type[1],
                      emittance: 0.92,
                      pitch: 6,
                      radiant_barrier: false,
                      insulation_assembly_r_value: 2.3)
    end
  elsif ['base-atticroof-flat.xml'].include? hpxml_file
    hpxml.roofs.clear
    hpxml.roofs.add(id: 'Roof',
                    interior_adjacent_to: HPXML::LocationLivingSpace,
                    area: 1350,
                    roof_type: HPXML::RoofTypeAsphaltShingles,
                    solar_absorptance: 0.7,
                    emittance: 0.92,
                    pitch: 0,
                    radiant_barrier: false,
                    insulation_assembly_r_value: 25.8)
  elsif ['base-atticroof-conditioned.xml'].include? hpxml_file
    hpxml.roofs.clear
    hpxml.roofs.add(id: 'RoofCond',
                    interior_adjacent_to: HPXML::LocationLivingSpace,
                    area: 1006,
                    roof_type: HPXML::RoofTypeAsphaltShingles,
                    solar_absorptance: 0.7,
                    emittance: 0.92,
                    pitch: 6,
                    radiant_barrier: false,
                    insulation_assembly_r_value: 25.8)
    hpxml.roofs.add(id: 'RoofUncond',
                    interior_adjacent_to: HPXML::LocationAtticUnvented,
                    area: 504,
                    roof_type: HPXML::RoofTypeAsphaltShingles,
                    solar_absorptance: 0.7,
                    emittance: 0.92,
                    pitch: 6,
                    radiant_barrier: false,
                    insulation_assembly_r_value: 2.3)
  elsif ['base-atticroof-vented.xml'].include? hpxml_file
    hpxml.roofs[0].interior_adjacent_to = HPXML::LocationAtticVented
  elsif ['base-atticroof-cathedral.xml'].include? hpxml_file
    hpxml.roofs[0].interior_adjacent_to = HPXML::LocationLivingSpace
    hpxml.roofs[0].insulation_assembly_r_value = 25.8
  elsif ['base-enclosure-garage.xml'].include? hpxml_file
    hpxml.roofs[0].area += 670
  elsif ['base-atticroof-unvented-insulated-roof.xml'].include? hpxml_file
    hpxml.roofs[0].insulation_assembly_r_value = 25.8
  elsif ['base-enclosure-other-housing-unit.xml',
         'base-enclosure-other-heated-space.xml',
         'base-enclosure-other-non-freezing-space.xml',
         'base-enclosure-other-multifamily-buffer-space.xml'].include? hpxml_file
    hpxml.roofs.clear
  elsif ['base-enclosure-split-surfaces.xml'].include? hpxml_file
    for n in 1..hpxml.roofs.size
      hpxml.roofs[n - 1].area /= 9.0
      for i in 2..9
        hpxml.roofs << hpxml.roofs[n - 1].dup
        hpxml.roofs[-1].id += i.to_s
      end
    end
    hpxml.roofs << hpxml.roofs[-1].dup
    hpxml.roofs[-1].id = 'TinyRoof'
    hpxml.roofs[-1].area = 0.05
  elsif ['base-atticroof-radiant-barrier.xml'].include? hpxml_file
    hpxml.roofs[0].radiant_barrier = true
    hpxml.roofs[0].radiant_barrier_grade = 2
  elsif ['invalid_files/enclosure-attic-missing-roof.xml'].include? hpxml_file
    hpxml.roofs[0].delete
  elsif ['base-misc-defaults.xml'].include? hpxml_file
    hpxml.roofs.each do |roof|
      roof.roof_type = nil
      roof.solar_absorptance = nil
      roof.roof_color = HPXML::ColorLight
    end
  end
end

def set_hpxml_rim_joists(hpxml_file, hpxml)
  if ['ASHRAE_Standard_140/L322XC.xml'].include? hpxml_file
    hpxml.rim_joists.add(id: 'RimJoistNorth',
                         exterior_adjacent_to: HPXML::LocationOutside,
                         interior_adjacent_to: HPXML::LocationBasementConditioned,
                         siding: HPXML::SidingTypeWood,
                         area: 42.75,
                         azimuth: 0,
                         solar_absorptance: 0.6,
                         emittance: 0.9,
                         insulation_assembly_r_value: 5.01)
    hpxml.rim_joists.add(id: 'RimJoistEast',
                         exterior_adjacent_to: HPXML::LocationOutside,
                         interior_adjacent_to: HPXML::LocationBasementConditioned,
                         siding: HPXML::SidingTypeWood,
                         area: 20.25,
                         azimuth: 90,
                         solar_absorptance: 0.6,
                         emittance: 0.9,
                         insulation_assembly_r_value: 5.01)
    hpxml.rim_joists.add(id: 'RimJoistSouth',
                         exterior_adjacent_to: HPXML::LocationOutside,
                         interior_adjacent_to: HPXML::LocationBasementConditioned,
                         siding: HPXML::SidingTypeWood,
                         area: 42.75,
                         azimuth: 180,
                         solar_absorptance: 0.6,
                         emittance: 0.9,
                         insulation_assembly_r_value: 5.01)
    hpxml.rim_joists.add(id: 'RimJoistWest',
                         exterior_adjacent_to: HPXML::LocationOutside,
                         interior_adjacent_to: HPXML::LocationBasementConditioned,
                         siding: HPXML::SidingTypeWood,
                         area: 20.25,
                         azimuth: 270,
                         solar_absorptance: 0.6,
                         emittance: 0.9,
                         insulation_assembly_r_value: 5.01)
  elsif ['ASHRAE_Standard_140/L324XC.xml'].include? hpxml_file
    for i in 0..hpxml.rim_joists.size - 1
      hpxml.rim_joists[i].insulation_assembly_r_value = 13.14
    end
  elsif ['base.xml'].include? hpxml_file
    # TODO: Other geometry values (e.g., building volume) assume
    # no rim joists.
    hpxml.rim_joists.add(id: 'RimJoistFoundation',
                         exterior_adjacent_to: HPXML::LocationOutside,
                         interior_adjacent_to: HPXML::LocationBasementConditioned,
                         siding: HPXML::SidingTypeWood,
                         area: 116,
                         solar_absorptance: 0.7,
                         emittance: 0.92,
                         insulation_assembly_r_value: 23.0)
  elsif ['base-enclosure-walltypes.xml'].include? hpxml_file
    siding_types = [[HPXML::SidingTypeAluminum, HPXML::ColorDark],
                    [HPXML::SidingTypeBrick, HPXML::ColorReflective],
                    [HPXML::SidingTypeFiberCement, HPXML::ColorMediumDark],
                    [HPXML::SidingTypeStucco, HPXML::ColorMedium],
                    [HPXML::SidingTypeVinyl, HPXML::ColorLight]]
    hpxml.rim_joists.clear
    siding_types.each_with_index do |siding_type, i|
      hpxml.rim_joists.add(id: "RimJoistFoundation#{i + 1}",
                           exterior_adjacent_to: HPXML::LocationOutside,
                           interior_adjacent_to: HPXML::LocationBasementConditioned,
                           siding: siding_type[0],
                           color: siding_type[1],
                           area: 116 / siding_types.size,
                           emittance: 0.92,
                           insulation_assembly_r_value: 23.0)
    end
  elsif ['base-foundation-ambient.xml',
         'base-foundation-slab.xml'].include? hpxml_file
    hpxml.rim_joists.clear
  elsif ['base-enclosure-attached-multifamily.xml'].include? hpxml_file
    hpxml.rim_joists[0].exterior_adjacent_to = HPXML::LocationOtherNonFreezingSpace
    hpxml.rim_joists[0].siding = nil
  elsif ['base-foundation-unconditioned-basement.xml'].include? hpxml_file
    for i in 0..hpxml.rim_joists.size - 1
      hpxml.rim_joists[i].interior_adjacent_to = HPXML::LocationBasementUnconditioned
      hpxml.rim_joists[i].insulation_assembly_r_value = 2.3
    end
  elsif ['base-foundation-unconditioned-basement-wall-insulation.xml'].include? hpxml_file
    for i in 0..hpxml.rim_joists.size - 1
      hpxml.rim_joists[i].insulation_assembly_r_value = 23.0
    end
  elsif ['base-foundation-unvented-crawlspace.xml'].include? hpxml_file
    for i in 0..hpxml.rim_joists.size - 1
      hpxml.rim_joists[i].interior_adjacent_to = HPXML::LocationCrawlspaceUnvented
    end
  elsif ['base-foundation-vented-crawlspace.xml'].include? hpxml_file
    for i in 0..hpxml.rim_joists.size - 1
      hpxml.rim_joists[i].interior_adjacent_to = HPXML::LocationCrawlspaceVented
    end
  elsif ['base-foundation-multiple.xml'].include? hpxml_file
    hpxml.rim_joists[0].exterior_adjacent_to = HPXML::LocationCrawlspaceUnvented
    hpxml.rim_joists[0].siding = nil
    hpxml.rim_joists.add(id: 'RimJoistCrawlspace',
                         exterior_adjacent_to: HPXML::LocationOutside,
                         interior_adjacent_to: HPXML::LocationCrawlspaceUnvented,
                         siding: HPXML::SidingTypeWood,
                         area: 81,
                         solar_absorptance: 0.7,
                         emittance: 0.92,
                         insulation_assembly_r_value: 2.3)
  elsif ['base-enclosure-2stories.xml'].include? hpxml_file
    hpxml.rim_joists.add(id: 'RimJoist2ndStory',
                         exterior_adjacent_to: HPXML::LocationOutside,
                         interior_adjacent_to: HPXML::LocationLivingSpace,
                         siding: HPXML::SidingTypeWood,
                         area: 116,
                         solar_absorptance: 0.7,
                         emittance: 0.92,
                         insulation_assembly_r_value: 23.0)
  elsif ['base-enclosure-split-surfaces.xml'].include? hpxml_file
    for n in 1..hpxml.rim_joists.size
      hpxml.rim_joists[n - 1].area /= 9.0
      for i in 2..9
        hpxml.rim_joists << hpxml.rim_joists[n - 1].dup
        hpxml.rim_joists[-1].id += i.to_s
      end
    end
    hpxml.rim_joists << hpxml.rim_joists[-1].dup
    hpxml.rim_joists[-1].id = 'TinyRimJoist'
    hpxml.rim_joists[-1].area = 0.05
  elsif ['base-misc-defaults.xml'].include? hpxml_file
    hpxml.rim_joists.each do |rim_joist|
      rim_joist.siding = nil
      rim_joist.solar_absorptance = nil
      rim_joist.color = HPXML::ColorMedium
    end
  end
  hpxml.rim_joists.each do |rim_joist|
    next unless rim_joist.is_interior

    fail "Interior rim joist '#{rim_joist.id}' in #{hpxml_file} should not have siding." unless rim_joist.siding.nil?
  end
end

def set_hpxml_walls(hpxml_file, hpxml)
  if ['ASHRAE_Standard_140/L100AC.xml',
      'ASHRAE_Standard_140/L100AL.xml'].include? hpxml_file
    hpxml.walls.add(id: 'WallNorth',
                    exterior_adjacent_to: HPXML::LocationOutside,
                    interior_adjacent_to: HPXML::LocationLivingSpace,
                    wall_type: HPXML::WallTypeWoodStud,
                    siding: HPXML::SidingTypeWood,
                    area: 456,
                    azimuth: 0,
                    solar_absorptance: 0.6,
                    emittance: 0.9,
                    insulation_assembly_r_value: 11.76)
    hpxml.walls.add(id: 'WallEast',
                    exterior_adjacent_to: HPXML::LocationOutside,
                    interior_adjacent_to: HPXML::LocationLivingSpace,
                    wall_type: HPXML::WallTypeWoodStud,
                    siding: HPXML::SidingTypeWood,
                    area: 216,
                    azimuth: 90,
                    solar_absorptance: 0.6,
                    emittance: 0.9,
                    insulation_assembly_r_value: 11.76)
    hpxml.walls.add(id: 'WallSouth',
                    exterior_adjacent_to: HPXML::LocationOutside,
                    interior_adjacent_to: HPXML::LocationLivingSpace,
                    wall_type: HPXML::WallTypeWoodStud,
                    siding: HPXML::SidingTypeWood,
                    area: 456,
                    azimuth: 180,
                    solar_absorptance: 0.6,
                    emittance: 0.9,
                    insulation_assembly_r_value: 11.76)
    hpxml.walls.add(id: 'WallWest',
                    exterior_adjacent_to: HPXML::LocationOutside,
                    interior_adjacent_to: HPXML::LocationLivingSpace,
                    wall_type: HPXML::WallTypeWoodStud,
                    siding: HPXML::SidingTypeWood,
                    area: 216,
                    azimuth: 270,
                    solar_absorptance: 0.6,
                    emittance: 0.9,
                    insulation_assembly_r_value: 11.76)
    hpxml.walls.add(id: 'WallAtticGableEast',
                    exterior_adjacent_to: HPXML::LocationOutside,
                    interior_adjacent_to: HPXML::LocationAtticVented,
                    wall_type: HPXML::WallTypeWoodStud,
                    siding: HPXML::SidingTypeWood,
                    area: 60.75,
                    azimuth: 90,
                    solar_absorptance: 0.6,
                    emittance: 0.9,
                    insulation_assembly_r_value: 2.15)
    hpxml.walls.add(id: 'WallAtticGableWest',
                    exterior_adjacent_to: HPXML::LocationOutside,
                    interior_adjacent_to: HPXML::LocationAtticVented,
                    wall_type: HPXML::WallTypeWoodStud,
                    siding: HPXML::SidingTypeWood,
                    area: 60.75,
                    azimuth: 270,
                    solar_absorptance: 0.6,
                    emittance: 0.9,
                    insulation_assembly_r_value: 2.15)
  elsif ['ASHRAE_Standard_140/L120AC.xml',
         'ASHRAE_Standard_140/L120AL.xml'].include? hpxml_file
    for i in 0..hpxml.walls.size - 3
      hpxml.walls[i].insulation_assembly_r_value = 23.58
    end
  elsif ['ASHRAE_Standard_140/L200AC.xml',
         'ASHRAE_Standard_140/L200AL.xml'].include? hpxml_file
    for i in 0..hpxml.walls.size - 3
      hpxml.walls[i].insulation_assembly_r_value = 4.84
    end
  elsif ['ASHRAE_Standard_140/L202AC.xml',
         'ASHRAE_Standard_140/L202AL.xml'].include? hpxml_file
    for i in 0..hpxml.walls.size - 1
      hpxml.walls[i].solar_absorptance = 0.2
    end
  elsif ['base.xml'].include? hpxml_file
    hpxml.walls.add(id: 'Wall',
                    exterior_adjacent_to: HPXML::LocationOutside,
                    interior_adjacent_to: HPXML::LocationLivingSpace,
                    wall_type: HPXML::WallTypeWoodStud,
                    siding: HPXML::SidingTypeWood,
                    area: 1200,
                    solar_absorptance: 0.7,
                    emittance: 0.92,
                    insulation_assembly_r_value: 23.0)
    hpxml.walls.add(id: 'WallAtticGable',
                    exterior_adjacent_to: HPXML::LocationOutside,
                    interior_adjacent_to: HPXML::LocationAtticUnvented,
                    wall_type: HPXML::WallTypeWoodStud,
                    siding: HPXML::SidingTypeWood,
                    area: 290,
                    solar_absorptance: 0.7,
                    emittance: 0.92,
                    insulation_assembly_r_value: 4.0)
  elsif ['base-atticroof-flat.xml'].include? hpxml_file
    hpxml.walls.delete_at(1)
  elsif ['base-atticroof-vented.xml'].include? hpxml_file
    hpxml.walls[1].interior_adjacent_to = HPXML::LocationAtticVented
  elsif ['base-atticroof-cathedral.xml'].include? hpxml_file
    hpxml.walls[1].interior_adjacent_to = HPXML::LocationLivingSpace
    hpxml.walls[1].insulation_assembly_r_value = 23.0
  elsif ['base-atticroof-conditioned.xml'].include? hpxml_file
    hpxml.walls.delete_at(1)
    hpxml.walls.add(id: 'WallAtticKneeWall',
                    exterior_adjacent_to: HPXML::LocationAtticUnvented,
                    interior_adjacent_to: HPXML::LocationLivingSpace,
                    wall_type: HPXML::WallTypeWoodStud,
                    area: 316,
                    solar_absorptance: 0.7,
                    emittance: 0.92,
                    insulation_assembly_r_value: 23.0)
    hpxml.walls.add(id: 'WallAtticGableCond',
                    exterior_adjacent_to: HPXML::LocationOutside,
                    interior_adjacent_to: HPXML::LocationLivingSpace,
                    wall_type: HPXML::WallTypeWoodStud,
                    siding: HPXML::SidingTypeWood,
                    area: 240,
                    solar_absorptance: 0.7,
                    emittance: 0.92,
                    insulation_assembly_r_value: 22.3)
    hpxml.walls.add(id: 'WallAtticGableUncond',
                    exterior_adjacent_to: HPXML::LocationOutside,
                    interior_adjacent_to: HPXML::LocationAtticUnvented,
                    wall_type: HPXML::WallTypeWoodStud,
                    siding: HPXML::SidingTypeWood,
                    area: 50,
                    solar_absorptance: 0.7,
                    emittance: 0.92,
                    insulation_assembly_r_value: 4.0)
  elsif ['base-enclosure-attached-multifamily.xml'].include? hpxml_file
    hpxml.walls.add(id: 'WallOtherHeatedSpace',
                    exterior_adjacent_to: HPXML::LocationOtherHeatedSpace,
                    interior_adjacent_to: HPXML::LocationLivingSpace,
                    wall_type: HPXML::WallTypeWoodStud,
                    area: 100,
                    solar_absorptance: 0.7,
                    emittance: 0.92,
                    insulation_assembly_r_value: 23.0)
    hpxml.walls.add(id: 'WallOtherMultifamilyBufferSpace',
                    exterior_adjacent_to: HPXML::LocationOtherMultifamilyBufferSpace,
                    interior_adjacent_to: HPXML::LocationLivingSpace,
                    wall_type: HPXML::WallTypeWoodStud,
                    area: 100,
                    solar_absorptance: 0.7,
                    emittance: 0.92,
                    insulation_assembly_r_value: 23.0)
    hpxml.walls.add(id: 'WallOtherNonFreezingSpace',
                    exterior_adjacent_to: HPXML::LocationOtherNonFreezingSpace,
                    interior_adjacent_to: HPXML::LocationLivingSpace,
                    wall_type: HPXML::WallTypeWoodStud,
                    area: 100,
                    solar_absorptance: 0.7,
                    emittance: 0.92,
                    insulation_assembly_r_value: 23.0)
    hpxml.walls.add(id: 'WallOtherHousingUnit',
                    exterior_adjacent_to: HPXML::LocationOtherHousingUnit,
                    interior_adjacent_to: HPXML::LocationLivingSpace,
                    wall_type: HPXML::WallTypeWoodStud,
                    area: 100,
                    solar_absorptance: 0.7,
                    emittance: 0.92,
                    insulation_assembly_r_value: 4.0)
    hpxml.walls.add(id: 'WallAtticLivingWall',
                    exterior_adjacent_to: HPXML::LocationAtticUnvented,
                    interior_adjacent_to: HPXML::LocationLivingSpace,
                    wall_type: HPXML::WallTypeWoodStud,
                    area: 50,
                    solar_absorptance: 0.7,
                    emittance: 0.92,
                    insulation_assembly_r_value: 4.0)
  elsif ['base-enclosure-walltypes.xml'].include? hpxml_file
    walls_map = { HPXML::WallTypeCMU => 12,
                  HPXML::WallTypeDoubleWoodStud => 28.7,
                  HPXML::WallTypeICF => 21,
                  HPXML::WallTypeLog => 7.1,
                  HPXML::WallTypeSIP => 16.1,
                  HPXML::WallTypeConcrete => 1.35,
                  HPXML::WallTypeSteelStud => 8.1,
                  HPXML::WallTypeStone => 5.4,
                  HPXML::WallTypeStrawBale => 58.8,
                  HPXML::WallTypeBrick => 7.9,
                  HPXML::WallTypeAdobe => 5.0 }
    siding_types = [[HPXML::SidingTypeAluminum, HPXML::ColorReflective],
                    [HPXML::SidingTypeBrick, HPXML::ColorMediumDark],
                    [HPXML::SidingTypeFiberCement, HPXML::ColorMedium],
                    [HPXML::SidingTypeStucco, HPXML::ColorLight],
                    [HPXML::SidingTypeVinyl, HPXML::ColorDark]]
    last_wall = hpxml.walls[-1]
    hpxml.walls.clear
    walls_map.each_with_index do |(wall_type, assembly_r), i|
      hpxml.walls.add(id: "Wall#{i + 1}",
                      exterior_adjacent_to: HPXML::LocationOutside,
                      interior_adjacent_to: HPXML::LocationLivingSpace,
                      wall_type: wall_type,
                      siding: siding_types[i % siding_types.size][0],
                      color: siding_types[i % siding_types.size][1],
                      area: 1200 / walls_map.size,
                      emittance: 0.92,
                      insulation_assembly_r_value: assembly_r)
    end
    hpxml.walls << last_wall
  elsif ['base-enclosure-2stories.xml'].include? hpxml_file
    hpxml.walls[0].area *= 2.0
  elsif ['base-enclosure-2stories-garage.xml'].include? hpxml_file
    hpxml.walls.clear
    hpxml.walls.add(id: 'Wall',
                    exterior_adjacent_to: HPXML::LocationOutside,
                    interior_adjacent_to: HPXML::LocationLivingSpace,
                    wall_type: HPXML::WallTypeWoodStud,
                    siding: HPXML::SidingTypeWood,
                    area: 2080,
                    solar_absorptance: 0.7,
                    emittance: 0.92,
                    insulation_assembly_r_value: 23)
    hpxml.walls.add(id: 'WallGarageInterior',
                    exterior_adjacent_to: HPXML::LocationGarage,
                    interior_adjacent_to: HPXML::LocationLivingSpace,
                    wall_type: HPXML::WallTypeWoodStud,
                    area: 320,
                    solar_absorptance: 0.7,
                    emittance: 0.92,
                    insulation_assembly_r_value: 23)
    hpxml.walls.add(id: 'WallGarageExterior',
                    exterior_adjacent_to: HPXML::LocationOutside,
                    interior_adjacent_to: HPXML::LocationGarage,
                    wall_type: HPXML::WallTypeWoodStud,
                    siding: HPXML::SidingTypeWood,
                    area: 320,
                    solar_absorptance: 0.7,
                    emittance: 0.92,
                    insulation_assembly_r_value: 4)
    hpxml.walls.add(id: 'WallAtticGable',
                    exterior_adjacent_to: HPXML::LocationOutside,
                    interior_adjacent_to: HPXML::LocationAtticUnvented,
                    wall_type: HPXML::WallTypeWoodStud,
                    siding: HPXML::SidingTypeWood,
                    area: 113,
                    solar_absorptance: 0.7,
                    emittance: 0.92,
                    insulation_assembly_r_value: 4)
  elsif ['base-enclosure-garage.xml'].include? hpxml_file
    hpxml.walls.clear
    hpxml.walls.add(id: 'Wall',
                    exterior_adjacent_to: HPXML::LocationOutside,
                    interior_adjacent_to: HPXML::LocationLivingSpace,
                    wall_type: HPXML::WallTypeWoodStud,
                    siding: HPXML::SidingTypeWood,
                    area: 960,
                    solar_absorptance: 0.7,
                    emittance: 0.92,
                    insulation_assembly_r_value: 23)
    hpxml.walls.add(id: 'WallGarageInterior',
                    exterior_adjacent_to: HPXML::LocationGarage,
                    interior_adjacent_to: HPXML::LocationLivingSpace,
                    wall_type: HPXML::WallTypeWoodStud,
                    area: 240,
                    solar_absorptance: 0.7,
                    emittance: 0.92,
                    insulation_assembly_r_value: 23)
    hpxml.walls.add(id: 'WallGarageExterior',
                    exterior_adjacent_to: HPXML::LocationOutside,
                    interior_adjacent_to: HPXML::LocationGarage,
                    wall_type: HPXML::WallTypeWoodStud,
                    siding: HPXML::SidingTypeWood,
                    area: 560,
                    solar_absorptance: 0.7,
                    emittance: 0.92,
                    insulation_assembly_r_value: 4)
    hpxml.walls.add(id: 'WallAtticGable',
                    exterior_adjacent_to: HPXML::LocationOutside,
                    interior_adjacent_to: HPXML::LocationAtticUnvented,
                    wall_type: HPXML::WallTypeWoodStud,
                    siding: HPXML::SidingTypeWood,
                    area: 113,
                    solar_absorptance: 0.7,
                    emittance: 0.92,
                    insulation_assembly_r_value: 4)
  elsif ['base-atticroof-unvented-insulated-roof.xml'].include? hpxml_file
    hpxml.walls[1].insulation_assembly_r_value = 23
  elsif ['base-enclosure-other-housing-unit.xml',
         'base-enclosure-other-heated-space.xml',
         'base-enclosure-other-non-freezing-space.xml',
         'base-enclosure-other-multifamily-buffer-space.xml'].include? hpxml_file
    hpxml.walls.delete_at(1)
    hpxml.walls << hpxml.walls[0].dup
    hpxml.walls[0].area *= 0.35
    hpxml.walls[-1].area *= 0.65
    hpxml.walls[-1].siding = nil
    if ['base-enclosure-other-housing-unit.xml'].include? hpxml_file
      hpxml.walls[-1].id = 'WallOtherHousingUnit'
      hpxml.walls[-1].exterior_adjacent_to = HPXML::LocationOtherHousingUnit
      hpxml.walls[-1].insulation_assembly_r_value = 4
    elsif ['base-enclosure-other-heated-space.xml'].include? hpxml_file
      hpxml.walls[-1].id = 'WallOtherHeatedSpace'
      hpxml.walls[-1].exterior_adjacent_to = HPXML::LocationOtherHeatedSpace
      hpxml.walls[-1].insulation_assembly_r_value = 4
    elsif ['base-enclosure-other-non-freezing-space.xml'].include? hpxml_file
      hpxml.walls[-1].id = 'WallOtherNonFreezingSpace'
      hpxml.walls[-1].exterior_adjacent_to = HPXML::LocationOtherNonFreezingSpace
      hpxml.walls[-1].insulation_assembly_r_value = 23
    elsif ['base-enclosure-other-multifamily-buffer-space.xml'].include? hpxml_file
      hpxml.walls[-1].id = 'WallOtherMultifamilyBufferSpace'
      hpxml.walls[-1].exterior_adjacent_to = HPXML::LocationOtherMultifamilyBufferSpace
      hpxml.walls[-1].insulation_assembly_r_value = 23
    end
  elsif ['base-enclosure-split-surfaces.xml'].include? hpxml_file
    for n in 1..hpxml.walls.size
      hpxml.walls[n - 1].area /= 9.0
      for i in 2..9
        hpxml.walls << hpxml.walls[n - 1].dup
        hpxml.walls[-1].id += i.to_s
      end
    end
    hpxml.walls << hpxml.walls[-1].dup
    hpxml.walls[-1].id = 'TinyWall'
    hpxml.walls[-1].area = 0.05
  elsif ['invalid_files/duplicate-id.xml'].include? hpxml_file
    hpxml.walls[-1].id = hpxml.walls[0].id
  elsif ['invalid_files/enclosure-living-missing-exterior-wall.xml'].include? hpxml_file
    hpxml.walls[0].delete
  elsif ['invalid_files/enclosure-garage-missing-exterior-wall.xml'].include? hpxml_file
    hpxml.walls[-2].delete
  elsif ['base-misc-defaults.xml'].include? hpxml_file
    hpxml.walls.each do |wall|
      wall.siding = nil
      wall.solar_absorptance = nil
      wall.color = HPXML::ColorMedium
    end
  end
  hpxml.walls.each do |wall|
    next unless wall.is_interior

    fail "Interior wall '#{wall.id}' in #{hpxml_file} should not have siding." unless wall.siding.nil?
  end
end

def set_hpxml_foundation_walls(hpxml_file, hpxml)
  if ['ASHRAE_Standard_140/L322XC.xml'].include? hpxml_file
    hpxml.foundation_walls.add(id: 'FoundationWallNorth',
                               exterior_adjacent_to: 'ground',
                               interior_adjacent_to: HPXML::LocationBasementConditioned,
                               height: 7.25,
                               area: 413.25,
                               azimuth: 0,
                               thickness: 6,
                               depth_below_grade: 6.583,
                               insulation_interior_r_value: 0,
                               insulation_interior_distance_to_top: 0,
                               insulation_interior_distance_to_bottom: 0,
                               insulation_exterior_r_value: 0,
                               insulation_exterior_distance_to_top: 0,
                               insulation_exterior_distance_to_bottom: 0)
    hpxml.foundation_walls.add(id: 'FoundationWallEast',
                               exterior_adjacent_to: 'ground',
                               interior_adjacent_to: HPXML::LocationBasementConditioned,
                               height: 7.25,
                               area: 195.75,
                               azimuth: 90,
                               thickness: 6,
                               depth_below_grade: 6.583,
                               insulation_interior_r_value: 0,
                               insulation_interior_distance_to_top: 0,
                               insulation_interior_distance_to_bottom: 0,
                               insulation_exterior_r_value: 0,
                               insulation_exterior_distance_to_top: 0,
                               insulation_exterior_distance_to_bottom: 0)
    hpxml.foundation_walls.add(id: 'FoundationWallSouth',
                               exterior_adjacent_to: 'ground',
                               interior_adjacent_to: HPXML::LocationBasementConditioned,
                               height: 7.25,
                               area: 413.25,
                               azimuth: 180,
                               thickness: 6,
                               depth_below_grade: 6.583,
                               insulation_interior_r_value: 0,
                               insulation_interior_distance_to_top: 0,
                               insulation_interior_distance_to_bottom: 0,
                               insulation_exterior_r_value: 0,
                               insulation_exterior_distance_to_top: 0,
                               insulation_exterior_distance_to_bottom: 0)
    hpxml.foundation_walls.add(id: 'FoundationWallWest',
                               exterior_adjacent_to: 'ground',
                               interior_adjacent_to: HPXML::LocationBasementConditioned,
                               height: 7.25,
                               area: 195.75,
                               azimuth: 270,
                               thickness: 6,
                               depth_below_grade: 6.583,
                               insulation_interior_r_value: 0,
                               insulation_interior_distance_to_top: 0,
                               insulation_interior_distance_to_bottom: 0,
                               insulation_exterior_r_value: 0,
                               insulation_exterior_distance_to_top: 0,
                               insulation_exterior_distance_to_bottom: 0)
  elsif ['ASHRAE_Standard_140/L324XC.xml'].include? hpxml_file
    for i in 0..hpxml.foundation_walls.size - 1
      hpxml.foundation_walls[i].insulation_interior_r_value = 10.2
      hpxml.foundation_walls[i].insulation_interior_distance_to_top = 0.0
      hpxml.foundation_walls[i].insulation_interior_distance_to_bottom = 7.25
    end
  elsif ['base.xml'].include? hpxml_file
    hpxml. foundation_walls.add(id: 'FoundationWall',
                                exterior_adjacent_to: HPXML::LocationGround,
                                interior_adjacent_to: HPXML::LocationBasementConditioned,
                                height: 8,
                                area: 1200,
                                thickness: 8,
                                depth_below_grade: 7,
                                insulation_interior_r_value: 0,
                                insulation_interior_distance_to_top: 0,
                                insulation_interior_distance_to_bottom: 0,
                                insulation_exterior_distance_to_top: 0,
                                insulation_exterior_distance_to_bottom: 8,
                                insulation_exterior_r_value: 8.9)
  elsif ['base-enclosure-attached-multifamily.xml'].include? hpxml_file
    hpxml.foundation_walls.add(id: 'FoundationWallOtherNonFreezingSpace',
                               exterior_adjacent_to: HPXML::LocationOtherNonFreezingSpace,
                               interior_adjacent_to: HPXML::LocationBasementConditioned,
                               height: 8,
                               area: 480,
                               thickness: 8,
                               depth_below_grade: 7,
                               insulation_interior_r_value: 0,
                               insulation_interior_distance_to_top: 0,
                               insulation_interior_distance_to_bottom: 0,
                               insulation_exterior_distance_to_top: 0,
                               insulation_exterior_distance_to_bottom: 8,
                               insulation_exterior_r_value: 8.9)
    hpxml.foundation_walls.add(id: 'FoundationWallOtherMultifamilyBufferSpace',
                               exterior_adjacent_to: HPXML::LocationOtherMultifamilyBufferSpace,
                               interior_adjacent_to: HPXML::LocationBasementConditioned,
                               height: 4,
                               area: 120,
                               thickness: 8,
                               depth_below_grade: 3,
                               insulation_interior_r_value: 0,
                               insulation_interior_distance_to_top: 0,
                               insulation_interior_distance_to_bottom: 0,
                               insulation_exterior_distance_to_top: 0,
                               insulation_exterior_distance_to_bottom: 4,
                               insulation_exterior_r_value: 8.9)
    hpxml.foundation_walls.add(id: 'FoundationWallOtherHeatedSpace',
                               exterior_adjacent_to: HPXML::LocationOtherHeatedSpace,
                               interior_adjacent_to: HPXML::LocationBasementConditioned,
                               height: 2,
                               area: 60,
                               thickness: 8,
                               depth_below_grade: 1,
                               insulation_interior_r_value: 0,
                               insulation_interior_distance_to_top: 0,
                               insulation_interior_distance_to_bottom: 0,
                               insulation_exterior_distance_to_top: 0,
                               insulation_exterior_distance_to_bottom: 2,
                               insulation_exterior_r_value: 8.9)
  elsif ['base-foundation-conditioned-basement-wall-interior-insulation.xml'].include? hpxml_file
    hpxml.foundation_walls[0].insulation_interior_distance_to_top = 0
    hpxml.foundation_walls[0].insulation_interior_distance_to_bottom = 8
    hpxml.foundation_walls[0].insulation_interior_r_value = 10
    hpxml.foundation_walls[0].insulation_exterior_distance_to_top = 1
    hpxml.foundation_walls[0].insulation_exterior_distance_to_bottom = 8
  elsif ['base-foundation-unconditioned-basement.xml'].include? hpxml_file
    hpxml.foundation_walls[0].interior_adjacent_to = HPXML::LocationBasementUnconditioned
    hpxml.foundation_walls[0].insulation_exterior_distance_to_bottom = 0
    hpxml.foundation_walls[0].insulation_exterior_r_value = 0
  elsif ['base-foundation-unconditioned-basement-wall-insulation.xml'].include? hpxml_file
    hpxml.foundation_walls[0].insulation_exterior_distance_to_bottom = 4
    hpxml.foundation_walls[0].insulation_exterior_r_value = 8.9
  elsif ['base-foundation-unconditioned-basement-assembly-r.xml'].include? hpxml_file
    hpxml.foundation_walls[0].insulation_exterior_distance_to_top = nil
    hpxml.foundation_walls[0].insulation_exterior_distance_to_bottom = nil
    hpxml.foundation_walls[0].insulation_exterior_r_value = nil
    hpxml.foundation_walls[0].insulation_interior_distance_to_top = nil
    hpxml.foundation_walls[0].insulation_interior_distance_to_bottom = nil
    hpxml.foundation_walls[0].insulation_interior_r_value = nil
    hpxml.foundation_walls[0].insulation_assembly_r_value = 10.69
  elsif ['base-foundation-unconditioned-basement-above-grade.xml'].include? hpxml_file
    hpxml.foundation_walls[0].depth_below_grade = 4
  elsif ['base-foundation-unvented-crawlspace.xml',
         'base-foundation-vented-crawlspace.xml'].include? hpxml_file
    if ['base-foundation-unvented-crawlspace.xml'].include? hpxml_file
      hpxml.foundation_walls[0].interior_adjacent_to = HPXML::LocationCrawlspaceUnvented
    else
      hpxml.foundation_walls[0].interior_adjacent_to = HPXML::LocationCrawlspaceVented
    end
    hpxml.foundation_walls[0].height -= 4
    hpxml.foundation_walls[0].area /= 2.0
    hpxml.foundation_walls[0].depth_below_grade -= 4
    hpxml.foundation_walls[0].insulation_exterior_distance_to_bottom -= 4
  elsif ['base-foundation-multiple.xml'].include? hpxml_file
    hpxml.foundation_walls[0].area = 600
    hpxml.foundation_walls.add(id: 'FoundationWallInterior',
                               exterior_adjacent_to: HPXML::LocationCrawlspaceUnvented,
                               interior_adjacent_to: HPXML::LocationBasementUnconditioned,
                               height: 8,
                               area: 360,
                               thickness: 8,
                               depth_below_grade: 4,
                               insulation_interior_r_value: 0,
                               insulation_interior_distance_to_top: 0,
                               insulation_interior_distance_to_bottom: 0,
                               insulation_exterior_distance_to_top: 0,
                               insulation_exterior_distance_to_bottom: 0,
                               insulation_exterior_r_value: 0)
    hpxml.foundation_walls.add(id: 'FoundationWallCrawlspace',
                               exterior_adjacent_to: HPXML::LocationGround,
                               interior_adjacent_to: HPXML::LocationCrawlspaceUnvented,
                               height: 4,
                               area: 600,
                               thickness: 8,
                               depth_below_grade: 3,
                               insulation_interior_r_value: 0,
                               insulation_interior_distance_to_top: 0,
                               insulation_interior_distance_to_bottom: 0,
                               insulation_exterior_distance_to_top: 0,
                               insulation_exterior_distance_to_bottom: 0,
                               insulation_exterior_r_value: 0)
  elsif ['base-foundation-ambient.xml',
         'base-foundation-slab.xml'].include? hpxml_file
    hpxml.foundation_walls.clear
  elsif ['base-foundation-walkout-basement.xml'].include? hpxml_file
    hpxml.foundation_walls.clear
    hpxml.foundation_walls.add(id: 'FoundationWall1',
                               exterior_adjacent_to: HPXML::LocationGround,
                               interior_adjacent_to: HPXML::LocationBasementConditioned,
                               height: 8,
                               area: 480,
                               thickness: 8,
                               depth_below_grade: 7,
                               insulation_interior_r_value: 0,
                               insulation_interior_distance_to_top: 0,
                               insulation_interior_distance_to_bottom: 0,
                               insulation_exterior_distance_to_top: 0,
                               insulation_exterior_distance_to_bottom: 8,
                               insulation_exterior_r_value: 8.9)
    hpxml.foundation_walls.add(id: 'FoundationWall2',
                               exterior_adjacent_to: HPXML::LocationGround,
                               interior_adjacent_to: HPXML::LocationBasementConditioned,
                               height: 4,
                               area: 120,
                               thickness: 8,
                               depth_below_grade: 3,
                               insulation_interior_r_value: 0,
                               insulation_interior_distance_to_top: 0,
                               insulation_interior_distance_to_bottom: 0,
                               insulation_exterior_distance_to_top: 0,
                               insulation_exterior_distance_to_bottom: 4,
                               insulation_exterior_r_value: 8.9)
    hpxml.foundation_walls.add(id: 'FoundationWall3',
                               exterior_adjacent_to: HPXML::LocationGround,
                               interior_adjacent_to: HPXML::LocationBasementConditioned,
                               height: 2,
                               area: 60,
                               thickness: 8,
                               depth_below_grade: 1,
                               insulation_interior_r_value: 0,
                               insulation_interior_distance_to_top: 0,
                               insulation_interior_distance_to_bottom: 0,
                               insulation_exterior_distance_to_top: 0,
                               insulation_exterior_distance_to_bottom: 2,
                               insulation_exterior_r_value: 8.9)
  elsif ['base-foundation-complex.xml'].include? hpxml_file
    hpxml.foundation_walls.clear
    hpxml.foundation_walls.add(id: 'FoundationWall1',
                               exterior_adjacent_to: HPXML::LocationGround,
                               interior_adjacent_to: HPXML::LocationBasementConditioned,
                               height: 8,
                               area: 160,
                               thickness: 8,
                               depth_below_grade: 7,
                               insulation_interior_r_value: 0,
                               insulation_interior_distance_to_top: 0,
                               insulation_interior_distance_to_bottom: 0,
                               insulation_exterior_distance_to_top: 0,
                               insulation_exterior_distance_to_bottom: 0,
                               insulation_exterior_r_value: 0.0)
    hpxml.foundation_walls.add(id: 'FoundationWall2',
                               exterior_adjacent_to: HPXML::LocationGround,
                               interior_adjacent_to: HPXML::LocationBasementConditioned,
                               height: 8,
                               area: 240,
                               thickness: 8,
                               depth_below_grade: 7,
                               insulation_interior_r_value: 0,
                               insulation_interior_distance_to_top: 0,
                               insulation_interior_distance_to_bottom: 0,
                               insulation_exterior_distance_to_top: 0,
                               insulation_exterior_distance_to_bottom: 8,
                               insulation_exterior_r_value: 8.9)
    hpxml.foundation_walls.add(id: 'FoundationWall3',
                               exterior_adjacent_to: HPXML::LocationGround,
                               interior_adjacent_to: HPXML::LocationBasementConditioned,
                               height: 4,
                               area: 160,
                               thickness: 8,
                               depth_below_grade: 3,
                               insulation_interior_r_value: 0,
                               insulation_interior_distance_to_top: 0,
                               insulation_interior_distance_to_bottom: 0,
                               insulation_exterior_distance_to_top: 0,
                               insulation_exterior_distance_to_bottom: 0,
                               insulation_exterior_r_value: 0.0)
    hpxml.foundation_walls.add(id: 'FoundationWall4',
                               exterior_adjacent_to: HPXML::LocationGround,
                               interior_adjacent_to: HPXML::LocationBasementConditioned,
                               height: 4,
                               area: 120,
                               thickness: 8,
                               depth_below_grade: 3,
                               insulation_interior_r_value: 0,
                               insulation_interior_distance_to_top: 0,
                               insulation_interior_distance_to_bottom: 0,
                               insulation_exterior_distance_to_top: 0,
                               insulation_exterior_distance_to_bottom: 4,
                               insulation_exterior_r_value: 8.9)
    hpxml.foundation_walls.add(id: 'FoundationWall5',
                               exterior_adjacent_to: HPXML::LocationGround,
                               interior_adjacent_to: HPXML::LocationBasementConditioned,
                               height: 4,
                               area: 80,
                               thickness: 8,
                               depth_below_grade: 3,
                               insulation_interior_r_value: 0,
                               insulation_interior_distance_to_top: 0,
                               insulation_interior_distance_to_bottom: 0,
                               insulation_exterior_distance_to_top: 0,
                               insulation_exterior_distance_to_bottom: 4,
                               insulation_exterior_r_value: 8.9)
  elsif ['base-enclosure-split-surfaces.xml'].include? hpxml_file
    for n in 1..hpxml.foundation_walls.size
      hpxml.foundation_walls[n - 1].area /= 9.0
      for i in 2..9
        hpxml.foundation_walls << hpxml.foundation_walls[n - 1].dup
        hpxml.foundation_walls[-1].id += i.to_s
      end
    end
    hpxml.foundation_walls << hpxml.foundation_walls[-1].dup
    hpxml.foundation_walls[-1].id = 'TinyFoundationWall'
    hpxml.foundation_walls[-1].area = 0.05
  elsif ['base-enclosure-2stories-garage.xml'].include? hpxml_file
    hpxml.foundation_walls[-1].area = 880
  elsif ['invalid_files/enclosure-basement-missing-exterior-foundation-wall.xml'].include? hpxml_file
    hpxml.foundation_walls[0].delete
  end
end

def set_hpxml_frame_floors(hpxml_file, hpxml)
  if ['ASHRAE_Standard_140/L100AC.xml',
      'ASHRAE_Standard_140/L100AL.xml'].include? hpxml_file
    hpxml.frame_floors.add(id: 'FloorUnderAttic',
                           exterior_adjacent_to: HPXML::LocationAtticVented,
                           interior_adjacent_to: HPXML::LocationLivingSpace,
                           area: 1539,
                           insulation_assembly_r_value: 18.45)
    hpxml.frame_floors.add(id: 'FloorOverFoundation',
                           exterior_adjacent_to: HPXML::LocationOutside,
                           interior_adjacent_to: HPXML::LocationLivingSpace,
                           area: 1539,
                           insulation_assembly_r_value: 14.15)
  elsif ['ASHRAE_Standard_140/L120AC.xml',
         'ASHRAE_Standard_140/L120AL.xml'].include? hpxml_file
    hpxml.frame_floors[0].insulation_assembly_r_value = 57.49
  elsif ['ASHRAE_Standard_140/L200AC.xml',
         'ASHRAE_Standard_140/L200AL.xml'].include? hpxml_file
    hpxml.frame_floors[0].insulation_assembly_r_value = 11.75
    hpxml.frame_floors[1].insulation_assembly_r_value = 4.24
  elsif ['ASHRAE_Standard_140/L302XC.xml',
         'ASHRAE_Standard_140/L322XC.xml',
         'ASHRAE_Standard_140/L324XC.xml'].include? hpxml_file
    hpxml.frame_floors.delete_at(1)
  elsif ['base.xml'].include? hpxml_file
    hpxml.frame_floors.add(id: 'FloorBelowAttic',
                           exterior_adjacent_to: HPXML::LocationAtticUnvented,
                           interior_adjacent_to: HPXML::LocationLivingSpace,
                           area: 1350,
                           insulation_assembly_r_value: 39.3)
  elsif ['base-atticroof-flat.xml',
         'base-atticroof-cathedral.xml'].include? hpxml_file
    hpxml.frame_floors.delete_at(0)
  elsif ['base-atticroof-vented.xml'].include? hpxml_file
    hpxml.frame_floors[0].exterior_adjacent_to = HPXML::LocationAtticVented
  elsif ['base-atticroof-conditioned.xml'].include? hpxml_file
    hpxml.frame_floors[0].area = 450
  elsif ['base-enclosure-garage.xml'].include? hpxml_file
    hpxml.frame_floors.add(id: 'FloorBetweenAtticGarage',
                           exterior_adjacent_to: HPXML::LocationAtticUnvented,
                           interior_adjacent_to: HPXML::LocationGarage,
                           area: 600,
                           insulation_assembly_r_value: 2.1)
  elsif ['base-foundation-ambient.xml'].include? hpxml_file
    hpxml.frame_floors.add(id: 'FloorAboveAmbient',
                           exterior_adjacent_to: HPXML::LocationOutside,
                           interior_adjacent_to: HPXML::LocationLivingSpace,
                           area: 1350,
                           insulation_assembly_r_value: 18.7)
  elsif ['base-foundation-unconditioned-basement.xml'].include? hpxml_file
    hpxml.frame_floors.add(id: 'FloorAboveUncondBasement',
                           exterior_adjacent_to: HPXML::LocationBasementUnconditioned,
                           interior_adjacent_to: HPXML::LocationLivingSpace,
                           area: 1350,
                           insulation_assembly_r_value: 18.7)
  elsif ['base-foundation-unconditioned-basement-wall-insulation.xml'].include? hpxml_file
    hpxml.frame_floors[1].insulation_assembly_r_value = 2.1
  elsif ['base-foundation-unvented-crawlspace.xml'].include? hpxml_file
    hpxml.frame_floors.add(id: 'FloorAboveUnventedCrawl',
                           exterior_adjacent_to: HPXML::LocationCrawlspaceUnvented,
                           interior_adjacent_to: HPXML::LocationLivingSpace,
                           area: 1350,
                           insulation_assembly_r_value: 18.7)
  elsif ['base-foundation-vented-crawlspace.xml'].include? hpxml_file
    hpxml.frame_floors.add(id: 'FloorAboveVentedCrawl',
                           exterior_adjacent_to: HPXML::LocationCrawlspaceVented,
                           interior_adjacent_to: HPXML::LocationLivingSpace,
                           area: 1350,
                           insulation_assembly_r_value: 18.7)
  elsif ['base-foundation-multiple.xml'].include? hpxml_file
    hpxml.frame_floors[1].area = 675
    hpxml.frame_floors.add(id: 'FloorAboveUnventedCrawlspace',
                           exterior_adjacent_to: HPXML::LocationCrawlspaceUnvented,
                           interior_adjacent_to: HPXML::LocationLivingSpace,
                           area: 675,
                           insulation_assembly_r_value: 18.7)
  elsif ['base-enclosure-2stories-garage.xml'].include? hpxml_file
    hpxml.frame_floors.add(id: 'FloorAboveGarage',
                           exterior_adjacent_to: HPXML::LocationGarage,
                           interior_adjacent_to: HPXML::LocationLivingSpace,
                           area: 400,
                           insulation_assembly_r_value: 39.3)
  elsif ['base-atticroof-unvented-insulated-roof.xml'].include? hpxml_file
    hpxml.frame_floors[0].insulation_assembly_r_value = 2.1
  elsif ['base-enclosure-other-housing-unit.xml',
         'base-enclosure-other-heated-space.xml',
         'base-enclosure-other-non-freezing-space.xml',
         'base-enclosure-other-multifamily-buffer-space.xml'].include? hpxml_file
    hpxml.frame_floors.clear
    hpxml.frame_floors.add(interior_adjacent_to: HPXML::LocationLivingSpace,
                           area: 1350,
                           other_space_above_or_below: HPXML::FrameFloorOtherSpaceAbove)
    if ['base-enclosure-other-housing-unit.xml'].include? hpxml_file
      hpxml.frame_floors[0].exterior_adjacent_to = HPXML::LocationOtherHousingUnit
      hpxml.frame_floors[0].id = 'FloorBelowOtherHousingUnit'
      hpxml.frame_floors[0].insulation_assembly_r_value = 2.1
    elsif ['base-enclosure-other-heated-space.xml'].include? hpxml_file
      hpxml.frame_floors[0].exterior_adjacent_to = HPXML::LocationOtherHeatedSpace
      hpxml.frame_floors[0].id = 'FloorBelowOtherHeatedSpace'
      hpxml.frame_floors[0].insulation_assembly_r_value = 2.1
    elsif ['base-enclosure-other-non-freezing-space.xml'].include? hpxml_file
      hpxml.frame_floors[0].exterior_adjacent_to = HPXML::LocationOtherNonFreezingSpace
      hpxml.frame_floors[0].id = 'FloorBelowOtherNonFreezingSpace'
      hpxml.frame_floors[0].insulation_assembly_r_value = 18.7
    elsif ['base-enclosure-other-multifamily-buffer-space.xml'].include? hpxml_file
      hpxml.frame_floors[0].exterior_adjacent_to = HPXML::LocationOtherMultifamilyBufferSpace
      hpxml.frame_floors[0].id = 'FloorBelowOtherMultifamilyBufferSpace'
      hpxml.frame_floors[0].insulation_assembly_r_value = 18.7
    end
    hpxml.frame_floors << hpxml.frame_floors[0].dup
    hpxml.frame_floors[1].id = hpxml.frame_floors[0].id.gsub('Below', 'Above')
    hpxml.frame_floors[1].other_space_above_or_below = HPXML::FrameFloorOtherSpaceBelow
  elsif ['base-enclosure-attached-multifamily.xml'].include? hpxml_file
    hpxml.frame_floors.add(id: 'FloorAboveNonFreezingSpace',
                           exterior_adjacent_to: HPXML::LocationOtherNonFreezingSpace,
                           interior_adjacent_to: HPXML::LocationLivingSpace,
                           area: 1000,
                           insulation_assembly_r_value: 18.7,
                           other_space_above_or_below: HPXML::FrameFloorOtherSpaceBelow)
    hpxml.frame_floors.add(id: 'FloorAboveMultifamilyBuffer',
                           exterior_adjacent_to: HPXML::LocationOtherMultifamilyBufferSpace,
                           interior_adjacent_to: HPXML::LocationLivingSpace,
                           area: 200,
                           insulation_assembly_r_value: 18.7,
                           other_space_above_or_below: HPXML::FrameFloorOtherSpaceBelow)
    hpxml.frame_floors.add(id: 'FloorAboveOtherHeatedSpace',
                           exterior_adjacent_to: HPXML::LocationOtherHeatedSpace,
                           interior_adjacent_to: HPXML::LocationLivingSpace,
                           area: 150,
                           insulation_assembly_r_value: 2.1,
                           other_space_above_or_below: HPXML::FrameFloorOtherSpaceBelow)
  elsif ['base-enclosure-split-surfaces.xml'].include? hpxml_file
    for n in 1..hpxml.frame_floors.size
      hpxml.frame_floors[n - 1].area /= 9.0
      for i in 2..9
        hpxml.frame_floors << hpxml.frame_floors[n - 1].dup
        hpxml.frame_floors[-1].id += i.to_s
      end
    end
    hpxml.frame_floors << hpxml.frame_floors[-1].dup
    hpxml.frame_floors[-1].id = 'TinyFloor'
    hpxml.frame_floors[-1].area = 0.05
  elsif ['invalid_files/base-enclosure-conditioned-basement-slab-insulation.xml'].include? hpxml_file
    hpxml.frame_floors.add(id: 'FloorAboveCondBasement',
                           exterior_adjacent_to: HPXML::LocationBasementConditioned,
                           interior_adjacent_to: HPXML::LocationLivingSpace,
                           area: 1350,
                           insulation_assembly_r_value: 3.9)
  elsif ['invalid_files/enclosure-living-missing-ceiling-roof.xml'].include? hpxml_file
    hpxml.frame_floors[0].delete
  elsif ['invalid_files/enclosure-basement-missing-ceiling.xml',
         'invalid_files/enclosure-garage-missing-roof-ceiling.xml'].include? hpxml_file
    hpxml.frame_floors[1].delete
  elsif ['invalid_files/multifamily-reference-surface.xml'].include? hpxml_file
    hpxml.frame_floors[0].exterior_adjacent_to = HPXML::LocationOtherHeatedSpace
    hpxml.frame_floors[0].other_space_above_or_below = HPXML::FrameFloorOtherSpaceAbove
  end
end

def set_hpxml_slabs(hpxml_file, hpxml)
  if ['ASHRAE_Standard_140/L302XC.xml'].include? hpxml_file
    hpxml.slabs.add(id: 'Slab',
                    interior_adjacent_to: HPXML::LocationLivingSpace,
                    area: 1539,
                    thickness: 4,
                    exposed_perimeter: 168,
                    perimeter_insulation_depth: 0,
                    under_slab_insulation_width: 0,
                    under_slab_insulation_spans_entire_slab: nil,
                    depth_below_grade: 0,
                    perimeter_insulation_r_value: 0,
                    under_slab_insulation_r_value: 0,
                    carpet_fraction: 1,
                    carpet_r_value: 2.08)
  elsif ['ASHRAE_Standard_140/L304XC.xml'].include? hpxml_file
    hpxml.slabs[0].perimeter_insulation_depth = 2.5
    hpxml.slabs[0].perimeter_insulation_r_value = 5.4
  elsif ['ASHRAE_Standard_140/L322XC.xml'].include? hpxml_file
    hpxml.slabs.add(id: 'Slab',
                    interior_adjacent_to: HPXML::LocationBasementConditioned,
                    area: 1539,
                    thickness: 4,
                    exposed_perimeter: 168,
                    perimeter_insulation_depth: 0,
                    under_slab_insulation_width: 0,
                    under_slab_insulation_spans_entire_slab: nil,
                    perimeter_insulation_r_value: 0,
                    under_slab_insulation_r_value: 0,
                    carpet_fraction: 0,
                    carpet_r_value: 0)
  elsif ['base.xml'].include? hpxml_file
    hpxml.slabs.add(id: 'Slab',
                    interior_adjacent_to: HPXML::LocationBasementConditioned,
                    area: 1350,
                    thickness: 4,
                    exposed_perimeter: 150,
                    perimeter_insulation_depth: 0,
                    under_slab_insulation_width: 0,
                    perimeter_insulation_r_value: 0,
                    under_slab_insulation_r_value: 0,
                    carpet_fraction: 0,
                    carpet_r_value: 0)
  elsif ['base-foundation-unconditioned-basement.xml'].include? hpxml_file
    hpxml.slabs[0].interior_adjacent_to = HPXML::LocationBasementUnconditioned
  elsif ['base-foundation-conditioned-basement-slab-insulation.xml'].include? hpxml_file
    hpxml.slabs[0].under_slab_insulation_width = 4
    hpxml.slabs[0].under_slab_insulation_r_value = 10
  elsif ['base-foundation-slab.xml'].include? hpxml_file
    hpxml.slabs[0].interior_adjacent_to = HPXML::LocationLivingSpace
    hpxml.slabs[0].under_slab_insulation_width = nil
    hpxml.slabs[0].under_slab_insulation_spans_entire_slab = true
    hpxml.slabs[0].depth_below_grade = 0
    hpxml.slabs[0].under_slab_insulation_r_value = 5
    hpxml.slabs[0].carpet_fraction = 1
    hpxml.slabs[0].carpet_r_value = 2.5
  elsif ['base-foundation-unvented-crawlspace.xml',
         'base-foundation-vented-crawlspace.xml'].include? hpxml_file
    if ['base-foundation-unvented-crawlspace.xml'].include? hpxml_file
      hpxml.slabs[0].interior_adjacent_to = HPXML::LocationCrawlspaceUnvented
    else
      hpxml.slabs[0].interior_adjacent_to = HPXML::LocationCrawlspaceVented
    end
    hpxml.slabs[0].thickness = 0
    hpxml.slabs[0].carpet_r_value = 2.5
  elsif ['base-foundation-multiple.xml'].include? hpxml_file
    hpxml.slabs[0].area = 675
    hpxml.slabs[0].exposed_perimeter = 75
    hpxml.slabs.add(id: 'SlabUnderCrawlspace',
                    interior_adjacent_to: HPXML::LocationCrawlspaceUnvented,
                    area: 675,
                    thickness: 0,
                    exposed_perimeter: 75,
                    perimeter_insulation_depth: 0,
                    under_slab_insulation_width: 0,
                    perimeter_insulation_r_value: 0,
                    under_slab_insulation_r_value: 0,
                    carpet_fraction: 0,
                    carpet_r_value: 0)
  elsif ['base-foundation-ambient.xml'].include? hpxml_file
    hpxml.slabs.clear
  elsif ['base-enclosure-2stories-garage.xml'].include? hpxml_file
    hpxml.slabs[0].area -= 400
    hpxml.slabs[0].exposed_perimeter -= 40
    hpxml.slabs.add(id: 'SlabUnderGarage',
                    interior_adjacent_to: HPXML::LocationGarage,
                    area: 400,
                    thickness: 4,
                    exposed_perimeter: 40,
                    perimeter_insulation_depth: 0,
                    under_slab_insulation_width: 0,
                    depth_below_grade: 0,
                    perimeter_insulation_r_value: 0,
                    under_slab_insulation_r_value: 0,
                    carpet_fraction: 0,
                    carpet_r_value: 0)
  elsif ['base-enclosure-garage.xml'].include? hpxml_file
    hpxml.slabs[0].exposed_perimeter -= 30
    hpxml.slabs.add(id: 'SlabUnderGarage',
                    interior_adjacent_to: HPXML::LocationGarage,
                    area: 600,
                    thickness: 4,
                    exposed_perimeter: 70,
                    perimeter_insulation_depth: 0,
                    under_slab_insulation_width: 0,
                    depth_below_grade: 0,
                    perimeter_insulation_r_value: 0,
                    under_slab_insulation_r_value: 0,
                    carpet_fraction: 0,
                    carpet_r_value: 0)
  elsif ['base-foundation-complex.xml'].include? hpxml_file
    hpxml.slabs.clear
    hpxml.slabs.add(id: 'Slab1',
                    interior_adjacent_to: HPXML::LocationBasementConditioned,
                    area: 675,
                    thickness: 4,
                    exposed_perimeter: 75,
                    perimeter_insulation_depth: 0,
                    under_slab_insulation_width: 0,
                    perimeter_insulation_r_value: 0,
                    under_slab_insulation_r_value: 0,
                    carpet_fraction: 0,
                    carpet_r_value: 0)
    hpxml.slabs.add(id: 'Slab2',
                    interior_adjacent_to: HPXML::LocationBasementConditioned,
                    area: 405,
                    thickness: 4,
                    exposed_perimeter: 45,
                    perimeter_insulation_depth: 1,
                    under_slab_insulation_width: 0,
                    perimeter_insulation_r_value: 5,
                    under_slab_insulation_r_value: 0,
                    carpet_fraction: 0,
                    carpet_r_value: 0)
    hpxml.slabs.add(id: 'Slab3',
                    interior_adjacent_to: HPXML::LocationBasementConditioned,
                    area: 270,
                    thickness: 4,
                    exposed_perimeter: 30,
                    perimeter_insulation_depth: 1,
                    under_slab_insulation_width: 0,
                    perimeter_insulation_r_value: 5,
                    under_slab_insulation_r_value: 0,
                    carpet_fraction: 0,
                    carpet_r_value: 0)
  elsif ['base-enclosure-split-surfaces.xml'].include? hpxml_file
    for n in 1..hpxml.slabs.size
      hpxml.slabs[n - 1].area /= 9.0
      hpxml.slabs[n - 1].exposed_perimeter /= 9.0
      for i in 2..9
        hpxml.slabs << hpxml.slabs[n - 1].dup
        hpxml.slabs[-1].id += i.to_s
      end
    end
    hpxml.slabs << hpxml.slabs[-1].dup
    hpxml.slabs[-1].id = 'TinySlab'
    hpxml.slabs[-1].area = 0.05
  elsif ['invalid_files/mismatched-slab-and-foundation-wall.xml'].include? hpxml_file
    hpxml.slabs[0].interior_adjacent_to = HPXML::LocationBasementUnconditioned
    hpxml.slabs[0].depth_below_grade = 7.0
  elsif ['invalid_files/slab-zero-exposed-perimeter.xml'].include? hpxml_file
    hpxml.slabs[0].exposed_perimeter = 0
  elsif ['invalid_files/enclosure-living-missing-floor-slab.xml',
         'invalid_files/enclosure-basement-missing-slab.xml'].include? hpxml_file
    hpxml.slabs[0].delete
  elsif ['invalid_files/enclosure-garage-missing-slab.xml'].include? hpxml_file
    hpxml.slabs[1].delete
  end
end

def set_hpxml_windows(hpxml_file, hpxml)
  if ['ASHRAE_Standard_140/L100AC.xml',
      'ASHRAE_Standard_140/L100AL.xml'].include? hpxml_file
    windows = { 'WindowNorth' => [0, 90, 'WallNorth'],
                'WindowEast' => [90, 45, 'WallEast'],
                'WindowSouth' => [180, 90, 'WallSouth'],
                'WindowWest' => [270, 45, 'WallWest'] }
    windows.each do |window_name, window_values|
      azimuth, area, wall = window_values
      hpxml.windows.add(id: window_name,
                        area: area,
                        azimuth: azimuth,
                        ufactor: 1.039,
                        shgc: 0.67,
                        fraction_operable: 0.0,
                        wall_idref: wall,
                        interior_shading_factor_summer: 1,
                        interior_shading_factor_winter: 1)
    end
  elsif ['ASHRAE_Standard_140/L130AC.xml',
         'ASHRAE_Standard_140/L130AL.xml'].include? hpxml_file
    for i in 0..hpxml.windows.size - 1
      hpxml.windows[i].ufactor = 0.3
      hpxml.windows[i].shgc = 0.335
    end
  elsif ['ASHRAE_Standard_140/L140AC.xml',
         'ASHRAE_Standard_140/L140AL.xml'].include? hpxml_file
    hpxml.windows.clear
  elsif ['ASHRAE_Standard_140/L150AC.xml',
         'ASHRAE_Standard_140/L150AL.xml'].include? hpxml_file
    hpxml.windows.clear
    hpxml.windows.add(id: 'WindowSouth',
                      area: 270,
                      azimuth: 180,
                      ufactor: 1.039,
                      shgc: 0.67,
                      fraction_operable: 0.0,
                      wall_idref: 'WallSouth',
                      interior_shading_factor_summer: 1,
                      interior_shading_factor_winter: 1)
  elsif ['ASHRAE_Standard_140/L155AC.xml',
         'ASHRAE_Standard_140/L155AL.xml'].include? hpxml_file
    hpxml.windows[0].overhangs_depth = 2.5
    hpxml.windows[0].overhangs_distance_to_top_of_window = 1
    hpxml.windows[0].overhangs_distance_to_bottom_of_window = 6
  elsif ['ASHRAE_Standard_140/L160AC.xml',
         'ASHRAE_Standard_140/L160AL.xml'].include? hpxml_file
    hpxml.windows.clear
    windows = { 'WindowEast' => [90, 135, 'WallEast'],
                'WindowWest' => [270, 135, 'WallWest'] }
    windows.each do |window_name, window_values|
      azimuth, area, wall = window_values
      hpxml.windows.add(id: window_name,
                        area: area,
                        azimuth: azimuth,
                        ufactor: 1.039,
                        shgc: 0.67,
                        fraction_operable: 0.0,
                        wall_idref: wall,
                        interior_shading_factor_summer: 1,
                        interior_shading_factor_winter: 1)
    end
  elsif ['base.xml'].include? hpxml_file
    hpxml.windows.add(id: 'WindowNorth',
                      area: 108,
                      azimuth: 0,
                      ufactor: 0.33,
                      shgc: 0.45,
                      fraction_operable: 0.67,
                      interior_shading_factor_summer: 0.7,
                      interior_shading_factor_winter: 0.85,
                      wall_idref: 'Wall')
    hpxml.windows.add(id: 'WindowSouth',
                      area: 108,
                      azimuth: 180,
                      ufactor: 0.33,
                      shgc: 0.45,
                      fraction_operable: 0.67,
                      interior_shading_factor_summer: 0.7,
                      interior_shading_factor_winter: 0.85,
                      wall_idref: 'Wall')
    hpxml.windows.add(id: 'WindowEast',
                      area: 72,
                      azimuth: 90,
                      ufactor: 0.33,
                      shgc: 0.45,
                      fraction_operable: 0.67,
                      interior_shading_factor_summer: 0.7,
                      interior_shading_factor_winter: 0.85,
                      wall_idref: 'Wall')
    hpxml.windows.add(id: 'WindowWest',
                      area: 72,
                      azimuth: 270,
                      ufactor: 0.33,
                      shgc: 0.45,
                      fraction_operable: 0.67,
                      interior_shading_factor_summer: 0.7,
                      interior_shading_factor_winter: 0.85,
                      wall_idref: 'Wall')
  elsif ['base-enclosure-overhangs.xml'].include? hpxml_file
    hpxml.windows[0].overhangs_depth = 2.5
    hpxml.windows[0].overhangs_distance_to_top_of_window = 0
    hpxml.windows[0].overhangs_distance_to_bottom_of_window = 4
    hpxml.windows[2].overhangs_depth = 1.5
    hpxml.windows[2].overhangs_distance_to_top_of_window = 2
    hpxml.windows[2].overhangs_distance_to_bottom_of_window = 6
    hpxml.windows[3].overhangs_depth = 1.5
    hpxml.windows[3].overhangs_distance_to_top_of_window = 2
    hpxml.windows[3].overhangs_distance_to_bottom_of_window = 7
  elsif ['base-enclosure-windows-interior-shading.xml'].include? hpxml_file
    hpxml.windows[1].interior_shading_factor_summer = 0.01
    hpxml.windows[1].interior_shading_factor_winter = 0.99
    hpxml.windows[2].interior_shading_factor_summer = 0.0
    hpxml.windows[2].interior_shading_factor_winter = 0.5
    hpxml.windows[3].interior_shading_factor_summer = 1.0
    hpxml.windows[3].interior_shading_factor_winter = 1.0
  elsif ['invalid_files/invalid-window-interior-shading.xml'].include? hpxml_file
    hpxml.windows[0].interior_shading_factor_summer = 0.85
    hpxml.windows[0].interior_shading_factor_winter = 0.7
  elsif ['base-enclosure-windows-none.xml'].include? hpxml_file
    hpxml.windows.clear
  elsif ['invalid_files/net-area-negative-wall.xml'].include? hpxml_file
    hpxml.windows[0].area = 1000
  elsif ['base-atticroof-conditioned.xml'].include? hpxml_file
    hpxml.windows[0].area = 108
    hpxml.windows[1].area = 108
    hpxml.windows[2].area = 108
    hpxml.windows[3].area = 108
    hpxml.windows.add(id: 'AtticGableWindowEast',
                      area: 12,
                      azimuth: 90,
                      ufactor: 0.33,
                      shgc: 0.45,
                      fraction_operable: 0.0,
                      wall_idref: 'WallAtticGableCond')
    hpxml.windows.add(id: 'AtticGableWindowWest',
                      area: 62,
                      azimuth: 270,
                      ufactor: 0.3,
                      shgc: 0.45,
                      fraction_operable: 0.0,
                      wall_idref: 'WallAtticGableCond')
  elsif ['base-atticroof-cathedral.xml'].include? hpxml_file
    hpxml.windows[0].area = 108
    hpxml.windows[1].area = 108
    hpxml.windows[2].area = 108
    hpxml.windows[3].area = 108
    hpxml.windows.add(id: 'AtticGableWindowEast',
                      area: 12,
                      azimuth: 90,
                      ufactor: 0.33,
                      shgc: 0.45,
                      fraction_operable: 0.0,
                      wall_idref: 'WallAtticGable')
    hpxml.windows.add(id: 'AtticGableWindowWest',
                      area: 12,
                      azimuth: 270,
                      ufactor: 0.33,
                      shgc: 0.45,
                      fraction_operable: 0.0,
                      wall_idref: 'WallAtticGable')
  elsif ['base-enclosure-garage.xml'].include? hpxml_file
    hpxml.windows[1].area = 12
  elsif ['base-enclosure-2stories.xml'].include? hpxml_file
    hpxml.windows[0].area = 216
    hpxml.windows[1].area = 216
    hpxml.windows[2].area = 144
    hpxml.windows[3].area = 144
  elsif ['base-enclosure-2stories-garage'].include? hpxml_file
    hpxml.windows[0].area = 168
    hpxml.windows[1].area = 216
    hpxml.windows[2].area = 144
    hpxml.windows[3].area = 96
  elsif ['base-foundation-unconditioned-basement-above-grade.xml'].include? hpxml_file
    hpxml.windows.add(id: 'FoundationWindowNorth',
                      area: 20,
                      azimuth: 0,
                      ufactor: 0.33,
                      shgc: 0.45,
                      fraction_operable: 0.0,
                      wall_idref: 'FoundationWall')
    hpxml.windows.add(id: 'FoundationWindowSouth',
                      area: 20,
                      azimuth: 180,
                      ufactor: 0.33,
                      shgc: 0.45,
                      fraction_operable: 0.0,
                      wall_idref: 'FoundationWall')
    hpxml.windows.add(id: 'FoundationWindowEast',
                      area: 10,
                      azimuth: 90,
                      ufactor: 0.33,
                      shgc: 0.45,
                      fraction_operable: 0.0,
                      wall_idref: 'FoundationWall')
    hpxml.windows.add(id: 'FoundationWindowWest',
                      area: 10,
                      azimuth: 270,
                      ufactor: 0.33,
                      shgc: 0.45,
                      fraction_operable: 0.0,
                      wall_idref: 'FoundationWall')
  elsif ['base-enclosure-other-housing-unit.xml',
         'base-enclosure-other-heated-space.xml',
         'base-enclosure-other-non-freezing-space.xml',
         'base-enclosure-other-multifamily-buffer-space.xml'].include? hpxml_file
    hpxml.windows.each do |window|
      window.area *= 0.35
    end
  elsif ['invalid_files/unattached-window.xml'].include? hpxml_file
    hpxml.windows[0].wall_idref = 'foobar'
  elsif ['base-enclosure-split-surfaces.xml'].include? hpxml_file
    area_adjustments = []
    for n in 1..hpxml.windows.size
      hpxml.windows[n - 1].area /= 9.0
      hpxml.windows[n - 1].fraction_operable = 0.0
      for i in 2..9
        hpxml.windows << hpxml.windows[n - 1].dup
        hpxml.windows[-1].id += i.to_s
        hpxml.windows[-1].wall_idref += i.to_s
        if i >= 4
          hpxml.windows[-1].fraction_operable = 1.0
        end
      end
    end
    hpxml.windows << hpxml.windows[-1].dup
    hpxml.windows[-1].id = 'TinyWindow'
    hpxml.windows[-1].area = 0.05
  elsif ['base-foundation-walkout-basement.xml'].include? hpxml_file
    hpxml.windows.add(id: 'FoundationWindow',
                      area: 20,
                      azimuth: 0,
                      ufactor: 0.33,
                      shgc: 0.45,
                      fraction_operable: 0.0,
                      wall_idref: 'FoundationWall3')
  elsif ['invalid_files/invalid-window-height.xml'].include? hpxml_file
    hpxml.windows[2].overhangs_distance_to_bottom_of_window = hpxml.windows[2].overhangs_distance_to_top_of_window
  elsif ['base-enclosure-walltypes.xml'].include? hpxml_file
    hpxml.windows.clear
    hpxml.windows.add(id: 'WindowNorth',
                      area: 108 / 8,
                      azimuth: 0,
                      ufactor: 0.33,
                      shgc: 0.45,
                      fraction_operable: 0.67,
                      wall_idref: 'Wall1')
    hpxml.windows.add(id: 'WindowSouth',
                      area: 108 / 8,
                      azimuth: 180,
                      ufactor: 0.33,
                      shgc: 0.45,
                      fraction_operable: 0.67,
                      wall_idref: 'Wall2')
    hpxml.windows.add(id: 'WindowEast',
                      area: 72 / 8,
                      azimuth: 90,
                      ufactor: 0.33,
                      shgc: 0.45,
                      fraction_operable: 0.67,
                      wall_idref: 'Wall3')
    hpxml.windows.add(id: 'WindowWest',
                      area: 72 / 8,
                      azimuth: 270,
                      ufactor: 0.33,
                      shgc: 0.45,
                      fraction_operable: 0.67,
                      wall_idref: 'Wall4')
  elsif ['base-misc-defaults.xml'].include? hpxml_file
    hpxml.windows.each do |window|
      window.interior_shading_factor_summer = nil
      window.interior_shading_factor_winter = nil
      window.fraction_operable = nil
    end
  elsif ['base-enclosure-attached-multifamily.xml'].include? hpxml_file
    hpxml.windows.add(id: 'InteriorWindow',
                      area: 50,
                      azimuth: 270,
                      ufactor: 0.33,
                      shgc: 0.45,
                      fraction_operable: 0.67,
                      wall_idref: 'WallOtherMultifamilyBufferSpace')
  end
end

def set_hpxml_skylights(hpxml_file, hpxml)
  if ['base-enclosure-skylights.xml'].include? hpxml_file
    hpxml.skylights.add(id: 'SkylightNorth',
                        area: 45,
                        azimuth: 0,
                        ufactor: 0.33,
                        shgc: 0.45,
                        roof_idref: 'Roof')
    hpxml.skylights.add(id: 'SkylightSouth',
                        area: 45,
                        azimuth: 180,
                        ufactor: 0.35,
                        shgc: 0.47,
                        roof_idref: 'Roof')
  elsif ['invalid_files/net-area-negative-roof.xml'].include? hpxml_file
    hpxml.skylights[0].area = 4000
  elsif ['invalid_files/unattached-skylight.xml'].include? hpxml_file
    hpxml.skylights[0].roof_idref = 'foobar'
  elsif ['base-enclosure-split-surfaces.xml'].include? hpxml_file
    for n in 1..hpxml.skylights.size
      hpxml.skylights[n - 1].area /= 9.0
      for i in 2..9
        hpxml.skylights << hpxml.skylights[n - 1].dup
        hpxml.skylights[-1].id += i.to_s
        hpxml.skylights[-1].roof_idref += i.to_s if i % 2 == 0
      end
    end
    hpxml.skylights << hpxml.skylights[-1].dup
    hpxml.skylights[-1].id = 'TinySkylight'
    hpxml.skylights[-1].area = 0.05
  end
end

def set_hpxml_doors(hpxml_file, hpxml)
  if ['ASHRAE_Standard_140/L100AC.xml',
      'ASHRAE_Standard_140/L100AL.xml'].include? hpxml_file
    doors = { 'DoorSouth' => [180, 20, 'WallSouth'],
              'DoorNorth' => [0, 20, 'WallNorth'] }
    doors.each do |door_name, door_values|
      azimuth, area, wall = door_values
      hpxml.doors.add(id: door_name,
                      wall_idref: wall,
                      area: area,
                      azimuth: azimuth,
                      r_value: 3.04)
    end
  elsif ['base.xml'].include? hpxml_file
    hpxml.doors.add(id: 'DoorNorth',
                    wall_idref: 'Wall',
                    area: 40,
                    azimuth: 0,
                    r_value: 4.4)
    hpxml.doors.add(id: 'DoorSouth',
                    wall_idref: 'Wall',
                    area: 40,
                    azimuth: 180,
                    r_value: 4.4)
  elsif ['base-enclosure-garage.xml',
         'base-enclosure-2stories-garage.xml'].include? hpxml_file
    hpxml.doors.add(id: 'GarageDoorSouth',
                    wall_idref: 'WallGarageExterior',
                    area: 70,
                    azimuth: 180,
                    r_value: 4.4)
  elsif ['base-enclosure-attached-multifamily.xml'].include? hpxml_file
    hpxml.doors.add(id: 'DoorOnWallOtherHeatedSpace',
                    wall_idref: 'WallOtherHeatedSpace',
                    area: 40,
                    azimuth: 0,
                    r_value: 4.4)
    hpxml.doors.add(id: 'DoorOnFoundationWallOtherNonFreezingSpace',
                    wall_idref: 'FoundationWallOtherNonFreezingSpace',
                    area: 40,
                    azimuth: 0,
                    r_value: 4.4)
    hpxml.doors.add(id: 'DoorOnWallOtherHousingUnit',
                    wall_idref: 'WallOtherHousingUnit',
                    area: 40,
                    azimuth: 0,
                    r_value: 4.4)
    hpxml.doors.add(id: 'DoorOnWallAtticLivingWall',
                    wall_idref: 'WallAtticLivingWall',
                    area: 10,
                    azimuth: 0,
                    r_value: 4.4)
  elsif ['base-enclosure-other-housing-unit.xml',
         'base-enclosure-other-heated-space.xml',
         'base-enclosure-other-non-freezing-space.xml',
         'base-enclosure-other-multifamily-buffer-space.xml'].include? hpxml_file
    hpxml.doors.add(id: 'DoorOnWallOtherHousingUnit',
                    wall_idref: 'WallOtherHousingUnit',
                    area: 40,
                    azimuth: 0,
                    r_value: 4.4)
    if ['base-enclosure-other-heated-space.xml'].include? hpxml_file
      hpxml.doors[-1].id = 'DoorOnWallOtherHeatedSpace'
      hpxml.doors[-1].wall_idref = 'WallOtherHeatedSpace'
    elsif ['base-enclosure-other-non-freezing-space.xml'].include? hpxml_file
      hpxml.doors[-1].id = 'DoorOnWallOtherNonFreezingSpace'
      hpxml.doors[-1].wall_idref = 'WallOtherNonFreezingSpace'
    elsif ['base-enclosure-other-multifamily-buffer-space.xml'].include? hpxml_file
      hpxml.doors[-1].id = 'DoorOnWallOtherMultifamilyBufferSpace'
      hpxml.doors[-1].wall_idref = 'WallOtherMultifamilyBufferSpace'
    end
  elsif ['invalid_files/unattached-door.xml'].include? hpxml_file
    hpxml.doors[0].wall_idref = 'foobar'
  elsif ['base-enclosure-split-surfaces.xml'].include? hpxml_file
    area_adjustments = []
    for n in 1..hpxml.doors.size
      hpxml.doors[n - 1].area /= 9.0
      for i in 2..9
        hpxml.doors << hpxml.doors[n - 1].dup
        hpxml.doors[-1].id += i.to_s
        hpxml.doors[-1].wall_idref += i.to_s
      end
    end
    hpxml.doors << hpxml.doors[-1].dup
    hpxml.doors[-1].id = 'TinyDoor'
    hpxml.doors[-1].area = 0.05
  elsif ['base-enclosure-walltypes.xml'].include? hpxml_file
    hpxml.doors.clear
    hpxml.doors.add(id: 'DoorNorth',
                    wall_idref: 'Wall9',
                    area: 40,
                    azimuth: 0,
                    r_value: 4.4)
    hpxml.doors.add(id: 'DoorSouth',
                    wall_idref: 'Wall10',
                    area: 40,
                    azimuth: 180,
                    r_value: 4.4)
  end
end

def set_hpxml_heating_systems(hpxml_file, hpxml)
  if ['base.xml'].include? hpxml_file
    hpxml.heating_systems.add(id: 'HeatingSystem',
                              distribution_system_idref: 'HVACDistribution',
                              heating_system_type: HPXML::HVACTypeFurnace,
                              heating_system_fuel: HPXML::FuelTypeNaturalGas,
                              heating_capacity: 64000,
                              heating_efficiency_afue: 0.92,
                              fraction_heat_load_served: 1)
  elsif ['base-hvac-air-to-air-heat-pump-1-speed.xml',
         'base-hvac-air-to-air-heat-pump-2-speed.xml',
         'base-hvac-air-to-air-heat-pump-var-speed.xml',
         'base-hvac-central-ac-only-1-speed.xml',
         'base-hvac-central-ac-only-2-speed.xml',
         'base-hvac-central-ac-only-var-speed.xml',
         'base-hvac-evap-cooler-only.xml',
         'base-hvac-evap-cooler-only-ducted.xml',
         'base-hvac-ground-to-air-heat-pump.xml',
         'base-hvac-mini-split-heat-pump-ducted.xml',
         'base-hvac-mini-split-air-conditioner-only-ducted.xml',
         'base-hvac-ideal-air.xml',
         'base-hvac-none.xml',
         'base-hvac-room-ac-only.xml',
         'invalid_files/orphaned-hvac-distribution.xml'].include? hpxml_file
    hpxml.heating_systems.clear
  elsif ['base-hvac-boiler-elec-only.xml'].include? hpxml_file
    hpxml.heating_systems[0].heating_system_type = HPXML::HVACTypeBoiler
    hpxml.heating_systems[0].heating_system_fuel = HPXML::FuelTypeElectricity
    hpxml.heating_systems[0].heating_efficiency_afue = 1
  elsif ['base-hvac-boiler-gas-central-ac-1-speed.xml',
         'base-hvac-boiler-gas-only.xml'].include? hpxml_file
    hpxml.heating_systems[0].heating_system_type = HPXML::HVACTypeBoiler
    hpxml.heating_systems[0].electric_auxiliary_energy = 200
  elsif ['base-hvac-boiler-oil-only.xml'].include? hpxml_file
    hpxml.heating_systems[0].heating_system_type = HPXML::HVACTypeBoiler
    hpxml.heating_systems[0].heating_system_fuel = HPXML::FuelTypeOil
  elsif ['base-hvac-boiler-propane-only.xml'].include? hpxml_file
    hpxml.heating_systems[0].heating_system_type = HPXML::HVACTypeBoiler
    hpxml.heating_systems[0].heating_system_fuel = HPXML::FuelTypePropane
  elsif ['base-hvac-boiler-coal-only.xml'].include? hpxml_file
    hpxml.heating_systems[0].heating_system_type = HPXML::HVACTypeBoiler
    hpxml.heating_systems[0].heating_system_fuel = HPXML::FuelTypeCoal
  elsif ['base-hvac-boiler-wood-only.xml'].include? hpxml_file
    hpxml.heating_systems[0].heating_system_type = HPXML::HVACTypeBoiler
    hpxml.heating_systems[0].heating_system_fuel = HPXML::FuelTypeWoodCord
  elsif ['base-hvac-elec-resistance-only.xml'].include? hpxml_file
    hpxml.heating_systems[0].distribution_system_idref = nil
    hpxml.heating_systems[0].heating_system_type = HPXML::HVACTypeElectricResistance
    hpxml.heating_systems[0].heating_system_fuel = HPXML::FuelTypeElectricity
    hpxml.heating_systems[0].heating_efficiency_afue = nil
    hpxml.heating_systems[0].heating_efficiency_percent = 1
  elsif ['base-hvac-furnace-elec-only.xml'].include? hpxml_file
    hpxml.heating_systems[0].heating_system_fuel = HPXML::FuelTypeElectricity
    hpxml.heating_systems[0].heating_efficiency_afue = 1
  elsif ['base-hvac-furnace-gas-only.xml'].include? hpxml_file
    hpxml.heating_systems[0].electric_auxiliary_energy = 700
  elsif ['base-hvac-furnace-oil-only.xml'].include? hpxml_file
    hpxml.heating_systems[0].heating_system_fuel = HPXML::FuelTypeOil
  elsif ['base-hvac-furnace-propane-only.xml'].include? hpxml_file
    hpxml.heating_systems[0].heating_system_fuel = HPXML::FuelTypePropane
  elsif ['base-hvac-furnace-wood-only.xml'].include? hpxml_file
    hpxml.heating_systems[0].heating_system_fuel = HPXML::FuelTypeWoodCord
  elsif ['base-hvac-multiple.xml'].include? hpxml_file
    hpxml.heating_systems.clear
    hpxml.heating_systems.add(id: 'HeatingSystem',
                              distribution_system_idref: 'HVACDistribution',
                              heating_system_type: HPXML::HVACTypeFurnace,
                              heating_system_fuel: HPXML::FuelTypeElectricity,
                              heating_capacity: 6400,
                              heating_efficiency_afue: 1,
                              fraction_heat_load_served: 0.1)
    hpxml.heating_systems.add(id: 'HeatingSystem2',
                              distribution_system_idref: 'HVACDistribution2',
                              heating_system_type: HPXML::HVACTypeFurnace,
                              heating_system_fuel: HPXML::FuelTypeNaturalGas,
                              heating_capacity: 6400,
                              heating_efficiency_afue: 0.92,
                              fraction_heat_load_served: 0.1,
                              electric_auxiliary_energy: 700)
    hpxml.heating_systems.add(id: 'HeatingSystem3',
                              distribution_system_idref: 'HVACDistribution3',
                              heating_system_type: HPXML::HVACTypeBoiler,
                              heating_system_fuel: HPXML::FuelTypeElectricity,
                              heating_capacity: 6400,
                              heating_efficiency_afue: 1,
                              fraction_heat_load_served: 0.1)
    hpxml.heating_systems.add(id: 'HeatingSystem4',
                              distribution_system_idref: 'HVACDistribution4',
                              heating_system_type: HPXML::HVACTypeBoiler,
                              heating_system_fuel: HPXML::FuelTypeNaturalGas,
                              heating_capacity: 6400,
                              heating_efficiency_afue: 0.92,
                              fraction_heat_load_served: 0.1,
                              electric_auxiliary_energy: 200)
    hpxml.heating_systems.add(id: 'HeatingSystem5',
                              heating_system_type: HPXML::HVACTypeElectricResistance,
                              heating_system_fuel: HPXML::FuelTypeElectricity,
                              heating_capacity: 6400,
                              heating_efficiency_percent: 1,
                              fraction_heat_load_served: 0.1)
    hpxml.heating_systems.add(id: 'HeatingSystem6',
                              heating_system_type: HPXML::HVACTypeStove,
                              heating_system_fuel: HPXML::FuelTypeOil,
                              heating_capacity: 6400,
                              heating_efficiency_percent: 0.8,
                              fraction_heat_load_served: 0.1,
                              electric_auxiliary_energy: 200)
    hpxml.heating_systems.add(id: 'HeatingSystem7',
                              heating_system_type: HPXML::HVACTypeWallFurnace,
                              heating_system_fuel: HPXML::FuelTypePropane,
                              heating_capacity: 6400,
                              heating_efficiency_afue: 0.8,
                              fraction_heat_load_served: 0.1,
                              electric_auxiliary_energy: 200)
  elsif ['base-hvac-multiple2.xml'].include? hpxml_file
    hpxml.heating_systems.clear
    hpxml.heating_systems.add(id: 'HeatingSystem',
                              distribution_system_idref: 'HVACDistribution',
                              heating_system_type: HPXML::HVACTypeFurnace,
                              heating_system_fuel: HPXML::FuelTypeElectricity,
                              heating_capacity: 6400,
                              heating_efficiency_afue: 1,
                              fraction_heat_load_served: 0.2)
    hpxml.heating_systems.add(id: 'HeatingSystem2',
                              distribution_system_idref: 'HVACDistribution2',
                              heating_system_type: HPXML::HVACTypeFurnace,
                              heating_system_fuel: HPXML::FuelTypeElectricity,
                              heating_capacity: 6400,
                              heating_efficiency_afue: 0.92,
                              fraction_heat_load_served: 0.2,
                              electric_auxiliary_energy: 700)
    hpxml.heating_systems.add(id: 'HeatingSystem3',
                              distribution_system_idref: 'HVACDistribution3',
                              heating_system_type: HPXML::HVACTypeBoiler,
                              heating_system_fuel: HPXML::FuelTypeElectricity,
                              heating_capacity: 6400,
                              heating_efficiency_afue: 1,
                              fraction_heat_load_served: 0.2)
    hpxml.heating_systems.add(id: 'HeatingSystem4',
                              heating_system_type: HPXML::HVACTypeElectricResistance,
                              heating_system_fuel: HPXML::FuelTypeElectricity,
                              heating_capacity: 3200,
                              heating_efficiency_percent: 1,
                              fraction_heat_load_served: 0.1)
  elsif ['base-mechvent-multiple.xml'].include? hpxml_file
    hpxml.heating_systems[0].heating_capacity /= 2.0
    hpxml.heating_systems[0].fraction_heat_load_served /= 2.0
    hpxml.heating_systems << hpxml.heating_systems[0].dup
    hpxml.heating_systems[1].id = 'HeatingSystem2'
    hpxml.heating_systems[1].distribution_system_idref = 'HVACDistribution2'
  elsif ['invalid_files/hvac-frac-load-served.xml'].include? hpxml_file
    hpxml.heating_systems[0].fraction_heat_load_served += 0.1
  elsif ['base-hvac-fireplace-wood-only.xml'].include? hpxml_file
    hpxml.heating_systems[0].distribution_system_idref = nil
    hpxml.heating_systems[0].heating_system_type = HPXML::HVACTypeFireplace
    hpxml.heating_systems[0].heating_system_fuel = HPXML::FuelTypeWoodCord
    hpxml.heating_systems[0].heating_efficiency_afue = nil
    hpxml.heating_systems[0].heating_efficiency_percent = 0.8
  elsif ['base-hvac-floor-furnace-propane-only.xml'].include? hpxml_file
    hpxml.heating_systems[0].distribution_system_idref = nil
    hpxml.heating_systems[0].heating_system_type = HPXML::HVACTypeFloorFurnace
    hpxml.heating_systems[0].heating_system_fuel = HPXML::FuelTypePropane
    hpxml.heating_systems[0].heating_efficiency_afue = 0.8
    hpxml.heating_systems[0].electric_auxiliary_energy = 200
  elsif ['base-hvac-portable-heater-electric-only.xml'].include? hpxml_file
    hpxml.heating_systems[0].distribution_system_idref = nil
    hpxml.heating_systems[0].heating_system_type = HPXML::HVACTypePortableHeater
    hpxml.heating_systems[0].heating_system_fuel = HPXML::FuelTypeElectricity
    hpxml.heating_systems[0].heating_efficiency_afue = nil
    hpxml.heating_systems[0].heating_efficiency_percent = 1.0
  elsif ['base-hvac-fixed-heater-electric-only.xml'].include? hpxml_file
    hpxml.heating_systems[0].distribution_system_idref = nil
    hpxml.heating_systems[0].heating_system_type = HPXML::HVACTypeFixedHeater
    hpxml.heating_systems[0].heating_system_fuel = HPXML::FuelTypeElectricity
    hpxml.heating_systems[0].heating_efficiency_afue = nil
    hpxml.heating_systems[0].heating_efficiency_percent = 1.0
  elsif ['base-hvac-stove-oil-only.xml',
         'base-hvac-stove-wood-pellets-only.xml'].include? hpxml_file
    hpxml.heating_systems[0].distribution_system_idref = nil
    hpxml.heating_systems[0].heating_system_type = HPXML::HVACTypeStove
    hpxml.heating_systems[0].heating_efficiency_afue = nil
    hpxml.heating_systems[0].heating_efficiency_percent = 0.8
    hpxml.heating_systems[0].electric_auxiliary_energy = 200
    if hpxml_file == 'base-hvac-stove-oil-only.xml'
      hpxml.heating_systems[0].heating_system_fuel = HPXML::FuelTypeOil
    elsif hpxml_file == 'base-hvac-stove-wood-pellets-only.xml'
      hpxml.heating_systems[0].heating_system_fuel = HPXML::FuelTypeWoodPellets
    end
  elsif ['base-hvac-wall-furnace-elec-only.xml'].include? hpxml_file
    hpxml.heating_systems[0].distribution_system_idref = nil
    hpxml.heating_systems[0].heating_system_type = HPXML::HVACTypeWallFurnace
    hpxml.heating_systems[0].heating_system_fuel = HPXML::FuelTypeElectricity
    hpxml.heating_systems[0].heating_efficiency_afue = 1.0
    hpxml.heating_systems[0].electric_auxiliary_energy = 200
  elsif ['base-hvac-furnace-x3-dse.xml'].include? hpxml_file
    hpxml.heating_systems << hpxml.heating_systems[0].dup
    hpxml.heating_systems << hpxml.heating_systems[1].dup
    hpxml.heating_systems[1].id = 'HeatingSystem2'
    hpxml.heating_systems[1].distribution_system_idref = 'HVACDistribution2'
    hpxml.heating_systems[2].id = 'HeatingSystem3'
    hpxml.heating_systems[2].distribution_system_idref = 'HVACDistribution3'
    for i in 0..2
      hpxml.heating_systems[i].heating_capacity /= 3.0
      # Test a file where sum is slightly greater than 1
      if i < 2
        hpxml.heating_systems[i].fraction_heat_load_served = 0.33
      else
        hpxml.heating_systems[i].fraction_heat_load_served = 0.35
      end
    end
  elsif ['base-hvac-furnace-elec-central-ac-1-speed.xml'].include? hpxml_file
    hpxml.heating_systems[0].heating_system_fuel = HPXML::FuelTypeElectricity
    hpxml.heating_systems[0].heating_efficiency_afue = 1
  elsif ['invalid_files/unattached-hvac-distribution.xml'].include? hpxml_file
    hpxml.heating_systems[0].distribution_system_idref = 'foobar'
  elsif ['invalid_files/hvac-invalid-distribution-system-type.xml'].include? hpxml_file
    hpxml.heating_systems[0].distribution_system_idref = 'HVACDistribution2'
  elsif ['invalid_files/hvac-dse-multiple-attached-heating.xml'].include? hpxml_file
    hpxml.heating_systems[0].fraction_heat_load_served = 0.5
    hpxml.heating_systems << hpxml.heating_systems[0].dup
    hpxml.heating_systems[1].id += '2'
  elsif ['invalid_files/coal-for-non-boiler-heating.xml'].include? hpxml_file
    hpxml.heating_systems[0].heating_system_fuel = HPXML::FuelTypeCoal
  elsif ['base-hvac-undersized.xml'].include? hpxml_file
    hpxml.heating_systems[0].heating_capacity /= 10.0
  elsif ['base-hvac-flowrate.xml'].include? hpxml_file
    hpxml.heating_systems[0].heating_cfm = hpxml.heating_systems[0].heating_capacity * 360.0 / 12000.0
  elsif hpxml_file.include?('hvac_autosizing') && (not hpxml.heating_systems.nil?) && (hpxml.heating_systems.size > 0)
    hpxml.heating_systems[0].heating_capacity = nil
  end
end

def set_hpxml_cooling_systems(hpxml_file, hpxml)
  if ['base.xml'].include? hpxml_file
    hpxml.cooling_systems.add(id: 'CoolingSystem',
                              distribution_system_idref: 'HVACDistribution',
                              cooling_system_type: HPXML::HVACTypeCentralAirConditioner,
                              cooling_system_fuel: HPXML::FuelTypeElectricity,
                              cooling_capacity: 48000,
                              fraction_cool_load_served: 1,
                              cooling_efficiency_seer: 13,
                              cooling_shr: 0.73,
                              compressor_type: HPXML::HVACCompressorTypeSingleStage)
  elsif ['base-hvac-air-to-air-heat-pump-1-speed.xml',
         'base-hvac-air-to-air-heat-pump-2-speed.xml',
         'base-hvac-air-to-air-heat-pump-var-speed.xml',
         'base-hvac-boiler-coal-only.xml',
         'base-hvac-boiler-elec-only.xml',
         'base-hvac-boiler-gas-only.xml',
         'base-hvac-boiler-oil-only.xml',
         'base-hvac-boiler-propane-only.xml',
         'base-hvac-boiler-wood-only.xml',
         'base-hvac-elec-resistance-only.xml',
         'base-hvac-fireplace-wood-only.xml',
         'base-hvac-floor-furnace-propane-only.xml',
         'base-hvac-furnace-elec-only.xml',
         'base-hvac-furnace-gas-only.xml',
         'base-hvac-furnace-oil-only.xml',
         'base-hvac-furnace-propane-only.xml',
         'base-hvac-furnace-wood-only.xml',
         'base-hvac-ground-to-air-heat-pump.xml',
         'base-hvac-mini-split-heat-pump-ducted.xml',
         'base-hvac-ideal-air.xml',
         'base-hvac-none.xml',
         'base-hvac-stove-oil-only.xml',
         'base-hvac-stove-wood-pellets-only.xml',
         'base-hvac-wall-furnace-elec-only.xml'].include? hpxml_file
    hpxml.cooling_systems.clear
  elsif ['base-hvac-boiler-gas-central-ac-1-speed.xml'].include? hpxml_file
    hpxml.cooling_systems[0].distribution_system_idref = 'HVACDistribution2'
  elsif ['base-hvac-furnace-gas-central-ac-2-speed.xml',
         'base-hvac-central-ac-only-2-speed.xml'].include? hpxml_file
    hpxml.cooling_systems[0].cooling_efficiency_seer = 18
    hpxml.cooling_systems[0].cooling_shr = 0.73
    hpxml.cooling_systems[0].compressor_type = HPXML::HVACCompressorTypeTwoStage
  elsif ['base-hvac-furnace-gas-central-ac-var-speed.xml',
         'base-hvac-central-ac-only-var-speed.xml'].include? hpxml_file
    hpxml.cooling_systems[0].cooling_efficiency_seer = 24
    hpxml.cooling_systems[0].cooling_shr = 0.78
    hpxml.cooling_systems[0].compressor_type = HPXML::HVACCompressorTypeVariableSpeed
  elsif ['base-hvac-mini-split-air-conditioner-only-ducted.xml'].include? hpxml_file
    hpxml.cooling_systems[0].cooling_system_type = HPXML::HVACTypeMiniSplitAirConditioner
    hpxml.cooling_systems[0].cooling_efficiency_seer = 19
    hpxml.cooling_systems[0].cooling_shr = 0.73
    hpxml.cooling_systems[0].compressor_type = nil
  elsif ['base-hvac-mini-split-air-conditioner-only-ductless.xml'].include? hpxml_file
    hpxml.cooling_systems[0].distribution_system_idref = nil
  elsif ['base-hvac-furnace-gas-room-ac.xml',
         'base-hvac-room-ac-only.xml'].include? hpxml_file
    hpxml.cooling_systems[0].distribution_system_idref = nil
    hpxml.cooling_systems[0].cooling_system_type = HPXML::HVACTypeRoomAirConditioner
    hpxml.cooling_systems[0].cooling_efficiency_seer = nil
    hpxml.cooling_systems[0].cooling_efficiency_eer = 8.5
    hpxml.cooling_systems[0].cooling_shr = 0.65
    hpxml.cooling_systems[0].compressor_type = nil
  elsif ['base-hvac-room-ac-only-33percent.xml'].include? hpxml_file
    hpxml.cooling_systems[0].fraction_cool_load_served = 0.33
  elsif ['base-hvac-evap-cooler-only-ducted.xml',
         'base-hvac-evap-cooler-furnace-gas.xml',
         'base-hvac-evap-cooler-only.xml',
         'hvac_autosizing/base-hvac-evap-cooler-furnace-gas-autosize.xml'].include? hpxml_file
    hpxml.cooling_systems[0].cooling_system_type = HPXML::HVACTypeEvaporativeCooler
    hpxml.cooling_systems[0].cooling_efficiency_seer = nil
    hpxml.cooling_systems[0].cooling_efficiency_eer = nil
    hpxml.cooling_systems[0].cooling_capacity = nil
    hpxml.cooling_systems[0].cooling_shr = nil
    hpxml.cooling_systems[0].compressor_type = nil
    if ['base-hvac-evap-cooler-furnace-gas.xml',
        'hvac_autosizing/base-hvac-evap-cooler-furnace-gas-autosize.xml',
        'base-hvac-evap-cooler-only.xml'].include? hpxml_file
      hpxml.cooling_systems[0].distribution_system_idref = nil
    end
  elsif ['base-hvac-multiple.xml'].include? hpxml_file
    hpxml.cooling_systems[0].distribution_system_idref = 'HVACDistribution2'
    hpxml.cooling_systems[0].fraction_cool_load_served = 0.2
    hpxml.cooling_systems[0].cooling_capacity *= 0.2
    hpxml.cooling_systems.add(id: 'CoolingSystem2',
                              cooling_system_type: HPXML::HVACTypeRoomAirConditioner,
                              cooling_system_fuel: HPXML::FuelTypeElectricity,
                              cooling_capacity: 9600,
                              fraction_cool_load_served: 0.2,
                              cooling_efficiency_eer: 8.5,
                              cooling_shr: 0.65)
  elsif ['base-hvac-multiple2.xml'].include? hpxml_file
    hpxml.cooling_systems[0].distribution_system_idref = 'HVACDistribution'
    hpxml.cooling_systems[0].fraction_cool_load_served = 0.25
    hpxml.cooling_systems[0].cooling_capacity *= 0.25
    hpxml.cooling_systems.add(id: 'CoolingSystem2',
                              distribution_system_idref: 'HVACDistribution2',
                              cooling_system_type: HPXML::HVACTypeCentralAirConditioner,
                              cooling_system_fuel: HPXML::FuelTypeElectricity,
                              cooling_capacity: 9600,
                              fraction_cool_load_served: 0.25,
                              cooling_efficiency_seer: 13,
                              cooling_shr: 0.65)
  elsif ['base-mechvent-multiple.xml'].include? hpxml_file
    hpxml.cooling_systems[0].fraction_cool_load_served /= 2.0
    hpxml.cooling_systems[0].cooling_capacity /= 2.0
    hpxml.cooling_systems << hpxml.cooling_systems[0].dup
    hpxml.cooling_systems[1].id += '2'
    hpxml.cooling_systems[1].distribution_system_idref = 'HVACDistribution2'
  elsif ['invalid_files/hvac-frac-load-served.xml'].include? hpxml_file
    hpxml.cooling_systems[0].fraction_cool_load_served += 0.2
  elsif ['invalid_files/hvac-dse-multiple-attached-cooling.xml'].include? hpxml_file
    hpxml.cooling_systems[0].fraction_cool_load_served = 0.5
    hpxml.cooling_systems << hpxml.cooling_systems[0].dup
    hpxml.cooling_systems[1].id += '2'
  elsif ['base-hvac-undersized.xml'].include? hpxml_file
    hpxml.cooling_systems[0].cooling_capacity /= 10.0
  elsif ['base-hvac-flowrate.xml'].include? hpxml_file
    hpxml.cooling_systems[0].cooling_cfm = hpxml.cooling_systems[0].cooling_capacity * 360.0 / 12000.0
  elsif ['base-misc-defaults.xml'].include? hpxml_file
    hpxml.cooling_systems[0].cooling_shr = nil
    hpxml.cooling_systems[0].compressor_type = nil
  elsif hpxml_file.include?('hvac_autosizing') && (not hpxml.cooling_systems.nil?) && (hpxml.cooling_systems.size > 0)
    hpxml.cooling_systems[0].cooling_capacity = nil
  end
end

def set_hpxml_heat_pumps(hpxml_file, hpxml)
  if ['base-hvac-air-to-air-heat-pump-1-speed.xml',
      'base-hvac-central-ac-plus-air-to-air-heat-pump-heating.xml'].include? hpxml_file
    hpxml.heat_pumps.add(id: 'HeatPump',
                         distribution_system_idref: 'HVACDistribution',
                         heat_pump_type: HPXML::HVACTypeHeatPumpAirToAir,
                         heat_pump_fuel: HPXML::FuelTypeElectricity,
                         heating_capacity: 42000,
                         cooling_capacity: 48000,
                         backup_heating_fuel: HPXML::FuelTypeElectricity,
                         backup_heating_capacity: 34121,
                         backup_heating_efficiency_percent: 1.0,
                         fraction_heat_load_served: 1,
                         fraction_cool_load_served: 1,
                         heating_efficiency_hspf: 7.7,
                         cooling_efficiency_seer: 13,
                         heating_capacity_17F: 42000 * 0.630, # Based on OAT slope of default curves
                         cooling_shr: 0.73,
                         compressor_type: HPXML::HVACCompressorTypeSingleStage)
    if hpxml_file == 'base-hvac-central-ac-plus-air-to-air-heat-pump-heating.xml'
      hpxml.heat_pumps[0].fraction_cool_load_served = 0
    end
  elsif ['base-hvac-air-to-air-heat-pump-2-speed.xml'].include? hpxml_file
    hpxml.heat_pumps.add(id: 'HeatPump',
                         distribution_system_idref: 'HVACDistribution',
                         heat_pump_type: HPXML::HVACTypeHeatPumpAirToAir,
                         heat_pump_fuel: HPXML::FuelTypeElectricity,
                         heating_capacity: 42000,
                         cooling_capacity: 48000,
                         backup_heating_fuel: HPXML::FuelTypeElectricity,
                         backup_heating_capacity: 34121,
                         backup_heating_efficiency_percent: 1.0,
                         fraction_heat_load_served: 1,
                         fraction_cool_load_served: 1,
                         heating_efficiency_hspf: 9.3,
                         cooling_efficiency_seer: 18,
                         heating_capacity_17F: 42000 * 0.590, # Based on OAT slope of default curves
                         cooling_shr: 0.73,
                         compressor_type: HPXML::HVACCompressorTypeTwoStage)
  elsif ['base-hvac-air-to-air-heat-pump-var-speed.xml'].include? hpxml_file
    hpxml.heat_pumps.add(id: 'HeatPump',
                         distribution_system_idref: 'HVACDistribution',
                         heat_pump_type: HPXML::HVACTypeHeatPumpAirToAir,
                         heat_pump_fuel: HPXML::FuelTypeElectricity,
                         heating_capacity: 42000,
                         cooling_capacity: 48000,
                         backup_heating_fuel: HPXML::FuelTypeElectricity,
                         backup_heating_capacity: 34121,
                         backup_heating_efficiency_percent: 1.0,
                         fraction_heat_load_served: 1,
                         fraction_cool_load_served: 1,
                         heating_efficiency_hspf: 10,
                         cooling_efficiency_seer: 22,
                         heating_capacity_17F: 42000 * 0.640, # Based on OAT slope of default curves
                         cooling_shr: 0.78,
                         compressor_type: HPXML::HVACCompressorTypeVariableSpeed)
  elsif ['base-hvac-ground-to-air-heat-pump.xml'].include? hpxml_file
    hpxml.heat_pumps.add(id: 'HeatPump',
                         distribution_system_idref: 'HVACDistribution',
                         heat_pump_type: HPXML::HVACTypeHeatPumpGroundToAir,
                         heat_pump_fuel: HPXML::FuelTypeElectricity,
                         heating_capacity: 42000,
                         cooling_capacity: 48000,
                         backup_heating_fuel: HPXML::FuelTypeElectricity,
                         backup_heating_capacity: 34121,
                         backup_heating_efficiency_percent: 1.0,
                         fraction_heat_load_served: 1,
                         fraction_cool_load_served: 1,
                         heating_efficiency_cop: 3.6,
                         cooling_efficiency_eer: 16.6,
                         cooling_shr: 0.73)
  elsif ['base-hvac-mini-split-heat-pump-ducted.xml'].include? hpxml_file
    f = 1.0 - (1.0 - 0.25) / (47.0 + 5.0) * (47.0 - 17.0)
    hpxml.heat_pumps.add(id: 'HeatPump',
                         distribution_system_idref: 'HVACDistribution',
                         heat_pump_type: HPXML::HVACTypeHeatPumpMiniSplit,
                         heat_pump_fuel: HPXML::FuelTypeElectricity,
                         heating_capacity: 52000,
                         cooling_capacity: 48000,
                         backup_heating_fuel: HPXML::FuelTypeElectricity,
                         backup_heating_capacity: 34121,
                         backup_heating_efficiency_percent: 1.0,
                         fraction_heat_load_served: 1,
                         fraction_cool_load_served: 1,
                         heating_efficiency_hspf: 10,
                         cooling_efficiency_seer: 19,
                         heating_capacity_17F: 52000 * f,
                         cooling_shr: 0.73)
  elsif ['base-hvac-mini-split-heat-pump-ducted-heating-only.xml'].include? hpxml_file
    hpxml.heat_pumps[0].cooling_capacity = 0
    hpxml.heat_pumps[0].fraction_cool_load_served = 0
  elsif ['base-hvac-mini-split-heat-pump-ducted-cooling-only.xml'].include? hpxml_file
    hpxml.heat_pumps[0].heating_capacity = 0
    hpxml.heat_pumps[0].heating_capacity_17F = 0
    hpxml.heat_pumps[0].fraction_heat_load_served = 0
    hpxml.heat_pumps[0].backup_heating_fuel = nil
  elsif ['base-hvac-mini-split-heat-pump-ductless.xml'].include? hpxml_file
    hpxml.heat_pumps[0].distribution_system_idref = nil
    hpxml.heat_pumps[0].backup_heating_fuel = nil
  elsif ['invalid_files/heat-pump-mixed-fixed-and-autosize-capacities.xml'].include? hpxml_file
    hpxml.heat_pumps[0].cooling_capacity = nil
    hpxml.heat_pumps[0].heating_capacity = nil
    hpxml.heat_pumps[0].heating_capacity_17F = 25000
  elsif ['invalid_files/heat-pump-mixed-fixed-and-autosize-capacities2.xml'].include? hpxml_file
    hpxml.heat_pumps[0].backup_heating_capacity = nil
  elsif ['base-hvac-multiple.xml'].include? hpxml_file
    hpxml.heat_pumps.add(id: 'HeatPump',
                         distribution_system_idref: 'HVACDistribution5',
                         heat_pump_type: HPXML::HVACTypeHeatPumpAirToAir,
                         heat_pump_fuel: HPXML::FuelTypeElectricity,
                         heating_capacity: 4800,
                         cooling_capacity: 4800,
                         backup_heating_fuel: HPXML::FuelTypeElectricity,
                         backup_heating_capacity: 3412,
                         backup_heating_efficiency_percent: 1.0,
                         fraction_heat_load_served: 0.1,
                         fraction_cool_load_served: 0.2,
                         heating_efficiency_hspf: 7.7,
                         cooling_efficiency_seer: 13,
                         heating_capacity_17F: 4800 * 0.630, # Based on OAT slope of default curves
                         cooling_shr: 0.73,
                         compressor_type: HPXML::HVACCompressorTypeSingleStage)
    hpxml.heat_pumps.add(id: 'HeatPump2',
                         distribution_system_idref: 'HVACDistribution6',
                         heat_pump_type: HPXML::HVACTypeHeatPumpGroundToAir,
                         heat_pump_fuel: HPXML::FuelTypeElectricity,
                         heating_capacity: 4800,
                         cooling_capacity: 4800,
                         backup_heating_fuel: HPXML::FuelTypeElectricity,
                         backup_heating_capacity: 3412,
                         backup_heating_efficiency_percent: 1.0,
                         fraction_heat_load_served: 0.1,
                         fraction_cool_load_served: 0.2,
                         heating_efficiency_cop: 3.6,
                         cooling_efficiency_eer: 16.6,
                         cooling_shr: 0.73)
    f = 1.0 - (1.0 - 0.25) / (47.0 + 5.0) * (47.0 - 17.0)
    hpxml.heat_pumps.add(id: 'HeatPump3',
                         heat_pump_type: HPXML::HVACTypeHeatPumpMiniSplit,
                         heat_pump_fuel: HPXML::FuelTypeElectricity,
                         heating_capacity: 4800,
                         cooling_capacity: 4800,
                         backup_heating_fuel: HPXML::FuelTypeElectricity,
                         backup_heating_capacity: 3412,
                         backup_heating_efficiency_percent: 1.0,
                         fraction_heat_load_served: 0.1,
                         fraction_cool_load_served: 0.2,
                         heating_efficiency_hspf: 10,
                         cooling_efficiency_seer: 19,
                         heating_capacity_17F: 4800 * f,
                         cooling_shr: 0.73)
  elsif ['base-hvac-multiple2.xml'].include? hpxml_file
    hpxml.heat_pumps.add(id: 'HeatPump',
                         distribution_system_idref: 'HVACDistribution4',
                         heat_pump_type: HPXML::HVACTypeHeatPumpAirToAir,
                         heat_pump_fuel: HPXML::FuelTypeElectricity,
                         heating_capacity: 4800,
                         cooling_capacity: 4800,
                         backup_heating_fuel: HPXML::FuelTypeElectricity,
                         backup_heating_capacity: 3412,
                         backup_heating_efficiency_percent: 1.0,
                         fraction_heat_load_served: 0.1,
                         fraction_cool_load_served: 0.2,
                         heating_efficiency_hspf: 7.7,
                         cooling_efficiency_seer: 13,
                         heating_capacity_17F: 4800 * 0.630, # Based on OAT slope of default curves
                         cooling_shr: 0.73,
                         compressor_type: HPXML::HVACCompressorTypeSingleStage)
    hpxml.heat_pumps.add(id: 'HeatPump2',
                         distribution_system_idref: 'HVACDistribution5',
                         heat_pump_type: HPXML::HVACTypeHeatPumpGroundToAir,
                         heat_pump_fuel: HPXML::FuelTypeElectricity,
                         heating_capacity: 4800,
                         cooling_capacity: 4800,
                         backup_heating_fuel: HPXML::FuelTypeElectricity,
                         backup_heating_capacity: 3412,
                         backup_heating_efficiency_percent: 1.0,
                         fraction_heat_load_served: 0.1,
                         fraction_cool_load_served: 0.2,
                         heating_efficiency_cop: 3.6,
                         cooling_efficiency_eer: 16.6,
                         cooling_shr: 0.73)
  elsif ['invalid_files/hvac-distribution-multiple-attached-heating.xml'].include? hpxml_file
    hpxml.heat_pumps[0].distribution_system_idref = 'HVACDistribution'
  elsif ['invalid_files/hvac-distribution-multiple-attached-cooling.xml'].include? hpxml_file
    hpxml.heat_pumps[0].distribution_system_idref = 'HVACDistribution2'
  elsif ['base-hvac-dual-fuel-air-to-air-heat-pump-1-speed.xml',
         'base-hvac-dual-fuel-air-to-air-heat-pump-2-speed.xml',
         'base-hvac-dual-fuel-air-to-air-heat-pump-var-speed.xml',
         'base-hvac-dual-fuel-mini-split-heat-pump-ducted.xml'].include? hpxml_file
    hpxml.heat_pumps[0].backup_heating_fuel = HPXML::FuelTypeNaturalGas
    hpxml.heat_pumps[0].backup_heating_capacity = 36000
    hpxml.heat_pumps[0].backup_heating_efficiency_percent = nil
    hpxml.heat_pumps[0].backup_heating_efficiency_afue = 0.95
    hpxml.heat_pumps[0].backup_heating_switchover_temp = 25
  elsif ['base-hvac-dual-fuel-air-to-air-heat-pump-1-speed-electric.xml'].include? hpxml_file
    hpxml.heat_pumps[0].backup_heating_fuel = HPXML::FuelTypeElectricity
    hpxml.heat_pumps[0].backup_heating_efficiency_afue = 1.0
  elsif hpxml_file.include?('hvac_autosizing') && (not hpxml.heat_pumps.nil?) && (hpxml.heat_pumps.size > 0)
    hpxml.heat_pumps[0].cooling_capacity = nil
    hpxml.heat_pumps[0].heating_capacity = nil
    hpxml.heat_pumps[0].heating_capacity_17F = nil
    hpxml.heat_pumps[0].backup_heating_capacity = nil
  end
end

def set_hpxml_hvac_control(hpxml_file, hpxml)
  if ['ASHRAE_Standard_140/L100AC.xml',
      'ASHRAE_Standard_140/L100AL.xml'].include? hpxml_file
    hpxml.hvac_controls.add(id: 'HVACControl',
                            heating_setpoint_temp: 68,
                            cooling_setpoint_temp: 78)
  elsif ['base.xml'].include? hpxml_file
    hpxml.hvac_controls.add(id: 'HVACControl',
                            control_type: HPXML::HVACControlTypeManual,
                            heating_setpoint_temp: 68,
                            cooling_setpoint_temp: 78)
  elsif ['base-hvac-none.xml'].include? hpxml_file
    hpxml.hvac_controls.clear
  elsif ['base-hvac-programmable-thermostat.xml'].include? hpxml_file
    hpxml.hvac_controls[0].control_type = HPXML::HVACControlTypeProgrammable
    hpxml.hvac_controls[0].heating_setback_temp = 66
    hpxml.hvac_controls[0].heating_setback_hours_per_week = 7 * 7
    hpxml.hvac_controls[0].heating_setback_start_hour = 23 # 11pm
    hpxml.hvac_controls[0].cooling_setup_temp = 80
    hpxml.hvac_controls[0].cooling_setup_hours_per_week = 6 * 7
    hpxml.hvac_controls[0].cooling_setup_start_hour = 9 # 9am
  elsif ['base-hvac-setpoints.xml'].include? hpxml_file
    hpxml.hvac_controls[0].heating_setpoint_temp = 60
    hpxml.hvac_controls[0].cooling_setpoint_temp = 80
  elsif ['base-lighting-ceiling-fans.xml'].include? hpxml_file
    hpxml.hvac_controls[0].ceiling_fan_cooling_setpoint_temp_offset = 0.5
  end
end

def set_hpxml_hvac_distributions(hpxml_file, hpxml)
  if ['base.xml'].include? hpxml_file
    hpxml.hvac_distributions.add(id: 'HVACDistribution',
                                 distribution_system_type: HPXML::HVACDistributionTypeAir)
    hpxml.hvac_distributions[0].duct_leakage_measurements.add(duct_type: HPXML::DuctTypeSupply,
                                                              duct_leakage_units: HPXML::UnitsCFM25,
                                                              duct_leakage_value: 75,
                                                              duct_leakage_total_or_to_outside: HPXML::DuctLeakageToOutside)
    hpxml.hvac_distributions[0].duct_leakage_measurements.add(duct_type: HPXML::DuctTypeReturn,
                                                              duct_leakage_units: HPXML::UnitsCFM25,
                                                              duct_leakage_value: 25,
                                                              duct_leakage_total_or_to_outside: HPXML::DuctLeakageToOutside)
    hpxml.hvac_distributions[0].ducts.add(duct_type: HPXML::DuctTypeSupply,
                                          duct_insulation_r_value: 4,
                                          duct_location: HPXML::LocationAtticUnvented,
                                          duct_surface_area: 150)
    hpxml.hvac_distributions[0].ducts.add(duct_type: HPXML::DuctTypeReturn,
                                          duct_insulation_r_value: 0,
                                          duct_location: HPXML::LocationAtticUnvented,
                                          duct_surface_area: 50)
  elsif ['base-hvac-boiler-coal-only.xml',
         'base-hvac-boiler-elec-only.xml',
         'base-hvac-boiler-gas-only.xml',
         'base-hvac-boiler-oil-only.xml',
         'base-hvac-boiler-propane-only.xml',
         'base-hvac-boiler-wood-only.xml'].include? hpxml_file
    hpxml.hvac_distributions[0].distribution_system_type = HPXML::HVACDistributionTypeHydronic
    hpxml.hvac_distributions[0].duct_leakage_measurements.clear
    hpxml.hvac_distributions[0].ducts.clear
  elsif ['base-hvac-boiler-gas-central-ac-1-speed.xml'].include? hpxml_file
    hpxml.hvac_distributions[0].distribution_system_type = HPXML::HVACDistributionTypeHydronic
    hpxml.hvac_distributions[0].duct_leakage_measurements.clear
    hpxml.hvac_distributions[0].ducts.clear
    hpxml.hvac_distributions.add(id: 'HVACDistribution2',
                                 distribution_system_type: HPXML::HVACDistributionTypeAir)
    hpxml.hvac_distributions[-1].duct_leakage_measurements.add(duct_type: HPXML::DuctTypeSupply,
                                                               duct_leakage_units: HPXML::UnitsCFM25,
                                                               duct_leakage_value: 75,
                                                               duct_leakage_total_or_to_outside: HPXML::DuctLeakageToOutside)
    hpxml.hvac_distributions[-1].duct_leakage_measurements.add(duct_type: HPXML::DuctTypeReturn,
                                                               duct_leakage_units: HPXML::UnitsCFM25,
                                                               duct_leakage_value: 25,
                                                               duct_leakage_total_or_to_outside: HPXML::DuctLeakageToOutside)
    hpxml.hvac_distributions[-1].ducts.add(duct_type: HPXML::DuctTypeSupply,
                                           duct_insulation_r_value: 4,
                                           duct_location: HPXML::LocationAtticUnvented,
                                           duct_surface_area: 150)
    hpxml.hvac_distributions[-1].ducts.add(duct_type: HPXML::DuctTypeReturn,
                                           duct_insulation_r_value: 0,
                                           duct_location: HPXML::LocationAtticUnvented,
                                           duct_surface_area: 50)
  elsif ['base-hvac-none.xml',
         'base-hvac-elec-resistance-only.xml',
         'base-hvac-evap-cooler-only.xml',
         'base-hvac-fireplace-wood-only.xml',
         'base-hvac-floor-furnace-propane-only.xml',
         'base-hvac-ideal-air.xml',
         'base-hvac-mini-split-heat-pump-ductless.xml',
         'base-hvac-mini-split-air-conditioner-only-ductless.xml',
         'base-hvac-room-ac-only.xml',
         'base-hvac-stove-oil-only.xml',
         'base-hvac-stove-wood-pellets-only.xml',
         'base-hvac-wall-furnace-elec-only.xml'].include? hpxml_file
    hpxml.hvac_distributions.clear
  elsif ['base-hvac-multiple.xml'].include? hpxml_file
    hpxml.hvac_distributions.clear
    hpxml.hvac_distributions.add(id: 'HVACDistribution',
                                 distribution_system_type: HPXML::HVACDistributionTypeAir)
    hpxml.hvac_distributions[-1].duct_leakage_measurements.add(duct_type: HPXML::DuctTypeSupply,
                                                               duct_leakage_units: HPXML::UnitsCFM25,
                                                               duct_leakage_value: 75,
                                                               duct_leakage_total_or_to_outside: HPXML::DuctLeakageToOutside)
    hpxml.hvac_distributions[-1].duct_leakage_measurements.add(duct_type: HPXML::DuctTypeReturn,
                                                               duct_leakage_units: HPXML::UnitsCFM25,
                                                               duct_leakage_value: 25,
                                                               duct_leakage_total_or_to_outside: HPXML::DuctLeakageToOutside)
    hpxml.hvac_distributions[0].ducts.add(duct_type: HPXML::DuctTypeSupply,
                                          duct_insulation_r_value: 8,
                                          duct_location: HPXML::LocationAtticUnvented,
                                          duct_surface_area: 75)
    hpxml.hvac_distributions[0].ducts.add(duct_type: HPXML::DuctTypeSupply,
                                          duct_insulation_r_value: 8,
                                          duct_location: HPXML::LocationOutside,
                                          duct_surface_area: 75)
    hpxml.hvac_distributions[0].ducts.add(duct_type: HPXML::DuctTypeReturn,
                                          duct_insulation_r_value: 4,
                                          duct_location: HPXML::LocationAtticUnvented,
                                          duct_surface_area: 25)
    hpxml.hvac_distributions[0].ducts.add(duct_type: HPXML::DuctTypeReturn,
                                          duct_insulation_r_value: 4,
                                          duct_location: HPXML::LocationOutside,
                                          duct_surface_area: 25)
    hpxml.hvac_distributions << hpxml.hvac_distributions[0].dup
    hpxml.hvac_distributions[-1].id = 'HVACDistribution2'
    hpxml.hvac_distributions.add(id: 'HVACDistribution3',
                                 distribution_system_type: HPXML::HVACDistributionTypeHydronic)
    hpxml.hvac_distributions.add(id: 'HVACDistribution4',
                                 distribution_system_type: HPXML::HVACDistributionTypeHydronic)
    hpxml.hvac_distributions << hpxml.hvac_distributions[0].dup
    hpxml.hvac_distributions[-1].id = 'HVACDistribution5'
    hpxml.hvac_distributions << hpxml.hvac_distributions[0].dup
    hpxml.hvac_distributions[-1].id = 'HVACDistribution6'
  elsif ['base-hvac-multiple2.xml'].include? hpxml_file
    hpxml.hvac_distributions.clear
    hpxml.hvac_distributions.add(id: 'HVACDistribution',
                                 distribution_system_type: HPXML::HVACDistributionTypeAir)
    hpxml.hvac_distributions[-1].duct_leakage_measurements.add(duct_type: HPXML::DuctTypeSupply,
                                                               duct_leakage_units: HPXML::UnitsCFM25,
                                                               duct_leakage_value: 75,
                                                               duct_leakage_total_or_to_outside: HPXML::DuctLeakageToOutside)
    hpxml.hvac_distributions[-1].duct_leakage_measurements.add(duct_type: HPXML::DuctTypeReturn,
                                                               duct_leakage_units: HPXML::UnitsCFM25,
                                                               duct_leakage_value: 25,
                                                               duct_leakage_total_or_to_outside: HPXML::DuctLeakageToOutside)
    hpxml.hvac_distributions[0].ducts.add(duct_type: HPXML::DuctTypeSupply,
                                          duct_insulation_r_value: 8,
                                          duct_location: HPXML::LocationAtticUnvented,
                                          duct_surface_area: 75)
    hpxml.hvac_distributions[0].ducts.add(duct_type: HPXML::DuctTypeSupply,
                                          duct_insulation_r_value: 8,
                                          duct_location: HPXML::LocationOutside,
                                          duct_surface_area: 75)
    hpxml.hvac_distributions[0].ducts.add(duct_type: HPXML::DuctTypeReturn,
                                          duct_insulation_r_value: 4,
                                          duct_location: HPXML::LocationAtticUnvented,
                                          duct_surface_area: 25)
    hpxml.hvac_distributions[0].ducts.add(duct_type: HPXML::DuctTypeReturn,
                                          duct_insulation_r_value: 4,
                                          duct_location: HPXML::LocationOutside,
                                          duct_surface_area: 25)
    hpxml.hvac_distributions << hpxml.hvac_distributions[0].dup
    hpxml.hvac_distributions[-1].id = 'HVACDistribution2'
    hpxml.hvac_distributions.add(id: 'HVACDistribution3',
                                 distribution_system_type: HPXML::HVACDistributionTypeHydronic)
    hpxml.hvac_distributions << hpxml.hvac_distributions[0].dup
    hpxml.hvac_distributions[-1].id = 'HVACDistribution4'
    hpxml.hvac_distributions << hpxml.hvac_distributions[0].dup
    hpxml.hvac_distributions[-1].id = 'HVACDistribution5'
  elsif ['base-mechvent-multiple.xml'].include? hpxml_file
    hpxml.hvac_distributions[0].conditioned_floor_area_served /= 2.0
    hpxml.hvac_distributions << hpxml.hvac_distributions[0].dup
    hpxml.hvac_distributions[1].id = 'HVACDistribution2'
  elsif ['base-hvac-dse.xml',
         'base-dhw-indirect-dse.xml'].include? hpxml_file
    hpxml.hvac_distributions[0].distribution_system_type = HPXML::HVACDistributionTypeDSE
    hpxml.hvac_distributions[0].annual_heating_dse = 0.8
    hpxml.hvac_distributions[0].annual_cooling_dse = 0.7
  elsif ['base-hvac-furnace-x3-dse.xml'].include? hpxml_file
    hpxml.hvac_distributions[0].distribution_system_type = HPXML::HVACDistributionTypeDSE
    hpxml.hvac_distributions[0].annual_heating_dse = 0.8
    hpxml.hvac_distributions[0].annual_cooling_dse = 0.7
    hpxml.hvac_distributions << hpxml.hvac_distributions[0].dup
    hpxml.hvac_distributions[1].id = 'HVACDistribution2'
    hpxml.hvac_distributions[1].annual_cooling_dse = nil
    hpxml.hvac_distributions << hpxml.hvac_distributions[0].dup
    hpxml.hvac_distributions[2].id = 'HVACDistribution3'
    hpxml.hvac_distributions[2].annual_cooling_dse = nil
  elsif ['base-hvac-mini-split-heat-pump-ducted.xml',
         'base-hvac-mini-split-air-conditioner-only-ducted.xml'].include? hpxml_file
    hpxml.hvac_distributions[0].duct_leakage_measurements[0].duct_leakage_value = 15
    hpxml.hvac_distributions[0].duct_leakage_measurements[1].duct_leakage_value = 5
    hpxml.hvac_distributions[0].ducts[0].duct_insulation_r_value = 0
    hpxml.hvac_distributions[0].ducts[0].duct_surface_area = 30
    hpxml.hvac_distributions[0].ducts[1].duct_surface_area = 10
  elsif ['base-hvac-evap-cooler-only-ducted.xml'].include? hpxml_file
    hpxml.hvac_distributions[0].duct_leakage_measurements.pop
    hpxml.hvac_distributions[0].ducts.pop
  elsif ['base-hvac-ducts-leakage-percent.xml'].include? hpxml_file
    hpxml.hvac_distributions[0].duct_leakage_measurements.clear
    hpxml.hvac_distributions[0].duct_leakage_measurements.add(duct_type: HPXML::DuctTypeSupply,
                                                              duct_leakage_units: HPXML::UnitsPercent,
                                                              duct_leakage_value: 0.1,
                                                              duct_leakage_total_or_to_outside: HPXML::DuctLeakageToOutside)
    hpxml.hvac_distributions[0].duct_leakage_measurements.add(duct_type: HPXML::DuctTypeReturn,
                                                              duct_leakage_units: HPXML::UnitsPercent,
                                                              duct_leakage_value: 0.05,
                                                              duct_leakage_total_or_to_outside: HPXML::DuctLeakageToOutside)
  elsif ['base-hvac-undersized.xml'].include? hpxml_file
    hpxml.hvac_distributions[0].duct_leakage_measurements[0].duct_leakage_value /= 10.0
    hpxml.hvac_distributions[0].duct_leakage_measurements[1].duct_leakage_value /= 10.0
  elsif ['base-foundation-ambient.xml',
         'base-foundation-multiple.xml',
         'base-foundation-slab.xml'].include? hpxml_file
    if hpxml_file == 'base-foundation-slab.xml'
      hpxml.hvac_distributions[0].ducts[0].duct_location = HPXML::LocationUnderSlab
      hpxml.hvac_distributions[0].ducts[1].duct_location = HPXML::LocationUnderSlab
    end
  elsif ['base-foundation-unconditioned-basement.xml'].include? hpxml_file
    hpxml.hvac_distributions[0].ducts[0].duct_location = HPXML::LocationBasementUnconditioned
    hpxml.hvac_distributions[0].ducts[1].duct_location = HPXML::LocationBasementUnconditioned
  elsif ['base-foundation-unvented-crawlspace.xml'].include? hpxml_file
    hpxml.hvac_distributions[0].ducts[0].duct_location = HPXML::LocationCrawlspaceUnvented
    hpxml.hvac_distributions[0].ducts[1].duct_location = HPXML::LocationCrawlspaceUnvented
  elsif ['base-foundation-vented-crawlspace.xml'].include? hpxml_file
    hpxml.hvac_distributions[0].ducts[0].duct_location = HPXML::LocationCrawlspaceVented
    hpxml.hvac_distributions[0].ducts[1].duct_location = HPXML::LocationCrawlspaceVented
  elsif ['base-atticroof-flat.xml'].include? hpxml_file
    hpxml.hvac_distributions[0].duct_leakage_measurements[0].duct_leakage_value = 0.0
    hpxml.hvac_distributions[0].duct_leakage_measurements[1].duct_leakage_value = 0.0
    hpxml.hvac_distributions[0].ducts[0].duct_location = HPXML::LocationBasementConditioned
    hpxml.hvac_distributions[0].ducts[1].duct_location = HPXML::LocationBasementConditioned
  elsif ['base-atticroof-vented.xml'].include? hpxml_file
    hpxml.hvac_distributions[0].ducts[0].duct_location = HPXML::LocationAtticVented
    hpxml.hvac_distributions[0].ducts[1].duct_location = HPXML::LocationAtticVented
  elsif ['base-enclosure-garage.xml',
         'invalid_files/duct-location.xml'].include? hpxml_file
    hpxml.hvac_distributions[0].ducts[0].duct_location = HPXML::LocationGarage
    hpxml.hvac_distributions[0].ducts[1].duct_location = HPXML::LocationGarage
  elsif ['invalid_files/duct-location-unconditioned-space.xml'].include? hpxml_file
    hpxml.hvac_distributions[0].ducts[0].duct_location = 'unconditioned space'
    hpxml.hvac_distributions[0].ducts[1].duct_location = 'unconditioned space'
  elsif ['base-enclosure-attached-multifamily.xml'].include? hpxml_file
    hpxml.hvac_distributions[0].ducts[1].duct_location = HPXML::LocationOtherHousingUnit
    hpxml.hvac_distributions[0].ducts.add(duct_type: HPXML::DuctTypeSupply,
                                          duct_insulation_r_value: 4,
                                          duct_location: HPXML::LocationRoofDeck,
                                          duct_surface_area: 150)
    hpxml.hvac_distributions[0].ducts.add(duct_type: HPXML::DuctTypeReturn,
                                          duct_insulation_r_value: 0,
                                          duct_location: HPXML::LocationRoofDeck,
                                          duct_surface_area: 50)
  elsif ['base-enclosure-2stories.xml'].include? hpxml_file
  elsif ['base-enclosure-2stories-garage.xml'].include? hpxml_file
    hpxml.hvac_distributions[0].ducts << hpxml.hvac_distributions[0].ducts[0].dup
    hpxml.hvac_distributions[0].ducts << hpxml.hvac_distributions[0].ducts[1].dup
    hpxml.hvac_distributions[0].ducts[0].duct_surface_area *= 0.75
    hpxml.hvac_distributions[0].ducts[1].duct_surface_area *= 0.75
    hpxml.hvac_distributions[0].ducts[2].duct_location = HPXML::LocationExteriorWall
    hpxml.hvac_distributions[0].ducts[2].duct_surface_area *= 0.25
    hpxml.hvac_distributions[0].ducts[3].duct_location = HPXML::LocationLivingSpace
    hpxml.hvac_distributions[0].ducts[3].duct_surface_area *= 0.25
  elsif ['base-atticroof-conditioned.xml',
         'base-atticroof-cathedral.xml'].include? hpxml_file
    hpxml.hvac_distributions[0].ducts[0].duct_location = HPXML::LocationLivingSpace
    hpxml.hvac_distributions[0].ducts[1].duct_location = HPXML::LocationLivingSpace
    hpxml.hvac_distributions[0].duct_leakage_measurements[0].duct_leakage_value = 0.0
    hpxml.hvac_distributions[0].duct_leakage_measurements[1].duct_leakage_value = 0.0
    if hpxml_file == 'base-atticroof-conditioned.xml'
      # Test leakage to outside when all ducts in conditioned space
      # (e.g., ducts may be in floor cavities which have leaky rims)
      hpxml.hvac_distributions[0].duct_leakage_measurements[0].duct_leakage_value = 1.5
      hpxml.hvac_distributions[0].duct_leakage_measurements[1].duct_leakage_value = 1.5
    end
  elsif ['base-enclosure-other-heated-space.xml',
         'base-enclosure-other-non-freezing-space.xml',
         'base-enclosure-other-multifamily-buffer-space.xml',
         'base-enclosure-other-housing-unit.xml'].include? hpxml_file
    if ['base-enclosure-other-heated-space.xml'].include? hpxml_file
      hpxml.hvac_distributions[0].ducts[0].duct_location = HPXML::LocationOtherHeatedSpace
      hpxml.hvac_distributions[0].ducts[1].duct_location = HPXML::LocationOtherHeatedSpace
    elsif ['base-enclosure-other-non-freezing-space.xml'].include? hpxml_file
      hpxml.hvac_distributions[0].ducts[0].duct_location = HPXML::LocationOtherNonFreezingSpace
      hpxml.hvac_distributions[0].ducts[1].duct_location = HPXML::LocationOtherNonFreezingSpace
    elsif ['base-enclosure-other-multifamily-buffer-space.xml'].include? hpxml_file
      hpxml.hvac_distributions[0].ducts[0].duct_location = HPXML::LocationOtherMultifamilyBufferSpace
      hpxml.hvac_distributions[0].ducts[1].duct_location = HPXML::LocationOtherMultifamilyBufferSpace
    elsif ['base-enclosure-other-housing-unit.xml'].include? hpxml_file
      hpxml.hvac_distributions[0].ducts[0].duct_location = HPXML::LocationOtherHousingUnit
      hpxml.hvac_distributions[0].ducts[1].duct_location = HPXML::LocationOtherHousingUnit
    end
  elsif ['invalid_files/hvac-invalid-distribution-system-type.xml'].include? hpxml_file
    hpxml.hvac_distributions.add(id: 'HVACDistribution2',
                                 distribution_system_type: HPXML::HVACDistributionTypeHydronic)
  elsif ['invalid_files/hvac-distribution-return-duct-leakage-missing.xml'].include? hpxml_file
    hpxml.hvac_distributions[0].ducts.add(duct_type: HPXML::DuctTypeReturn,
                                          duct_insulation_r_value: 0,
                                          duct_location: HPXML::LocationAtticUnvented,
                                          duct_surface_area: 50)
  elsif ['base-misc-defaults.xml'].include? hpxml_file
    hpxml.hvac_distributions.each do |hvac_distribution|
      next unless hvac_distribution.distribution_system_type == HPXML::HVACDistributionTypeAir

      hvac_distribution.ducts.each do |duct|
        duct.duct_surface_area = nil
        duct.duct_location = nil
      end
    end
  elsif ['invalid_files/missing-duct-location-and-surface-area.xml'].include? hpxml_file
    hpxml.hvac_distributions.each do |hvac_distribution|
      next unless hvac_distribution.distribution_system_type == HPXML::HVACDistributionTypeAir

      hvac_distribution.ducts[1].duct_surface_area = nil
      hvac_distribution.ducts[1].duct_location = nil
    end
  elsif ['invalid_files/missing-duct-location.xml'].include? hpxml_file
    hpxml.hvac_distributions.each do |hvac_distribution|
      next unless hvac_distribution.distribution_system_type == HPXML::HVACDistributionTypeAir

      hvac_distribution.ducts[1].duct_location = nil
    end
  elsif ['invalid_files/multifamily-reference-duct.xml'].include? hpxml_file
    hpxml.hvac_distributions[0].ducts[0].duct_location = HPXML::LocationOtherMultifamilyBufferSpace
  end

  # Set ConditionedFloorAreaServed
  hpxml.hvac_distributions.each do |hvac_distribution|
    if hvac_distribution.distribution_system_type == HPXML::HVACDistributionTypeAir
      hvac_distribution.conditioned_floor_area_served = hpxml.building_construction.conditioned_floor_area / hpxml.hvac_distributions.size
    else
      hvac_distribution.conditioned_floor_area_served = nil
    end
  end
  if ['invalid_files/invalid-distribution-cfa-served.xml'].include? hpxml_file
    hpxml.hvac_distributions[0].conditioned_floor_area_served = hpxml.building_construction.conditioned_floor_area + 0.1
  end
end

def set_hpxml_ventilation_fans(hpxml_file, hpxml)
  if ['base-mechvent-balanced.xml'].include? hpxml_file
    hpxml.ventilation_fans.add(id: 'MechanicalVentilation',
                               fan_type: HPXML::MechVentTypeBalanced,
                               tested_flow_rate: 110,
                               hours_in_operation: 24,
                               fan_power: 60,
                               used_for_whole_building_ventilation: true)
  elsif ['invalid_files/unattached-cfis.xml',
         'invalid_files/cfis-with-hydronic-distribution.xml',
         'base-mechvent-cfis.xml',
         'base-mechvent-cfis-dse.xml',
         'base-mechvent-cfis-evap-cooler-only-ducted.xml'].include? hpxml_file
    hpxml.ventilation_fans.add(id: 'MechanicalVentilation',
                               fan_type: HPXML::MechVentTypeCFIS,
                               tested_flow_rate: 330,
                               hours_in_operation: 8,
                               fan_power: 300,
                               used_for_whole_building_ventilation: true,
                               distribution_system_idref: 'HVACDistribution')
    if ['invalid_files/unattached-cfis.xml'].include? hpxml_file
      hpxml.ventilation_fans[0].distribution_system_idref = 'foobar'
    end
  elsif ['base-mechvent-erv.xml'].include? hpxml_file
    hpxml.ventilation_fans.add(id: 'MechanicalVentilation',
                               fan_type: HPXML::MechVentTypeERV,
                               tested_flow_rate: 110,
                               hours_in_operation: 24,
                               total_recovery_efficiency: 0.48,
                               sensible_recovery_efficiency: 0.72,
                               fan_power: 60,
                               used_for_whole_building_ventilation: true)
  elsif ['base-mechvent-erv-atre-asre.xml'].include? hpxml_file
    hpxml.ventilation_fans.add(id: 'MechanicalVentilation',
                               fan_type: HPXML::MechVentTypeERV,
                               tested_flow_rate: 110,
                               hours_in_operation: 24,
                               total_recovery_efficiency_adjusted: 0.526,
                               sensible_recovery_efficiency_adjusted: 0.79,
                               fan_power: 60,
                               used_for_whole_building_ventilation: true)
  elsif ['base-mechvent-exhaust.xml'].include? hpxml_file
    hpxml.ventilation_fans.add(id: 'MechanicalVentilation',
                               fan_type: HPXML::MechVentTypeExhaust,
                               tested_flow_rate: 110,
                               hours_in_operation: 24,
                               fan_power: 30,
                               used_for_whole_building_ventilation: true)
  elsif ['base-mechvent-exhaust-rated-flow-rate.xml'].include? hpxml_file
    hpxml.ventilation_fans.add(id: 'MechanicalVentilation',
                               fan_type: HPXML::MechVentTypeExhaust,
                               rated_flow_rate: 110,
                               hours_in_operation: 24,
                               fan_power: 30,
                               used_for_whole_building_ventilation: true)
  elsif ['base-mechvent-hrv.xml'].include? hpxml_file
    hpxml.ventilation_fans.add(id: 'MechanicalVentilation',
                               fan_type: HPXML::MechVentTypeHRV,
                               tested_flow_rate: 110,
                               hours_in_operation: 24,
                               sensible_recovery_efficiency: 0.72,
                               fan_power: 60,
                               used_for_whole_building_ventilation: true)
  elsif ['base-mechvent-hrv-asre.xml'].include? hpxml_file
    hpxml.ventilation_fans.add(id: 'MechanicalVentilation',
                               fan_type: HPXML::MechVentTypeHRV,
                               tested_flow_rate: 110,
                               hours_in_operation: 24,
                               sensible_recovery_efficiency_adjusted: 0.790,
                               fan_power: 60,
                               used_for_whole_building_ventilation: true)
  elsif ['base-mechvent-supply.xml'].include? hpxml_file
    hpxml.ventilation_fans.add(id: 'MechanicalVentilation',
                               fan_type: HPXML::MechVentTypeSupply,
                               tested_flow_rate: 110,
                               hours_in_operation: 24,
                               fan_power: 30,
                               used_for_whole_building_ventilation: true)
  elsif ['base-mechvent-whole-house-fan.xml'].include? hpxml_file
    hpxml.ventilation_fans.add(id: 'WholeHouseFan',
                               rated_flow_rate: 4500,
                               fan_power: 300,
                               used_for_seasonal_cooling_load_reduction: true)
  elsif ['base-mechvent-bath-kitchen-fans.xml'].include? hpxml_file
    hpxml.ventilation_fans.add(id: 'KitchenRangeFan',
                               fan_location: HPXML::LocationKitchen,
                               rated_flow_rate: 100,
                               fan_power: 30,
                               hours_in_operation: 1.5,
                               start_hour: 18,
                               used_for_local_ventilation: true)
    hpxml.ventilation_fans.add(id: 'BathFans',
                               fan_location: HPXML::LocationBath,
                               quantity: 2,
                               rated_flow_rate: 50,
                               fan_power: 15,
                               hours_in_operation: 1.5,
                               start_hour: 7,
                               used_for_local_ventilation: true)
  elsif ['base-misc-defaults.xml'].include? hpxml_file
    hpxml.ventilation_fans.add(id: 'KitchenRangeFan',
                               fan_location: HPXML::LocationKitchen,
                               used_for_local_ventilation: true)
    hpxml.ventilation_fans.add(id: 'BathFans',
                               fan_location: HPXML::LocationBath,
                               used_for_local_ventilation: true)
  elsif ['base-mechvent-multiple.xml'].include? hpxml_file
    hpxml.ventilation_fans.add(id: 'WholeHouseFan',
                               rated_flow_rate: 2000,
                               fan_power: 150,
                               used_for_seasonal_cooling_load_reduction: true)
    hpxml.ventilation_fans.add(id: 'Supply',
                               fan_type: HPXML::MechVentTypeSupply,
                               tested_flow_rate: 110,
                               hours_in_operation: 24,
                               fan_power: 30,
                               used_for_whole_building_ventilation: true)
    hpxml.ventilation_fans.add(id: 'Exhaust',
                               fan_type: HPXML::MechVentTypeExhaust,
                               rated_flow_rate: 50,
                               hours_in_operation: 14,
                               fan_power: 10,
                               used_for_whole_building_ventilation: true)
    hpxml.ventilation_fans.add(id: 'Balanced',
                               fan_type: HPXML::MechVentTypeBalanced,
                               tested_flow_rate: 110,
                               hours_in_operation: 24,
                               fan_power: 60,
                               used_for_whole_building_ventilation: true)
    hpxml.ventilation_fans.add(id: 'ERV',
                               fan_type: HPXML::MechVentTypeERV,
                               tested_flow_rate: 50,
                               hours_in_operation: 24,
                               total_recovery_efficiency: 0.48,
                               sensible_recovery_efficiency: 0.72,
                               fan_power: 30,
                               used_for_whole_building_ventilation: true)
    hpxml.ventilation_fans.add(id: 'HRV',
                               fan_type: HPXML::MechVentTypeHRV,
                               tested_flow_rate: 60,
                               hours_in_operation: 24,
                               sensible_recovery_efficiency: 0.72,
                               fan_power: 30,
                               used_for_whole_building_ventilation: true)
    hpxml.ventilation_fans.reverse_each do |vent_fan|
      vent_fan.fan_power /= 2.0
      vent_fan.rated_flow_rate /= 2.0 unless vent_fan.rated_flow_rate.nil?
      vent_fan.tested_flow_rate /= 2.0 unless vent_fan.tested_flow_rate.nil?
      hpxml.ventilation_fans << vent_fan.dup
      hpxml.ventilation_fans[-1].id = "#{vent_fan.id}2"
      hpxml.ventilation_fans[-1].start_hour = vent_fan.start_hour - 1 unless vent_fan.start_hour.nil?
      hpxml.ventilation_fans[-1].hours_in_operation = vent_fan.hours_in_operation - 1 unless vent_fan.hours_in_operation.nil?
    end
    hpxml.ventilation_fans.add(id: 'CFIS1',
                               fan_type: HPXML::MechVentTypeCFIS,
                               tested_flow_rate: 160,
                               hours_in_operation: 8,
                               fan_power: 150,
                               used_for_whole_building_ventilation: true,
                               distribution_system_idref: 'HVACDistribution')
    hpxml.ventilation_fans.add(id: 'CFIS2',
                               fan_type: HPXML::MechVentTypeCFIS,
                               tested_flow_rate: 170,
                               hours_in_operation: 8,
                               fan_power: 150,
                               used_for_whole_building_ventilation: true,
                               distribution_system_idref: 'HVACDistribution2')
  end
end

def set_hpxml_water_heating_systems(hpxml_file, hpxml)
  if ['base.xml'].include? hpxml_file
    hpxml.water_heating_systems.add(id: 'WaterHeater',
                                    fuel_type: HPXML::FuelTypeElectricity,
                                    water_heater_type: HPXML::WaterHeaterTypeStorage,
                                    location: HPXML::LocationLivingSpace,
                                    tank_volume: 40,
                                    fraction_dhw_load_served: 1,
                                    heating_capacity: 18767,
                                    energy_factor: 0.95,
                                    temperature: Waterheater.get_default_hot_water_temperature(Constants.ERIVersions[-1]))
  elsif ['base-dhw-multiple.xml'].include? hpxml_file
    hpxml.water_heating_systems[0].fraction_dhw_load_served = 0.2
    hpxml.water_heating_systems.add(id: 'WaterHeater2',
                                    fuel_type: HPXML::FuelTypeNaturalGas,
                                    water_heater_type: HPXML::WaterHeaterTypeStorage,
                                    location: HPXML::LocationLivingSpace,
                                    tank_volume: 50,
                                    fraction_dhw_load_served: 0.2,
                                    heating_capacity: 40000,
                                    energy_factor: 0.59,
                                    recovery_efficiency: 0.76,
                                    temperature: Waterheater.get_default_hot_water_temperature(Constants.ERIVersions[-1]))
    hpxml.water_heating_systems.add(id: 'WaterHeater3',
                                    fuel_type: HPXML::FuelTypeElectricity,
                                    water_heater_type: HPXML::WaterHeaterTypeHeatPump,
                                    location: HPXML::LocationLivingSpace,
                                    tank_volume: 80,
                                    fraction_dhw_load_served: 0.2,
                                    energy_factor: 2.3,
                                    temperature: Waterheater.get_default_hot_water_temperature(Constants.ERIVersions[-1]))
    hpxml.water_heating_systems.add(id: 'WaterHeater4',
                                    fuel_type: HPXML::FuelTypeElectricity,
                                    water_heater_type: HPXML::WaterHeaterTypeTankless,
                                    location: HPXML::LocationLivingSpace,
                                    fraction_dhw_load_served: 0.2,
                                    energy_factor: 0.99,
                                    temperature: Waterheater.get_default_hot_water_temperature(Constants.ERIVersions[-1]))
    hpxml.water_heating_systems.add(id: 'WaterHeater5',
                                    fuel_type: HPXML::FuelTypeNaturalGas,
                                    water_heater_type: HPXML::WaterHeaterTypeTankless,
                                    location: HPXML::LocationLivingSpace,
                                    fraction_dhw_load_served: 0.1,
                                    energy_factor: 0.82,
                                    temperature: Waterheater.get_default_hot_water_temperature(Constants.ERIVersions[-1]))
    hpxml.water_heating_systems.add(id: 'WaterHeater6',
                                    water_heater_type: HPXML::WaterHeaterTypeCombiStorage,
                                    location: HPXML::LocationLivingSpace,
                                    tank_volume: 50,
                                    fraction_dhw_load_served: 0.1,
                                    related_hvac_idref: 'HeatingSystem',
                                    temperature: Waterheater.get_default_hot_water_temperature(Constants.ERIVersions[-1]))
  elsif ['invalid_files/dhw-frac-load-served.xml'].include? hpxml_file
    hpxml.water_heating_systems[0].fraction_dhw_load_served += 0.15
  elsif ['base-dhw-tank-coal.xml',
         'base-dhw-tank-gas.xml',
         'base-dhw-tank-gas-outside.xml',
         'base-dhw-tank-oil.xml',
         'base-dhw-tank-wood.xml'].include? hpxml_file
    hpxml.water_heating_systems[0].tank_volume = 50
    hpxml.water_heating_systems[0].heating_capacity = 40000
    hpxml.water_heating_systems[0].energy_factor = 0.59
    hpxml.water_heating_systems[0].recovery_efficiency = 0.76
    if hpxml_file == 'base-dhw-tank-gas-outside.xml'
      hpxml.water_heating_systems[0].location = HPXML::LocationOtherExterior
    end
    if hpxml_file == 'base-dhw-tank-coal.xml'
      hpxml.water_heating_systems[0].fuel_type = HPXML::FuelTypeCoal
    elsif hpxml_file == 'base-dhw-tank-oil.xml'
      hpxml.water_heating_systems[0].fuel_type = HPXML::FuelTypeOil
    elsif hpxml_file == 'base-dhw-tank-wood.xml'
      hpxml.water_heating_systems[0].fuel_type = HPXML::FuelTypeWoodCord
    else
      hpxml.water_heating_systems[0].fuel_type = HPXML::FuelTypeNaturalGas
    end
  elsif ['base-dhw-tank-heat-pump.xml',
         'base-dhw-tank-heat-pump-outside.xml'].include? hpxml_file
    hpxml.water_heating_systems[0].water_heater_type = HPXML::WaterHeaterTypeHeatPump
    hpxml.water_heating_systems[0].tank_volume = 80
    hpxml.water_heating_systems[0].heating_capacity = nil
    hpxml.water_heating_systems[0].energy_factor = 2.3
    if hpxml_file == 'base-dhw-tank-heat-pump-outside.xml'
      hpxml.water_heating_systems[0].location = HPXML::LocationOtherExterior
    end
  elsif ['base-dhw-tankless-electric.xml',
         'base-dhw-tankless-electric-outside.xml'].include? hpxml_file
    hpxml.water_heating_systems[0].water_heater_type = HPXML::WaterHeaterTypeTankless
    hpxml.water_heating_systems[0].tank_volume = nil
    hpxml.water_heating_systems[0].heating_capacity = nil
    hpxml.water_heating_systems[0].energy_factor = 0.99
    if hpxml_file == 'base-dhw-tankless-electric-outside.xml'
      hpxml.water_heating_systems[0].location = HPXML::LocationOtherExterior
    end
  elsif ['base-dhw-tankless-gas.xml',
         'base-dhw-tankless-propane.xml'].include? hpxml_file
    hpxml.water_heating_systems[0].water_heater_type = HPXML::WaterHeaterTypeTankless
    hpxml.water_heating_systems[0].tank_volume = nil
    hpxml.water_heating_systems[0].heating_capacity = nil
    hpxml.water_heating_systems[0].energy_factor = 0.82
    if hpxml_file == 'base-dhw-tankless-gas.xml'
      hpxml.water_heating_systems[0].fuel_type = HPXML::FuelTypeNaturalGas
    elsif hpxml_file == 'base-dhw-tankless-propane.xml'
      hpxml.water_heating_systems[0].fuel_type = HPXML::FuelTypePropane
    end
  elsif ['base-dhw-uef.xml'].include? hpxml_file
    hpxml.water_heating_systems[0].energy_factor = nil
    hpxml.water_heating_systems[0].uniform_energy_factor = 0.93
  elsif ['base-dhw-desuperheater.xml',
         'base-dhw-desuperheater-2-speed.xml',
         'base-dhw-desuperheater-var-speed.xml',
         'base-dhw-desuperheater-hpwh.xml'].include? hpxml_file
    hpxml.water_heating_systems[0].uses_desuperheater = true
    hpxml.water_heating_systems[0].related_hvac_idref = 'CoolingSystem'
  elsif ['base-dhw-desuperheater-tankless.xml'].include? hpxml_file
    hpxml.water_heating_systems[0].water_heater_type = HPXML::WaterHeaterTypeTankless
    hpxml.water_heating_systems[0].tank_volume = nil
    hpxml.water_heating_systems[0].heating_capacity = nil
    hpxml.water_heating_systems[0].energy_factor = 0.99
    hpxml.water_heating_systems[0].uses_desuperheater = true
    hpxml.water_heating_systems[0].related_hvac_idref = 'CoolingSystem'
  elsif ['base-dhw-desuperheater-gshp.xml'].include? hpxml_file
    hpxml.water_heating_systems[0].uses_desuperheater = true
    hpxml.water_heating_systems[0].related_hvac_idref = 'HeatPump'
  elsif ['base-dhw-jacket-electric.xml',
         'base-dhw-jacket-indirect.xml',
         'base-dhw-jacket-gas.xml',
         'base-dhw-jacket-hpwh.xml'].include? hpxml_file
    hpxml.water_heating_systems[0].jacket_r_value = 10.0
  elsif ['base-dhw-indirect.xml',
         'base-dhw-indirect-outside.xml'].include? hpxml_file
    hpxml.water_heating_systems[0].water_heater_type = HPXML::WaterHeaterTypeCombiStorage
    hpxml.water_heating_systems[0].tank_volume = 50
    hpxml.water_heating_systems[0].heating_capacity = nil
    hpxml.water_heating_systems[0].energy_factor = nil
    hpxml.water_heating_systems[0].fuel_type = nil
    hpxml.water_heating_systems[0].related_hvac_idref = 'HeatingSystem'
    if hpxml_file == 'base-dhw-indirect-outside.xml'
      hpxml.water_heating_systems[0].location = HPXML::LocationOtherExterior
    end
  elsif ['base-dhw-indirect-standbyloss.xml'].include? hpxml_file
    hpxml.water_heating_systems[0].standby_loss = 1.0
  elsif ['base-dhw-combi-tankless.xml',
         'base-dhw-combi-tankless-outside.xml'].include? hpxml_file
    hpxml.water_heating_systems[0].water_heater_type = HPXML::WaterHeaterTypeCombiTankless
    hpxml.water_heating_systems[0].tank_volume = nil
    if hpxml_file == 'base-dhw-combi-tankless-outside.xml'
      hpxml.water_heating_systems[0].location = HPXML::LocationOtherExterior
    end
  elsif ['base-foundation-unconditioned-basement.xml'].include? hpxml_file
    hpxml.water_heating_systems[0].location = HPXML::LocationBasementUnconditioned
  elsif ['base-foundation-unvented-crawlspace.xml'].include? hpxml_file
    hpxml.water_heating_systems[0].location = HPXML::LocationCrawlspaceUnvented
  elsif ['base-foundation-vented-crawlspace.xml'].include? hpxml_file
    hpxml.water_heating_systems[0].location = HPXML::LocationCrawlspaceVented
  elsif ['base-foundation-slab.xml'].include? hpxml_file
    hpxml.water_heating_systems[0].location = HPXML::LocationLivingSpace
  elsif ['base-atticroof-vented.xml'].include? hpxml_file
    hpxml.water_heating_systems[0].location = HPXML::LocationAtticVented
  elsif ['base-atticroof-conditioned.xml'].include? hpxml_file
    hpxml.water_heating_systems[0].location = HPXML::LocationBasementConditioned
  elsif ['invalid_files/water-heater-location.xml'].include? hpxml_file
    hpxml.water_heating_systems[0].location = HPXML::LocationCrawlspaceVented
  elsif ['invalid_files/water-heater-location-other.xml'].include? hpxml_file
    hpxml.water_heating_systems[0].location = 'unconditioned space'
  elsif ['invalid_files/invalid-relatedhvac-desuperheater.xml'].include? hpxml_file
    hpxml.water_heating_systems[0].uses_desuperheater = true
    hpxml.water_heating_systems[0].related_hvac_idref = 'CoolingSystem_bad'
  elsif ['invalid_files/repeated-relatedhvac-desuperheater.xml'].include? hpxml_file
    hpxml.water_heating_systems[0].fraction_dhw_load_served = 0.5
    hpxml.water_heating_systems[0].uses_desuperheater = true
    hpxml.water_heating_systems[0].related_hvac_idref = 'CoolingSystem'
    hpxml.water_heating_systems << hpxml.water_heating_systems[0].dup
    hpxml.water_heating_systems[1].id = 'WaterHeater2'
  elsif ['invalid_files/invalid-relatedhvac-dhw-indirect.xml'].include? hpxml_file
    hpxml.water_heating_systems[0].related_hvac_idref = 'HeatingSystem_bad'
  elsif ['invalid_files/repeated-relatedhvac-dhw-indirect.xml'].include? hpxml_file
    hpxml.water_heating_systems[0].fraction_dhw_load_served = 0.5
    hpxml.water_heating_systems << hpxml.water_heating_systems[0].dup
    hpxml.water_heating_systems[1].id = 'WaterHeater2'
  elsif ['base-enclosure-garage.xml'].include? hpxml_file
    hpxml.water_heating_systems[0].location = HPXML::LocationGarage
  elsif ['base-enclosure-attached-multifamily.xml'].include? hpxml_file
    hpxml.water_heating_systems[0].location = HPXML::LocationLivingSpace
  elsif ['base-enclosure-other-housing-unit.xml',
         'base-enclosure-other-heated-space.xml',
         'base-enclosure-other-non-freezing-space.xml',
         'base-enclosure-other-multifamily-buffer-space.xml'].include? hpxml_file
    if ['base-enclosure-other-housing-unit.xml'].include? hpxml_file
      hpxml.water_heating_systems[0].location = HPXML::LocationOtherHousingUnit
    elsif ['base-enclosure-other-heated-space.xml'].include? hpxml_file
      hpxml.water_heating_systems[0].location = HPXML::LocationOtherHeatedSpace
    elsif ['base-enclosure-other-non-freezing-space.xml'].include? hpxml_file
      hpxml.water_heating_systems[0].location = HPXML::LocationOtherNonFreezingSpace
    elsif ['base-enclosure-other-multifamily-buffer-space.xml'].include? hpxml_file
      hpxml.water_heating_systems[0].location = HPXML::LocationOtherMultifamilyBufferSpace
    end
  elsif ['base-dhw-none.xml'].include? hpxml_file
    hpxml.water_heating_systems.clear
  elsif ['base-misc-defaults.xml',
         'base-misc-defaults2.xml'].include? hpxml_file
    hpxml.water_heating_systems[0].temperature = nil
    hpxml.water_heating_systems[0].location = nil
    hpxml.water_heating_systems[0].heating_capacity = nil
    hpxml.water_heating_systems[0].tank_volume = nil
    hpxml.water_heating_systems[0].recovery_efficiency = nil
    if hpxml_file == 'base-misc-defaults2.xml'
      hpxml.water_heating_systems[0].energy_factor = nil
      hpxml.water_heating_systems[0].uniform_energy_factor = 0.93
    end
<<<<<<< HEAD
=======
  elsif ['base-dhw-shared-water-heater.xml'].include? hpxml_file
    hpxml.water_heating_systems.clear
    hpxml.water_heating_systems.add(id: 'SharedWaterHeater',
                                    is_shared_system: true,
                                    number_of_units_served: 6,
                                    fuel_type: HPXML::FuelTypeNaturalGas,
                                    water_heater_type: HPXML::WaterHeaterTypeStorage,
                                    location: HPXML::LocationLivingSpace,
                                    tank_volume: 50,
                                    fraction_dhw_load_served: 1.0,
                                    heating_capacity: 40000,
                                    energy_factor: 0.59,
                                    recovery_efficiency: 0.76,
                                    temperature: Waterheater.get_default_hot_water_temperature(Constants.ERIVersions[-1]))
  elsif ['base-dhw-shared-laundry-room.xml'].include? hpxml_file
    hpxml.water_heating_systems[0].location = HPXML::LocationLivingSpace
    hpxml.water_heating_systems << hpxml.water_heating_systems[0].dup
    hpxml.water_heating_systems[1].id = 'SharedWaterHeater'
    hpxml.water_heating_systems[1].is_shared_system = true
    hpxml.water_heating_systems[1].number_of_units_served = 6
    hpxml.water_heating_systems[1].fraction_dhw_load_served = 0
    hpxml.water_heating_systems[1].location = HPXML::LocationOtherHeatedSpace
>>>>>>> c69cb9f7
  elsif ['invalid_files/multifamily-reference-water-heater.xml'].include? hpxml_file
    hpxml.water_heating_systems[0].location = HPXML::LocationOtherNonFreezingSpace
  end
end

def set_hpxml_hot_water_distribution(hpxml_file, hpxml)
  if ['base.xml'].include? hpxml_file
    hpxml.hot_water_distributions.add(id: 'HotWaterDistribution',
                                      system_type: HPXML::DHWDistTypeStandard,
                                      standard_piping_length: 50, # Chosen to test a negative EC_adj
                                      pipe_r_value: 0.0)
  elsif ['base-dhw-dwhr.xml'].include? hpxml_file
    hpxml.hot_water_distributions[0].dwhr_facilities_connected = HPXML::DWHRFacilitiesConnectedAll
    hpxml.hot_water_distributions[0].dwhr_equal_flow = true
    hpxml.hot_water_distributions[0].dwhr_efficiency = 0.55
  elsif ['base-dhw-recirc-demand.xml'].include? hpxml_file
    hpxml.hot_water_distributions[0].system_type = HPXML::DHWDistTypeRecirc
    hpxml.hot_water_distributions[0].recirculation_control_type = HPXML::DHWRecirControlTypeSensor
    hpxml.hot_water_distributions[0].recirculation_piping_length = 50
    hpxml.hot_water_distributions[0].recirculation_branch_piping_length = 50
    hpxml.hot_water_distributions[0].recirculation_pump_power = 50
    hpxml.hot_water_distributions[0].pipe_r_value = 3
  elsif ['base-dhw-recirc-manual.xml'].include? hpxml_file
    hpxml.hot_water_distributions[0].system_type = HPXML::DHWDistTypeRecirc
    hpxml.hot_water_distributions[0].recirculation_control_type = HPXML::DHWRecirControlTypeManual
    hpxml.hot_water_distributions[0].recirculation_piping_length = 50
    hpxml.hot_water_distributions[0].recirculation_branch_piping_length = 50
    hpxml.hot_water_distributions[0].recirculation_pump_power = 50
    hpxml.hot_water_distributions[0].pipe_r_value = 3
  elsif ['base-dhw-recirc-nocontrol.xml'].include? hpxml_file
    hpxml.hot_water_distributions[0].system_type = HPXML::DHWDistTypeRecirc
    hpxml.hot_water_distributions[0].recirculation_control_type = HPXML::DHWRecirControlTypeNone
    hpxml.hot_water_distributions[0].recirculation_piping_length = 50
    hpxml.hot_water_distributions[0].recirculation_branch_piping_length = 50
    hpxml.hot_water_distributions[0].recirculation_pump_power = 50
  elsif ['base-dhw-recirc-temperature.xml'].include? hpxml_file
    hpxml.hot_water_distributions[0].system_type = HPXML::DHWDistTypeRecirc
    hpxml.hot_water_distributions[0].recirculation_control_type = HPXML::DHWRecirControlTypeTemperature
    hpxml.hot_water_distributions[0].recirculation_piping_length = 50
    hpxml.hot_water_distributions[0].recirculation_branch_piping_length = 50
    hpxml.hot_water_distributions[0].recirculation_pump_power = 50
  elsif ['base-dhw-recirc-timer.xml'].include? hpxml_file
    hpxml.hot_water_distributions[0].system_type = HPXML::DHWDistTypeRecirc
    hpxml.hot_water_distributions[0].recirculation_control_type = HPXML::DHWRecirControlTypeTimer
    hpxml.hot_water_distributions[0].recirculation_piping_length = 50
    hpxml.hot_water_distributions[0].recirculation_branch_piping_length = 50
    hpxml.hot_water_distributions[0].recirculation_pump_power = 50
  elsif ['base-dhw-shared-water-heater.xml'].include? hpxml_file
    hpxml.hot_water_distributions[0].id = 'SharedHotWaterDistribution'
  elsif ['base-dhw-shared-water-heater-recirc.xml'].include? hpxml_file
    hpxml.hot_water_distributions[0].has_shared_recirculation = true
    hpxml.hot_water_distributions[0].shared_recirculation_number_of_units_served = 6
    hpxml.hot_water_distributions[0].shared_recirculation_pump_power = 220
    hpxml.hot_water_distributions[0].shared_recirculation_control_type = HPXML::DHWRecirControlTypeTimer
  elsif ['base-dhw-none.xml'].include? hpxml_file
    hpxml.hot_water_distributions.clear
  elsif ['base-misc-defaults.xml'].include? hpxml_file
    hpxml.hot_water_distributions[0].standard_piping_length = nil
  elsif ['base-misc-defaults2.xml'].include? hpxml_file
    hpxml.hot_water_distributions[0].recirculation_piping_length = nil
    hpxml.hot_water_distributions[0].recirculation_branch_piping_length = nil
    hpxml.hot_water_distributions[0].recirculation_pump_power = nil
  end
end

def set_hpxml_water_fixtures(hpxml_file, hpxml)
  if ['base.xml'].include? hpxml_file
    hpxml.water_fixtures.add(id: 'WaterFixture',
                             water_fixture_type: HPXML::WaterFixtureTypeShowerhead,
                             low_flow: true)
    hpxml.water_fixtures.add(id: 'WaterFixture2',
                             water_fixture_type: HPXML::WaterFixtureTypeFaucet,
                             low_flow: false)
  elsif ['base-dhw-low-flow-fixtures.xml'].include? hpxml_file
    hpxml.water_fixtures[1].low_flow = true
  elsif ['base-dhw-none.xml'].include? hpxml_file
    hpxml.water_fixtures.clear
  elsif ['base-misc-loads-usage-multiplier.xml'].include? hpxml_file
    hpxml.water_heating.water_fixtures_usage_multiplier = 0.9
  end
end

def set_hpxml_solar_thermal_system(hpxml_file, hpxml)
  if ['base-dhw-solar-fraction.xml',
      'base-dhw-indirect-with-solar-fraction.xml',
      'base-dhw-tank-heat-pump-with-solar-fraction.xml',
      'base-dhw-tankless-gas-with-solar-fraction.xml'].include? hpxml_file
    hpxml.solar_thermal_systems.add(id: 'SolarThermalSystem',
                                    system_type: 'hot water',
                                    water_heating_system_idref: 'WaterHeater',
                                    solar_fraction: 0.65)
  elsif ['base-dhw-multiple.xml'].include? hpxml_file
    hpxml.solar_thermal_systems.add(id: 'SolarThermalSystem',
                                    system_type: 'hot water',
                                    water_heating_system_idref: nil, # Apply to all water heaters
                                    solar_fraction: 0.65)
  elsif ['base-dhw-solar-direct-flat-plate.xml',
         'base-dhw-solar-indirect-flat-plate.xml',
         'base-dhw-solar-thermosyphon-flat-plate.xml',
         'base-dhw-tank-heat-pump-with-solar.xml',
         'base-dhw-tankless-gas-with-solar.xml',
         'base-misc-defaults.xml',
         'invalid_files/solar-thermal-system-with-combi-tankless.xml',
         'invalid_files/solar-thermal-system-with-desuperheater.xml',
         'invalid_files/solar-thermal-system-with-dhw-indirect.xml'].include? hpxml_file
    hpxml.solar_thermal_systems.add(id: 'SolarThermalSystem',
                                    system_type: 'hot water',
                                    collector_area: 40,
                                    collector_type: HPXML::SolarThermalTypeSingleGlazing,
                                    collector_azimuth: 180,
                                    collector_tilt: 20,
                                    collector_frta: 0.77,
                                    collector_frul: 0.793,
                                    storage_volume: 60,
                                    water_heating_system_idref: 'WaterHeater')
    if hpxml_file == 'base-dhw-solar-direct-flat-plate.xml'
      hpxml.solar_thermal_systems[0].collector_loop_type = HPXML::SolarThermalLoopTypeDirect
    elsif hpxml_file == 'base-dhw-solar-thermosyphon-flat-plate.xml'
      hpxml.solar_thermal_systems[0].collector_loop_type = HPXML::SolarThermalLoopTypeThermosyphon
    elsif hpxml_file == 'base-misc-defaults.xml'
      hpxml.solar_thermal_systems[0].collector_loop_type = HPXML::SolarThermalLoopTypeDirect
      hpxml.solar_thermal_systems[0].storage_volume = nil
    else
      hpxml.solar_thermal_systems[0].collector_loop_type = HPXML::SolarThermalLoopTypeIndirect
    end
  elsif ['base-dhw-solar-direct-evacuated-tube.xml'].include? hpxml_file
    hpxml.solar_thermal_systems.add(id: 'SolarThermalSystem',
                                    system_type: 'hot water',
                                    collector_area: 40,
                                    collector_type: HPXML::SolarThermalTypeEvacuatedTube,
                                    collector_azimuth: 180,
                                    collector_tilt: 20,
                                    collector_frta: 0.50,
                                    collector_frul: 0.2799,
                                    storage_volume: 60,
                                    water_heating_system_idref: 'WaterHeater')
    if hpxml_file == 'base-dhw-solar-direct-evacuated-tube.xml'
      hpxml.solar_thermal_systems[0].collector_loop_type = HPXML::SolarThermalLoopTypeDirect
    else
      hpxml.solar_thermal_systems[0].collector_loop_type = HPXML::SolarThermalLoopTypeIndirect
    end
  elsif ['base-dhw-solar-direct-ics.xml'].include? hpxml_file
    hpxml.solar_thermal_systems.add(id: 'SolarThermalSystem',
                                    system_type: 'hot water',
                                    collector_area: 40,
                                    collector_loop_type: HPXML::SolarThermalLoopTypeDirect,
                                    collector_type: HPXML::SolarThermalTypeICS,
                                    collector_azimuth: 180,
                                    collector_tilt: 20,
                                    collector_frta: 0.77,
                                    collector_frul: 0.793,
                                    storage_volume: 60,
                                    water_heating_system_idref: 'WaterHeater')
  elsif ['invalid_files/unattached-solar-thermal-system.xml'].include? hpxml_file
    hpxml.solar_thermal_systems[0].water_heating_system_idref = 'foobar'
  end
end

def set_hpxml_pv_systems(hpxml_file, hpxml)
  if ['base-pv.xml'].include? hpxml_file
    hpxml.pv_systems.add(id: 'PVSystem',
                         is_shared_system: false,
                         module_type: HPXML::PVModuleTypeStandard,
                         location: HPXML::LocationRoof,
                         tracking: HPXML::PVTrackingTypeFixed,
                         array_azimuth: 180,
                         array_tilt: 20,
                         max_power_output: 4000,
                         inverter_efficiency: 0.96,
                         system_losses_fraction: 0.14)
    hpxml.pv_systems.add(id: 'PVSystem2',
                         is_shared_system: false,
                         module_type: HPXML::PVModuleTypePremium,
                         location: HPXML::LocationRoof,
                         tracking: HPXML::PVTrackingTypeFixed,
                         array_azimuth: 90,
                         array_tilt: 20,
                         max_power_output: 1500,
                         inverter_efficiency: 0.96,
                         system_losses_fraction: 0.14)
  elsif ['base-misc-defaults.xml'].include? hpxml_file
    hpxml.pv_systems.add(id: 'PVSystem',
                         is_shared_system: false,
                         module_type: HPXML::PVModuleTypeStandard,
                         location: HPXML::LocationRoof,
                         tracking: HPXML::PVTrackingTypeFixed,
                         array_azimuth: 180,
                         array_tilt: 20,
                         max_power_output: 4000,
                         inverter_efficiency: nil,
                         system_losses_fraction: nil,
                         year_modules_manufactured: 2015)
  elsif ['base-pv-shared.xml'].include? hpxml_file
    hpxml.pv_systems.add(id: 'PVSystem',
                         is_shared_system: true,
                         module_type: HPXML::PVModuleTypeStandard,
                         location: HPXML::LocationGround,
                         tracking: HPXML::PVTrackingTypeFixed,
                         array_azimuth: 225,
                         array_tilt: 30,
                         building_max_power_output: 30000,
                         inverter_efficiency: 0.96,
                         system_losses_fraction: 0.14,
                         number_of_bedrooms_served: 20)
  end
end

def set_hpxml_clothes_washer(hpxml_file, hpxml)
  if ['base.xml'].include? hpxml_file
    hpxml.clothes_washers.add(id: 'ClothesWasher',
                              location: HPXML::LocationLivingSpace,
                              integrated_modified_energy_factor: 1.21,
                              rated_annual_kwh: 380,
                              label_electric_rate: 0.12,
                              label_gas_rate: 1.09,
                              label_annual_gas_cost: 27,
                              capacity: 3.2,
                              label_usage: 6)
  elsif ['base-appliances-none.xml',
         'base-dhw-none.xml'].include? hpxml_file
    hpxml.clothes_washers.clear
  elsif ['base-enclosure-attached-multifamily.xml'].include? hpxml_file
<<<<<<< HEAD
    hpxml.clothes_washers[0].location = HPXML::LocationOtherHousingUnit
=======
    hpxml.clothes_washers[0].location = HPXML::LocationLivingSpace
>>>>>>> c69cb9f7
  elsif ['base-enclosure-other-housing-unit.xml',
         'base-enclosure-other-heated-space.xml',
         'base-enclosure-other-non-freezing-space.xml',
         'base-enclosure-other-multifamily-buffer-space.xml'].include? hpxml_file
    if ['base-enclosure-other-housing-unit.xml'].include? hpxml_file
      hpxml.clothes_washers[0].location = HPXML::LocationOtherHousingUnit
    elsif ['base-enclosure-other-heated-space.xml'].include? hpxml_file
      hpxml.clothes_washers[0].location = HPXML::LocationOtherHeatedSpace
    elsif ['base-enclosure-other-non-freezing-space.xml'].include? hpxml_file
      hpxml.clothes_washers[0].location = HPXML::LocationOtherNonFreezingSpace
    elsif ['base-enclosure-other-multifamily-buffer-space.xml'].include? hpxml_file
      hpxml.clothes_washers[0].location = HPXML::LocationOtherMultifamilyBufferSpace
    end
  elsif ['base-appliances-modified.xml'].include? hpxml_file
    imef = hpxml.clothes_washers[0].integrated_modified_energy_factor
    hpxml.clothes_washers[0].integrated_modified_energy_factor = nil
    hpxml.clothes_washers[0].modified_energy_factor = HotWaterAndAppliances.calc_clothes_washer_mef_from_imef(imef).round(2)
  elsif ['base-foundation-unconditioned-basement.xml'].include? hpxml_file
    hpxml.clothes_washers[0].location = HPXML::LocationBasementUnconditioned
  elsif ['base-atticroof-conditioned.xml'].include? hpxml_file
    hpxml.clothes_washers[0].location = HPXML::LocationBasementConditioned
  elsif ['base-enclosure-garage.xml',
         'invalid_files/clothes-washer-location.xml'].include? hpxml_file
    hpxml.clothes_washers[0].location = HPXML::LocationGarage
  elsif ['invalid_files/appliances-location-unconditioned-space.xml'].include? hpxml_file
    hpxml.clothes_washers[0].location = 'unconditioned space'
  elsif ['base-misc-defaults.xml'].include? hpxml_file
    hpxml.clothes_washers[0].location = nil
    hpxml.clothes_washers[0].modified_energy_factor = nil
    hpxml.clothes_washers[0].integrated_modified_energy_factor = nil
    hpxml.clothes_washers[0].rated_annual_kwh = nil
    hpxml.clothes_washers[0].label_electric_rate = nil
    hpxml.clothes_washers[0].label_gas_rate = nil
    hpxml.clothes_washers[0].label_annual_gas_cost = nil
    hpxml.clothes_washers[0].capacity = nil
    hpxml.clothes_washers[0].label_usage = nil
  elsif ['base-misc-loads-usage-multiplier.xml'].include? hpxml_file
    hpxml.clothes_washers[0].usage_multiplier = 0.9
<<<<<<< HEAD
=======
  elsif ['base-dhw-shared-laundry-room.xml'].include? hpxml_file
    hpxml.clothes_washers[0].is_shared_appliance = true
    hpxml.clothes_washers[0].id = 'SharedClothesWasher'
    hpxml.clothes_washers[0].location = HPXML::LocationOtherHeatedSpace
    hpxml.clothes_washers[0].water_heating_system_idref = 'SharedWaterHeater'
  elsif ['invalid_files/unattached-shared-clothes-washer-water-heater.xml'].include? hpxml_file
    hpxml.clothes_washers[0].water_heating_system_idref = 'foobar'
>>>>>>> c69cb9f7
  elsif ['invalid_files/multifamily-reference-appliance.xml'].include? hpxml_file
    hpxml.clothes_washers[0].location = HPXML::LocationOtherHousingUnit
  end
end

def set_hpxml_clothes_dryer(hpxml_file, hpxml)
  if ['base.xml'].include? hpxml_file
    hpxml.clothes_dryers.add(id: 'ClothesDryer',
                             location: HPXML::LocationLivingSpace,
                             fuel_type: HPXML::FuelTypeElectricity,
                             combined_energy_factor: 3.73,
                             control_type: HPXML::ClothesDryerControlTypeTimer)
  elsif ['base-appliances-none.xml',
         'base-dhw-none.xml'].include? hpxml_file
    hpxml.clothes_dryers.clear
  elsif ['base-enclosure-attached-multifamily.xml'].include? hpxml_file
<<<<<<< HEAD
    hpxml.clothes_dryers[0].location = HPXML::LocationOtherHeatedSpace
=======
    hpxml.clothes_dryers[0].location = HPXML::LocationLivingSpace
>>>>>>> c69cb9f7
  elsif ['base-enclosure-other-housing-unit.xml',
         'base-enclosure-other-heated-space.xml',
         'base-enclosure-other-non-freezing-space.xml',
         'base-enclosure-other-multifamily-buffer-space.xml'].include? hpxml_file
    if ['base-enclosure-other-housing-unit.xml'].include? hpxml_file
      hpxml.clothes_dryers[0].location = HPXML::LocationOtherHousingUnit
    elsif ['base-enclosure-other-heated-space.xml'].include? hpxml_file
      hpxml.clothes_dryers[0].location = HPXML::LocationOtherHeatedSpace
    elsif ['base-enclosure-other-non-freezing-space.xml'].include? hpxml_file
      hpxml.clothes_dryers[0].location = HPXML::LocationOtherNonFreezingSpace
    elsif ['base-enclosure-other-multifamily-buffer-space.xml'].include? hpxml_file
      hpxml.clothes_dryers[0].location = HPXML::LocationOtherMultifamilyBufferSpace
    end
  elsif ['base-appliances-modified.xml'].include? hpxml_file
    cef = hpxml.clothes_dryers[-1].combined_energy_factor
    hpxml.clothes_dryers.clear
    hpxml.clothes_dryers.add(id: 'ClothesDryer',
                             location: HPXML::LocationLivingSpace,
                             fuel_type: HPXML::FuelTypeElectricity,
                             energy_factor: HotWaterAndAppliances.calc_clothes_dryer_ef_from_cef(cef).round(2),
                             control_type: HPXML::ClothesDryerControlTypeMoisture)
  elsif ['base-appliances-coal.xml',
         'base-appliances-gas.xml',
         'base-appliances-propane.xml',
         'base-appliances-oil.xml'].include? hpxml_file
    hpxml.clothes_dryers.clear
    hpxml.clothes_dryers.add(id: 'ClothesDryer',
                             location: HPXML::LocationLivingSpace,
                             combined_energy_factor: 3.30,
                             control_type: HPXML::ClothesDryerControlTypeMoisture)
    if hpxml_file == 'base-appliances-coal.xml'
      hpxml.clothes_dryers[0].fuel_type = HPXML::FuelTypeCoal
    elsif hpxml_file == 'base-appliances-gas.xml'
      hpxml.clothes_dryers[0].fuel_type = HPXML::FuelTypeNaturalGas
    elsif hpxml_file == 'base-appliances-propane.xml'
      hpxml.clothes_dryers[0].fuel_type = HPXML::FuelTypePropane
    elsif hpxml_file == 'base-appliances-oil.xml'
      hpxml.clothes_dryers[0].fuel_type = HPXML::FuelTypeOil
    end
  elsif ['base-appliances-wood.xml'].include? hpxml_file
    hpxml.clothes_dryers.clear
    hpxml.clothes_dryers.add(id: 'ClothesDryer',
                             location: HPXML::LocationLivingSpace,
                             fuel_type: HPXML::FuelTypeWoodCord,
                             combined_energy_factor: 3.30,
                             control_type: HPXML::ClothesDryerControlTypeMoisture)
  elsif ['base-foundation-unconditioned-basement.xml'].include? hpxml_file
    hpxml.clothes_dryers[0].location = HPXML::LocationBasementUnconditioned
  elsif ['base-atticroof-conditioned.xml'].include? hpxml_file
    hpxml.clothes_dryers[0].location = HPXML::LocationBasementConditioned
  elsif ['base-enclosure-garage.xml',
         'invalid_files/clothes-dryer-location.xml'].include? hpxml_file
    hpxml.clothes_dryers[0].location = HPXML::LocationGarage
  elsif ['invalid_files/appliances-location-unconditioned-space.xml'].include? hpxml_file
    hpxml.clothes_dryers[0].location = 'unconditioned space'
  elsif ['base-misc-defaults.xml'].include? hpxml_file
    hpxml.clothes_dryers[0].location = nil
    hpxml.clothes_dryers[0].energy_factor = nil
    hpxml.clothes_dryers[0].combined_energy_factor = nil
    hpxml.clothes_dryers[0].control_type = nil
<<<<<<< HEAD
  elsif ['base-misc-loads-usage-multiplier.xml'].include? hpxml_file
=======
  elsif ['base-dhw-shared-laundry-room.xml'].include? hpxml_file
    hpxml.clothes_dryers[0].id = 'SharedClothesDryer'
    hpxml.clothes_dryers[0].location = HPXML::LocationOtherHeatedSpace
  elsif ['base-misc-usage-multiplier.xml'].include? hpxml_file
>>>>>>> c69cb9f7
    hpxml.clothes_dryers[0].usage_multiplier = 0.9
  elsif ['base-dhw-shared-laundry-room.xml'].include? hpxml_file
    hpxml.clothes_dryers[0].is_shared_appliance = true
  end
end

def set_hpxml_dishwasher(hpxml_file, hpxml)
  if ['base.xml'].include? hpxml_file
    hpxml.dishwashers.add(id: 'Dishwasher',
                          location: HPXML::LocationLivingSpace,
                          rated_annual_kwh: 307,
                          label_electric_rate: 0.12,
                          label_gas_rate: 1.09,
                          label_annual_gas_cost: 22.32,
                          label_usage: 4,
                          place_setting_capacity: 12)
  elsif ['base-appliances-modified.xml'].include? hpxml_file
    rated_annual_kwh = hpxml.dishwashers[0].rated_annual_kwh
    hpxml.dishwashers[0].rated_annual_kwh = nil
    hpxml.dishwashers[0].energy_factor = HotWaterAndAppliances.calc_dishwasher_ef_from_annual_kwh(rated_annual_kwh).round(2)
    hpxml.dishwashers[0].place_setting_capacity = 6 # Compact
  elsif ['base-enclosure-attached-multifamily.xml'].include? hpxml_file
<<<<<<< HEAD
    hpxml.dishwashers[0].location = HPXML::LocationOtherMultifamilyBufferSpace
=======
    hpxml.dishwashers[0].location = HPXML::LocationLivingSpace
>>>>>>> c69cb9f7
  elsif ['base-enclosure-other-housing-unit.xml',
         'base-enclosure-other-heated-space.xml',
         'base-enclosure-other-non-freezing-space.xml',
         'base-enclosure-other-multifamily-buffer-space.xml'].include? hpxml_file
    if ['base-enclosure-other-housing-unit.xml'].include? hpxml_file
      hpxml.dishwashers[0].location = HPXML::LocationOtherHousingUnit
    elsif ['base-enclosure-other-heated-space.xml'].include? hpxml_file
      hpxml.dishwashers[0].location = HPXML::LocationOtherHeatedSpace
    elsif ['base-enclosure-other-non-freezing-space.xml'].include? hpxml_file
      hpxml.dishwashers[0].location = HPXML::LocationOtherNonFreezingSpace
    elsif ['base-enclosure-other-multifamily-buffer-space.xml'].include? hpxml_file
      hpxml.dishwashers[0].location = HPXML::LocationOtherMultifamilyBufferSpace
    end
<<<<<<< HEAD
  elsif ['base-appliances-none.xml'].include? hpxml_file
=======
  elsif ['base-appliances-none.xml',
         'base-dhw-none.xml'].include? hpxml_file
>>>>>>> c69cb9f7
    hpxml.dishwashers.clear
  elsif ['base-foundation-unconditioned-basement.xml'].include? hpxml_file
    hpxml.dishwashers[0].location = HPXML::LocationBasementUnconditioned
  elsif ['base-atticroof-conditioned.xml'].include? hpxml_file
    hpxml.dishwashers[0].location = HPXML::LocationBasementConditioned
  elsif ['base-enclosure-garage.xml',
         'invalid_files/dishwasher-location.xml'].include? hpxml_file
    hpxml.dishwashers[0].location = HPXML::LocationGarage
  elsif ['invalid_files/appliances-location-unconditioned-space.xml'].include? hpxml_file
    hpxml.dishwashers[0].location = 'unconditioned space'
  elsif ['base-misc-defaults.xml'].include? hpxml_file
    hpxml.dishwashers[0].rated_annual_kwh = nil
    hpxml.dishwashers[0].label_electric_rate = nil
    hpxml.dishwashers[0].label_gas_rate = nil
    hpxml.dishwashers[0].label_annual_gas_cost = nil
    hpxml.dishwashers[0].place_setting_capacity = nil
    hpxml.dishwashers[0].label_usage = nil
  elsif ['base-misc-loads-usage-multiplier.xml'].include? hpxml_file
    hpxml.dishwashers[0].usage_multiplier = 0.9
  elsif ['base-dhw-shared-laundry-room.xml'].include? hpxml_file
    hpxml.dishwashers[0].is_shared_appliance = true
    hpxml.dishwashers[0].id = 'SharedDishwasher'
    hpxml.dishwashers[0].location = HPXML::LocationOtherHeatedSpace
    hpxml.dishwashers[0].water_heating_system_idref = 'SharedWaterHeater'
  elsif ['invalid_files/unattached-shared-dishwasher-water-heater.xml'].include? hpxml_file
    hpxml.dishwashers[0].water_heating_system_idref = 'foobar'
  end
end

def set_hpxml_refrigerator(hpxml_file, hpxml)
  if ['base.xml'].include? hpxml_file
    hpxml.refrigerators.add(id: 'Refrigerator',
                            location: HPXML::LocationLivingSpace,
                            rated_annual_kwh: 650,
                            primary_indicator: true)
  elsif ['base-appliances-modified.xml'].include? hpxml_file
    hpxml.refrigerators[0].adjusted_annual_kwh = 600
  elsif ['base-appliances-none.xml'].include? hpxml_file
    hpxml.refrigerators.clear
  elsif ['base-enclosure-attached-multifamily.xml'].include? hpxml_file
<<<<<<< HEAD
    hpxml.refrigerators[0].location = HPXML::LocationOtherNonFreezingSpace
=======
    hpxml.refrigerators[0].location = HPXML::LocationLivingSpace
>>>>>>> c69cb9f7
  elsif ['base-enclosure-other-housing-unit.xml',
         'base-enclosure-other-heated-space.xml',
         'base-enclosure-other-non-freezing-space.xml',
         'base-enclosure-other-multifamily-buffer-space.xml'].include? hpxml_file
    if ['base-enclosure-other-housing-unit.xml'].include? hpxml_file
      hpxml.refrigerators[0].location = HPXML::LocationOtherHousingUnit
    elsif ['base-enclosure-other-heated-space.xml'].include? hpxml_file
      hpxml.refrigerators[0].location = HPXML::LocationOtherHeatedSpace
    elsif ['base-enclosure-other-non-freezing-space.xml'].include? hpxml_file
      hpxml.refrigerators[0].location = HPXML::LocationOtherNonFreezingSpace
    elsif ['base-enclosure-other-multifamily-buffer-space.xml'].include? hpxml_file
      hpxml.refrigerators[0].location = HPXML::LocationOtherMultifamilyBufferSpace
    end
  elsif ['base-foundation-unconditioned-basement.xml'].include? hpxml_file
    hpxml.refrigerators[0].location = HPXML::LocationBasementUnconditioned
  elsif ['base-atticroof-conditioned.xml'].include? hpxml_file
    hpxml.refrigerators[0].location = HPXML::LocationBasementConditioned
  elsif ['base-enclosure-garage.xml',
         'invalid_files/refrigerator-location.xml'].include? hpxml_file
    hpxml.refrigerators[0].location = HPXML::LocationGarage
  elsif ['invalid_files/appliances-location-unconditioned-space.xml'].include? hpxml_file
    hpxml.refrigerators[0].location = 'unconditioned space'
  elsif ['base-misc-defaults.xml'].include? hpxml_file
    hpxml.refrigerators[0].primary_indicator = nil
    hpxml.refrigerators[0].location = nil
    hpxml.refrigerators[0].rated_annual_kwh = nil
    hpxml.refrigerators[0].adjusted_annual_kwh = nil
  elsif ['base-misc-loads-usage-multiplier.xml'].include? hpxml_file
    hpxml.refrigerators[0].usage_multiplier = 0.9
  elsif ['base-misc-loads-large-uncommon.xml'].include? hpxml_file
    hpxml.refrigerators[0].weekday_fractions = '0.040, 0.039, 0.038, 0.037, 0.036, 0.036, 0.038, 0.040, 0.041, 0.041, 0.040, 0.040, 0.042, 0.042, 0.042, 0.041, 0.044, 0.048, 0.050, 0.048, 0.047, 0.046, 0.044, 0.041'
    hpxml.refrigerators[0].weekend_fractions = '0.040, 0.039, 0.038, 0.037, 0.036, 0.036, 0.038, 0.040, 0.041, 0.041, 0.040, 0.040, 0.042, 0.042, 0.042, 0.041, 0.044, 0.048, 0.050, 0.048, 0.047, 0.046, 0.044, 0.041'
    hpxml.refrigerators[0].monthly_multipliers = '0.837, 0.835, 1.084, 1.084, 1.084, 1.096, 1.096, 1.096, 1.096, 0.931, 0.925, 0.837'
    hpxml.refrigerators.add(id: 'ExtraRefrigerator',
                            rated_annual_kwh: 700,
                            primary_indicator: false,
                            weekday_fractions: '0.040, 0.039, 0.038, 0.037, 0.036, 0.036, 0.038, 0.040, 0.041, 0.041, 0.040, 0.040, 0.042, 0.042, 0.042, 0.041, 0.044, 0.048, 0.050, 0.048, 0.047, 0.046, 0.044, 0.041',
                            weekend_fractions: '0.040, 0.039, 0.038, 0.037, 0.036, 0.036, 0.038, 0.040, 0.041, 0.041, 0.040, 0.040, 0.042, 0.042, 0.042, 0.041, 0.044, 0.048, 0.050, 0.048, 0.047, 0.046, 0.044, 0.041',
                            monthly_multipliers: '0.837, 0.835, 1.084, 1.084, 1.084, 1.096, 1.096, 1.096, 1.096, 0.931, 0.925, 0.837')
    hpxml.refrigerators.add(id: 'ExtraRefrigerator2',
                            rated_annual_kwh: 800,
                            primary_indicator: false,
                            weekday_fractions: '0.040, 0.039, 0.038, 0.037, 0.036, 0.036, 0.038, 0.040, 0.041, 0.041, 0.040, 0.040, 0.042, 0.042, 0.042, 0.041, 0.044, 0.048, 0.050, 0.048, 0.047, 0.046, 0.044, 0.041',
                            weekend_fractions: '0.040, 0.039, 0.038, 0.037, 0.036, 0.036, 0.038, 0.040, 0.041, 0.041, 0.040, 0.040, 0.042, 0.042, 0.042, 0.041, 0.044, 0.048, 0.050, 0.048, 0.047, 0.046, 0.044, 0.041',
                            monthly_multipliers: '0.837, 0.835, 1.084, 1.084, 1.084, 1.096, 1.096, 1.096, 1.096, 0.931, 0.925, 0.837')
  elsif ['invalid_files/refrigerators-multiple-primary.xml'].include? hpxml_file
    hpxml.refrigerators.add(id: 'Refrigerator2',
                            location: HPXML::LocationLivingSpace,
                            rated_annual_kwh: 650,
                            primary_indicator: true)
  elsif ['invalid_files/refrigerators-no-primary.xml'].include? hpxml_file
    hpxml.refrigerators[0].primary_indicator = false
    hpxml.refrigerators.add(id: 'Refrigerator2',
                            location: HPXML::LocationLivingSpace,
                            rated_annual_kwh: 650,
                            primary_indicator: false)
  end
end

def set_hpxml_freezer(hpxml_file, hpxml)
  if ['base-misc-loads-large-uncommon.xml'].include? hpxml_file
    hpxml.freezers.add(id: 'Freezer',
                       rated_annual_kwh: 300,
                       weekday_fractions: '0.040, 0.039, 0.038, 0.037, 0.036, 0.036, 0.038, 0.040, 0.041, 0.041, 0.040, 0.040, 0.042, 0.042, 0.042, 0.041, 0.044, 0.048, 0.050, 0.048, 0.047, 0.046, 0.044, 0.041',
                       weekend_fractions: '0.040, 0.039, 0.038, 0.037, 0.036, 0.036, 0.038, 0.040, 0.041, 0.041, 0.040, 0.040, 0.042, 0.042, 0.042, 0.041, 0.044, 0.048, 0.050, 0.048, 0.047, 0.046, 0.044, 0.041',
                       monthly_multipliers: '0.837, 0.835, 1.084, 1.084, 1.084, 1.096, 1.096, 1.096, 1.096, 0.931, 0.925, 0.837')
    hpxml.freezers.add(id: 'Freezer2',
                       rated_annual_kwh: 400,
                       weekday_fractions: '0.040, 0.039, 0.038, 0.037, 0.036, 0.036, 0.038, 0.040, 0.041, 0.041, 0.040, 0.040, 0.042, 0.042, 0.042, 0.041, 0.044, 0.048, 0.050, 0.048, 0.047, 0.046, 0.044, 0.041',
                       weekend_fractions: '0.040, 0.039, 0.038, 0.037, 0.036, 0.036, 0.038, 0.040, 0.041, 0.041, 0.040, 0.040, 0.042, 0.042, 0.042, 0.041, 0.044, 0.048, 0.050, 0.048, 0.047, 0.046, 0.044, 0.041',
                       monthly_multipliers: '0.837, 0.835, 1.084, 1.084, 1.084, 1.096, 1.096, 1.096, 1.096, 0.931, 0.925, 0.837')
  end
end

def set_hpxml_dehumidifier(hpxml_file, hpxml)
  if ['base-appliances-dehumidifier.xml'].include? hpxml_file
    hpxml.dehumidifiers.add(id: 'Dehumidifier',
                            capacity: 40,
                            energy_factor: 1.8,
                            rh_setpoint: 0.5,
                            fraction_served: 1.0)
  elsif ['base-appliances-dehumidifier-ief.xml'].include? hpxml_file
    hpxml.dehumidifiers[0].energy_factor = nil
    hpxml.dehumidifiers[0].integrated_energy_factor = 1.5
  elsif ['base-appliances-dehumidifier-50percent.xml'].include? hpxml_file
    hpxml.dehumidifiers[0].fraction_served = 0.5
  end
end

def set_hpxml_cooking_range(hpxml_file, hpxml)
  if ['base.xml'].include? hpxml_file
    hpxml.cooking_ranges.add(id: 'Range',
                             location: HPXML::LocationLivingSpace,
                             fuel_type: HPXML::FuelTypeElectricity,
                             is_induction: false)
  elsif ['base-appliances-none.xml'].include? hpxml_file
    hpxml.cooking_ranges.clear
  elsif ['base-enclosure-attached-multifamily.xml'].include? hpxml_file
<<<<<<< HEAD
    hpxml.cooking_ranges[0].location = HPXML::LocationOtherHousingUnit
=======
    hpxml.cooking_ranges[0].location = HPXML::LocationLivingSpace
>>>>>>> c69cb9f7
  elsif ['base-enclosure-other-housing-unit.xml',
         'base-enclosure-other-heated-space.xml',
         'base-enclosure-other-non-freezing-space.xml',
         'base-enclosure-other-multifamily-buffer-space.xml'].include? hpxml_file
    if ['base-enclosure-other-housing-unit.xml'].include? hpxml_file
      hpxml.cooking_ranges[0].location = HPXML::LocationOtherHousingUnit
    elsif ['base-enclosure-other-heated-space.xml'].include? hpxml_file
      hpxml.cooking_ranges[0].location = HPXML::LocationOtherHeatedSpace
    elsif ['base-enclosure-other-non-freezing-space.xml'].include? hpxml_file
      hpxml.cooking_ranges[0].location = HPXML::LocationOtherNonFreezingSpace
    elsif ['base-enclosure-other-multifamily-buffer-space.xml'].include? hpxml_file
      hpxml.cooking_ranges[0].location = HPXML::LocationOtherMultifamilyBufferSpace
    end
  elsif ['base-appliances-gas.xml'].include? hpxml_file
    hpxml.cooking_ranges[0].fuel_type = HPXML::FuelTypeNaturalGas
    hpxml.cooking_ranges[0].is_induction = false
  elsif ['base-appliances-propane.xml'].include? hpxml_file
    hpxml.cooking_ranges[0].fuel_type = HPXML::FuelTypePropane
    hpxml.cooking_ranges[0].is_induction = false
  elsif ['base-appliances-oil.xml'].include? hpxml_file
    hpxml.cooking_ranges[0].fuel_type = HPXML::FuelTypeOil
  elsif ['base-appliances-coal.xml'].include? hpxml_file
    hpxml.cooking_ranges[0].fuel_type = HPXML::FuelTypeCoal
  elsif ['base-appliances-wood.xml'].include? hpxml_file
    hpxml.cooking_ranges[0].fuel_type = HPXML::FuelTypeWoodCord
    hpxml.cooking_ranges[0].is_induction = false
  elsif ['base-foundation-unconditioned-basement.xml'].include? hpxml_file
    hpxml.cooking_ranges[0].location = HPXML::LocationBasementUnconditioned
  elsif ['base-atticroof-conditioned.xml'].include? hpxml_file
    hpxml.cooking_ranges[0].location = HPXML::LocationBasementConditioned
  elsif ['base-enclosure-garage.xml',
         'invalid_files/cooking-range-location.xml'].include? hpxml_file
    hpxml.cooking_ranges[0].location = HPXML::LocationGarage
  elsif ['invalid_files/appliances-location-unconditioned-space.xml'].include? hpxml_file
    hpxml.cooking_ranges[0].location = 'unconditioned space'
  elsif ['base-misc-defaults.xml'].include? hpxml_file
    hpxml.cooking_ranges[0].is_induction = nil
  elsif ['base-misc-loads-usage-multiplier.xml'].include? hpxml_file
    hpxml.cooking_ranges[0].usage_multiplier = 0.9
  elsif ['base-misc-loads-large-uncommon.xml'].include? hpxml_file
    hpxml.cooking_ranges[0].weekday_fractions = '0.007, 0.007, 0.004, 0.004, 0.007, 0.011, 0.025, 0.042, 0.046, 0.048, 0.042, 0.050, 0.057, 0.046, 0.057, 0.044, 0.092, 0.150, 0.117, 0.060, 0.035, 0.025, 0.016, 0.011'
    hpxml.cooking_ranges[0].weekend_fractions = '0.007, 0.007, 0.004, 0.004, 0.007, 0.011, 0.025, 0.042, 0.046, 0.048, 0.042, 0.050, 0.057, 0.046, 0.057, 0.044, 0.092, 0.150, 0.117, 0.060, 0.035, 0.025, 0.016, 0.011'
    hpxml.cooking_ranges[0].monthly_multipliers = '1.097, 1.097, 0.991, 0.987, 0.991, 0.890, 0.896, 0.896, 0.890, 1.085, 1.085, 1.097'
  end
end

def set_hpxml_oven(hpxml_file, hpxml)
  if ['base.xml'].include? hpxml_file
    hpxml.ovens.add(id: 'Oven',
                    is_convection: false)
  elsif ['base-appliances-none.xml'].include? hpxml_file
    hpxml.ovens.clear
  elsif ['base-misc-defaults.xml'].include? hpxml_file
    hpxml.ovens[0].is_convection = nil
  end
end

def set_hpxml_lighting(hpxml_file, hpxml)
  if ['base.xml'].include? hpxml_file
    hpxml.lighting_groups.add(id: 'Lighting_CFL_Interior',
                              location: HPXML::LocationInterior,
                              fraction_of_units_in_location: 0.4,
                              lighting_type: HPXML::LightingTypeCFL)
    hpxml.lighting_groups.add(id: 'Lighting_CFL_Exterior',
                              location: HPXML::LocationExterior,
                              fraction_of_units_in_location: 0.4,
                              lighting_type: HPXML::LightingTypeCFL)
    hpxml.lighting_groups.add(id: 'Lighting_CFL_Garage',
                              location: HPXML::LocationGarage,
                              fraction_of_units_in_location: 0.4,
                              lighting_type: HPXML::LightingTypeCFL)
    hpxml.lighting_groups.add(id: 'Lighting_LFL_Interior',
                              location: HPXML::LocationInterior,
                              fraction_of_units_in_location: 0.1,
                              lighting_type: HPXML::LightingTypeLFL)
    hpxml.lighting_groups.add(id: 'Lighting_LFL_Exterior',
                              location: HPXML::LocationExterior,
                              fraction_of_units_in_location: 0.1,
                              lighting_type: HPXML::LightingTypeLFL)
    hpxml.lighting_groups.add(id: 'Lighting_LFL_Garage',
                              location: HPXML::LocationGarage,
                              fraction_of_units_in_location: 0.1,
                              lighting_type: HPXML::LightingTypeLFL)
    hpxml.lighting_groups.add(id: 'Lighting_LED_Interior',
                              location: HPXML::LocationInterior,
                              fraction_of_units_in_location: 0.25,
                              lighting_type: HPXML::LightingTypeLED)
    hpxml.lighting_groups.add(id: 'Lighting_LED_Exterior',
                              location: HPXML::LocationExterior,
                              fraction_of_units_in_location: 0.25,
                              lighting_type: HPXML::LightingTypeLED)
    hpxml.lighting_groups.add(id: 'Lighting_LED_Garage',
                              location: HPXML::LocationGarage,
                              fraction_of_units_in_location: 0.25,
                              lighting_type: HPXML::LightingTypeLED)
  elsif ['invalid_files/lighting-fractions.xml'].include? hpxml_file
    hpxml.lighting_groups[0].fraction_of_units_in_location = 0.8
  elsif ['base-misc-loads-usage-multiplier.xml'].include? hpxml_file
    hpxml.lighting.interior_usage_multiplier = 0.9
    hpxml.lighting.garage_usage_multiplier = 0.9
    hpxml.lighting.exterior_usage_multiplier = 0.9
  elsif ['base-lighting-none.xml'].include? hpxml_file
    hpxml.lighting_groups.clear
  end
end

def set_hpxml_ceiling_fans(hpxml_file, hpxml)
  if ['base-lighting-ceiling-fans.xml'].include? hpxml_file
    hpxml.ceiling_fans.add(id: 'CeilingFan',
                           efficiency: 100,
                           quantity: 2)
  elsif ['base-misc-defaults.xml'].include? hpxml_file
    hpxml.ceiling_fans.add(id: 'CeilingFan',
                           efficiency: nil,
                           quantity: nil)
  end
end

def set_hpxml_pools(hpxml_file, hpxml)
  if ['base-misc-loads-large-uncommon.xml'].include? hpxml_file
    hpxml.pools.add(id: 'Pool',
                    heater_type: HPXML::HeaterTypeGas,
                    heater_load_units: HPXML::UnitsThermPerYear,
                    heater_load_value: 500,
                    pump_kwh_per_year: 2700,
                    heater_weekday_fractions: '0.003, 0.003, 0.003, 0.004, 0.008, 0.015, 0.026, 0.044, 0.084, 0.121, 0.127, 0.121, 0.120, 0.090, 0.075, 0.061, 0.037, 0.023, 0.013, 0.008, 0.004, 0.003, 0.003, 0.003',
                    heater_weekend_fractions: '0.003, 0.003, 0.003, 0.004, 0.008, 0.015, 0.026, 0.044, 0.084, 0.121, 0.127, 0.121, 0.120, 0.090, 0.075, 0.061, 0.037, 0.023, 0.013, 0.008, 0.004, 0.003, 0.003, 0.003',
                    heater_monthly_multipliers: '1.154, 1.161, 1.013, 1.010, 1.013, 0.888, 0.883, 0.883, 0.888, 0.978, 0.974, 1.154',
                    pump_weekday_fractions: '0.003, 0.003, 0.003, 0.004, 0.008, 0.015, 0.026, 0.044, 0.084, 0.121, 0.127, 0.121, 0.120, 0.090, 0.075, 0.061, 0.037, 0.023, 0.013, 0.008, 0.004, 0.003, 0.003, 0.003',
                    pump_weekend_fractions: '0.003, 0.003, 0.003, 0.004, 0.008, 0.015, 0.026, 0.044, 0.084, 0.121, 0.127, 0.121, 0.120, 0.090, 0.075, 0.061, 0.037, 0.023, 0.013, 0.008, 0.004, 0.003, 0.003, 0.003',
                    pump_monthly_multipliers: '1.154, 1.161, 1.013, 1.010, 1.013, 0.888, 0.883, 0.883, 0.888, 0.978, 0.974, 1.154')
  elsif ['base-misc-loads-large-uncommon2.xml'].include? hpxml_file
    hpxml.pools[0].heater_type = nil
    hpxml.pools[0].heater_load_value = nil
    hpxml.pools[0].heater_weekday_fractions = nil
    hpxml.pools[0].heater_weekend_fractions = nil
    hpxml.pools[0].heater_monthly_multipliers = nil
  end
end

def set_hpxml_hot_tubs(hpxml_file, hpxml)
  if ['base-misc-loads-large-uncommon.xml'].include? hpxml_file
    hpxml.hot_tubs.add(id: 'HotTub',
                       heater_type: HPXML::HeaterTypeElectricResistance,
                       heater_load_units: HPXML::UnitsKwhPerYear,
                       heater_load_value: 1300,
                       pump_kwh_per_year: 1000,
                       heater_weekday_fractions: '0.024, 0.029, 0.024, 0.029, 0.047, 0.067, 0.057, 0.024, 0.024, 0.019, 0.015, 0.014, 0.014, 0.014, 0.024, 0.058, 0.126, 0.122, 0.068, 0.061, 0.051, 0.043, 0.024, 0.024',
                       heater_weekend_fractions: '0.024, 0.029, 0.024, 0.029, 0.047, 0.067, 0.057, 0.024, 0.024, 0.019, 0.015, 0.014, 0.014, 0.014, 0.024, 0.058, 0.126, 0.122, 0.068, 0.061, 0.051, 0.043, 0.024, 0.024',
                       heater_monthly_multipliers: '0.921, 0.928, 0.921, 0.915, 0.921, 1.160, 1.158, 1.158, 1.160, 0.921, 0.915, 0.921',
                       pump_weekday_fractions: '0.024, 0.029, 0.024, 0.029, 0.047, 0.067, 0.057, 0.024, 0.024, 0.019, 0.015, 0.014, 0.014, 0.014, 0.024, 0.058, 0.126, 0.122, 0.068, 0.061, 0.051, 0.043, 0.024, 0.024',
                       pump_weekend_fractions: '0.024, 0.029, 0.024, 0.029, 0.047, 0.067, 0.057, 0.024, 0.024, 0.019, 0.015, 0.014, 0.014, 0.014, 0.024, 0.058, 0.126, 0.122, 0.068, 0.061, 0.051, 0.043, 0.024, 0.024',
                       pump_monthly_multipliers: '0.837, 0.835, 1.084, 1.084, 1.084, 1.096, 1.096, 1.096, 1.096, 0.931, 0.925, 0.837')
  elsif ['base-misc-loads-large-uncommon2.xml'].include? hpxml_file
    hpxml.hot_tubs[0].heater_type = HPXML::HeaterTypeHeatPump
    hpxml.hot_tubs[0].heater_load_value /= 5.0
  end
end

def set_hpxml_lighting_schedule(hpxml_file, hpxml)
  if ['base-lighting-detailed.xml'].include? hpxml_file
    hpxml.lighting.interior_weekday_fractions = '0.124, 0.074, 0.050, 0.050, 0.053, 0.140, 0.330, 0.420, 0.430, 0.424, 0.411, 0.394, 0.382, 0.378, 0.378, 0.379, 0.386, 0.412, 0.484, 0.619, 0.783, 0.880, 0.597, 0.249'
    hpxml.lighting.interior_weekend_fractions = '0.124, 0.074, 0.050, 0.050, 0.053, 0.140, 0.330, 0.420, 0.430, 0.424, 0.411, 0.394, 0.382, 0.378, 0.378, 0.379, 0.386, 0.412, 0.484, 0.619, 0.783, 0.880, 0.597, 0.249'
    hpxml.lighting.interior_monthly_multipliers = '1.075, 1.064951905, 1.0375, 1.0, 0.9625, 0.935048095, 0.925, 0.935048095, 0.9625, 1.0, 1.0375, 1.064951905'
    hpxml.lighting.exterior_weekday_fractions = '0.046, 0.046, 0.046, 0.046, 0.046, 0.037, 0.035, 0.034, 0.033, 0.028, 0.022, 0.015, 0.012, 0.011, 0.011, 0.012, 0.019, 0.037, 0.049, 0.065, 0.091, 0.105, 0.091, 0.063'
    hpxml.lighting.exterior_weekend_fractions = '0.046, 0.046, 0.045, 0.045, 0.046, 0.045, 0.044, 0.041, 0.036, 0.03, 0.024, 0.016, 0.012, 0.011, 0.011, 0.012, 0.019, 0.038, 0.048, 0.06, 0.083, 0.098, 0.085, 0.059'
    hpxml.lighting.exterior_monthly_multipliers = '1.248, 1.257, 0.993, 0.989, 0.993, 0.827, 0.821, 0.821, 0.827, 0.99, 0.987, 1.248'
    hpxml.lighting.garage_weekday_fractions = '0.046, 0.046, 0.046, 0.046, 0.046, 0.037, 0.035, 0.034, 0.033, 0.028, 0.022, 0.015, 0.012, 0.011, 0.011, 0.012, 0.019, 0.037, 0.049, 0.065, 0.091, 0.105, 0.091, 0.063'
    hpxml.lighting.garage_weekend_fractions = '0.046, 0.046, 0.045, 0.045, 0.046, 0.045, 0.044, 0.041, 0.036, 0.03, 0.024, 0.016, 0.012, 0.011, 0.011, 0.012, 0.019, 0.038, 0.048, 0.06, 0.083, 0.098, 0.085, 0.059'
    hpxml.lighting.garage_monthly_multipliers = '1.248, 1.257, 0.993, 0.989, 0.993, 0.827, 0.821, 0.821, 0.827, 0.99, 0.987, 1.248'
    hpxml.lighting.holiday_exists = true
    hpxml.lighting.holiday_kwh_per_day = 1.1
    hpxml.lighting.holiday_period_begin_month = 11
    hpxml.lighting.holiday_period_begin_day_of_month = 24
    hpxml.lighting.holiday_period_end_month = 1
    hpxml.lighting.holiday_period_end_day_of_month = 6
    hpxml.lighting.holiday_weekday_fractions = '0.0, 0.0, 0.0, 0.0, 0.0, 0.0, 0.0, 0.0, 0.0, 0.0, 0.0, 0.0, 0.0, 0.0, 0.0, 0.0, 0.008, 0.098, 0.168, 0.194, 0.284, 0.192, 0.037, 0.019'
    hpxml.lighting.holiday_weekend_fractions = '0.0, 0.0, 0.0, 0.0, 0.0, 0.0, 0.0, 0.0, 0.0, 0.0, 0.0, 0.0, 0.0, 0.0, 0.0, 0.0, 0.008, 0.098, 0.168, 0.194, 0.284, 0.192, 0.037, 0.019'
  end
end

def set_hpxml_plug_loads(hpxml_file, hpxml)
  if ['ASHRAE_Standard_140/L100AC.xml',
      'ASHRAE_Standard_140/L100AL.xml'].include? hpxml_file
    hpxml.plug_loads.add(id: 'PlugLoadMisc',
                         plug_load_type: HPXML::PlugLoadTypeOther,
                         kWh_per_year: 7302,
                         frac_sensible: 0.82,
                         frac_latent: 0.18)
  elsif ['ASHRAE_Standard_140/L170AC.xml',
         'ASHRAE_Standard_140/L170AL.xml'].include? hpxml_file
    hpxml.plug_loads[0].kWh_per_year = 0
  elsif not hpxml_file.include?('ASHRAE_Standard_140')
    if ['base.xml'].include? hpxml_file
      hpxml.plug_loads.add(id: 'PlugLoadMisc',
                           plug_load_type: HPXML::PlugLoadTypeOther)
      hpxml.plug_loads.add(id: 'PlugLoadMisc2',
                           plug_load_type: HPXML::PlugLoadTypeTelevision)
    elsif ['base-misc-loads-usage-multiplier.xml'].include? hpxml_file
      hpxml.plug_loads.each do |plug_load|
        plug_load.usage_multiplier = 0.9
      end
    end
    if ['base-misc-defaults.xml'].include? hpxml_file
      hpxml.plug_loads.each do |plug_load|
        plug_load.kWh_per_year = nil
        plug_load.frac_sensible = nil
        plug_load.frac_latent = nil
      end
    elsif ['base-misc-loads-none.xml'].include? hpxml_file
      hpxml.plug_loads.clear
    elsif ['base-misc-loads-large-uncommon.xml'].include? hpxml_file
      hpxml.plug_loads[0].weekday_fractions = '0.035, 0.033, 0.032, 0.031, 0.032, 0.033, 0.037, 0.042, 0.043, 0.043, 0.043, 0.044, 0.045, 0.045, 0.044, 0.046, 0.048, 0.052, 0.053, 0.05, 0.047, 0.045, 0.04, 0.036'
      hpxml.plug_loads[0].weekend_fractions = '0.035, 0.033, 0.032, 0.031, 0.032, 0.033, 0.037, 0.042, 0.043, 0.043, 0.043, 0.044, 0.045, 0.045, 0.044, 0.046, 0.048, 0.052, 0.053, 0.05, 0.047, 0.045, 0.04, 0.036'
      hpxml.plug_loads[0].monthly_multipliers = '1.248, 1.257, 0.993, 0.989, 0.993, 0.827, 0.821, 0.821, 0.827, 0.99, 0.987, 1.248'
      hpxml.plug_loads[1].weekday_fractions = '0.045, 0.019, 0.01, 0.001, 0.001, 0.001, 0.005, 0.009, 0.018, 0.026, 0.032, 0.038, 0.04, 0.041, 0.043, 0.045, 0.05, 0.055, 0.07, 0.085, 0.097, 0.108, 0.089, 0.07'
      hpxml.plug_loads[1].weekend_fractions = '0.045, 0.019, 0.01, 0.001, 0.001, 0.001, 0.005, 0.009, 0.018, 0.026, 0.032, 0.038, 0.04, 0.041, 0.043, 0.045, 0.05, 0.055, 0.07, 0.085, 0.097, 0.108, 0.089, 0.07'
      hpxml.plug_loads[1].monthly_multipliers = '1.137, 1.129, 0.961, 0.969, 0.961, 0.993, 0.996, 0.96, 0.993, 0.867, 0.86, 1.137'
      hpxml.plug_loads.add(id: 'PlugLoadMisc3',
                           plug_load_type: HPXML::PlugLoadTypeElectricVehicleCharging,
                           kWh_per_year: 1500,
                           weekday_fractions: '0.042, 0.042, 0.042, 0.042, 0.042, 0.042, 0.042, 0.042, 0.042, 0.042, 0.042, 0.042, 0.042, 0.042, 0.042, 0.042, 0.042, 0.042, 0.042, 0.042, 0.042, 0.042, 0.042, 0.042',
                           weekend_fractions: '0.042, 0.042, 0.042, 0.042, 0.042, 0.042, 0.042, 0.042, 0.042, 0.042, 0.042, 0.042, 0.042, 0.042, 0.042, 0.042, 0.042, 0.042, 0.042, 0.042, 0.042, 0.042, 0.042, 0.042',
                           monthly_multipliers: '1, 1, 1, 1, 1, 1, 1, 1, 1, 1, 1, 1')
      hpxml.plug_loads.add(id: 'PlugLoadMisc4',
                           plug_load_type: HPXML::PlugLoadTypeWellPump,
                           kWh_per_year: 475,
                           weekday_fractions: '0.044, 0.023, 0.019, 0.015, 0.016, 0.018, 0.026, 0.033, 0.033, 0.032, 0.033, 0.033, 0.032, 0.032, 0.032, 0.033, 0.045, 0.057, 0.066, 0.076, 0.081, 0.086, 0.075, 0.065',
                           weekend_fractions: '0.044, 0.023, 0.019, 0.015, 0.016, 0.018, 0.026, 0.033, 0.033, 0.032, 0.033, 0.033, 0.032, 0.032, 0.032, 0.033, 0.045, 0.057, 0.066, 0.076, 0.081, 0.086, 0.075, 0.065',
                           monthly_multipliers: '1.154, 1.161, 1.013, 1.010, 1.013, 0.888, 0.883, 0.883, 0.888, 0.978, 0.974, 1.154')
    else
      cfa = hpxml.building_construction.conditioned_floor_area
      nbeds = hpxml.building_construction.number_of_bedrooms

      kWh_per_year, frac_sensible, frac_latent = MiscLoads.get_residual_mels_default_values(cfa)
      hpxml.plug_loads[0].kWh_per_year = kWh_per_year
      hpxml.plug_loads[0].frac_sensible = frac_sensible.round(3)
      hpxml.plug_loads[0].frac_latent = frac_latent.round(3)

      kWh_per_year, frac_sensible, frac_latent = MiscLoads.get_televisions_default_values(cfa, nbeds)
      hpxml.plug_loads[1].kWh_per_year = kWh_per_year
    end
  end
  if hpxml_file.include?('ASHRAE_Standard_140')
    hpxml.plug_loads[0].weekday_fractions = '0.020, 0.020, 0.020, 0.020, 0.020, 0.034, 0.043, 0.085, 0.050, 0.030, 0.030, 0.041, 0.030, 0.025, 0.026, 0.026, 0.039, 0.042, 0.045, 0.070, 0.070, 0.073, 0.073, 0.066'
    hpxml.plug_loads[0].weekend_fractions = '0.020, 0.020, 0.020, 0.020, 0.020, 0.034, 0.043, 0.085, 0.050, 0.030, 0.030, 0.041, 0.030, 0.025, 0.026, 0.026, 0.039, 0.042, 0.045, 0.070, 0.070, 0.073, 0.073, 0.066'
    hpxml.plug_loads[0].monthly_multipliers = '1.0, 1.0, 1.0, 1.0, 1.0, 1.0, 1.0, 1.0, 1.0, 1.0, 1.0, 1.0'
  elsif ['base-misc-defaults.xml'].include? hpxml_file
    hpxml.plug_loads[0].weekday_fractions = nil
    hpxml.plug_loads[0].weekend_fractions = nil
    hpxml.plug_loads[0].monthly_multipliers = nil
  end
end

def set_hpxml_fuel_loads(hpxml_file, hpxml)
  if ['base-misc-loads-large-uncommon.xml'].include? hpxml_file
    hpxml.fuel_loads.add(id: 'FuelLoadMisc',
                         fuel_load_type: HPXML::FuelLoadTypeGrill,
                         fuel_type: HPXML::FuelTypePropane,
                         therm_per_year: 25,
                         weekday_fractions: '0.004, 0.001, 0.001, 0.002, 0.007, 0.012, 0.029, 0.046, 0.044, 0.041, 0.044, 0.046, 0.042, 0.038, 0.049, 0.059, 0.110, 0.161, 0.115, 0.070, 0.044, 0.019, 0.013, 0.007',
                         weekend_fractions: '0.004, 0.001, 0.001, 0.002, 0.007, 0.012, 0.029, 0.046, 0.044, 0.041, 0.044, 0.046, 0.042, 0.038, 0.049, 0.059, 0.110, 0.161, 0.115, 0.070, 0.044, 0.019, 0.013, 0.007',
                         monthly_multipliers: '1.097, 1.097, 0.991, 0.987, 0.991, 0.890, 0.896, 0.896, 0.890, 1.085, 1.085, 1.097')
    hpxml.fuel_loads.add(id: 'FuelLoadMisc2',
                         fuel_load_type: HPXML::FuelLoadTypeLighting,
                         fuel_type: HPXML::FuelTypeNaturalGas,
                         therm_per_year: 28,
                         weekday_fractions: '0.044, 0.023, 0.019, 0.015, 0.016, 0.018, 0.026, 0.033, 0.033, 0.032, 0.033, 0.033, 0.032, 0.032, 0.032, 0.033, 0.045, 0.057, 0.066, 0.076, 0.081, 0.086, 0.075, 0.065',
                         weekend_fractions: '0.044, 0.023, 0.019, 0.015, 0.016, 0.018, 0.026, 0.033, 0.033, 0.032, 0.033, 0.033, 0.032, 0.032, 0.032, 0.033, 0.045, 0.057, 0.066, 0.076, 0.081, 0.086, 0.075, 0.065',
                         monthly_multipliers: '1.154, 1.161, 1.013, 1.010, 1.013, 0.888, 0.883, 0.883, 0.888, 0.978, 0.974, 1.154')
    hpxml.fuel_loads.add(id: 'FuelLoadMisc3',
                         fuel_load_type: HPXML::FuelLoadTypeFireplace,
                         fuel_type: HPXML::FuelTypeWoodCord,
                         therm_per_year: 55,
                         weekday_fractions: '0.044, 0.023, 0.019, 0.015, 0.016, 0.018, 0.026, 0.033, 0.033, 0.032, 0.033, 0.033, 0.032, 0.032, 0.032, 0.033, 0.045, 0.057, 0.066, 0.076, 0.081, 0.086, 0.075, 0.065',
                         weekend_fractions: '0.044, 0.023, 0.019, 0.015, 0.016, 0.018, 0.026, 0.033, 0.033, 0.032, 0.033, 0.033, 0.032, 0.032, 0.032, 0.033, 0.045, 0.057, 0.066, 0.076, 0.081, 0.086, 0.075, 0.065',
                         monthly_multipliers: '1.154, 1.161, 1.013, 1.010, 1.013, 0.888, 0.883, 0.883, 0.888, 0.978, 0.974, 1.154')
  elsif ['base-misc-loads-large-uncommon2.xml'].include? hpxml_file
    hpxml.fuel_loads[0].fuel_type = HPXML::FuelTypeOil
    hpxml.fuel_loads[2].fuel_type = HPXML::FuelTypeWoodPellets
  end
end

def download_epws
  require_relative 'HPXMLtoOpenStudio/resources/util'

  require 'tempfile'
  tmpfile = Tempfile.new('epw')

  UrlResolver.fetch('https://data.nrel.gov/system/files/128/tmy3s-cache-csv.zip', tmpfile)

  puts 'Extracting weather files...'
  weather_dir = File.join(File.dirname(__FILE__), 'weather')
  unzip_file = OpenStudio::UnzipFile.new(tmpfile.path.to_s)
  unzip_file.extractAllFiles(OpenStudio::toPath(weather_dir))

  num_epws_actual = Dir[File.join(weather_dir, '*.epw')].count
  puts "#{num_epws_actual} weather files are available in the weather directory."
  puts 'Completed.'
  exit!
end

command_list = [:update_measures, :cache_weather, :create_release_zips, :download_weather]

def display_usage(command_list)
  puts "Usage: openstudio #{File.basename(__FILE__)} [COMMAND]\nCommands:\n  " + command_list.join("\n  ")
end

if ARGV.size == 0
  puts 'ERROR: Missing command.'
  display_usage(command_list)
  exit!
elsif ARGV.size > 1
  puts 'ERROR: Too many commands.'
  display_usage(command_list)
  exit!
elsif not command_list.include? ARGV[0].to_sym
  puts "ERROR: Invalid command '#{ARGV[0]}'."
  display_usage(command_list)
  exit!
end

if ARGV[0].to_sym == :update_measures
  # Prevent NREL error regarding U: drive when not VPNed in
  ENV['HOME'] = 'C:' if !ENV['HOME'].nil? && ENV['HOME'].start_with?('U:')
  ENV['HOMEDRIVE'] = 'C:\\' if !ENV['HOMEDRIVE'].nil? && ENV['HOMEDRIVE'].start_with?('U:')

  create_osws
  create_hpxmls

  # Apply rubocop
  cops = ['Layout',
          'Lint/DeprecatedClassMethods',
          # 'Lint/RedundantStringCoercion', # Enable when rubocop is upgraded
          'Style/AndOr',
          'Style/FrozenStringLiteralComment',
          'Style/HashSyntax',
          'Style/Next',
          'Style/NilComparison',
          'Style/RedundantParentheses',
          'Style/RedundantSelf',
          'Style/ReturnNil',
          'Style/SelfAssignment',
          'Style/StringLiterals',
          'Style/StringLiteralsInInterpolation']
  commands = ["\"require 'rubocop/rake_task'\"",
              "\"RuboCop::RakeTask.new(:rubocop) do |t| t.options = ['--auto-correct', '--format', 'simple', '--only', '#{cops.join(',')}'] end\"",
              '"Rake.application[:rubocop].invoke"']
  command = "#{OpenStudio.getOpenStudioCLI} -e #{commands.join(' -e ')}"
  puts 'Applying rubocop auto-correct to measures...'
  system(command)

  # Update measures XMLs
  command = "#{OpenStudio.getOpenStudioCLI} measure -t '#{File.dirname(__FILE__)}'"
  puts 'Updating measure.xmls...'
  system(command, [:out, :err] => File::NULL)

  puts 'Done.'
end

if ARGV[0].to_sym == :cache_weather
  require_relative 'HPXMLtoOpenStudio/resources/weather'

  OpenStudio::Logger.instance.standardOutLogger.setLogLevel(OpenStudio::Fatal)
  runner = OpenStudio::Measure::OSRunner.new(OpenStudio::WorkflowJSON.new)
  puts 'Creating cache *.csv for weather files...'

  Dir['weather/*.epw'].each do |epw|
    next if File.exist? epw.gsub('.epw', '.cache')

    puts "Processing #{epw}..."
    model = OpenStudio::Model::Model.new
    epw_file = OpenStudio::EpwFile.new(epw)
    OpenStudio::Model::WeatherFile.setWeatherFile(model, epw_file).get
    weather = WeatherProcess.new(model, runner)
    File.open(epw.gsub('.epw', '-cache.csv'), 'wb') do |file|
      weather.dump_to_csv(file)
    end
  end
end

if ARGV[0].to_sym == :download_weather
  download_epws
end

if ARGV[0].to_sym == :create_release_zips
  # Generate documentation
  puts 'Generating documentation...'
  command = 'sphinx-build -b singlehtml docs/source documentation'
  begin
    `#{command}`
    if not File.exist? File.join(File.dirname(__FILE__), 'documentation', 'index.html')
      puts 'Documentation was not successfully generated. Aborting...'
      exit!
    end
  rescue
    puts "Command failed: '#{command}'. Perhaps sphinx needs to be installed?"
    exit!
  end

  files = ['HPXMLtoOpenStudio/measure.*',
           'HPXMLtoOpenStudio/resources/*.*',
           'SimulationOutputReport/measure.*',
           'SimulationOutputReport/resources/*.*',
           'weather/*.*',
           'workflow/*.*',
           'workflow/sample_files/*.xml',
           'documentation/index.html',
           'documentation/_static/**/*.*']

  # Only include files under git version control
  command = 'git ls-files'
  begin
    git_files = `#{command}`
  rescue
    puts "Command failed: '#{command}'. Perhaps git needs to be installed?"
    exit!
  end

  release_map = { File.join(File.dirname(__FILE__), 'release-minimal.zip') => false,
                  File.join(File.dirname(__FILE__), 'release-full.zip') => true }

  release_map.keys.each do |zip_path|
    File.delete(zip_path) if File.exist? zip_path
  end

  # Check if we need to download weather files for the full release zip
  num_epws_expected = File.readlines(File.join('weather', 'data.csv')).size - 1
  num_epws_local = 0
  files.each do |f|
    Dir[f].each do |file|
      next unless file.end_with? '.epw'

      num_epws_local += 1
    end
  end

  # Make sure we have the full set of weather files
  if num_epws_local < num_epws_expected
    puts 'Fetching all weather files...'
    command = "#{OpenStudio.getOpenStudioCLI} #{__FILE__} download_weather"
    log = `#{command}`
  end

  # Create zip files
  release_map.each do |zip_path, include_all_epws|
    puts "Creating #{zip_path}..."
    zip = OpenStudio::ZipFile.new(zip_path, false)
    files.each do |f|
      Dir[f].each do |file|
        if file.start_with? 'documentation'
          # always include
        elsif include_all_epws
          if (not git_files.include? file) && (not file.start_with? 'weather')
            next
          end
        else
          if not git_files.include? file
            next
          end
        end

        zip.addFile(file, File.join('OpenStudio-HPXML', file))
      end
    end
    puts "Wrote file at #{zip_path}."
  end

  # Cleanup
  FileUtils.rm_r(File.join(File.dirname(__FILE__), 'documentation'))

  puts 'Done.'
end<|MERGE_RESOLUTION|>--- conflicted
+++ resolved
@@ -202,11 +202,7 @@
     'base-misc-defaults2.osw' => 'base.osw',
     'base-misc-loads-large-uncommon.osw' => 'base-enclosure-garage.osw',
     'base-misc-loads-large-uncommon2.osw' => 'base-misc-loads-large-uncommon.osw',
-<<<<<<< HEAD
-    'base-misc-loads-usage-multiplier.osw' => 'base.osw',
-=======
     'base-misc-usage-multiplier.osw' => 'base.osw',
->>>>>>> c69cb9f7
     # 'base-misc-loads-none.osw' => 'base.osw',
     'base-misc-neighbor-shading.osw' => 'base.osw',
     'base-pv.osw' => 'base.osw',
@@ -215,8 +211,6 @@
     'base-simcontrol-daylight-saving-disabled.osw' => 'base.osw',
     'base-simcontrol-runperiod-1-month.osw' => 'base.osw',
     'base-simcontrol-timestep-10-mins.osw' => 'base.osw',
-    'base-schedules-average.osw' => 'base.osw',
-    'base-schedules-stochastic.osw' => 'base.osw',
 
     # Extra test files that don't correspond with sample files
     'extra-auto.osw' => 'base.osw',
@@ -226,11 +220,7 @@
     'extra-second-refrigerator.osw' => 'base.osw',
     'extra-second-heating-system-portable-heater.osw' => 'base.osw',
     'extra-second-heating-system-fireplace.osw' => 'base.osw',
-<<<<<<< HEAD
-    'extra-vacancy-6-months.osw' => 'base.osw',
-=======
     'extra-pv-shared.osw' => 'base-single-family-attached.osw',
->>>>>>> c69cb9f7
 
     'invalid_files/non-electric-heat-pump-water-heater.osw' => 'base.osw',
     'invalid_files/multiple-heating-and-cooling-systems.osw' => 'base.osw',
@@ -330,11 +320,6 @@
   if ['base.osw'].include? osw_file
     step.setArgument('weather_dir', 'weather')
     step.setArgument('simulation_control_timestep', '60')
-<<<<<<< HEAD
-    step.setArgument('schedules_type', 'user-specified')
-    step.setArgument('schedules_path', '../schedules.csv')
-=======
->>>>>>> c69cb9f7
     step.setArgument('weather_station_epw_filepath', 'USA_CO_Denver.Intl.AP.725650_TMY3.epw')
     step.setArgument('site_type', HPXML::SiteTypeSuburban)
     step.setArgument('geometry_unit_type', HPXML::ResidentialTypeSFD)
@@ -568,16 +553,31 @@
     step.setArgument('lighting_fraction_lfl_interior', 0.1)
     step.setArgument('lighting_fraction_led_interior', 0.25)
     step.setArgument('lighting_usage_multiplier_interior', 1.0)
+    step.setArgument('lighting_weekday_fractions_interior', Constants.Auto)
+    step.setArgument('lighting_weekend_fractions_interior', Constants.Auto)
+    step.setArgument('lighting_monthly_multipliers_interior', Constants.Auto)
     step.setArgument('lighting_fraction_cfl_exterior', 0.4)
     step.setArgument('lighting_fraction_lfl_exterior', 0.1)
     step.setArgument('lighting_fraction_led_exterior', 0.25)
     step.setArgument('lighting_usage_multiplier_exterior', 1.0)
+    step.setArgument('lighting_weekday_fractions_exterior', Constants.Auto)
+    step.setArgument('lighting_weekend_fractions_exterior', Constants.Auto)
+    step.setArgument('lighting_monthly_multipliers_exterior', Constants.Auto)
     step.setArgument('lighting_fraction_cfl_garage', 0.4)
     step.setArgument('lighting_fraction_lfl_garage', 0.1)
     step.setArgument('lighting_fraction_led_garage', 0.25)
     step.setArgument('lighting_usage_multiplier_garage', 1.0)
+    step.setArgument('lighting_weekday_fractions_garage', Constants.Auto)
+    step.setArgument('lighting_weekend_fractions_garage', Constants.Auto)
+    step.setArgument('lighting_monthly_multipliers_garage', Constants.Auto)
     step.setArgument('holiday_lighting_present', false)
     step.setArgument('holiday_lighting_daily_kwh', Constants.Auto)
+    step.setArgument('holiday_lighting_period_begin_month', Constants.Auto)
+    step.setArgument('holiday_lighting_period_begin_day_of_month', Constants.Auto)
+    step.setArgument('holiday_lighting_period_end_month', Constants.Auto)
+    step.setArgument('holiday_lighting_period_end_day_of_month', Constants.Auto)
+    step.setArgument('holiday_lighting_weekday_fractions_exterior', Constants.Auto)
+    step.setArgument('holiday_lighting_weekend_fractions_exterior', Constants.Auto)
     step.setArgument('dehumidifier_present', false)
     step.setArgument('dehumidifier_efficiency_type', 'EnergyFactor')
     step.setArgument('dehumidifier_efficiency_ef', 1.8)
@@ -620,20 +620,32 @@
     step.setArgument('refrigerator_location', HPXML::LocationLivingSpace)
     step.setArgument('refrigerator_rated_annual_kwh', '650.0')
     step.setArgument('refrigerator_usage_multiplier', 1.0)
+    step.setArgument('refrigerator_weekday_fractions', Constants.Auto)
+    step.setArgument('refrigerator_weekend_fractions', Constants.Auto)
+    step.setArgument('refrigerator_monthly_multipliers', Constants.Auto)
     step.setArgument('extra_refrigerator_present', false)
     step.setArgument('extra_refrigerator_location', Constants.Auto)
     step.setArgument('extra_refrigerator_rated_annual_kwh', Constants.Auto)
     step.setArgument('extra_refrigerator_usage_multiplier', 1.0)
+    step.setArgument('extra_refrigerator_weekday_fractions', Constants.Auto)
+    step.setArgument('extra_refrigerator_weekend_fractions', Constants.Auto)
+    step.setArgument('extra_refrigerator_monthly_multipliers', Constants.Auto)
     step.setArgument('freezer_present', false)
     step.setArgument('freezer_location', Constants.Auto)
     step.setArgument('freezer_rated_annual_kwh', Constants.Auto)
     step.setArgument('freezer_usage_multiplier', 1.0)
+    step.setArgument('freezer_weekday_fractions', Constants.Auto)
+    step.setArgument('freezer_weekend_fractions', Constants.Auto)
+    step.setArgument('freezer_monthly_multipliers', Constants.Auto)
     step.setArgument('cooking_range_oven_present', true)
     step.setArgument('cooking_range_oven_location', HPXML::LocationLivingSpace)
     step.setArgument('cooking_range_oven_fuel_type', HPXML::FuelTypeElectricity)
     step.setArgument('cooking_range_oven_is_induction', false)
     step.setArgument('cooking_range_oven_is_convection', false)
     step.setArgument('cooking_range_oven_usage_multiplier', 1.0)
+    step.setArgument('cooking_range_oven_weekday_fractions', Constants.Auto)
+    step.setArgument('cooking_range_oven_weekend_fractions', Constants.Auto)
+    step.setArgument('cooking_range_oven_monthly_multipliers', Constants.Auto)
     step.setArgument('ceiling_fan_present', false)
     step.setArgument('ceiling_fan_efficiency', Constants.Auto)
     step.setArgument('ceiling_fan_quantity', Constants.Auto)
@@ -642,10 +654,6 @@
     step.setArgument('plug_loads_other_frac_sensible', '0.855')
     step.setArgument('plug_loads_other_frac_latent', '0.045')
     step.setArgument('plug_loads_other_usage_multiplier', 1.0)
-<<<<<<< HEAD
-    step.setArgument('plug_loads_television_annual_kwh', '620.0')
-    step.setArgument('plug_loads_television_usage_multiplier', 1.0)
-=======
     step.setArgument('plug_loads_other_weekday_fractions', Constants.Auto)
     step.setArgument('plug_loads_other_weekend_fractions', Constants.Auto)
     step.setArgument('plug_loads_other_monthly_multipliers', Constants.Auto)
@@ -654,39 +662,65 @@
     step.setArgument('plug_loads_television_weekday_fractions', Constants.Auto)
     step.setArgument('plug_loads_television_weekend_fractions', Constants.Auto)
     step.setArgument('plug_loads_television_monthly_multipliers', Constants.Auto)
->>>>>>> c69cb9f7
     step.setArgument('plug_loads_well_pump_present', false)
     step.setArgument('plug_loads_well_pump_annual_kwh', Constants.Auto)
     step.setArgument('plug_loads_well_pump_usage_multiplier', 1.0)
+    step.setArgument('plug_loads_well_pump_weekday_fractions', Constants.Auto)
+    step.setArgument('plug_loads_well_pump_weekend_fractions', Constants.Auto)
+    step.setArgument('plug_loads_well_pump_monthly_multipliers', Constants.Auto)
     step.setArgument('plug_loads_vehicle_present', false)
     step.setArgument('plug_loads_vehicle_annual_kwh', Constants.Auto)
     step.setArgument('plug_loads_vehicle_usage_multiplier', 1.0)
+    step.setArgument('plug_loads_vehicle_weekday_fractions', Constants.Auto)
+    step.setArgument('plug_loads_vehicle_weekend_fractions', Constants.Auto)
+    step.setArgument('plug_loads_vehicle_monthly_multipliers', Constants.Auto)
     step.setArgument('fuel_loads_grill_present', false)
     step.setArgument('fuel_loads_grill_fuel_type', HPXML::FuelTypeNaturalGas)
     step.setArgument('fuel_loads_grill_annual_therm', Constants.Auto)
     step.setArgument('fuel_loads_grill_usage_multiplier', 1.0)
+    step.setArgument('fuel_loads_grill_weekday_fractions', Constants.Auto)
+    step.setArgument('fuel_loads_grill_weekend_fractions', Constants.Auto)
+    step.setArgument('fuel_loads_grill_monthly_multipliers', Constants.Auto)
     step.setArgument('fuel_loads_lighting_present', false)
     step.setArgument('fuel_loads_lighting_fuel_type', HPXML::FuelTypeNaturalGas)
     step.setArgument('fuel_loads_lighting_annual_therm', Constants.Auto)
     step.setArgument('fuel_loads_lighting_usage_multiplier', 1.0)
+    step.setArgument('fuel_loads_lighting_weekday_fractions', Constants.Auto)
+    step.setArgument('fuel_loads_lighting_weekend_fractions', Constants.Auto)
+    step.setArgument('fuel_loads_lighting_monthly_multipliers', Constants.Auto)
     step.setArgument('fuel_loads_fireplace_present', false)
     step.setArgument('fuel_loads_fireplace_fuel_type', HPXML::FuelTypeNaturalGas)
     step.setArgument('fuel_loads_fireplace_annual_therm', Constants.Auto)
     step.setArgument('fuel_loads_fireplace_usage_multiplier', 1.0)
+    step.setArgument('fuel_loads_fireplace_weekday_fractions', Constants.Auto)
+    step.setArgument('fuel_loads_fireplace_weekend_fractions', Constants.Auto)
+    step.setArgument('fuel_loads_fireplace_monthly_multipliers', Constants.Auto)
     step.setArgument('pool_present', false)
     step.setArgument('pool_pump_annual_kwh', Constants.Auto)
     step.setArgument('pool_pump_usage_multiplier', 1.0)
+    step.setArgument('pool_pump_weekday_fractions', Constants.Auto)
+    step.setArgument('pool_pump_weekend_fractions', Constants.Auto)
+    step.setArgument('pool_pump_monthly_multipliers', Constants.Auto)
     step.setArgument('pool_heater_type', HPXML::HeaterTypeElectricResistance)
     step.setArgument('pool_heater_annual_kwh', Constants.Auto)
     step.setArgument('pool_heater_annual_therm', Constants.Auto)
     step.setArgument('pool_heater_usage_multiplier', 1.0)
+    step.setArgument('pool_heater_weekday_fractions', Constants.Auto)
+    step.setArgument('pool_heater_weekend_fractions', Constants.Auto)
+    step.setArgument('pool_heater_monthly_multipliers', Constants.Auto)
     step.setArgument('hot_tub_present', false)
     step.setArgument('hot_tub_pump_annual_kwh', Constants.Auto)
     step.setArgument('hot_tub_pump_usage_multiplier', 1.0)
+    step.setArgument('hot_tub_pump_weekday_fractions', Constants.Auto)
+    step.setArgument('hot_tub_pump_weekend_fractions', Constants.Auto)
+    step.setArgument('hot_tub_pump_monthly_multipliers', Constants.Auto)
     step.setArgument('hot_tub_heater_type', HPXML::HeaterTypeElectricResistance)
     step.setArgument('hot_tub_heater_annual_kwh', Constants.Auto)
     step.setArgument('hot_tub_heater_annual_therm', Constants.Auto)
     step.setArgument('hot_tub_heater_usage_multiplier', 1.0)
+    step.setArgument('hot_tub_heater_weekday_fractions', Constants.Auto)
+    step.setArgument('hot_tub_heater_weekend_fractions', Constants.Auto)
+    step.setArgument('hot_tub_heater_monthly_multipliers', Constants.Auto)
   elsif ['base-single-family-attached.osw'].include? osw_file
     step.setArgument('geometry_unit_type', HPXML::ResidentialTypeSFA)
     step.setArgument('geometry_cfa', 900.0)
@@ -1600,10 +1634,6 @@
     step.setArgument('ceiling_fan_quantity', '2')
     step.setArgument('ceiling_fan_cooling_setpoint_temp_offset', 0.5)
   elsif ['base-lighting-detailed.osw'].include? osw_file
-<<<<<<< HEAD
-    step.setArgument('holiday_lighting_present', true)
-    step.setArgument('holiday_lighting_daily_kwh', '1.1')
-=======
     step.setArgument('lighting_weekday_fractions_interior', '0.124, 0.074, 0.050, 0.050, 0.053, 0.140, 0.330, 0.420, 0.430, 0.424, 0.411, 0.394, 0.382, 0.378, 0.378, 0.379, 0.386, 0.412, 0.484, 0.619, 0.783, 0.880, 0.597, 0.249')
     step.setArgument('lighting_weekend_fractions_interior', '0.124, 0.074, 0.050, 0.050, 0.053, 0.140, 0.330, 0.420, 0.430, 0.424, 0.411, 0.394, 0.382, 0.378, 0.378, 0.379, 0.386, 0.412, 0.484, 0.619, 0.783, 0.880, 0.597, 0.249')
     step.setArgument('lighting_monthly_multipliers_interior', '1.075, 1.064951905, 1.0375, 1.0, 0.9625, 0.935048095, 0.925, 0.935048095, 0.9625, 1.0, 1.0375, 1.064951905')
@@ -1621,7 +1651,6 @@
     step.setArgument('holiday_lighting_period_end_day_of_month', '6')
     step.setArgument('holiday_lighting_weekday_fractions_exterior', '0.0, 0.0, 0.0, 0.0, 0.0, 0.0, 0.0, 0.0, 0.0, 0.0, 0.0, 0.0, 0.0, 0.0, 0.0, 0.0, 0.008, 0.098, 0.168, 0.194, 0.284, 0.192, 0.037, 0.019')
     step.setArgument('holiday_lighting_weekend_fractions_exterior', '0.0, 0.0, 0.0, 0.0, 0.0, 0.0, 0.0, 0.0, 0.0, 0.0, 0.0, 0.0, 0.0, 0.0, 0.0, 0.0, 0.008, 0.098, 0.168, 0.194, 0.284, 0.192, 0.037, 0.019')
->>>>>>> c69cb9f7
   elsif ['base-location-baltimore-md.osw'].include? osw_file
     step.setArgument('weather_station_epw_filepath', 'USA_MD_Baltimore-Washington.Intl.AP.724060_TMY3.epw')
   elsif ['base-location-dallas-tx.osw'].include? osw_file
@@ -1759,55 +1788,81 @@
     step.setArgument('dhw_distribution_recirc_pump_power', Constants.Auto)
     step.setArgument('dhw_distribution_pipe_r', 3)
   elsif ['base-misc-loads-large-uncommon.osw'].include? osw_file
-<<<<<<< HEAD
-=======
     step.setArgument('refrigerator_weekday_fractions', '0.040, 0.039, 0.038, 0.037, 0.036, 0.036, 0.038, 0.040, 0.041, 0.041, 0.040, 0.040, 0.042, 0.042, 0.042, 0.041, 0.044, 0.048, 0.050, 0.048, 0.047, 0.046, 0.044, 0.041')
     step.setArgument('refrigerator_weekend_fractions', '0.040, 0.039, 0.038, 0.037, 0.036, 0.036, 0.038, 0.040, 0.041, 0.041, 0.040, 0.040, 0.042, 0.042, 0.042, 0.041, 0.044, 0.048, 0.050, 0.048, 0.047, 0.046, 0.044, 0.041')
     step.setArgument('refrigerator_monthly_multipliers', '0.837, 0.835, 1.084, 1.084, 1.084, 1.096, 1.096, 1.096, 1.096, 0.931, 0.925, 0.837')
->>>>>>> c69cb9f7
     step.setArgument('extra_refrigerator_present', true)
     step.setArgument('extra_refrigerator_rated_annual_kwh', '700.0')
+    step.setArgument('extra_refrigerator_weekday_fractions', '0.040, 0.039, 0.038, 0.037, 0.036, 0.036, 0.038, 0.040, 0.041, 0.041, 0.040, 0.040, 0.042, 0.042, 0.042, 0.041, 0.044, 0.048, 0.050, 0.048, 0.047, 0.046, 0.044, 0.041')
+    step.setArgument('extra_refrigerator_weekend_fractions', '0.040, 0.039, 0.038, 0.037, 0.036, 0.036, 0.038, 0.040, 0.041, 0.041, 0.040, 0.040, 0.042, 0.042, 0.042, 0.041, 0.044, 0.048, 0.050, 0.048, 0.047, 0.046, 0.044, 0.041')
+    step.setArgument('extra_refrigerator_monthly_multipliers', '0.837, 0.835, 1.084, 1.084, 1.084, 1.096, 1.096, 1.096, 1.096, 0.931, 0.925, 0.837')
     step.setArgument('freezer_present', true)
     step.setArgument('freezer_rated_annual_kwh', '300.0')
+    step.setArgument('freezer_weekday_fractions', '0.040, 0.039, 0.038, 0.037, 0.036, 0.036, 0.038, 0.040, 0.041, 0.041, 0.040, 0.040, 0.042, 0.042, 0.042, 0.041, 0.044, 0.048, 0.050, 0.048, 0.047, 0.046, 0.044, 0.041')
+    step.setArgument('freezer_weekend_fractions', '0.040, 0.039, 0.038, 0.037, 0.036, 0.036, 0.038, 0.040, 0.041, 0.041, 0.040, 0.040, 0.042, 0.042, 0.042, 0.041, 0.044, 0.048, 0.050, 0.048, 0.047, 0.046, 0.044, 0.041')
+    step.setArgument('freezer_monthly_multipliers', '0.837, 0.835, 1.084, 1.084, 1.084, 1.096, 1.096, 1.096, 1.096, 0.931, 0.925, 0.837')
+    step.setArgument('cooking_range_oven_weekday_fractions', '0.007, 0.007, 0.004, 0.004, 0.007, 0.011, 0.025, 0.042, 0.046, 0.048, 0.042, 0.050, 0.057, 0.046, 0.057, 0.044, 0.092, 0.150, 0.117, 0.060, 0.035, 0.025, 0.016, 0.011')
+    step.setArgument('cooking_range_oven_weekend_fractions', '0.007, 0.007, 0.004, 0.004, 0.007, 0.011, 0.025, 0.042, 0.046, 0.048, 0.042, 0.050, 0.057, 0.046, 0.057, 0.044, 0.092, 0.150, 0.117, 0.060, 0.035, 0.025, 0.016, 0.011')
+    step.setArgument('cooking_range_oven_monthly_multipliers', '1.097, 1.097, 0.991, 0.987, 0.991, 0.890, 0.896, 0.896, 0.890, 1.085, 1.085, 1.097')
+    step.setArgument('plug_loads_other_weekday_fractions', '0.035, 0.033, 0.032, 0.031, 0.032, 0.033, 0.037, 0.042, 0.043, 0.043, 0.043, 0.044, 0.045, 0.045, 0.044, 0.046, 0.048, 0.052, 0.053, 0.05, 0.047, 0.045, 0.04, 0.036')
+    step.setArgument('plug_loads_other_weekend_fractions', '0.035, 0.033, 0.032, 0.031, 0.032, 0.033, 0.037, 0.042, 0.043, 0.043, 0.043, 0.044, 0.045, 0.045, 0.044, 0.046, 0.048, 0.052, 0.053, 0.05, 0.047, 0.045, 0.04, 0.036')
+    step.setArgument('plug_loads_other_monthly_multipliers', '1.248, 1.257, 0.993, 0.989, 0.993, 0.827, 0.821, 0.821, 0.827, 0.99, 0.987, 1.248')
+    step.setArgument('plug_loads_television_weekday_fractions', '0.045, 0.019, 0.01, 0.001, 0.001, 0.001, 0.005, 0.009, 0.018, 0.026, 0.032, 0.038, 0.04, 0.041, 0.043, 0.045, 0.05, 0.055, 0.07, 0.085, 0.097, 0.108, 0.089, 0.07')
+    step.setArgument('plug_loads_television_weekend_fractions', '0.045, 0.019, 0.01, 0.001, 0.001, 0.001, 0.005, 0.009, 0.018, 0.026, 0.032, 0.038, 0.04, 0.041, 0.043, 0.045, 0.05, 0.055, 0.07, 0.085, 0.097, 0.108, 0.089, 0.07')
+    step.setArgument('plug_loads_television_monthly_multipliers', '1.137, 1.129, 0.961, 0.969, 0.961, 0.993, 0.996, 0.96, 0.993, 0.867, 0.86, 1.137')
     step.setArgument('plug_loads_well_pump_present', true)
     step.setArgument('plug_loads_well_pump_annual_kwh', '475.0')
+    step.setArgument('plug_loads_well_pump_weekday_fractions', '0.044, 0.023, 0.019, 0.015, 0.016, 0.018, 0.026, 0.033, 0.033, 0.032, 0.033, 0.033, 0.032, 0.032, 0.032, 0.033, 0.045, 0.057, 0.066, 0.076, 0.081, 0.086, 0.075, 0.065')
+    step.setArgument('plug_loads_well_pump_weekend_fractions', '0.044, 0.023, 0.019, 0.015, 0.016, 0.018, 0.026, 0.033, 0.033, 0.032, 0.033, 0.033, 0.032, 0.032, 0.032, 0.033, 0.045, 0.057, 0.066, 0.076, 0.081, 0.086, 0.075, 0.065')
+    step.setArgument('plug_loads_well_pump_monthly_multipliers', '1.154, 1.161, 1.013, 1.010, 1.013, 0.888, 0.883, 0.883, 0.888, 0.978, 0.974, 1.154')
     step.setArgument('plug_loads_vehicle_present', true)
     step.setArgument('plug_loads_vehicle_annual_kwh', '1500.0')
+    step.setArgument('plug_loads_vehicle_weekday_fractions', '0.042, 0.042, 0.042, 0.042, 0.042, 0.042, 0.042, 0.042, 0.042, 0.042, 0.042, 0.042, 0.042, 0.042, 0.042, 0.042, 0.042, 0.042, 0.042, 0.042, 0.042, 0.042, 0.042, 0.042')
+    step.setArgument('plug_loads_vehicle_weekend_fractions', '0.042, 0.042, 0.042, 0.042, 0.042, 0.042, 0.042, 0.042, 0.042, 0.042, 0.042, 0.042, 0.042, 0.042, 0.042, 0.042, 0.042, 0.042, 0.042, 0.042, 0.042, 0.042, 0.042, 0.042')
+    step.setArgument('plug_loads_vehicle_monthly_multipliers', '1, 1, 1, 1, 1, 1, 1, 1, 1, 1, 1, 1')
     step.setArgument('fuel_loads_grill_present', true)
     step.setArgument('fuel_loads_grill_fuel_type', HPXML::FuelTypePropane)
     step.setArgument('fuel_loads_grill_annual_therm', '25.0')
+    step.setArgument('fuel_loads_grill_weekday_fractions', '0.004, 0.001, 0.001, 0.002, 0.007, 0.012, 0.029, 0.046, 0.044, 0.041, 0.044, 0.046, 0.042, 0.038, 0.049, 0.059, 0.110, 0.161, 0.115, 0.070, 0.044, 0.019, 0.013, 0.007')
+    step.setArgument('fuel_loads_grill_weekend_fractions', '0.004, 0.001, 0.001, 0.002, 0.007, 0.012, 0.029, 0.046, 0.044, 0.041, 0.044, 0.046, 0.042, 0.038, 0.049, 0.059, 0.110, 0.161, 0.115, 0.070, 0.044, 0.019, 0.013, 0.007')
+    step.setArgument('fuel_loads_grill_monthly_multipliers', '1.097, 1.097, 0.991, 0.987, 0.991, 0.890, 0.896, 0.896, 0.890, 1.085, 1.085, 1.097')
     step.setArgument('fuel_loads_lighting_present', true)
     step.setArgument('fuel_loads_lighting_annual_therm', '28.0')
+    step.setArgument('fuel_loads_lighting_weekday_fractions', '0.044, 0.023, 0.019, 0.015, 0.016, 0.018, 0.026, 0.033, 0.033, 0.032, 0.033, 0.033, 0.032, 0.032, 0.032, 0.033, 0.045, 0.057, 0.066, 0.076, 0.081, 0.086, 0.075, 0.065')
+    step.setArgument('fuel_loads_lighting_weekend_fractions', '0.044, 0.023, 0.019, 0.015, 0.016, 0.018, 0.026, 0.033, 0.033, 0.032, 0.033, 0.033, 0.032, 0.032, 0.032, 0.033, 0.045, 0.057, 0.066, 0.076, 0.081, 0.086, 0.075, 0.065')
+    step.setArgument('fuel_loads_lighting_monthly_multipliers', '1.154, 1.161, 1.013, 1.010, 1.013, 0.888, 0.883, 0.883, 0.888, 0.978, 0.974, 1.154')
     step.setArgument('fuel_loads_fireplace_present', true)
     step.setArgument('fuel_loads_fireplace_fuel_type', HPXML::FuelTypeWoodCord)
     step.setArgument('fuel_loads_fireplace_annual_therm', '55.0')
+    step.setArgument('fuel_loads_fireplace_weekday_fractions', '0.044, 0.023, 0.019, 0.015, 0.016, 0.018, 0.026, 0.033, 0.033, 0.032, 0.033, 0.033, 0.032, 0.032, 0.032, 0.033, 0.045, 0.057, 0.066, 0.076, 0.081, 0.086, 0.075, 0.065')
+    step.setArgument('fuel_loads_fireplace_weekend_fractions', '0.044, 0.023, 0.019, 0.015, 0.016, 0.018, 0.026, 0.033, 0.033, 0.032, 0.033, 0.033, 0.032, 0.032, 0.032, 0.033, 0.045, 0.057, 0.066, 0.076, 0.081, 0.086, 0.075, 0.065')
+    step.setArgument('fuel_loads_fireplace_monthly_multipliers', '1.154, 1.161, 1.013, 1.010, 1.013, 0.888, 0.883, 0.883, 0.888, 0.978, 0.974, 1.154')
     step.setArgument('pool_present', true)
     step.setArgument('pool_heater_type', HPXML::HeaterTypeGas)
     step.setArgument('pool_pump_annual_kwh', '2700.0')
     step.setArgument('pool_heater_annual_therm', '500.0')
+    step.setArgument('pool_pump_weekday_fractions', '0.003, 0.003, 0.003, 0.004, 0.008, 0.015, 0.026, 0.044, 0.084, 0.121, 0.127, 0.121, 0.120, 0.090, 0.075, 0.061, 0.037, 0.023, 0.013, 0.008, 0.004, 0.003, 0.003, 0.003')
+    step.setArgument('pool_pump_weekend_fractions', '0.003, 0.003, 0.003, 0.004, 0.008, 0.015, 0.026, 0.044, 0.084, 0.121, 0.127, 0.121, 0.120, 0.090, 0.075, 0.061, 0.037, 0.023, 0.013, 0.008, 0.004, 0.003, 0.003, 0.003')
+    step.setArgument('pool_pump_monthly_multipliers', '1.154, 1.161, 1.013, 1.010, 1.013, 0.888, 0.883, 0.883, 0.888, 0.978, 0.974, 1.154')
+    step.setArgument('pool_heater_weekday_fractions', '0.003, 0.003, 0.003, 0.004, 0.008, 0.015, 0.026, 0.044, 0.084, 0.121, 0.127, 0.121, 0.120, 0.090, 0.075, 0.061, 0.037, 0.023, 0.013, 0.008, 0.004, 0.003, 0.003, 0.003')
+    step.setArgument('pool_heater_weekend_fractions', '0.003, 0.003, 0.003, 0.004, 0.008, 0.015, 0.026, 0.044, 0.084, 0.121, 0.127, 0.121, 0.120, 0.090, 0.075, 0.061, 0.037, 0.023, 0.013, 0.008, 0.004, 0.003, 0.003, 0.003')
+    step.setArgument('pool_heater_monthly_multipliers', '1.154, 1.161, 1.013, 1.010, 1.013, 0.888, 0.883, 0.883, 0.888, 0.978, 0.974, 1.154')
     step.setArgument('hot_tub_present', true)
     step.setArgument('hot_tub_pump_annual_kwh', '1000.0')
     step.setArgument('hot_tub_heater_annual_kwh', '1300.0')
-<<<<<<< HEAD
-=======
     step.setArgument('hot_tub_pump_weekday_fractions', '0.024, 0.029, 0.024, 0.029, 0.047, 0.067, 0.057, 0.024, 0.024, 0.019, 0.015, 0.014, 0.014, 0.014, 0.024, 0.058, 0.126, 0.122, 0.068, 0.061, 0.051, 0.043, 0.024, 0.024')
     step.setArgument('hot_tub_pump_weekend_fractions', '0.024, 0.029, 0.024, 0.029, 0.047, 0.067, 0.057, 0.024, 0.024, 0.019, 0.015, 0.014, 0.014, 0.014, 0.024, 0.058, 0.126, 0.122, 0.068, 0.061, 0.051, 0.043, 0.024, 0.024')
     step.setArgument('hot_tub_pump_monthly_multipliers', '0.837, 0.835, 1.084, 1.084, 1.084, 1.096, 1.096, 1.096, 1.096, 0.931, 0.925, 0.837')
     step.setArgument('hot_tub_heater_weekday_fractions', '0.024, 0.029, 0.024, 0.029, 0.047, 0.067, 0.057, 0.024, 0.024, 0.019, 0.015, 0.014, 0.014, 0.014, 0.024, 0.058, 0.126, 0.122, 0.068, 0.061, 0.051, 0.043, 0.024, 0.024')
     step.setArgument('hot_tub_heater_weekend_fractions', '0.024, 0.029, 0.024, 0.029, 0.047, 0.067, 0.057, 0.024, 0.024, 0.019, 0.015, 0.014, 0.014, 0.014, 0.024, 0.058, 0.126, 0.122, 0.068, 0.061, 0.051, 0.043, 0.024, 0.024')
     step.setArgument('hot_tub_heater_monthly_multipliers', '0.921, 0.928, 0.921, 0.915, 0.921, 1.160, 1.158, 1.158, 1.160, 0.921, 0.915, 0.921')
->>>>>>> c69cb9f7
   elsif ['base-misc-loads-large-uncommon2.osw'].include? osw_file
     step.setArgument('pool_heater_type', 'none')
     step.setArgument('hot_tub_heater_type', HPXML::HeaterTypeHeatPump)
     step.setArgument('hot_tub_heater_annual_kwh', '260.0')
     step.setArgument('fuel_loads_grill_fuel_type', HPXML::FuelTypeOil)
     step.setArgument('fuel_loads_fireplace_fuel_type', HPXML::FuelTypeWoodPellets)
-<<<<<<< HEAD
-  elsif ['base-misc-loads-usage-multiplier.osw'].include? osw_file
-=======
   elsif ['base-misc-usage-multiplier.osw'].include? osw_file
->>>>>>> c69cb9f7
     step.setArgument('water_fixtures_usage_multiplier', 0.9)
     step.setArgument('lighting_usage_multiplier_interior', 0.9)
     step.setArgument('lighting_usage_multiplier_exterior', 0.9)
@@ -1836,12 +1891,6 @@
     step.setArgument('simulation_control_daylight_saving_end_day_of_month', 6)
   elsif ['base-simcontrol-daylight-saving-disabled.osw'].include? osw_file
     step.setArgument('simulation_control_daylight_saving_enabled', false)
-  elsif ['base-schedules-average.osw'].include? osw_file
-    step.setArgument('schedules_type', 'average')
-    step.removeArgument('schedules_path')
-  elsif ['base-schedules-stochastic.osw'].include? osw_file
-    step.setArgument('schedules_type', 'stochastic')
-    step.removeArgument('schedules_path')
   elsif ['base-simcontrol-runperiod-1-month.osw'].include? osw_file
     step.setArgument('simulation_control_run_period_end_month', 1)
     step.setArgument('simulation_control_run_period_end_day_of_month', 31)
@@ -1888,18 +1937,10 @@
     step.setArgument('heating_system_fraction_heat_load_served', 0.75)
     step.setArgument('heating_system_type_2', HPXML::HVACTypeFireplace)
     step.setArgument('heating_system_heating_capacity_2', '16000.0')
-<<<<<<< HEAD
-  elsif ['extra-vacancy-6-months.osw'].include? osw_file
-    step.setArgument('simulation_control_vacancy_begin_month', 1)
-    step.setArgument('simulation_control_vacancy_begin_day_of_month', 1)
-    step.setArgument('simulation_control_vacancy_end_month', 6)
-    step.setArgument('simulation_control_vacancy_end_day_of_month', 30)
-=======
   elsif ['extra-pv-shared.osw'].include? osw_file
     step.setArgument('geometry_building_num_bedrooms', 9)
     step.setArgument('pv_system_module_type_1', HPXML::PVModuleTypeStandard)
     step.setArgument('pv_system_is_shared_1', true)
->>>>>>> c69cb9f7
   elsif ['invalid_files/non-electric-heat-pump-water-heater.osw'].include? osw_file
     step.setArgument('water_heater_type', HPXML::WaterHeaterTypeHeatPump)
     step.setArgument('water_heater_fuel_type', HPXML::FuelTypeNaturalGas)
@@ -1917,19 +1958,9 @@
   elsif ['invalid_files/single-family-attached-ambient.osw'].include? osw_file
     step.setArgument('geometry_foundation_type', HPXML::FoundationTypeAmbient)
   elsif ['invalid_files/multifamily-bottom-slab-non-zero-foundation-height.osw'].include? osw_file
-<<<<<<< HEAD
-    step.setArgument('geometry_unit_type', HPXML::ResidentialTypeApartment)
-    step.setArgument('geometry_corridor_position', 'None')
     step.setArgument('geometry_foundation_type', HPXML::FoundationTypeSlab)
     step.setArgument('geometry_foundation_height_above_grade', 0.0)
   elsif ['invalid_files/multifamily-bottom-crawlspace-zero-foundation-height.osw'].include? osw_file
-    step.setArgument('geometry_unit_type', HPXML::ResidentialTypeApartment)
-    step.setArgument('geometry_corridor_position', 'None')
-=======
-    step.setArgument('geometry_foundation_type', HPXML::FoundationTypeSlab)
-    step.setArgument('geometry_foundation_height_above_grade', 0.0)
-  elsif ['invalid_files/multifamily-bottom-crawlspace-zero-foundation-height.osw'].include? osw_file
->>>>>>> c69cb9f7
     step.setArgument('geometry_foundation_type', HPXML::FoundationTypeCrawlspaceUnvented)
     step.setArgument('geometry_foundation_height', 0.0)
   elsif ['invalid_files/slab-non-zero-foundation-height-above-grade.osw'].include? osw_file
@@ -2278,24 +2309,14 @@
     'base-misc-loads-large-uncommon.xml' => 'base-enclosure-garage.xml',
     'base-misc-loads-large-uncommon2.xml' => 'base-misc-loads-large-uncommon.xml',
     'base-misc-loads-none.xml' => 'base.xml',
-<<<<<<< HEAD
-    'base-misc-loads-usage-multiplier.xml' => 'base.xml',
-    'base-misc-neighbor-shading.xml' => 'base.xml',
-=======
     'base-misc-neighbor-shading.xml' => 'base.xml',
     'base-misc-usage-multiplier.xml' => 'base.xml',
->>>>>>> c69cb9f7
     'base-pv.xml' => 'base.xml',
     'base-pv-shared.xml' => 'base-enclosure-attached-multifamily.xml',
     'base-simcontrol-daylight-saving-custom.xml' => 'base.xml',
     'base-simcontrol-daylight-saving-disabled.xml' => 'base.xml',
     'base-simcontrol-runperiod-1-month.xml' => 'base.xml',
     'base-simcontrol-timestep-10-mins.xml' => 'base.xml',
-<<<<<<< HEAD
-    'base-schedules-average.xml' => 'base.xml',
-    'base-schedules-stochastic.xml' => 'base.xml',
-=======
->>>>>>> c69cb9f7
 
     'hvac_autosizing/base-autosize.xml' => 'base.xml',
     'hvac_autosizing/base-hvac-air-to-air-heat-pump-1-speed-autosize.xml' => 'base-hvac-air-to-air-heat-pump-1-speed.xml',
@@ -2489,10 +2510,6 @@
     hpxml.header.dst_end_day_of_month = 31
   elsif ['base-misc-defaults.xml'].include? hpxml_file
     hpxml.header.timestep = nil
-  elsif ['base-schedules-average.xml'].include? hpxml_file
-    hpxml.header.schedules_path = 'BuildResidentialHPXML/tests/schedules/average.csv'
-  elsif ['base-schedules-stochastic.xml'].include? hpxml_file
-    hpxml.header.schedules_path = 'BuildResidentialHPXML/tests/schedules/stochastic.csv'
   end
 end
 
@@ -5703,8 +5720,6 @@
       hpxml.water_heating_systems[0].energy_factor = nil
       hpxml.water_heating_systems[0].uniform_energy_factor = 0.93
     end
-<<<<<<< HEAD
-=======
   elsif ['base-dhw-shared-water-heater.xml'].include? hpxml_file
     hpxml.water_heating_systems.clear
     hpxml.water_heating_systems.add(id: 'SharedWaterHeater',
@@ -5727,7 +5742,6 @@
     hpxml.water_heating_systems[1].number_of_units_served = 6
     hpxml.water_heating_systems[1].fraction_dhw_load_served = 0
     hpxml.water_heating_systems[1].location = HPXML::LocationOtherHeatedSpace
->>>>>>> c69cb9f7
   elsif ['invalid_files/multifamily-reference-water-heater.xml'].include? hpxml_file
     hpxml.water_heating_systems[0].location = HPXML::LocationOtherNonFreezingSpace
   end
@@ -5805,7 +5819,7 @@
     hpxml.water_fixtures[1].low_flow = true
   elsif ['base-dhw-none.xml'].include? hpxml_file
     hpxml.water_fixtures.clear
-  elsif ['base-misc-loads-usage-multiplier.xml'].include? hpxml_file
+  elsif ['base-misc-usage-multiplier.xml'].include? hpxml_file
     hpxml.water_heating.water_fixtures_usage_multiplier = 0.9
   end
 end
@@ -5950,11 +5964,7 @@
          'base-dhw-none.xml'].include? hpxml_file
     hpxml.clothes_washers.clear
   elsif ['base-enclosure-attached-multifamily.xml'].include? hpxml_file
-<<<<<<< HEAD
-    hpxml.clothes_washers[0].location = HPXML::LocationOtherHousingUnit
-=======
     hpxml.clothes_washers[0].location = HPXML::LocationLivingSpace
->>>>>>> c69cb9f7
   elsif ['base-enclosure-other-housing-unit.xml',
          'base-enclosure-other-heated-space.xml',
          'base-enclosure-other-non-freezing-space.xml',
@@ -5991,10 +6001,8 @@
     hpxml.clothes_washers[0].label_annual_gas_cost = nil
     hpxml.clothes_washers[0].capacity = nil
     hpxml.clothes_washers[0].label_usage = nil
-  elsif ['base-misc-loads-usage-multiplier.xml'].include? hpxml_file
+  elsif ['base-misc-usage-multiplier.xml'].include? hpxml_file
     hpxml.clothes_washers[0].usage_multiplier = 0.9
-<<<<<<< HEAD
-=======
   elsif ['base-dhw-shared-laundry-room.xml'].include? hpxml_file
     hpxml.clothes_washers[0].is_shared_appliance = true
     hpxml.clothes_washers[0].id = 'SharedClothesWasher'
@@ -6002,7 +6010,6 @@
     hpxml.clothes_washers[0].water_heating_system_idref = 'SharedWaterHeater'
   elsif ['invalid_files/unattached-shared-clothes-washer-water-heater.xml'].include? hpxml_file
     hpxml.clothes_washers[0].water_heating_system_idref = 'foobar'
->>>>>>> c69cb9f7
   elsif ['invalid_files/multifamily-reference-appliance.xml'].include? hpxml_file
     hpxml.clothes_washers[0].location = HPXML::LocationOtherHousingUnit
   end
@@ -6019,11 +6026,7 @@
          'base-dhw-none.xml'].include? hpxml_file
     hpxml.clothes_dryers.clear
   elsif ['base-enclosure-attached-multifamily.xml'].include? hpxml_file
-<<<<<<< HEAD
-    hpxml.clothes_dryers[0].location = HPXML::LocationOtherHeatedSpace
-=======
     hpxml.clothes_dryers[0].location = HPXML::LocationLivingSpace
->>>>>>> c69cb9f7
   elsif ['base-enclosure-other-housing-unit.xml',
          'base-enclosure-other-heated-space.xml',
          'base-enclosure-other-non-freezing-space.xml',
@@ -6084,14 +6087,10 @@
     hpxml.clothes_dryers[0].energy_factor = nil
     hpxml.clothes_dryers[0].combined_energy_factor = nil
     hpxml.clothes_dryers[0].control_type = nil
-<<<<<<< HEAD
-  elsif ['base-misc-loads-usage-multiplier.xml'].include? hpxml_file
-=======
   elsif ['base-dhw-shared-laundry-room.xml'].include? hpxml_file
     hpxml.clothes_dryers[0].id = 'SharedClothesDryer'
     hpxml.clothes_dryers[0].location = HPXML::LocationOtherHeatedSpace
   elsif ['base-misc-usage-multiplier.xml'].include? hpxml_file
->>>>>>> c69cb9f7
     hpxml.clothes_dryers[0].usage_multiplier = 0.9
   elsif ['base-dhw-shared-laundry-room.xml'].include? hpxml_file
     hpxml.clothes_dryers[0].is_shared_appliance = true
@@ -6114,11 +6113,7 @@
     hpxml.dishwashers[0].energy_factor = HotWaterAndAppliances.calc_dishwasher_ef_from_annual_kwh(rated_annual_kwh).round(2)
     hpxml.dishwashers[0].place_setting_capacity = 6 # Compact
   elsif ['base-enclosure-attached-multifamily.xml'].include? hpxml_file
-<<<<<<< HEAD
-    hpxml.dishwashers[0].location = HPXML::LocationOtherMultifamilyBufferSpace
-=======
     hpxml.dishwashers[0].location = HPXML::LocationLivingSpace
->>>>>>> c69cb9f7
   elsif ['base-enclosure-other-housing-unit.xml',
          'base-enclosure-other-heated-space.xml',
          'base-enclosure-other-non-freezing-space.xml',
@@ -6132,12 +6127,8 @@
     elsif ['base-enclosure-other-multifamily-buffer-space.xml'].include? hpxml_file
       hpxml.dishwashers[0].location = HPXML::LocationOtherMultifamilyBufferSpace
     end
-<<<<<<< HEAD
-  elsif ['base-appliances-none.xml'].include? hpxml_file
-=======
   elsif ['base-appliances-none.xml',
          'base-dhw-none.xml'].include? hpxml_file
->>>>>>> c69cb9f7
     hpxml.dishwashers.clear
   elsif ['base-foundation-unconditioned-basement.xml'].include? hpxml_file
     hpxml.dishwashers[0].location = HPXML::LocationBasementUnconditioned
@@ -6155,7 +6146,7 @@
     hpxml.dishwashers[0].label_annual_gas_cost = nil
     hpxml.dishwashers[0].place_setting_capacity = nil
     hpxml.dishwashers[0].label_usage = nil
-  elsif ['base-misc-loads-usage-multiplier.xml'].include? hpxml_file
+  elsif ['base-misc-usage-multiplier.xml'].include? hpxml_file
     hpxml.dishwashers[0].usage_multiplier = 0.9
   elsif ['base-dhw-shared-laundry-room.xml'].include? hpxml_file
     hpxml.dishwashers[0].is_shared_appliance = true
@@ -6178,11 +6169,7 @@
   elsif ['base-appliances-none.xml'].include? hpxml_file
     hpxml.refrigerators.clear
   elsif ['base-enclosure-attached-multifamily.xml'].include? hpxml_file
-<<<<<<< HEAD
-    hpxml.refrigerators[0].location = HPXML::LocationOtherNonFreezingSpace
-=======
     hpxml.refrigerators[0].location = HPXML::LocationLivingSpace
->>>>>>> c69cb9f7
   elsif ['base-enclosure-other-housing-unit.xml',
          'base-enclosure-other-heated-space.xml',
          'base-enclosure-other-non-freezing-space.xml',
@@ -6210,7 +6197,7 @@
     hpxml.refrigerators[0].location = nil
     hpxml.refrigerators[0].rated_annual_kwh = nil
     hpxml.refrigerators[0].adjusted_annual_kwh = nil
-  elsif ['base-misc-loads-usage-multiplier.xml'].include? hpxml_file
+  elsif ['base-misc-usage-multiplier.xml'].include? hpxml_file
     hpxml.refrigerators[0].usage_multiplier = 0.9
   elsif ['base-misc-loads-large-uncommon.xml'].include? hpxml_file
     hpxml.refrigerators[0].weekday_fractions = '0.040, 0.039, 0.038, 0.037, 0.036, 0.036, 0.038, 0.040, 0.041, 0.041, 0.040, 0.040, 0.042, 0.042, 0.042, 0.041, 0.044, 0.048, 0.050, 0.048, 0.047, 0.046, 0.044, 0.041'
@@ -6281,11 +6268,7 @@
   elsif ['base-appliances-none.xml'].include? hpxml_file
     hpxml.cooking_ranges.clear
   elsif ['base-enclosure-attached-multifamily.xml'].include? hpxml_file
-<<<<<<< HEAD
-    hpxml.cooking_ranges[0].location = HPXML::LocationOtherHousingUnit
-=======
     hpxml.cooking_ranges[0].location = HPXML::LocationLivingSpace
->>>>>>> c69cb9f7
   elsif ['base-enclosure-other-housing-unit.xml',
          'base-enclosure-other-heated-space.xml',
          'base-enclosure-other-non-freezing-space.xml',
@@ -6323,7 +6306,7 @@
     hpxml.cooking_ranges[0].location = 'unconditioned space'
   elsif ['base-misc-defaults.xml'].include? hpxml_file
     hpxml.cooking_ranges[0].is_induction = nil
-  elsif ['base-misc-loads-usage-multiplier.xml'].include? hpxml_file
+  elsif ['base-misc-usage-multiplier.xml'].include? hpxml_file
     hpxml.cooking_ranges[0].usage_multiplier = 0.9
   elsif ['base-misc-loads-large-uncommon.xml'].include? hpxml_file
     hpxml.cooking_ranges[0].weekday_fractions = '0.007, 0.007, 0.004, 0.004, 0.007, 0.011, 0.025, 0.042, 0.046, 0.048, 0.042, 0.050, 0.057, 0.046, 0.057, 0.044, 0.092, 0.150, 0.117, 0.060, 0.035, 0.025, 0.016, 0.011'
@@ -6383,7 +6366,7 @@
                               lighting_type: HPXML::LightingTypeLED)
   elsif ['invalid_files/lighting-fractions.xml'].include? hpxml_file
     hpxml.lighting_groups[0].fraction_of_units_in_location = 0.8
-  elsif ['base-misc-loads-usage-multiplier.xml'].include? hpxml_file
+  elsif ['base-misc-usage-multiplier.xml'].include? hpxml_file
     hpxml.lighting.interior_usage_multiplier = 0.9
     hpxml.lighting.garage_usage_multiplier = 0.9
     hpxml.lighting.exterior_usage_multiplier = 0.9
@@ -6484,7 +6467,7 @@
                            plug_load_type: HPXML::PlugLoadTypeOther)
       hpxml.plug_loads.add(id: 'PlugLoadMisc2',
                            plug_load_type: HPXML::PlugLoadTypeTelevision)
-    elsif ['base-misc-loads-usage-multiplier.xml'].include? hpxml_file
+    elsif ['base-misc-usage-multiplier.xml'].include? hpxml_file
       hpxml.plug_loads.each do |plug_load|
         plug_load.usage_multiplier = 0.9
       end
