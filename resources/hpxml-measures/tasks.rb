--- conflicted
+++ resolved
@@ -1357,75 +1357,9 @@
         end
       end
     end
-<<<<<<< HEAD
-    if hpxml_file.include?('water-loop-heat-pump') || hpxml_file.include?('fan-coil-ducted')
-      hpxml.hvac_distributions[-1].duct_leakage_measurements.add(duct_type: HPXML::DuctTypeSupply,
-                                                                 duct_leakage_units: HPXML::UnitsCFM25,
-                                                                 duct_leakage_value: 15,
-                                                                 duct_leakage_total_or_to_outside: HPXML::DuctLeakageToOutside)
-      hpxml.hvac_distributions[-1].duct_leakage_measurements.add(duct_type: HPXML::DuctTypeReturn,
-                                                                 duct_leakage_units: HPXML::UnitsCFM25,
-                                                                 duct_leakage_value: 10,
-                                                                 duct_leakage_total_or_to_outside: HPXML::DuctLeakageToOutside)
-      hpxml.hvac_distributions[-1].ducts.add(id: "Ducts#{hpxml.hvac_distributions[-1].ducts.size + 1}",
-                                             duct_type: HPXML::DuctTypeSupply,
-                                             duct_insulation_r_value: 0,
-                                             duct_location: HPXML::LocationOtherMultifamilyBufferSpace,
-                                             duct_surface_area: 50)
-      hpxml.hvac_distributions[-1].ducts.add(id: "Ducts#{hpxml.hvac_distributions[-1].ducts.size + 1}",
-                                             duct_type: HPXML::DuctTypeReturn,
-                                             duct_insulation_r_value: 0,
-                                             duct_location: HPXML::LocationOtherMultifamilyBufferSpace,
-                                             duct_surface_area: 20)
-    end
-  end
-  if hpxml_file.include? 'shared-ground-loop'
-    hpxml.heating_systems.reverse_each do |heating_system|
-      heating_system.delete
-    end
-    hpxml.cooling_systems.reverse_each do |cooling_system|
-      cooling_system.delete
-    end
-    hpxml.heat_pumps[0].distribution_system_idref = hpxml.hvac_distributions[-1].id
-    hpxml.heat_pumps[0].heat_pump_type = HPXML::HVACTypeHeatPumpGroundToAir
-    hpxml.heat_pumps[0].heat_pump_fuel = HPXML::FuelTypeElectricity
-    hpxml.heat_pumps[0].backup_type = HPXML::HeatPumpBackupTypeIntegrated
-    hpxml.heat_pumps[0].backup_heating_fuel = HPXML::FuelTypeElectricity
-    hpxml.heat_pumps[0].is_shared_system = true
-    hpxml.heat_pumps[0].number_of_units_served = 6
-    hpxml.heat_pumps[0].backup_heating_efficiency_percent = 1.0
-    hpxml.heat_pumps[0].fraction_heat_load_served = 1
-    hpxml.heat_pumps[0].fraction_cool_load_served = 1
-    hpxml.heat_pumps[0].heating_efficiency_cop = 3.6
-    hpxml.heat_pumps[0].cooling_efficiency_eer = 16.6
-    hpxml.heat_pumps[0].heating_capacity = 12000
-    hpxml.heat_pumps[0].cooling_capacity = 12000
-    hpxml.heat_pumps[0].backup_heating_capacity = 12000
-    hpxml.heat_pumps[0].cooling_shr = 0.73
-    hpxml.heat_pumps[0].primary_heating_system = true
-    hpxml.heat_pumps[0].primary_cooling_system = true
-    hpxml.heat_pumps[0].pump_watts_per_ton = 0.0
-  end
-  if hpxml_file.include? 'eae'
-    hpxml.heating_systems[0].electric_auxiliary_energy = 500.0
-  else
-    if hpxml_file.include? 'shared-boiler'
-      hpxml.heating_systems[0].shared_loop_watts = 600
-    end
-    if hpxml_file.include?('chiller') || hpxml_file.include?('cooling-tower')
-      hpxml.cooling_systems[0].shared_loop_watts = 600
-    end
-    if hpxml_file.include? 'shared-ground-loop'
-      hpxml.heat_pumps[0].shared_loop_watts = 600
-    end
-    if hpxml_file.include? 'fan-coil'
-      if hpxml_file.include? 'boiler'
-        hpxml.heating_systems[0].fan_coil_watts = 150
-=======
     if hpxml_file.include? 'install-quality'
       hpxml_bldg.hvac_systems.each do |hvac_system|
         hvac_system.fan_watts_per_cfm = 0.365
->>>>>>> 23547d53
       end
     elsif ['base-hvac-setpoints-daily-setbacks.xml'].include? hpxml_file
       hpxml_bldg.hvac_controls[0].heating_setback_temp = 66
@@ -2294,38 +2228,7 @@
   exit!
 end
 
-def download_g_functions
-  require_relative 'HPXMLtoOpenStudio/resources/g_functions/util'
-
-  g_functions_dir = File.join(File.dirname(__FILE__), 'HPXMLtoOpenStudio/resources/g_functions')
-  FileUtils.mkdir(g_functions_dir) if !File.exist?(g_functions_dir)
-  filepath = File.join(g_functions_dir, 'g-function_library_1.0')
-
-  if !File.exist?(filepath) # presence of 'g-function_library_1.0' folder will skip re-downloading
-    require 'tempfile'
-    tmpfile = Tempfile.new('functions')
-
-    UrlResolver.fetch('https://gdr.openei.org/files/1325/g-function_library_1.0.zip', tmpfile)
-
-    puts 'Extracting g-functions...'
-    require 'zip'
-    Zip::File.open(tmpfile.path.to_s) do |zipfile|
-      zipfile.each do |file|
-        fpath = File.join(g_functions_dir, file.name)
-        FileUtils.mkdir_p(File.dirname(fpath))
-        zipfile.extract(file, fpath) unless File.exist?(fpath)
-      end
-    end
-  end
-
-  num_configs_actual = process_g_functions(filepath)
-
-  puts "#{num_configs_actual} config files are available in #{g_functions_dir}."
-  puts 'Completed.'
-  exit!
-end
-
-command_list = [:update_measures, :update_hpxmls, :create_release_zips, :download_utility_rates, :download_g_functions]
+command_list = [:update_measures, :update_hpxmls, :create_release_zips, :download_utility_rates]
 
 def display_usage(command_list)
   puts "Usage: openstudio #{File.basename(__FILE__)} [COMMAND]\nCommands:\n  " + command_list.join("\n  ")
@@ -2446,10 +2349,6 @@
   download_utility_rates
 end
 
-if ARGV[0].to_sym == :download_g_functions
-  download_g_functions
-end
-
 if ARGV[0].to_sym == :create_release_zips
   if ENV['CI']
     # CI doesn't have git, so default to everything
