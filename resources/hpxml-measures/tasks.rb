# frozen_string_literal: true

def create_osws
  require 'json'
  require_relative 'BuildResidentialHPXML/resources/constants'
  require_relative 'HPXMLtoOpenStudio/resources/hpxml'

  this_dir = File.dirname(__FILE__)
  tests_dir = File.join(this_dir, 'BuildResidentialHPXML/tests')

  # Hash of OSW -> Parent OSW
  osws_files = {
    'base.osw' => nil, # single-family detached
    'base-single-family-attached.osw' => 'base.osw',
    'base-multifamily.osw' => 'base.osw',
    'base-appliances-coal.osw' => 'base.osw',
    'base-appliances-dehumidifier.osw' => 'base-location-dallas-tx.osw',
    'base-appliances-dehumidifier-ief.osw' => 'base-appliances-dehumidifier.osw',
    'base-appliances-dehumidifier-50percent.osw' => 'base-appliances-dehumidifier.osw',
    'base-appliances-gas.osw' => 'base.osw',
    'base-appliances-modified.osw' => 'base.osw',
    'base-appliances-none.osw' => 'base.osw',
    'base-appliances-oil.osw' => 'base.osw',
    'base-appliances-propane.osw' => 'base.osw',
    'base-appliances-wood.osw' => 'base.osw',
    # 'base-atticroof-cathedral.osw' => 'base.osw', # TODO: conditioned attic ceiling heights are greater than wall height
    # 'base-atticroof-conditioned.osw' => 'base.osw', # TODO: has both conditioned and unconditioned attics
    'base-atticroof-flat.osw' => 'base.osw',
    'base-atticroof-radiant-barrier.osw' => 'base-location-dallas-tx.osw',
    'base-atticroof-unvented-insulated-roof.osw' => 'base.osw',
    'base-atticroof-vented.osw' => 'base.osw',
    'base-dhw-combi-tankless.osw' => 'base-dhw-indirect.osw',
    'base-dhw-combi-tankless-outside.osw' => 'base-dhw-combi-tankless.osw',
    # 'base-dhw-desuperheater.osw' => 'base.osw', # Not supporting desuperheater for now
    # 'base-dhw-desuperheater-2-speed.osw' => 'base.osw', # Not supporting desuperheater for now
    # 'base-dhw-desuperheater-gshp.osw' => 'base.osw', # Not supporting desuperheater for now
    # 'base-dhw-desuperheater-hpwh.osw' => 'base.osw', # Not supporting desuperheater for now
    # 'base-dhw-desuperheater-tankless.osw' => 'base.osw', # Not supporting desuperheater for now
    # 'base-dhw-desuperheater-var-speed.osw' => 'base.osw', # Not supporting desuperheater for now
    'base-dhw-dwhr.osw' => 'base.osw',
    'base-dhw-indirect.osw' => 'base-hvac-boiler-gas-only.osw',
    # 'base-dhw-indirect-dse.osw' => 'base.osw', # Not going to support DSE
    'base-dhw-indirect-outside.osw' => 'base-dhw-indirect.osw',
    'base-dhw-indirect-standbyloss.osw' => 'base-dhw-indirect.osw',
    'base-dhw-indirect-with-solar-fraction.osw' => 'base-dhw-indirect.osw',
    'base-dhw-jacket-electric.osw' => 'base.osw',
    'base-dhw-jacket-gas.osw' => 'base-dhw-tank-gas.osw',
    'base-dhw-jacket-hpwh.osw' => 'base-dhw-tank-heat-pump.osw',
    'base-dhw-jacket-indirect.osw' => 'base-dhw-indirect.osw',
    'base-dhw-low-flow-fixtures.osw' => 'base.osw',
    # 'base-dhw-multiple.osw' => 'base.osw', # Not supporting multiple water heaters for now
    'base-dhw-none.osw' => 'base.osw',
    'base-dhw-recirc-demand.osw' => 'base.osw',
    'base-dhw-recirc-manual.osw' => 'base.osw',
    'base-dhw-recirc-nocontrol.osw' => 'base.osw',
    'base-dhw-recirc-temperature.osw' => 'base.osw',
    'base-dhw-recirc-timer.osw' => 'base.osw',
    # 'base-dhw-shared-laundry-room.osw' => 'base.osw',
    # 'base-dhw-shared-water-heater.osw' => 'base.osw',
    # 'base-dhw-shared-water-heater-recirc.osw' => 'base.osw',
    'base-dhw-solar-direct-evacuated-tube.osw' => 'base.osw',
    'base-dhw-solar-direct-flat-plate.osw' => 'base.osw',
    'base-dhw-solar-direct-ics.osw' => 'base.osw',
    'base-dhw-solar-fraction.osw' => 'base.osw',
    'base-dhw-solar-indirect-flat-plate.osw' => 'base.osw',
    'base-dhw-solar-thermosyphon-flat-plate.osw' => 'base.osw',
    'base-dhw-tank-coal.osw' => 'base.osw',
    'base-dhw-tank-gas.osw' => 'base.osw',
    'base-dhw-tank-gas-outside.osw' => 'base.osw',
    'base-dhw-tank-heat-pump.osw' => 'base.osw',
    'base-dhw-tank-heat-pump-outside.osw' => 'base.osw',
    'base-dhw-tank-heat-pump-with-solar.osw' => 'base.osw',
    'base-dhw-tank-heat-pump-with-solar-fraction.osw' => 'base.osw',
    'base-dhw-tankless-electric.osw' => 'base.osw',
    'base-dhw-tankless-electric-outside.osw' => 'base.osw',
    'base-dhw-tankless-gas.osw' => 'base.osw',
    'base-dhw-tankless-gas-with-solar.osw' => 'base.osw',
    'base-dhw-tankless-gas-with-solar-fraction.osw' => 'base.osw',
    'base-dhw-tankless-propane.osw' => 'base.osw',
    'base-dhw-tank-oil.osw' => 'base.osw',
    'base-dhw-tank-wood.osw' => 'base.osw',
    'base-enclosure-2stories.osw' => 'base.osw',
    'base-enclosure-2stories-garage.osw' => 'base.osw',
    # 'base-enclosure-attached-multifamily.osw' => 'base.osw',
    'base-enclosure-beds-1.osw' => 'base.osw',
    'base-enclosure-beds-2.osw' => 'base.osw',
    'base-enclosure-beds-4.osw' => 'base.osw',
    'base-enclosure-beds-5.osw' => 'base.osw',
    # 'base-enclosure-common-surfaces.osw' => 'base.osw',
    'base-enclosure-garage.osw' => 'base.osw',
    'base-enclosure-infil-ach-house-pressure.osw' => 'base.osw',
    'base-enclosure-infil-cfm-house-pressure.osw' => 'base-enclosure-infil-cfm50.osw',
    'base-enclosure-infil-cfm50.osw' => 'base.osw',
    'base-enclosure-infil-flue.osw' => 'base.osw',
    'base-enclosure-infil-natural-ach.osw' => 'base.osw',
    # 'base-enclosure-other-heated-space.osw' => 'base.osw', # TODO: uncomment when we can model multifamily with ambient foundation?
    # 'base-enclosure-other-housing-unit.osw' => 'base-foundation-ambient.osw', # TODO: uncomment when we can model multifamily with ambient foundation?
    # 'base-enclosure-other-multifamily-buffer-space.osw' => 'base.osw', # TODO: uncomment when we can model multifamily with ambient foundation?
    # 'base-enclosure-other-non-freezing-space.osw' => 'base.osw', # TODO: uncomment when we can model multifamily with ambient foundation?
    'base-enclosure-overhangs.osw' => 'base.osw',
    # 'base-enclosure-rooftypes.osw' => 'base.osw',
    # 'base-enclosure-skylights.osw' => 'base.osw', # There are no front roof surfaces, but 15.0 ft^2 of skylights were specified.
    # 'base-enclosure-split-surfaces.osw' => 'base.osw',
    # 'base-enclosure-walltypes.osw' => 'base.osw',
    # 'base-enclosure-windows-interior-shading.osw' => 'base.osw', # Not going to support interior shading by facade
    'base-enclosure-windows-none.osw' => 'base.osw',
    'base-foundation-ambient.osw' => 'base.osw',
    # 'base-foundation-complex.osw' => 'base.osw', # 1 kiva object instead of 10
    'base-foundation-conditioned-basement-slab-insulation.osw' => 'base.osw',
    # 'base-foundation-conditioned-basement-wall-interior-insulation.osw' => 'base.osw',
    # 'base-foundation-multiple.osw' => 'base.osw', # Not supporting multiple foundations for now
    'base-foundation-slab.osw' => 'base.osw',
    'base-foundation-unconditioned-basement.osw' => 'base.osw',
    # 'base-foundation-unconditioned-basement-above-grade.osw' => 'base.osw', # TODO: add foundation wall windows
    'base-foundation-unconditioned-basement-assembly-r.osw' => 'base-foundation-unconditioned-basement.osw',
    'base-foundation-unconditioned-basement-wall-insulation.osw' => 'base-foundation-unconditioned-basement.osw',
    'base-foundation-unvented-crawlspace.osw' => 'base.osw',
    'base-foundation-vented-crawlspace.osw' => 'base.osw',
    # 'base-foundation-walkout-basement.osw' => 'base.osw', # 1 kiva object instead of 4
    'base-hvac-air-to-air-heat-pump-1-speed.osw' => 'base.osw',
    'base-hvac-air-to-air-heat-pump-2-speed.osw' => 'base.osw',
    'base-hvac-air-to-air-heat-pump-var-speed.osw' => 'base.osw',
    'base-hvac-boiler-coal-only.osw' => 'base.osw',
    'base-hvac-boiler-elec-only.osw' => 'base.osw',
    'base-hvac-boiler-gas-central-ac-1-speed.osw' => 'base.osw',
    'base-hvac-boiler-gas-only.osw' => 'base.osw',
    'base-hvac-boiler-oil-only.osw' => 'base.osw',
    'base-hvac-boiler-propane-only.osw' => 'base.osw',
    'base-hvac-boiler-wood-only.osw' => 'base.osw',
    'base-hvac-central-ac-only-1-speed.osw' => 'base.osw',
    'base-hvac-central-ac-only-2-speed.osw' => 'base.osw',
    'base-hvac-central-ac-only-var-speed.osw' => 'base.osw',
    'base-hvac-central-ac-plus-air-to-air-heat-pump-heating.osw' => 'base-hvac-central-ac-only-1-speed.osw',
    # 'base-hvac-dse.osw' => 'base.osw', # Not going to support DSE
    'base-hvac-dual-fuel-air-to-air-heat-pump-1-speed.osw' => 'base-hvac-air-to-air-heat-pump-1-speed.osw',
    'base-hvac-dual-fuel-air-to-air-heat-pump-1-speed-electric.osw' => 'base-hvac-dual-fuel-air-to-air-heat-pump-1-speed.osw',
    'base-hvac-dual-fuel-air-to-air-heat-pump-2-speed.osw' => 'base-hvac-air-to-air-heat-pump-2-speed.osw',
    'base-hvac-dual-fuel-air-to-air-heat-pump-var-speed.osw' => 'base-hvac-air-to-air-heat-pump-var-speed.osw',
    'base-hvac-dual-fuel-mini-split-heat-pump-ducted.osw' => 'base-hvac-mini-split-heat-pump-ducted.osw',
    'base-hvac-ducts-leakage-percent.osw' => 'base.osw',
    'base-hvac-elec-resistance-only.osw' => 'base.osw',
    'base-hvac-evap-cooler-furnace-gas.osw' => 'base.osw',
    'base-hvac-evap-cooler-only.osw' => 'base.osw',
    'base-hvac-evap-cooler-only-ducted.osw' => 'base.osw',
    'base-hvac-fireplace-wood-only.osw' => 'base.osw',
    'base-hvac-fixed-heater-gas-only.osw' => 'base.osw',
    'base-hvac-floor-furnace-propane-only.osw' => 'base.osw',
    # 'base-hvac-flowrate.osw' => 'base.osw', # Not going to support in the measure
    'base-hvac-furnace-elec-central-ac-1-speed.osw' => 'base.osw',
    'base-hvac-furnace-elec-only.osw' => 'base.osw',
    'base-hvac-furnace-gas-central-ac-2-speed.osw' => 'base.osw',
    'base-hvac-furnace-gas-central-ac-var-speed.osw' => 'base.osw',
    'base-hvac-furnace-gas-only.osw' => 'base.osw',
    'base-hvac-furnace-gas-room-ac.osw' => 'base.osw',
    'base-hvac-furnace-oil-only.osw' => 'base.osw',
    'base-hvac-furnace-propane-only.osw' => 'base.osw',
    'base-hvac-furnace-wood-only.osw' => 'base.osw',
    # 'base-hvac-furnace-x3-dse.osw' => 'base.osw', # Not going to support DSE
    'base-hvac-ground-to-air-heat-pump.osw' => 'base.osw',
    # 'base-hvac-ideal-air.osw' => 'base.osw',
    'base-hvac-mini-split-air-conditioner-only-ducted.osw' => 'base.osw',
    'base-hvac-mini-split-air-conditioner-only-ductless.osw' => 'base-hvac-mini-split-air-conditioner-only-ducted.osw',
    'base-hvac-mini-split-heat-pump-ducted.osw' => 'base.osw',
    'base-hvac-mini-split-heat-pump-ducted-cooling-only.osw' => 'base-hvac-mini-split-heat-pump-ducted.osw',
    'base-hvac-mini-split-heat-pump-ducted-heating-only.osw' => 'base-hvac-mini-split-heat-pump-ducted.osw',
    'base-hvac-mini-split-heat-pump-ductless.osw' => 'base-hvac-mini-split-heat-pump-ducted.osw',
    # 'base-hvac-multiple.osw' => 'base.osw', # Not supporting multiple heating/cooling systems for now
    # 'base-hvac-multiple2.osw' => 'base.osw', # Not supporting multiple heating/cooling systems for now
    'base-hvac-none.osw' => 'base.osw',
    'base-hvac-portable-heater-gas-only.osw' => 'base.osw',
    # 'base-hvac-programmable-thermostat.osw' => 'base.osw',
    # 'base-hvac-programmable-thermostat-detailed.osw' => 'base.osw',
    'base-hvac-room-ac-only.osw' => 'base.osw',
    'base-hvac-room-ac-only-33percent.osw' => 'base.osw',
    'base-hvac-setpoints.osw' => 'base.osw',
    'base-hvac-stove-oil-only.osw' => 'base.osw',
    'base-hvac-stove-wood-pellets-only.osw' => 'base.osw',
    'base-hvac-undersized.osw' => 'base.osw',
    # 'base-hvac-undersized-allow-increased-fixed-capacities.osw' => 'base-hvac-undersized.osw',
    'base-hvac-wall-furnace-elec-only.osw' => 'base.osw',
    'base-lighting-ceiling-fans.osw' => 'base.osw',
    'base-lighting-detailed.osw' => 'base.osw',
    # 'base-lighting-none.osw' => 'base.osw',
    'base-location-AMY-2012.osw' => 'base.osw',
    'base-location-baltimore-md.osw' => 'base.osw',
    'base-location-dallas-tx.osw' => 'base-foundation-slab.osw',
    'base-location-duluth-mn.osw' => 'base.osw',
    'base-location-miami-fl.osw' => 'base-foundation-slab.osw',
    'base-mechvent-balanced.osw' => 'base.osw',
    'base-mechvent-bath-kitchen-fans.osw' => 'base.osw',
    'base-mechvent-cfis.osw' => 'base.osw',
    # 'base-mechvent-cfis-dse.osw' => 'base.osw', # Not going to support DSE
    'base-mechvent-cfis-evap-cooler-only-ducted.osw' => 'base-hvac-evap-cooler-only-ducted.osw',
    'base-mechvent-erv.osw' => 'base.osw',
    'base-mechvent-erv-atre-asre.osw' => 'base.osw',
    'base-mechvent-exhaust.osw' => 'base.osw',
    # 'base-mechvent-exhaust-rated-flow-rate.osw' => 'base.osw', # No difference
    'base-mechvent-hrv.osw' => 'base.osw',
    'base-mechvent-hrv-asre.osw' => 'base.osw',
    # 'base-mechvent-multiple.osw' => 'base.osw',
    # 'base-mechvent-shared.osw' => 'base.osw',
    # 'base-mechvent-shared-multiple.osw' => 'base.osw',
    # 'base-mechvent-shared-preconditioning.osw' => 'base.osw',
    'base-mechvent-supply.osw' => 'base.osw',
    'base-mechvent-whole-house-fan.osw' => 'base.osw',
    'base-misc-defaults.osw' => 'base.osw',
    'base-misc-loads-large-uncommon.osw' => 'base-enclosure-garage.osw',
    'base-misc-loads-large-uncommon2.osw' => 'base-misc-loads-large-uncommon.osw',
    # 'base-misc-loads-none.osw' => 'base.osw',
    'base-misc-neighbor-shading.osw' => 'base.osw',
    'base-misc-usage-multiplier.osw' => 'base.osw',
    'base-pv.osw' => 'base.osw',
    # 'base-pv-shared.osw' => 'base.osw',
    'base-simcontrol-calendar-year-custom.osw' => 'base.osw',
    'base-simcontrol-daylight-saving-custom.osw' => 'base.osw',
    'base-simcontrol-daylight-saving-disabled.osw' => 'base.osw',
    'base-simcontrol-runperiod-1-month.osw' => 'base.osw',
    'base-simcontrol-timestep-10-mins.osw' => 'base.osw',
    'base-schedules-stochastic.osw' => 'base.osw',
    'base-schedules-user-specified.osw' => 'base.osw',

    # Extra test files that don't correspond with sample files
    'extra-auto.osw' => 'base.osw',
    'extra-pv-roofpitch.osw' => 'base.osw',
    'extra-dhw-solar-latitude.osw' => 'base.osw',
    'extra-dhw-shared-water-heater.osw' => 'base-single-family-attached.osw',
    'extra-second-refrigerator.osw' => 'base.osw',
    'extra-second-heating-system-portable-heater.osw' => 'base.osw',
    'extra-second-heating-system-fireplace.osw' => 'base.osw',
    'extra-pv-shared.osw' => 'base-single-family-attached.osw',
    'extra-enclosure-garage-partially-protruded.osw' => 'base.osw',
    'extra-mechvent-shared.osw' => 'base-single-family-attached.osw',
    'extra-mechvent-shared-preconditioning.osw' => 'extra-mechvent-shared.osw',
    'extra-vacancy-6-months.osw' => 'base-schedules-stochastic.osw',
    'extra-schedules-random-seed.osw' => 'base-schedules-stochastic.osw',
<<<<<<< HEAD
    'extra-hvac-programmable-thermostat.osw' => 'base.osw',
=======
>>>>>>> 27f4c020

    'invalid_files/non-electric-heat-pump-water-heater.osw' => 'base.osw',
    'invalid_files/heating-system-and-heat-pump.osw' => 'base.osw',
    'invalid_files/cooling-system-and-heat-pump.osw' => 'base.osw',
    'invalid_files/non-integer-geometry-num-bathrooms.osw' => 'base.osw',
    'invalid_files/non-integer-ceiling-fan-quantity.osw' => 'base.osw',
    'invalid_files/single-family-detached-slab-non-zero-foundation-height.osw' => 'base.osw',
    'invalid_files/single-family-detached-finished-basement-zero-foundation-height.osw' => 'base.osw',
    'invalid_files/single-family-attached-ambient.osw' => 'base-single-family-attached.osw',
    'invalid_files/multifamily-bottom-slab-non-zero-foundation-height.osw' => 'base-multifamily.osw',
    'invalid_files/multifamily-bottom-crawlspace-zero-foundation-height.osw' => 'base-multifamily.osw',
    'invalid_files/slab-non-zero-foundation-height-above-grade.osw' => 'base.osw',
    'invalid_files/ducts-location-and-areas-not-same-type.osw' => 'base.osw',
    'invalid_files/second-heating-system-serves-majority-heat.osw' => 'base.osw',
    'invalid_files/single-family-attached-no-building-orientation.osw' => 'base-single-family-attached.osw',
    'invalid_files/multifamily-no-building-orientation.osw' => 'base-multifamily.osw',
    'invalid_files/vented-crawlspace-with-wall-and-ceiling-insulation.osw' => 'base.osw',
    'invalid_files/unvented-crawlspace-with-wall-and-ceiling-insulation.osw' => 'base.osw',
    'invalid_files/unconditioned-basement-with-wall-and-ceiling-insulation.osw' => 'base.osw',
    'invalid_files/vented-attic-with-floor-and-roof-insulation.osw' => 'base.osw',
    'invalid_files/unvented-attic-with-floor-and-roof-insulation.osw' => 'base.osw',
    'invalid_files/conditioned-basement-with-ceiling-insulation.osw' => 'base.osw',
    'invalid_files/conditioned-attic-with-floor-insulation.osw' => 'base.osw',
    'invalid_files/dhw-indirect-without-boiler.osw' => 'base.osw'
  }

  puts "Generating #{osws_files.size} OSW files..."

  osws_files.each do |derivative, parent|
    print '.'

    osw_path = File.absolute_path(File.join(tests_dir, derivative))

    begin
      osw_files = [derivative]
      unless parent.nil?
        osw_files.unshift(parent)
      end
      while not parent.nil?
        next unless osws_files.keys.include? parent

        unless osws_files[parent].nil?
          osw_files.unshift(osws_files[parent])
        end
        parent = osws_files[parent]
      end

      workflow = OpenStudio::WorkflowJSON.new
      workflow.setOswPath(osw_path)
      workflow.addMeasurePath('../..')
      steps = OpenStudio::WorkflowStepVector.new
      step = OpenStudio::MeasureStep.new('BuildResidentialHPXML')

      osw_files.each do |osw_file|
        step = get_values(osw_file, step)
      end

      steps.push(step)
      workflow.setWorkflowSteps(steps)
      workflow.save

      workflow_hash = JSON.parse(File.read(osw_path))
      workflow_hash.delete('created_at')
      workflow_hash.delete('updated_at')

      File.open(osw_path, 'w') do |f|
        f.write(JSON.pretty_generate(workflow_hash))
      end
    rescue Exception => e
      puts "\n#{e}\n#{e.backtrace.join('\n')}"
      puts "\nError: Did not successfully generate #{derivative}."
      exit!
    end
  end

  puts "\n"

  # Print warnings about extra files
  abs_osw_files = []
  dirs = [nil]
  osws_files.keys.each do |osw_file|
    abs_osw_files << File.absolute_path(File.join(tests_dir, osw_file))
    next unless osw_file.include? '/'

    dirs << osw_file.split('/')[0] + '/'
  end
  dirs.uniq.each do |dir|
    Dir["#{tests_dir}/#{dir}*.osw"].each do |osw|
      next if abs_osw_files.include? File.absolute_path(osw)

      puts "Warning: Extra OSW file found at #{File.absolute_path(osw)}"
    end
  end
end

def get_values(osw_file, step)
  step.setArgument('hpxml_path', "../BuildResidentialHPXML/tests/built_residential_hpxml/#{File.basename(osw_file, '.*')}.xml")

  if ['base.osw'].include? osw_file
    step.setArgument('simulation_control_timestep', '60')
    step.setArgument('schedules_type', 'default')
    step.setArgument('weather_station_epw_filepath', 'USA_CO_Denver.Intl.AP.725650_TMY3.epw')
    step.setArgument('site_type', HPXML::SiteTypeSuburban)
    step.setArgument('geometry_unit_type', HPXML::ResidentialTypeSFD)
    step.setArgument('geometry_cfa', 2700.0)
    step.setArgument('geometry_num_floors_above_grade', 1)
    step.setArgument('geometry_wall_height', 8.0)
    step.setArgument('geometry_orientation', 180.0)
    step.setArgument('geometry_aspect_ratio', 1.5)
    step.setArgument('geometry_corridor_position', 'Double-Loaded Interior')
    step.setArgument('geometry_corridor_width', 10.0)
    step.setArgument('geometry_inset_width', 0.0)
    step.setArgument('geometry_inset_depth', 0.0)
    step.setArgument('geometry_inset_position', 'Right')
    step.setArgument('geometry_balcony_depth', 0.0)
    step.setArgument('geometry_garage_width', 0.0)
    step.setArgument('geometry_garage_depth', 20.0)
    step.setArgument('geometry_garage_protrusion', 0.0)
    step.setArgument('geometry_garage_position', 'Right')
    step.setArgument('geometry_foundation_type', HPXML::FoundationTypeBasementConditioned)
    step.setArgument('geometry_foundation_height', 8.0)
    step.setArgument('geometry_foundation_height_above_grade', 1.0)
    step.setArgument('geometry_roof_type', 'gable')
    step.setArgument('geometry_roof_pitch', '6:12')
    step.setArgument('geometry_roof_structure', 'truss, cantilever')
    step.setArgument('geometry_attic_type', HPXML::AtticTypeUnvented)
    step.setArgument('geometry_eaves_depth', 0)
    step.setArgument('geometry_num_bedrooms', 3)
    step.setArgument('geometry_num_bathrooms', '2')
    step.setArgument('geometry_num_occupants', '3')
    step.setArgument('floor_assembly_r', 0)
    step.setArgument('foundation_wall_insulation_r', 8.9)
    step.setArgument('foundation_wall_insulation_distance_to_top', 0.0)
    step.setArgument('foundation_wall_insulation_distance_to_bottom', 8.0)
    step.setArgument('slab_perimeter_insulation_r', 0)
    step.setArgument('slab_perimeter_depth', 0)
    step.setArgument('slab_under_insulation_r', 0)
    step.setArgument('slab_under_width', 0)
    step.setArgument('slab_carpet_fraction', 0.0)
    step.setArgument('slab_carpet_r', 0.0)
    step.setArgument('ceiling_assembly_r', 39.3)
    step.setArgument('roof_material_type', HPXML::RoofTypeAsphaltShingles)
    step.setArgument('roof_color', Constants.Auto)
    step.setArgument('roof_assembly_r', 2.3)
    step.setArgument('roof_solar_absorptance', Constants.Auto)
    step.setArgument('roof_emittance', 0.92)
    step.setArgument('roof_radiant_barrier', false)
    step.setArgument('roof_radiant_barrier_grade', '1')
    step.setArgument('neighbor_front_distance', 0)
    step.setArgument('neighbor_back_distance', 0)
    step.setArgument('neighbor_left_distance', 0)
    step.setArgument('neighbor_right_distance', 0)
    step.setArgument('neighbor_front_height', Constants.Auto)
    step.setArgument('neighbor_back_height', Constants.Auto)
    step.setArgument('neighbor_left_height', Constants.Auto)
    step.setArgument('neighbor_right_height', Constants.Auto)
    step.setArgument('wall_type', HPXML::WallTypeWoodStud)
    step.setArgument('wall_siding_type', HPXML::SidingTypeWood)
    step.setArgument('wall_color', Constants.Auto)
    step.setArgument('wall_assembly_r', 23)
    step.setArgument('wall_solar_absorptance', Constants.Auto)
    step.setArgument('wall_emittance', 0.92)
    step.setArgument('window_front_wwr', 0)
    step.setArgument('window_back_wwr', 0)
    step.setArgument('window_left_wwr', 0)
    step.setArgument('window_right_wwr', 0)
    step.setArgument('window_area_front', 108.0)
    step.setArgument('window_area_back', 108.0)
    step.setArgument('window_area_left', 72.0)
    step.setArgument('window_area_right', 72.0)
    step.setArgument('window_aspect_ratio', 1.333)
    step.setArgument('window_fraction_operable', 0.67)
    step.setArgument('window_ufactor', 0.33)
    step.setArgument('window_shgc', 0.45)
    step.setArgument('window_interior_shading_winter', 0.85)
    step.setArgument('window_interior_shading_summer', 0.7)
    step.setArgument('overhangs_front_depth', 0)
    step.setArgument('overhangs_front_distance_to_top_of_window', 0)
    step.setArgument('overhangs_back_depth', 0)
    step.setArgument('overhangs_back_distance_to_top_of_window', 0)
    step.setArgument('overhangs_left_depth', 0)
    step.setArgument('overhangs_left_distance_to_top_of_window', 0)
    step.setArgument('overhangs_right_depth', 0)
    step.setArgument('overhangs_right_distance_to_top_of_window', 0)
    step.setArgument('skylight_area_front', 0)
    step.setArgument('skylight_area_back', 0)
    step.setArgument('skylight_area_left', 0)
    step.setArgument('skylight_area_right', 0)
    step.setArgument('skylight_ufactor', 0.33)
    step.setArgument('skylight_shgc', 0.45)
    step.setArgument('door_area', 80.0)
    step.setArgument('door_rvalue', 4.4)
    step.setArgument('air_leakage_units', HPXML::UnitsACH)
    step.setArgument('air_leakage_house_pressure', 50)
    step.setArgument('air_leakage_value', 3)
    step.setArgument('air_leakage_shelter_coefficient', Constants.Auto)
    step.setArgument('heating_system_type', HPXML::HVACTypeFurnace)
    step.setArgument('heating_system_fuel', HPXML::FuelTypeNaturalGas)
    step.setArgument('heating_system_heating_efficiency', 0.92)
    step.setArgument('heating_system_heating_capacity', '64000.0')
    step.setArgument('heating_system_fraction_heat_load_served', 1)
    step.setArgument('heating_system_has_flue_or_chimney', false)
    step.setArgument('cooling_system_type', HPXML::HVACTypeCentralAirConditioner)
    step.setArgument('cooling_system_cooling_efficiency_seer', 13.0)
    step.setArgument('cooling_system_cooling_efficiency_eer', 8.5)
    step.setArgument('cooling_system_cooling_compressor_type', HPXML::HVACCompressorTypeSingleStage)
    step.setArgument('cooling_system_cooling_sensible_heat_fraction', 0.73)
    step.setArgument('cooling_system_cooling_capacity', '48000.0')
    step.setArgument('cooling_system_fraction_cool_load_served', 1)
    step.setArgument('cooling_system_is_ducted', false)
    step.setArgument('heat_pump_type', 'none')
    step.setArgument('heat_pump_heating_efficiency_hspf', 7.7)
    step.setArgument('heat_pump_heating_efficiency_cop', 3.6)
    step.setArgument('heat_pump_cooling_efficiency_seer', 13.0)
    step.setArgument('heat_pump_cooling_efficiency_eer', 16.6)
    step.setArgument('heat_pump_cooling_compressor_type', HPXML::HVACCompressorTypeSingleStage)
    step.setArgument('heat_pump_cooling_sensible_heat_fraction', 0.73)
    step.setArgument('heat_pump_heating_capacity', '64000.0')
    step.setArgument('heat_pump_heating_capacity_17F', Constants.Auto)
    step.setArgument('heat_pump_cooling_capacity', '48000.0')
    step.setArgument('heat_pump_fraction_heat_load_served', 1)
    step.setArgument('heat_pump_fraction_cool_load_served', 1)
    step.setArgument('heat_pump_backup_fuel', 'none')
    step.setArgument('heat_pump_backup_heating_efficiency', 1)
    step.setArgument('heat_pump_backup_heating_capacity', '34121.0')
    step.setArgument('setpoint_heating_weekday_temp', 68)
    step.setArgument('setpoint_heating_weekend_temp', 68)
    step.setArgument('setpoint_cooling_weekday_temp', 78)
    step.setArgument('setpoint_cooling_weekend_temp', 78)
    step.setArgument('ducts_supply_leakage_units', HPXML::UnitsCFM25)
    step.setArgument('ducts_return_leakage_units', HPXML::UnitsCFM25)
    step.setArgument('ducts_supply_leakage_value', 75.0)
    step.setArgument('ducts_return_leakage_value', 25.0)
    step.setArgument('ducts_supply_insulation_r', 4.0)
    step.setArgument('ducts_return_insulation_r', 0.0)
    step.setArgument('ducts_supply_location', HPXML::LocationAtticUnvented)
    step.setArgument('ducts_return_location', HPXML::LocationAtticUnvented)
    step.setArgument('ducts_supply_surface_area', '150.0')
    step.setArgument('ducts_return_surface_area', '50.0')
    step.setArgument('ducts_number_of_return_registers', Constants.Auto)
    step.setArgument('heating_system_type_2', 'none')
    step.setArgument('heating_system_fuel_2', HPXML::FuelTypeElectricity)
    step.setArgument('heating_system_heating_efficiency_2', 1.0)
    step.setArgument('heating_system_heating_capacity_2', Constants.Auto)
    step.setArgument('heating_system_fraction_heat_load_served_2', 0.25)
    step.setArgument('heating_system_has_flue_or_chimney_2', false)
    step.setArgument('mech_vent_fan_type', 'none')
    step.setArgument('mech_vent_flow_rate', 110)
    step.setArgument('mech_vent_hours_in_operation', 24)
    step.setArgument('mech_vent_total_recovery_efficiency_type', 'Unadjusted')
    step.setArgument('mech_vent_total_recovery_efficiency', 0.48)
    step.setArgument('mech_vent_sensible_recovery_efficiency_type', 'Unadjusted')
    step.setArgument('mech_vent_sensible_recovery_efficiency', 0.72)
    step.setArgument('mech_vent_fan_power', 30)
    step.setArgument('mech_vent_is_shared_system', false)
    step.setArgument('mech_vent_fan_type_2', 'none')
    step.setArgument('mech_vent_flow_rate_2', 110)
    step.setArgument('mech_vent_hours_in_operation_2', 24)
    step.setArgument('mech_vent_total_recovery_efficiency_type_2', 'Unadjusted')
    step.setArgument('mech_vent_total_recovery_efficiency_2', 0.48)
    step.setArgument('mech_vent_sensible_recovery_efficiency_type_2', 'Unadjusted')
    step.setArgument('mech_vent_sensible_recovery_efficiency_2', 0.72)
    step.setArgument('mech_vent_fan_power_2', 30)
    step.setArgument('kitchen_fans_present', false)
    step.setArgument('bathroom_fans_present', false)
    step.setArgument('whole_house_fan_present', false)
    step.setArgument('whole_house_fan_flow_rate', 4500)
    step.setArgument('whole_house_fan_power', 300)
    step.setArgument('water_heater_type', HPXML::WaterHeaterTypeStorage)
    step.setArgument('water_heater_fuel_type', HPXML::FuelTypeElectricity)
    step.setArgument('water_heater_location', HPXML::LocationLivingSpace)
    step.setArgument('water_heater_tank_volume', '40')
    step.setArgument('water_heater_heating_capacity', '18767')
    step.setArgument('water_heater_efficiency_type', 'EnergyFactor')
    step.setArgument('water_heater_efficiency_ef', 0.95)
    step.setArgument('water_heater_efficiency_uef', 0.93)
    step.setArgument('water_heater_recovery_efficiency', '0.76')
    step.setArgument('water_heater_standby_loss', 0)
    step.setArgument('water_heater_jacket_rvalue', 0)
    step.setArgument('water_heater_setpoint_temperature', '125')
    step.setArgument('water_heater_has_flue_or_chimney', false)
    step.setArgument('water_heater_is_shared_system', false)
    step.setArgument('dhw_distribution_system_type', HPXML::DHWDistTypeStandard)
    step.setArgument('dhw_distribution_standard_piping_length', '50')
    step.setArgument('dhw_distribution_recirc_control_type', HPXML::DHWRecirControlTypeNone)
    step.setArgument('dhw_distribution_recirc_piping_length', '50')
    step.setArgument('dhw_distribution_recirc_branch_piping_length', '50')
    step.setArgument('dhw_distribution_recirc_pump_power', '50')
    step.setArgument('dhw_distribution_pipe_r', 0.0)
    step.setArgument('dwhr_facilities_connected', 'none')
    step.setArgument('dwhr_equal_flow', true)
    step.setArgument('dwhr_efficiency', 0.55)
    step.setArgument('water_fixtures_shower_low_flow', true)
    step.setArgument('water_fixtures_sink_low_flow', false)
    step.setArgument('water_fixtures_usage_multiplier', 1.0)
    step.setArgument('solar_thermal_system_type', 'none')
    step.setArgument('solar_thermal_collector_area', 40.0)
    step.setArgument('solar_thermal_collector_loop_type', HPXML::SolarThermalLoopTypeDirect)
    step.setArgument('solar_thermal_collector_type', HPXML::SolarThermalTypeEvacuatedTube)
    step.setArgument('solar_thermal_collector_azimuth', 180)
    step.setArgument('solar_thermal_collector_tilt', '20')
    step.setArgument('solar_thermal_collector_rated_optical_efficiency', 0.5)
    step.setArgument('solar_thermal_collector_rated_thermal_losses', 0.2799)
    step.setArgument('solar_thermal_storage_volume', Constants.Auto)
    step.setArgument('solar_thermal_solar_fraction', 0)
    step.setArgument('pv_system_module_type_1', 'none')
    step.setArgument('pv_system_location_1', HPXML::LocationRoof)
    step.setArgument('pv_system_tracking_1', HPXML::PVTrackingTypeFixed)
    step.setArgument('pv_system_array_azimuth_1', 180)
    step.setArgument('pv_system_array_tilt_1', '20')
    step.setArgument('pv_system_max_power_output_1', 4000)
    step.setArgument('pv_system_inverter_efficiency_1', 0.96)
    step.setArgument('pv_system_system_losses_fraction_1', 0.14)
    step.setArgument('pv_system_is_shared_1', false)
    step.setArgument('pv_system_module_type_2', 'none')
    step.setArgument('pv_system_location_2', HPXML::LocationRoof)
    step.setArgument('pv_system_tracking_2', HPXML::PVTrackingTypeFixed)
    step.setArgument('pv_system_array_azimuth_2', 180)
    step.setArgument('pv_system_array_tilt_2', '20')
    step.setArgument('pv_system_max_power_output_2', 4000)
    step.setArgument('pv_system_inverter_efficiency_2', 0.96)
    step.setArgument('pv_system_system_losses_fraction_2', 0.14)
    step.setArgument('pv_system_is_shared_2', false)
    step.setArgument('lighting_fraction_cfl_interior', 0.4)
    step.setArgument('lighting_fraction_lfl_interior', 0.1)
    step.setArgument('lighting_fraction_led_interior', 0.25)
    step.setArgument('lighting_usage_multiplier_interior', 1.0)
    step.setArgument('lighting_fraction_cfl_exterior', 0.4)
    step.setArgument('lighting_fraction_lfl_exterior', 0.1)
    step.setArgument('lighting_fraction_led_exterior', 0.25)
    step.setArgument('lighting_usage_multiplier_exterior', 1.0)
    step.setArgument('lighting_fraction_cfl_garage', 0.4)
    step.setArgument('lighting_fraction_lfl_garage', 0.1)
    step.setArgument('lighting_fraction_led_garage', 0.25)
    step.setArgument('lighting_usage_multiplier_garage', 1.0)
    step.setArgument('holiday_lighting_present', false)
    step.setArgument('holiday_lighting_daily_kwh', Constants.Auto)
    step.setArgument('holiday_lighting_period_begin_month', Constants.Auto)
    step.setArgument('holiday_lighting_period_begin_day_of_month', Constants.Auto)
    step.setArgument('holiday_lighting_period_end_month', Constants.Auto)
    step.setArgument('holiday_lighting_period_end_day_of_month', Constants.Auto)
    step.setArgument('dehumidifier_present', false)
    step.setArgument('dehumidifier_efficiency_type', 'EnergyFactor')
    step.setArgument('dehumidifier_efficiency_ef', 1.8)
    step.setArgument('dehumidifier_efficiency_ief', 1.5)
    step.setArgument('dehumidifier_capacity', 40)
    step.setArgument('dehumidifier_rh_setpoint', 0.5)
    step.setArgument('dehumidifier_fraction_dehumidification_load_served', 1)
    step.setArgument('clothes_washer_present', true)
    step.setArgument('clothes_washer_location', HPXML::LocationLivingSpace)
    step.setArgument('clothes_washer_efficiency_type', 'IntegratedModifiedEnergyFactor')
    step.setArgument('clothes_washer_efficiency_mef', '1.453')
    step.setArgument('clothes_washer_efficiency_imef', '1.21')
    step.setArgument('clothes_washer_rated_annual_kwh', '380.0')
    step.setArgument('clothes_washer_label_electric_rate', '0.12')
    step.setArgument('clothes_washer_label_gas_rate', '1.09')
    step.setArgument('clothes_washer_label_annual_gas_cost', '27.0')
    step.setArgument('clothes_washer_label_usage', '6.0')
    step.setArgument('clothes_washer_capacity', '3.2')
    step.setArgument('clothes_washer_usage_multiplier', 1.0)
    step.setArgument('clothes_dryer_present', true)
    step.setArgument('clothes_dryer_location', HPXML::LocationLivingSpace)
    step.setArgument('clothes_dryer_fuel_type', HPXML::FuelTypeElectricity)
    step.setArgument('clothes_dryer_efficiency_type', 'CombinedEnergyFactor')
    step.setArgument('clothes_dryer_efficiency_ef', 3.4615)
    step.setArgument('clothes_dryer_efficiency_cef', '3.73')
    step.setArgument('clothes_dryer_control_type', HPXML::ClothesDryerControlTypeTimer)
    step.setArgument('clothes_dryer_vented_flow_rate', '150.0')
    step.setArgument('clothes_dryer_usage_multiplier', 1.0)
    step.setArgument('dishwasher_present', true)
    step.setArgument('dishwasher_location', HPXML::LocationLivingSpace)
    step.setArgument('dishwasher_efficiency_type', 'RatedAnnualkWh')
    step.setArgument('dishwasher_efficiency_kwh', '307')
    step.setArgument('dishwasher_efficiency_ef', 0.46)
    step.setArgument('dishwasher_label_electric_rate', '0.12')
    step.setArgument('dishwasher_label_gas_rate', '1.09')
    step.setArgument('dishwasher_label_annual_gas_cost', '22.32')
    step.setArgument('dishwasher_label_usage', '4.0')
    step.setArgument('dishwasher_place_setting_capacity', '12')
    step.setArgument('dishwasher_usage_multiplier', 1.0)
    step.setArgument('refrigerator_present', true)
    step.setArgument('refrigerator_location', HPXML::LocationLivingSpace)
    step.setArgument('refrigerator_rated_annual_kwh', '650.0')
    step.setArgument('refrigerator_usage_multiplier', 1.0)
    step.setArgument('extra_refrigerator_present', false)
    step.setArgument('extra_refrigerator_location', Constants.Auto)
    step.setArgument('extra_refrigerator_rated_annual_kwh', Constants.Auto)
    step.setArgument('extra_refrigerator_usage_multiplier', 1.0)
    step.setArgument('freezer_present', false)
    step.setArgument('freezer_location', Constants.Auto)
    step.setArgument('freezer_rated_annual_kwh', Constants.Auto)
    step.setArgument('freezer_usage_multiplier', 1.0)
    step.setArgument('cooking_range_oven_present', true)
    step.setArgument('cooking_range_oven_location', HPXML::LocationLivingSpace)
    step.setArgument('cooking_range_oven_fuel_type', HPXML::FuelTypeElectricity)
    step.setArgument('cooking_range_oven_is_induction', false)
    step.setArgument('cooking_range_oven_is_convection', false)
    step.setArgument('cooking_range_oven_usage_multiplier', 1.0)
    step.setArgument('ceiling_fan_present', false)
    step.setArgument('ceiling_fan_efficiency', Constants.Auto)
    step.setArgument('ceiling_fan_quantity', Constants.Auto)
    step.setArgument('ceiling_fan_cooling_setpoint_temp_offset', 0)
    step.setArgument('plug_loads_other_annual_kwh', '2457.0')
    step.setArgument('plug_loads_other_frac_sensible', '0.855')
    step.setArgument('plug_loads_other_frac_latent', '0.045')
    step.setArgument('plug_loads_other_usage_multiplier', 1.0)
    step.setArgument('plug_loads_television_annual_kwh', '620.0')
    step.setArgument('plug_loads_television_usage_multiplier', 1.0)
    step.setArgument('plug_loads_well_pump_present', false)
    step.setArgument('plug_loads_well_pump_annual_kwh', Constants.Auto)
    step.setArgument('plug_loads_well_pump_usage_multiplier', 1.0)
    step.setArgument('plug_loads_vehicle_present', false)
    step.setArgument('plug_loads_vehicle_annual_kwh', Constants.Auto)
    step.setArgument('plug_loads_vehicle_usage_multiplier', 1.0)
    step.setArgument('fuel_loads_grill_present', false)
    step.setArgument('fuel_loads_grill_fuel_type', HPXML::FuelTypeNaturalGas)
    step.setArgument('fuel_loads_grill_annual_therm', Constants.Auto)
    step.setArgument('fuel_loads_grill_location', Constants.Auto)
    step.setArgument('fuel_loads_grill_usage_multiplier', 1.0)
    step.setArgument('fuel_loads_lighting_present', false)
    step.setArgument('fuel_loads_lighting_fuel_type', HPXML::FuelTypeNaturalGas)
    step.setArgument('fuel_loads_lighting_annual_therm', Constants.Auto)
    step.setArgument('fuel_loads_lighting_location', Constants.Auto)
    step.setArgument('fuel_loads_lighting_usage_multiplier', 1.0)
    step.setArgument('fuel_loads_fireplace_present', false)
    step.setArgument('fuel_loads_fireplace_fuel_type', HPXML::FuelTypeNaturalGas)
    step.setArgument('fuel_loads_fireplace_annual_therm', Constants.Auto)
    step.setArgument('fuel_loads_fireplace_location', Constants.Auto)
    step.setArgument('fuel_loads_fireplace_usage_multiplier', 1.0)
    step.setArgument('pool_present', false)
    step.setArgument('pool_pump_annual_kwh', Constants.Auto)
    step.setArgument('pool_pump_usage_multiplier', 1.0)
    step.setArgument('pool_heater_type', HPXML::HeaterTypeElectricResistance)
    step.setArgument('pool_heater_annual_kwh', Constants.Auto)
    step.setArgument('pool_heater_annual_therm', Constants.Auto)
    step.setArgument('pool_heater_usage_multiplier', 1.0)
    step.setArgument('hot_tub_present', false)
    step.setArgument('hot_tub_pump_annual_kwh', Constants.Auto)
    step.setArgument('hot_tub_pump_usage_multiplier', 1.0)
    step.setArgument('hot_tub_heater_type', HPXML::HeaterTypeElectricResistance)
    step.setArgument('hot_tub_heater_annual_kwh', Constants.Auto)
    step.setArgument('hot_tub_heater_annual_therm', Constants.Auto)
    step.setArgument('hot_tub_heater_usage_multiplier', 1.0)
  elsif ['base-single-family-attached.osw'].include? osw_file
    step.setArgument('geometry_unit_type', HPXML::ResidentialTypeSFA)
    step.setArgument('geometry_cfa', 900.0)
    step.setArgument('geometry_corridor_position', 'None')
    step.setArgument('geometry_building_num_units', 3)
    step.setArgument('geometry_horizontal_location', 'Left')
    step.setArgument('window_front_wwr', 0.18)
    step.setArgument('window_back_wwr', 0.18)
    step.setArgument('window_left_wwr', 0.18)
    step.setArgument('window_right_wwr', 0.18)
    step.setArgument('window_area_front', 0)
    step.setArgument('window_area_back', 0)
    step.setArgument('window_area_left', 0)
    step.setArgument('window_area_right', 0)
  elsif ['base-multifamily.osw'].include? osw_file
    step.setArgument('geometry_unit_type', HPXML::ResidentialTypeApartment)
    step.setArgument('geometry_cfa', 900.0)
    step.setArgument('geometry_corridor_position', 'None')
    step.setArgument('geometry_foundation_type', HPXML::FoundationTypeBasementUnconditioned)
    step.setArgument('geometry_level', 'Bottom')
    step.setArgument('geometry_horizontal_location', 'Left')
    step.setArgument('geometry_building_num_units', 3)
    step.setArgument('window_front_wwr', 0.18)
    step.setArgument('window_back_wwr', 0.18)
    step.setArgument('window_left_wwr', 0.18)
    step.setArgument('window_right_wwr', 0.18)
    step.setArgument('window_area_front', 0)
    step.setArgument('window_area_back', 0)
    step.setArgument('window_area_left', 0)
    step.setArgument('window_area_right', 0)
    step.setArgument('ducts_supply_leakage_value', 0.0)
    step.setArgument('ducts_return_leakage_value', 0.0)
  elsif ['base-appliances-coal.osw'].include? osw_file
    step.setArgument('clothes_dryer_fuel_type', HPXML::FuelTypeCoal)
    step.setArgument('clothes_dryer_efficiency_cef', '3.3')
    step.setArgument('clothes_dryer_control_type', HPXML::ClothesDryerControlTypeMoisture)
    step.setArgument('clothes_dryer_vented_flow_rate', Constants.Auto)
    step.setArgument('cooking_range_oven_fuel_type', HPXML::FuelTypeCoal)
  elsif ['base-appliances-dehumidifier.osw'].include? osw_file
    step.setArgument('dehumidifier_present', true)
  elsif ['base-appliances-dehumidifier-50percent.osw'].include? osw_file
    step.setArgument('dehumidifier_fraction_dehumidification_load_served', 0.5)
  elsif ['base-appliances-dehumidifier-ief.osw'].include? osw_file
    step.setArgument('dehumidifier_efficiency_type', 'IntegratedEnergyFactor')
  elsif ['base-appliances-gas.osw'].include? osw_file
    step.setArgument('clothes_dryer_fuel_type', HPXML::FuelTypeNaturalGas)
    step.setArgument('clothes_dryer_efficiency_cef', '3.3')
    step.setArgument('clothes_dryer_control_type', HPXML::ClothesDryerControlTypeMoisture)
    step.setArgument('clothes_dryer_vented_flow_rate', Constants.Auto)
    step.setArgument('cooking_range_oven_fuel_type', HPXML::FuelTypeNaturalGas)
  elsif ['base-appliances-modified.osw'].include? osw_file
    step.setArgument('clothes_washer_efficiency_type', 'ModifiedEnergyFactor')
    step.setArgument('clothes_washer_efficiency_mef', '1.65')
    step.setArgument('clothes_dryer_efficiency_type', 'EnergyFactor')
    step.setArgument('clothes_dryer_efficiency_ef', 4.29)
    step.setArgument('clothes_dryer_control_type', HPXML::ClothesDryerControlTypeMoisture)
    step.setArgument('clothes_dryer_vented_flow_rate', '0.0')
    step.setArgument('dishwasher_efficiency_type', 'EnergyFactor')
    step.setArgument('dishwasher_efficiency_ef', 0.7)
    step.setArgument('dishwasher_place_setting_capacity', '6')
  elsif ['base-appliances-none.osw'].include? osw_file
    step.setArgument('clothes_washer_present', false)
    step.setArgument('clothes_dryer_present', false)
    step.setArgument('dishwasher_present', false)
    step.setArgument('refrigerator_present', false)
    step.setArgument('cooking_range_oven_present', false)
  elsif ['base-appliances-oil.osw'].include? osw_file
    step.setArgument('clothes_dryer_fuel_type', HPXML::FuelTypeOil)
    step.setArgument('clothes_dryer_efficiency_cef', '3.3')
    step.setArgument('clothes_dryer_control_type', HPXML::ClothesDryerControlTypeMoisture)
    step.setArgument('clothes_dryer_vented_flow_rate', Constants.Auto)
    step.setArgument('cooking_range_oven_fuel_type', HPXML::FuelTypeOil)
  elsif ['base-appliances-propane.osw'].include? osw_file
    step.setArgument('clothes_dryer_fuel_type', HPXML::FuelTypePropane)
    step.setArgument('clothes_dryer_efficiency_cef', '3.3')
    step.setArgument('clothes_dryer_control_type', HPXML::ClothesDryerControlTypeMoisture)
    step.setArgument('clothes_dryer_vented_flow_rate', Constants.Auto)
    step.setArgument('cooking_range_oven_fuel_type', HPXML::FuelTypePropane)
  elsif ['base-appliances-wood.osw'].include? osw_file
    step.setArgument('clothes_dryer_fuel_type', HPXML::FuelTypeWoodCord)
    step.setArgument('clothes_dryer_efficiency_cef', '3.3')
    step.setArgument('clothes_dryer_control_type', HPXML::ClothesDryerControlTypeMoisture)
    step.setArgument('clothes_dryer_vented_flow_rate', Constants.Auto)
    step.setArgument('cooking_range_oven_fuel_type', HPXML::FuelTypeWoodCord)
  elsif ['base-atticroof-cathedral.osw'].include? osw_file
    step.setArgument('geometry_attic_type', HPXML::AtticTypeConditioned)
    step.setArgument('roof_assembly_r', 25.8)
    step.setArgument('ducts_supply_location', HPXML::LocationLivingSpace)
    step.setArgument('ducts_return_location', HPXML::LocationLivingSpace)
    step.setArgument('ducts_supply_leakage_value', 0.0)
    step.setArgument('ducts_return_leakage_value', 0.0)
  elsif ['base-atticroof-conditioned.osw'].include? osw_file
    step.setArgument('geometry_cfa', 3600.0)
    step.setArgument('geometry_num_floors_above_grade', 2)
    step.setArgument('geometry_attic_type', HPXML::AtticTypeConditioned)
    step.setArgument('roof_assembly_r', 25.8)
    step.setArgument('ducts_supply_location', HPXML::LocationLivingSpace)
    step.setArgument('ducts_return_location', HPXML::LocationLivingSpace)
    step.setArgument('ducts_supply_leakage_value', 0.0)
    step.setArgument('ducts_return_leakage_value', 0.0)
    step.setArgument('water_heater_location', HPXML::LocationBasementConditioned)
    step.setArgument('clothes_washer_location', HPXML::LocationBasementConditioned)
    step.setArgument('clothes_dryer_location', HPXML::LocationBasementConditioned)
    step.setArgument('refrigerator_location', HPXML::LocationBasementConditioned)
  elsif ['base-atticroof-flat.osw'].include? osw_file
    step.setArgument('geometry_roof_type', 'flat')
    step.setArgument('roof_assembly_r', 25.8)
    step.setArgument('ducts_supply_leakage_value', 0.0)
    step.setArgument('ducts_return_leakage_value', 0.0)
    step.setArgument('ducts_supply_location', HPXML::LocationBasementConditioned)
    step.setArgument('ducts_return_location', HPXML::LocationBasementConditioned)
  elsif ['base-atticroof-radiant-barrier.osw'].include? osw_file
    step.setArgument('roof_radiant_barrier', true)
    step.setArgument('roof_radiant_barrier_grade', '2')
  elsif ['base-atticroof-unvented-insulated-roof.osw'].include? osw_file
    step.setArgument('ceiling_assembly_r', 2.1)
    step.setArgument('roof_assembly_r', 25.8)
  elsif ['base-atticroof-vented.osw'].include? osw_file
    step.setArgument('geometry_attic_type', HPXML::AtticTypeVented)
    step.setArgument('water_heater_location', HPXML::LocationAtticVented)
    step.setArgument('ducts_supply_location', HPXML::LocationAtticVented)
    step.setArgument('ducts_return_location', HPXML::LocationAtticVented)
  elsif ['base-dhw-combi-tankless.osw'].include? osw_file
    step.setArgument('water_heater_type', HPXML::WaterHeaterTypeCombiTankless)
    step.setArgument('water_heater_tank_volume', Constants.Auto)
  elsif ['base-dhw-combi-tankless-outside.osw'].include? osw_file
    step.setArgument('water_heater_location', HPXML::LocationOtherExterior)
  elsif ['base-dhw-dwhr.osw'].include? osw_file
    step.setArgument('dwhr_facilities_connected', HPXML::DWHRFacilitiesConnectedAll)
  elsif ['base-dhw-indirect.osw'].include? osw_file
    step.setArgument('water_heater_type', HPXML::WaterHeaterTypeCombiStorage)
    step.setArgument('water_heater_tank_volume', '50')
  elsif ['base-dhw-indirect-outside.osw'].include? osw_file
    step.setArgument('water_heater_location', HPXML::LocationOtherExterior)
  elsif ['base-dhw-indirect-standbyloss.osw'].include? osw_file
    step.setArgument('water_heater_standby_loss', 1.0)
  elsif ['base-dhw-indirect-with-solar-fraction.osw'].include? osw_file
    step.setArgument('solar_thermal_system_type', 'hot water')
    step.setArgument('solar_thermal_solar_fraction', 0.65)
  elsif ['base-dhw-jacket-electric.osw'].include? osw_file
    step.setArgument('water_heater_jacket_rvalue', 10.0)
  elsif ['base-dhw-jacket-gas.osw'].include? osw_file
    step.setArgument('water_heater_jacket_rvalue', 10.0)
  elsif ['base-dhw-jacket-hpwh.osw'].include? osw_file
    step.setArgument('water_heater_jacket_rvalue', 10.0)
  elsif ['base-dhw-jacket-indirect.osw'].include? osw_file
    step.setArgument('water_heater_jacket_rvalue', 10.0)
  elsif ['base-dhw-low-flow-fixtures.osw'].include? osw_file
    step.setArgument('water_fixtures_sink_low_flow', true)
  elsif ['base-dhw-none.osw'].include? osw_file
    step.setArgument('water_heater_type', 'none')
    step.setArgument('dishwasher_present', false)
  elsif ['base-dhw-recirc-demand.osw'].include? osw_file
    step.setArgument('dhw_distribution_system_type', HPXML::DHWDistTypeRecirc)
    step.setArgument('dhw_distribution_recirc_control_type', HPXML::DHWRecirControlTypeSensor)
    step.setArgument('dhw_distribution_pipe_r', 3.0)
  elsif ['base-dhw-recirc-manual.osw'].include? osw_file
    step.setArgument('dhw_distribution_system_type', HPXML::DHWDistTypeRecirc)
    step.setArgument('dhw_distribution_recirc_control_type', HPXML::DHWRecirControlTypeManual)
    step.setArgument('dhw_distribution_pipe_r', 3.0)
  elsif ['base-dhw-recirc-nocontrol.osw'].include? osw_file
    step.setArgument('dhw_distribution_system_type', HPXML::DHWDistTypeRecirc)
  elsif ['base-dhw-recirc-temperature.osw'].include? osw_file
    step.setArgument('dhw_distribution_system_type', HPXML::DHWDistTypeRecirc)
    step.setArgument('dhw_distribution_recirc_control_type', HPXML::DHWRecirControlTypeTemperature)
  elsif ['base-dhw-recirc-timer.osw'].include? osw_file
    step.setArgument('dhw_distribution_system_type', HPXML::DHWDistTypeRecirc)
    step.setArgument('dhw_distribution_recirc_control_type', HPXML::DHWRecirControlTypeTimer)
  elsif ['base-dhw-solar-direct-evacuated-tube.osw'].include? osw_file
    step.setArgument('solar_thermal_system_type', 'hot water')
    step.setArgument('solar_thermal_storage_volume', '60')
  elsif ['base-dhw-solar-direct-flat-plate.osw'].include? osw_file
    step.setArgument('solar_thermal_system_type', 'hot water')
    step.setArgument('solar_thermal_collector_type', HPXML::SolarThermalTypeSingleGlazing)
    step.setArgument('solar_thermal_collector_rated_optical_efficiency', 0.77)
    step.setArgument('solar_thermal_collector_rated_thermal_losses', 0.793)
    step.setArgument('solar_thermal_storage_volume', '60')
  elsif ['base-dhw-solar-direct-ics.osw'].include? osw_file
    step.setArgument('solar_thermal_system_type', 'hot water')
    step.setArgument('solar_thermal_collector_type', HPXML::SolarThermalTypeICS)
    step.setArgument('solar_thermal_collector_rated_optical_efficiency', 0.77)
    step.setArgument('solar_thermal_collector_rated_thermal_losses', 0.793)
    step.setArgument('solar_thermal_storage_volume', '60')
  elsif ['base-dhw-solar-fraction.osw'].include? osw_file
    step.setArgument('solar_thermal_system_type', 'hot water')
    step.setArgument('solar_thermal_solar_fraction', 0.65)
  elsif ['base-dhw-solar-indirect-flat-plate.osw'].include? osw_file
    step.setArgument('solar_thermal_system_type', 'hot water')
    step.setArgument('solar_thermal_collector_loop_type', HPXML::SolarThermalLoopTypeIndirect)
    step.setArgument('solar_thermal_collector_type', HPXML::SolarThermalTypeSingleGlazing)
    step.setArgument('solar_thermal_collector_rated_optical_efficiency', 0.77)
    step.setArgument('solar_thermal_collector_rated_thermal_losses', 0.793)
    step.setArgument('solar_thermal_storage_volume', '60')
  elsif ['base-dhw-solar-thermosyphon-flat-plate.osw'].include? osw_file
    step.setArgument('solar_thermal_system_type', 'hot water')
    step.setArgument('solar_thermal_collector_loop_type', HPXML::SolarThermalLoopTypeThermosyphon)
    step.setArgument('solar_thermal_collector_type', HPXML::SolarThermalTypeSingleGlazing)
    step.setArgument('solar_thermal_collector_rated_optical_efficiency', 0.77)
    step.setArgument('solar_thermal_collector_rated_thermal_losses', 0.793)
    step.setArgument('solar_thermal_storage_volume', '60')
  elsif ['base-dhw-tank-coal.osw'].include? osw_file
    step.setArgument('water_heater_fuel_type', HPXML::FuelTypeCoal)
    step.setArgument('water_heater_tank_volume', '50')
    step.setArgument('water_heater_heating_capacity', '40000')
    step.setArgument('water_heater_efficiency_ef', 0.59)
  elsif ['base-dhw-tank-gas.osw'].include? osw_file
    step.setArgument('water_heater_fuel_type', HPXML::FuelTypeNaturalGas)
    step.setArgument('water_heater_tank_volume', '50')
    step.setArgument('water_heater_heating_capacity', '40000')
    step.setArgument('water_heater_efficiency_ef', 0.59)
  elsif ['base-dhw-tank-gas-outside.osw'].include? osw_file
    step.setArgument('water_heater_fuel_type', HPXML::FuelTypeNaturalGas)
    step.setArgument('water_heater_location', HPXML::LocationOtherExterior)
    step.setArgument('water_heater_tank_volume', '50')
    step.setArgument('water_heater_heating_capacity', '40000')
    step.setArgument('water_heater_efficiency_ef', 0.59)
  elsif ['base-dhw-tank-heat-pump.osw'].include? osw_file
    step.setArgument('water_heater_type', HPXML::WaterHeaterTypeHeatPump)
    step.setArgument('water_heater_tank_volume', '80')
    step.setArgument('water_heater_heating_capacity', Constants.Auto)
    step.setArgument('water_heater_efficiency_ef', 2.3)
  elsif ['base-dhw-tank-heat-pump-outside.osw'].include? osw_file
    step.setArgument('water_heater_type', HPXML::WaterHeaterTypeHeatPump)
    step.setArgument('water_heater_location', HPXML::LocationOtherExterior)
    step.setArgument('water_heater_tank_volume', '80')
    step.setArgument('water_heater_heating_capacity', Constants.Auto)
    step.setArgument('water_heater_efficiency_ef', 2.3)
  elsif ['base-dhw-tank-heat-pump-with-solar.osw'].include? osw_file
    step.setArgument('water_heater_type', HPXML::WaterHeaterTypeHeatPump)
    step.setArgument('water_heater_tank_volume', '80')
    step.setArgument('water_heater_heating_capacity', Constants.Auto)
    step.setArgument('water_heater_efficiency_ef', 2.3)
    step.setArgument('solar_thermal_system_type', 'hot water')
    step.setArgument('solar_thermal_collector_loop_type', HPXML::SolarThermalLoopTypeIndirect)
    step.setArgument('solar_thermal_collector_type', HPXML::SolarThermalTypeSingleGlazing)
    step.setArgument('solar_thermal_collector_rated_optical_efficiency', 0.77)
    step.setArgument('solar_thermal_collector_rated_thermal_losses', 0.793)
    step.setArgument('solar_thermal_storage_volume', '60')
  elsif ['base-dhw-tank-heat-pump-with-solar-fraction.osw'].include? osw_file
    step.setArgument('water_heater_type', HPXML::WaterHeaterTypeHeatPump)
    step.setArgument('water_heater_tank_volume', '80')
    step.setArgument('water_heater_heating_capacity', Constants.Auto)
    step.setArgument('water_heater_efficiency_ef', 2.3)
    step.setArgument('solar_thermal_system_type', 'hot water')
    step.setArgument('solar_thermal_solar_fraction', 0.65)
  elsif ['base-dhw-tankless-electric.osw'].include? osw_file
    step.setArgument('water_heater_type', HPXML::WaterHeaterTypeTankless)
    step.setArgument('water_heater_tank_volume', Constants.Auto)
    step.setArgument('water_heater_efficiency_ef', 0.99)
  elsif ['base-dhw-tankless-electric-outside.osw'].include? osw_file
    step.setArgument('water_heater_type', HPXML::WaterHeaterTypeTankless)
    step.setArgument('water_heater_location', HPXML::LocationOtherExterior)
    step.setArgument('water_heater_tank_volume', Constants.Auto)
    step.setArgument('water_heater_efficiency_ef', 0.99)
    step.setArgument('water_heater_performance_adjustment', 0.92)
  elsif ['base-dhw-tankless-gas.osw'].include? osw_file
    step.setArgument('water_heater_type', HPXML::WaterHeaterTypeTankless)
    step.setArgument('water_heater_fuel_type', HPXML::FuelTypeNaturalGas)
    step.setArgument('water_heater_tank_volume', Constants.Auto)
    step.setArgument('water_heater_efficiency_ef', 0.82)
  elsif ['base-dhw-tankless-gas-with-solar.osw'].include? osw_file
    step.setArgument('water_heater_type', HPXML::WaterHeaterTypeTankless)
    step.setArgument('water_heater_fuel_type', HPXML::FuelTypeNaturalGas)
    step.setArgument('water_heater_tank_volume', Constants.Auto)
    step.setArgument('water_heater_efficiency_ef', 0.82)
    step.setArgument('solar_thermal_system_type', 'hot water')
    step.setArgument('solar_thermal_collector_loop_type', HPXML::SolarThermalLoopTypeIndirect)
    step.setArgument('solar_thermal_collector_type', HPXML::SolarThermalTypeSingleGlazing)
    step.setArgument('solar_thermal_collector_rated_optical_efficiency', 0.77)
    step.setArgument('solar_thermal_collector_rated_thermal_losses', 0.793)
    step.setArgument('solar_thermal_storage_volume', '60')
  elsif ['base-dhw-tankless-gas-with-solar-fraction.osw'].include? osw_file
    step.setArgument('water_heater_type', HPXML::WaterHeaterTypeTankless)
    step.setArgument('water_heater_fuel_type', HPXML::FuelTypeNaturalGas)
    step.setArgument('water_heater_tank_volume', Constants.Auto)
    step.setArgument('water_heater_efficiency_ef', 0.82)
    step.setArgument('solar_thermal_system_type', 'hot water')
    step.setArgument('solar_thermal_solar_fraction', 0.65)
  elsif ['base-dhw-tankless-propane.osw'].include? osw_file
    step.setArgument('water_heater_type', HPXML::WaterHeaterTypeTankless)
    step.setArgument('water_heater_fuel_type', HPXML::FuelTypePropane)
    step.setArgument('water_heater_tank_volume', Constants.Auto)
    step.setArgument('water_heater_efficiency_ef', 0.82)
  elsif ['base-dhw-tank-oil.osw'].include? osw_file
    step.setArgument('water_heater_fuel_type', HPXML::FuelTypeOil)
    step.setArgument('water_heater_tank_volume', '50')
    step.setArgument('water_heater_heating_capacity', '40000')
    step.setArgument('water_heater_efficiency_ef', 0.59)
  elsif ['base-dhw-tank-wood.osw'].include? osw_file
    step.setArgument('water_heater_fuel_type', HPXML::FuelTypeWoodCord)
    step.setArgument('water_heater_tank_volume', '50')
    step.setArgument('water_heater_heating_capacity', '40000')
    step.setArgument('water_heater_efficiency_ef', 0.59)
  elsif ['base-enclosure-2stories.osw'].include? osw_file
    step.setArgument('geometry_cfa', 4050.0)
    step.setArgument('geometry_num_floors_above_grade', 2)
    step.setArgument('window_area_front', 216.0)
    step.setArgument('window_area_back', 216.0)
    step.setArgument('window_area_left', 144.0)
    step.setArgument('window_area_right', 144.0)
    step.setArgument('plug_loads_other_annual_kwh', '3685.5')
  elsif ['base-enclosure-2stories-garage.osw'].include? osw_file
    step.setArgument('geometry_cfa', 3250.0)
    step.setArgument('geometry_num_floors_above_grade', 2)
    step.setArgument('geometry_garage_width', 20.0)
    step.setArgument('window_area_front', 216.0)
    step.setArgument('window_area_back', 216.0)
    step.setArgument('window_area_left', 144.0)
    step.setArgument('window_area_right', 144.0)
    step.setArgument('ducts_supply_surface_area', '112.5')
    step.setArgument('ducts_return_surface_area', '37.5')
    step.setArgument('plug_loads_other_annual_kwh', '2957.5')
  elsif ['base-enclosure-attached-multifamily.osw'].include? osw_file

  elsif ['base-enclosure-beds-1.osw'].include? osw_file
    step.setArgument('geometry_num_bedrooms', 1)
    step.setArgument('geometry_num_bathrooms', '1')
    step.setArgument('geometry_num_occupants', '1')
    step.setArgument('water_heater_heating_capacity', '18767')
    step.setArgument('plug_loads_television_annual_kwh', '482.0')
  elsif ['base-enclosure-beds-2.osw'].include? osw_file
    step.setArgument('geometry_num_bedrooms', 2)
    step.setArgument('geometry_num_bathrooms', '1')
    step.setArgument('geometry_num_occupants', '2')
    step.setArgument('water_heater_heating_capacity', '18767')
    step.setArgument('plug_loads_television_annual_kwh', '551.0')
  elsif ['base-enclosure-beds-4.osw'].include? osw_file
    step.setArgument('geometry_num_bedrooms', 4)
    step.setArgument('geometry_num_occupants', '4')
    step.setArgument('plug_loads_television_annual_kwh', '689.0')
  elsif ['base-enclosure-beds-5.osw'].include? osw_file
    step.setArgument('geometry_num_bedrooms', 5)
    step.setArgument('geometry_num_bathrooms', '3')
    step.setArgument('geometry_num_occupants', '5')
    step.setArgument('plug_loads_television_annual_kwh', '758.0')
  elsif ['base-enclosure-garage.osw'].include? osw_file
    step.setArgument('geometry_garage_width', 30.0)
    step.setArgument('geometry_garage_protrusion', 1.0)
    step.setArgument('window_area_front', 12.0)
    step.setArgument('ducts_supply_location', HPXML::LocationGarage)
    step.setArgument('ducts_return_location', HPXML::LocationGarage)
    step.setArgument('water_heater_location', HPXML::LocationGarage)
    step.setArgument('clothes_washer_location', HPXML::LocationGarage)
    step.setArgument('clothes_dryer_location', HPXML::LocationGarage)
    step.setArgument('dishwasher_location', HPXML::LocationGarage)
    step.setArgument('refrigerator_location', HPXML::LocationGarage)
    step.setArgument('cooking_range_oven_location', HPXML::LocationGarage)
  elsif ['base-enclosure-infil-ach-house-pressure.osw'].include? osw_file
    step.setArgument('air_leakage_house_pressure', 45)
    step.setArgument('air_leakage_value', 2.8014)
  elsif ['base-enclosure-infil-cfm-house-pressure.osw'].include? osw_file
    step.setArgument('air_leakage_house_pressure', 45)
    step.setArgument('air_leakage_value', 1008.5039999999999)
  elsif ['base-enclosure-infil-cfm50.osw'].include? osw_file
    step.setArgument('air_leakage_units', HPXML::UnitsCFM)
    step.setArgument('air_leakage_value', 1080)
  elsif ['base-enclosure-infil-flue.osw'].include? osw_file
    step.setArgument('heating_system_has_flue_or_chimney', true)
  elsif ['base-enclosure-infil-natural-ach.osw'].include? osw_file
    step.setArgument('air_leakage_units', HPXML::UnitsACHNatural)
    step.setArgument('air_leakage_value', 0.67)
  elsif ['base-enclosure-other-heated-space.osw'].include? osw_file
    step.setArgument('geometry_unit_type', HPXML::ResidentialTypeApartment)
    step.setArgument('ducts_supply_location', HPXML::LocationOtherHeatedSpace)
    step.setArgument('ducts_return_location', HPXML::LocationOtherHeatedSpace)
    step.setArgument('water_heater_location', HPXML::LocationOtherHeatedSpace)
    step.setArgument('clothes_washer_location', HPXML::LocationOtherHeatedSpace)
    step.setArgument('clothes_dryer_location', HPXML::LocationOtherHeatedSpace)
    step.setArgument('dishwasher_location', HPXML::LocationOtherHeatedSpace)
    step.setArgument('refrigerator_location', HPXML::LocationOtherHeatedSpace)
    step.setArgument('cooking_range_oven_location', HPXML::LocationOtherHeatedSpace)
  elsif ['base-enclosure-other-housing-unit.osw'].include? osw_file
    step.setArgument('geometry_unit_type', HPXML::ResidentialTypeApartment)
    step.setArgument('ducts_supply_location', HPXML::LocationOtherHousingUnit)
    step.setArgument('ducts_return_location', HPXML::LocationOtherHousingUnit)
    step.setArgument('water_heater_location', HPXML::LocationOtherHousingUnit)
    step.setArgument('clothes_washer_location', HPXML::LocationOtherHousingUnit)
    step.setArgument('clothes_dryer_location', HPXML::LocationOtherHousingUnit)
    step.setArgument('dishwasher_location', HPXML::LocationOtherHousingUnit)
    step.setArgument('refrigerator_location', HPXML::LocationOtherHousingUnit)
    step.setArgument('cooking_range_oven_location', HPXML::LocationOtherHousingUnit)
  elsif ['base-enclosure-other-multifamily-buffer-space.osw'].include? osw_file
    step.setArgument('geometry_unit_type', HPXML::ResidentialTypeApartment)
    step.setArgument('ducts_supply_location', HPXML::LocationOtherMultifamilyBufferSpace)
    step.setArgument('ducts_return_location', HPXML::LocationOtherMultifamilyBufferSpace)
    step.setArgument('water_heater_location', HPXML::LocationOtherMultifamilyBufferSpace)
    step.setArgument('clothes_washer_location', HPXML::LocationOtherMultifamilyBufferSpace)
    step.setArgument('clothes_dryer_location', HPXML::LocationOtherMultifamilyBufferSpace)
    step.setArgument('dishwasher_location', HPXML::LocationOtherMultifamilyBufferSpace)
    step.setArgument('refrigerator_location', HPXML::LocationOtherMultifamilyBufferSpace)
    step.setArgument('cooking_range_oven_location', HPXML::LocationOtherMultifamilyBufferSpace)
  elsif ['base-enclosure-other-non-freezing-space.osw'].include? osw_file
    step.setArgument('geometry_unit_type', HPXML::ResidentialTypeApartment)
    step.setArgument('ducts_supply_location', HPXML::LocationOtherNonFreezingSpace)
    step.setArgument('ducts_return_location', HPXML::LocationOtherNonFreezingSpace)
    step.setArgument('water_heater_location', HPXML::LocationOtherNonFreezingSpace)
    step.setArgument('clothes_washer_location', HPXML::LocationOtherNonFreezingSpace)
    step.setArgument('clothes_dryer_location', HPXML::LocationOtherNonFreezingSpace)
    step.setArgument('dishwasher_location', HPXML::LocationOtherNonFreezingSpace)
    step.setArgument('refrigerator_location', HPXML::LocationOtherNonFreezingSpace)
    step.setArgument('cooking_range_oven_location', HPXML::LocationOtherNonFreezingSpace)
  elsif ['base-enclosure-overhangs.osw'].include? osw_file
    step.setArgument('overhangs_back_depth', 2.5)
    step.setArgument('overhangs_left_depth', 1.5)
    step.setArgument('overhangs_left_distance_to_top_of_window', 2.0)
    step.setArgument('overhangs_right_depth', 1.5)
    step.setArgument('overhangs_right_distance_to_top_of_window', 2.0)
  elsif ['base-enclosure-skylights.osw'].include? osw_file
    step.setArgument('skylight_area_front', 15)
    step.setArgument('skylight_area_back', 15)
  elsif ['base-enclosure-windows-none.osw'].include? osw_file
    step.setArgument('window_area_front', 0)
    step.setArgument('window_area_back', 0)
    step.setArgument('window_area_left', 0)
    step.setArgument('window_area_right', 0)
  elsif ['base-foundation-ambient.osw'].include? osw_file
    step.setArgument('geometry_cfa', 1350.0)
    step.setArgument('geometry_foundation_type', HPXML::FoundationTypeAmbient)
    step.setArgument('floor_assembly_r', 18.7)
    step.setArgument('plug_loads_other_annual_kwh', '1228.5')
  elsif ['base-foundation-conditioned-basement-slab-insulation.osw'].include? osw_file
    step.setArgument('slab_under_insulation_r', 10)
    step.setArgument('slab_under_width', 4)
  elsif ['base-foundation-conditioned-basement-wall-interior-insulation.osw'].include? osw_file
    step.setArgument('foundation_wall_insulation_r', 18.9)
    step.setArgument('foundation_wall_insulation_distance_to_top', 1.0)
  elsif ['base-foundation-slab.osw'].include? osw_file
    step.setArgument('geometry_cfa', 1350.0)
    step.setArgument('geometry_foundation_type', HPXML::FoundationTypeSlab)
    step.setArgument('geometry_foundation_height', 0.0)
    step.setArgument('geometry_foundation_height_above_grade', 0.0)
    step.setArgument('slab_under_insulation_r', 5)
    step.setArgument('slab_under_width', 999)
    step.setArgument('slab_carpet_fraction', 1.0)
    step.setArgument('slab_carpet_r', 2.5)
    step.setArgument('ducts_supply_location', HPXML::LocationUnderSlab)
    step.setArgument('ducts_return_location', HPXML::LocationUnderSlab)
    step.setArgument('plug_loads_other_annual_kwh', '1228.5')
  elsif ['base-foundation-unconditioned-basement.osw'].include? osw_file
    step.setArgument('geometry_cfa', 1350.0)
    step.setArgument('geometry_foundation_type', HPXML::FoundationTypeBasementUnconditioned)
    step.setArgument('floor_assembly_r', 18.7)
    step.setArgument('foundation_wall_insulation_r', 0)
    step.setArgument('foundation_wall_insulation_distance_to_bottom', 0)
    step.setArgument('ducts_supply_location', HPXML::LocationBasementUnconditioned)
    step.setArgument('ducts_return_location', HPXML::LocationBasementUnconditioned)
    step.setArgument('water_heater_location', HPXML::LocationBasementUnconditioned)
    step.setArgument('clothes_washer_location', HPXML::LocationBasementUnconditioned)
    step.setArgument('clothes_dryer_location', HPXML::LocationBasementUnconditioned)
    step.setArgument('dishwasher_location', HPXML::LocationBasementUnconditioned)
    step.setArgument('refrigerator_location', HPXML::LocationBasementUnconditioned)
    step.setArgument('cooking_range_oven_location', HPXML::LocationBasementUnconditioned)
    step.setArgument('plug_loads_other_annual_kwh', '1228.5')
  elsif ['base-foundation-unconditioned-basement-above-grade.osw'].include? osw_file
    step.setArgument('geometry_cfa', 1350.0)
    step.setArgument('geometry_foundation_type', HPXML::FoundationTypeBasementUnconditioned)
    step.setArgument('geometry_foundation_height_above_grade', 4.0)
    step.setArgument('foundation_wall_insulation_r', 0)
    step.setArgument('foundation_wall_insulation_distance_to_bottom', 0)
    step.setArgument('ducts_supply_location', HPXML::LocationBasementUnconditioned)
    step.setArgument('ducts_return_location', HPXML::LocationBasementUnconditioned)
    step.setArgument('water_heater_location', HPXML::LocationBasementUnconditioned)
    step.setArgument('clothes_washer_location', HPXML::LocationBasementUnconditioned)
    step.setArgument('clothes_dryer_location', HPXML::LocationBasementUnconditioned)
    step.setArgument('dishwasher_location', HPXML::LocationBasementUnconditioned)
    step.setArgument('refrigerator_location', HPXML::LocationBasementUnconditioned)
    step.setArgument('cooking_range_oven_location', HPXML::LocationBasementUnconditioned)
    step.setArgument('plug_loads_other_annual_kwh', '1228.5')
  elsif ['base-foundation-unconditioned-basement-assembly-r.osw'].include? osw_file
    step.setArgument('foundation_wall_assembly_r', 10.69)
  elsif ['base-foundation-unconditioned-basement-wall-insulation.osw'].include? osw_file
    step.setArgument('floor_assembly_r', 2.1)
    step.setArgument('foundation_wall_insulation_r', 8.9)
    step.setArgument('foundation_wall_insulation_distance_to_bottom', 4)
  elsif ['base-foundation-unvented-crawlspace.osw'].include? osw_file
    step.setArgument('geometry_cfa', 1350.0)
    step.setArgument('geometry_foundation_type', HPXML::FoundationTypeCrawlspaceUnvented)
    step.setArgument('geometry_foundation_height', 4.0)
    step.setArgument('geometry_foundation_height_above_grade', 1.0)
    step.setArgument('floor_assembly_r', 18.7)
    step.setArgument('foundation_wall_insulation_distance_to_bottom', 4.0)
    step.setArgument('slab_carpet_r', 2.5)
    step.setArgument('ducts_supply_location', HPXML::LocationCrawlspaceUnvented)
    step.setArgument('ducts_return_location', HPXML::LocationCrawlspaceUnvented)
    step.setArgument('water_heater_location', HPXML::LocationCrawlspaceUnvented)
    step.setArgument('plug_loads_other_annual_kwh', '1228.5')
  elsif ['base-foundation-vented-crawlspace.osw'].include? osw_file
    step.setArgument('geometry_cfa', 1350.0)
    step.setArgument('geometry_foundation_type', HPXML::FoundationTypeCrawlspaceVented)
    step.setArgument('geometry_foundation_height', 4.0)
    step.setArgument('geometry_foundation_height_above_grade', 1.0)
    step.setArgument('floor_assembly_r', 18.7)
    step.setArgument('foundation_wall_insulation_distance_to_bottom', 4.0)
    step.setArgument('slab_carpet_r', 2.5)
    step.setArgument('ducts_supply_location', HPXML::LocationCrawlspaceVented)
    step.setArgument('ducts_return_location', HPXML::LocationCrawlspaceVented)
    step.setArgument('water_heater_location', HPXML::LocationCrawlspaceVented)
    step.setArgument('plug_loads_other_annual_kwh', '1228.5')
  elsif ['base-foundation-walkout-basement.osw'].include? osw_file
    step.setArgument('geometry_foundation_height_above_grade', 5.0)
    step.setArgument('foundation_wall_insulation_distance_to_bottom', 4.0)
  elsif ['base-hvac-air-to-air-heat-pump-1-speed.osw'].include? osw_file
    step.setArgument('heating_system_type', 'none')
    step.setArgument('cooling_system_type', 'none')
    step.setArgument('heat_pump_type', HPXML::HVACTypeHeatPumpAirToAir)
    step.setArgument('heat_pump_heating_capacity', '42000.0')
    step.setArgument('heat_pump_heating_capacity_17F', '26460.0')
    step.setArgument('heat_pump_backup_fuel', HPXML::FuelTypeElectricity)
    step.setArgument('heat_pump_fan_power_watts_per_cfm', 0.45)
  elsif ['base-hvac-air-to-air-heat-pump-2-speed.osw'].include? osw_file
    step.setArgument('heating_system_type', 'none')
    step.setArgument('cooling_system_type', 'none')
    step.setArgument('heat_pump_type', HPXML::HVACTypeHeatPumpAirToAir)
    step.setArgument('heat_pump_heating_efficiency_hspf', 9.3)
    step.setArgument('heat_pump_cooling_compressor_type', HPXML::HVACCompressorTypeTwoStage)
    step.setArgument('heat_pump_heating_capacity', '42000.0')
    step.setArgument('heat_pump_heating_capacity_17F', '24780.0')
    step.setArgument('heat_pump_cooling_efficiency_seer', 18.0)
    step.setArgument('heat_pump_backup_fuel', HPXML::FuelTypeElectricity)
  elsif ['base-hvac-air-to-air-heat-pump-var-speed.osw'].include? osw_file
    step.setArgument('heating_system_type', 'none')
    step.setArgument('cooling_system_type', 'none')
    step.setArgument('heat_pump_type', HPXML::HVACTypeHeatPumpAirToAir)
    step.setArgument('heat_pump_heating_efficiency_hspf', 10.0)
    step.setArgument('heat_pump_cooling_compressor_type', HPXML::HVACCompressorTypeVariableSpeed)
    step.setArgument('heat_pump_cooling_sensible_heat_fraction', 0.78)
    step.setArgument('heat_pump_heating_capacity', '42000.0')
    step.setArgument('heat_pump_heating_capacity_17F', '26880.0')
    step.setArgument('heat_pump_cooling_efficiency_seer', 22.0)
    step.setArgument('heat_pump_backup_fuel', HPXML::FuelTypeElectricity)
  elsif ['base-hvac-boiler-coal-only.osw'].include? osw_file
    step.setArgument('heating_system_type', HPXML::HVACTypeBoiler)
    step.setArgument('heating_system_fuel', HPXML::FuelTypeCoal)
    step.setArgument('cooling_system_type', 'none')
  elsif ['base-hvac-boiler-elec-only.osw'].include? osw_file
    step.setArgument('heating_system_type', HPXML::HVACTypeBoiler)
    step.setArgument('heating_system_fuel', HPXML::FuelTypeElectricity)
    step.setArgument('heating_system_heating_efficiency', 1.0)
    step.setArgument('cooling_system_type', 'none')
  elsif ['base-hvac-boiler-gas-central-ac-1-speed.osw'].include? osw_file
    step.setArgument('heating_system_type', HPXML::HVACTypeBoiler)
    step.setArgument('heating_system_electric_auxiliary_energy', 200.0)
    step.setArgument('ducts_number_of_return_registers', '3')
  elsif ['base-hvac-boiler-gas-only.osw'].include? osw_file
    step.setArgument('heating_system_type', HPXML::HVACTypeBoiler)
    step.setArgument('heating_system_electric_auxiliary_energy', 200.0)
    step.setArgument('cooling_system_type', 'none')
  elsif ['base-hvac-boiler-oil-only.osw'].include? osw_file
    step.setArgument('heating_system_type', HPXML::HVACTypeBoiler)
    step.setArgument('heating_system_fuel', HPXML::FuelTypeOil)
    step.setArgument('cooling_system_type', 'none')
  elsif ['base-hvac-boiler-propane-only.osw'].include? osw_file
    step.setArgument('heating_system_type', HPXML::HVACTypeBoiler)
    step.setArgument('heating_system_fuel', HPXML::FuelTypePropane)
    step.setArgument('cooling_system_type', 'none')
  elsif ['base-hvac-boiler-wood-only.osw'].include? osw_file
    step.setArgument('heating_system_type', HPXML::HVACTypeBoiler)
    step.setArgument('heating_system_fuel', HPXML::FuelTypeWoodCord)
    step.setArgument('cooling_system_type', 'none')
  elsif ['base-hvac-central-ac-only-1-speed.osw'].include? osw_file
    step.setArgument('heating_system_type', 'none')
    step.setArgument('cooling_system_fan_power_watts_per_cfm', 0.45)
  elsif ['base-hvac-central-ac-only-2-speed.osw'].include? osw_file
    step.setArgument('heating_system_type', 'none')
    step.setArgument('cooling_system_cooling_efficiency_seer', 18.0)
    step.setArgument('cooling_system_cooling_compressor_type', HPXML::HVACCompressorTypeTwoStage)
  elsif ['base-hvac-central-ac-only-var-speed.osw'].include? osw_file
    step.setArgument('heating_system_type', 'none')
    step.setArgument('cooling_system_cooling_efficiency_seer', 24.0)
    step.setArgument('cooling_system_cooling_compressor_type', HPXML::HVACCompressorTypeVariableSpeed)
    step.setArgument('cooling_system_cooling_sensible_heat_fraction', 0.78)
  elsif ['base-hvac-central-ac-plus-air-to-air-heat-pump-heating.osw'].include? osw_file
    step.setArgument('heat_pump_type', HPXML::HVACTypeHeatPumpAirToAir)
    step.setArgument('heat_pump_heating_efficiency_hspf', 7.7)
    step.setArgument('heat_pump_heating_capacity', '42000.0')
    step.setArgument('heat_pump_heating_capacity_17F', '26460.0')
    step.setArgument('heat_pump_fraction_cool_load_served', 0)
    step.setArgument('heat_pump_backup_fuel', HPXML::FuelTypeElectricity)
    step.setArgument('heat_pump_fan_power_watts_per_cfm', 0.45)
  elsif ['base-hvac-dual-fuel-air-to-air-heat-pump-1-speed.osw'].include? osw_file
    step.setArgument('cooling_system_type', 'none')
    step.setArgument('heat_pump_heating_efficiency_hspf', 7.7)
    step.setArgument('heat_pump_heating_capacity', '42000.0')
    step.setArgument('heat_pump_heating_capacity_17F', '26460.0')
    step.setArgument('heat_pump_backup_fuel', HPXML::FuelTypeNaturalGas)
    step.setArgument('heat_pump_backup_heating_efficiency', 0.95)
    step.setArgument('heat_pump_backup_heating_capacity', '36000.0')
    step.setArgument('heat_pump_backup_heating_switchover_temp', 25)
  elsif ['base-hvac-dual-fuel-air-to-air-heat-pump-1-speed-electric.osw'].include? osw_file
    step.setArgument('heat_pump_backup_fuel', HPXML::FuelTypeElectricity)
    step.setArgument('heat_pump_backup_heating_efficiency', 1.0)
  elsif ['base-hvac-dual-fuel-air-to-air-heat-pump-2-speed.osw'].include? osw_file
    step.setArgument('heat_pump_backup_fuel', HPXML::FuelTypeNaturalGas)
    step.setArgument('heat_pump_backup_heating_efficiency', 0.95)
    step.setArgument('heat_pump_backup_heating_capacity', '36000.0')
    step.setArgument('heat_pump_backup_heating_switchover_temp', 25)
  elsif ['base-hvac-dual-fuel-air-to-air-heat-pump-var-speed.osw'].include? osw_file
    step.setArgument('heat_pump_backup_fuel', HPXML::FuelTypeNaturalGas)
    step.setArgument('heat_pump_backup_heating_efficiency', 0.95)
    step.setArgument('heat_pump_backup_heating_capacity', '36000.0')
    step.setArgument('heat_pump_backup_heating_switchover_temp', 25)
  elsif ['base-hvac-dual-fuel-mini-split-heat-pump-ducted.osw'].include? osw_file
    step.setArgument('heat_pump_backup_fuel', HPXML::FuelTypeNaturalGas)
    step.setArgument('heat_pump_backup_heating_efficiency', 0.95)
    step.setArgument('heat_pump_backup_heating_capacity', '36000.0')
    step.setArgument('heat_pump_backup_heating_switchover_temp', 25)
    step.setArgument('heat_pump_fan_power_watts_per_cfm', 0.2)
  elsif ['base-hvac-ducts-leakage-percent.osw'].include? osw_file
    step.setArgument('ducts_supply_leakage_units', HPXML::UnitsPercent)
    step.setArgument('ducts_return_leakage_units', HPXML::UnitsPercent)
    step.setArgument('ducts_supply_leakage_value', 0.1)
    step.setArgument('ducts_return_leakage_value', 0.05)
  elsif ['base-hvac-elec-resistance-only.osw'].include? osw_file
    step.setArgument('heating_system_type', HPXML::HVACTypeElectricResistance)
    step.setArgument('heating_system_fuel', HPXML::FuelTypeElectricity)
    step.setArgument('heating_system_heating_efficiency', 1.0)
    step.setArgument('cooling_system_type', 'none')
  elsif ['base-hvac-evap-cooler-furnace-gas.osw'].include? osw_file
    step.setArgument('cooling_system_type', HPXML::HVACTypeEvaporativeCooler)
    step.removeArgument('cooling_system_cooling_compressor_type')
    step.removeArgument('cooling_system_cooling_sensible_heat_fraction')
  elsif ['base-hvac-evap-cooler-only.osw'].include? osw_file
    step.setArgument('heating_system_type', 'none')
    step.setArgument('cooling_system_type', HPXML::HVACTypeEvaporativeCooler)
    step.removeArgument('cooling_system_cooling_compressor_type')
    step.removeArgument('cooling_system_cooling_sensible_heat_fraction')
    step.setArgument('cooling_system_fan_power_watts_per_cfm', 0.3)
  elsif ['base-hvac-evap-cooler-only-ducted.osw'].include? osw_file
    step.setArgument('heating_system_type', 'none')
    step.setArgument('cooling_system_type', HPXML::HVACTypeEvaporativeCooler)
    step.removeArgument('cooling_system_cooling_compressor_type')
    step.removeArgument('cooling_system_cooling_sensible_heat_fraction')
    step.setArgument('cooling_system_is_ducted', true)
  elsif ['base-hvac-fireplace-wood-only.osw'].include? osw_file
    step.setArgument('heating_system_type', HPXML::HVACTypeFireplace)
    step.setArgument('heating_system_fuel', HPXML::FuelTypeWoodCord)
    step.setArgument('heating_system_heating_efficiency', 0.8)
    step.setArgument('heating_system_fan_power_watts', 0.0)
    step.setArgument('cooling_system_type', 'none')
  elsif ['base-hvac-fixed-heater-gas-only.osw'].include? osw_file
    step.setArgument('heating_system_type', HPXML::HVACTypeFixedHeater)
    step.setArgument('heating_system_heating_efficiency', 1.0)
    step.setArgument('heating_system_fan_power_watts', 0.0)
  elsif ['base-hvac-floor-furnace-propane-only.osw'].include? osw_file
    step.setArgument('heating_system_type', HPXML::HVACTypeFloorFurnace)
    step.setArgument('heating_system_fuel', HPXML::FuelTypePropane)
    step.setArgument('heating_system_heating_efficiency', 0.8)
    step.setArgument('heating_system_fan_power_watts', 0.0)
    step.setArgument('cooling_system_type', 'none')
  elsif ['base-hvac-furnace-elec-central-ac-1-speed.osw'].include? osw_file
    step.setArgument('heating_system_fuel', HPXML::FuelTypeElectricity)
    step.setArgument('heating_system_heating_efficiency', 1.0)
  elsif ['base-hvac-furnace-elec-only.osw'].include? osw_file
    step.setArgument('heating_system_fuel', HPXML::FuelTypeElectricity)
    step.setArgument('heating_system_heating_efficiency', 1.0)
    step.setArgument('cooling_system_type', 'none')
  elsif ['base-hvac-furnace-gas-central-ac-2-speed.osw'].include? osw_file
    step.setArgument('cooling_system_cooling_efficiency_seer', 18.0)
    step.setArgument('cooling_system_cooling_compressor_type', HPXML::HVACCompressorTypeTwoStage)
  elsif ['base-hvac-furnace-gas-central-ac-var-speed.osw'].include? osw_file
    step.setArgument('cooling_system_cooling_efficiency_seer', 24.0)
    step.setArgument('cooling_system_cooling_compressor_type', HPXML::HVACCompressorTypeVariableSpeed)
    step.setArgument('cooling_system_cooling_sensible_heat_fraction', 0.78)
  elsif ['base-hvac-furnace-gas-only.osw'].include? osw_file
    step.setArgument('heating_system_fan_power_watts_per_cfm', 0.45)
    step.setArgument('cooling_system_type', 'none')
  elsif ['base-hvac-furnace-gas-room-ac.osw'].include? osw_file
    step.setArgument('cooling_system_type', HPXML::HVACTypeRoomAirConditioner)
    step.removeArgument('cooling_system_cooling_compressor_type')
    step.setArgument('cooling_system_cooling_sensible_heat_fraction', 0.65)
  elsif ['base-hvac-furnace-oil-only.osw'].include? osw_file
    step.setArgument('heating_system_fuel', HPXML::FuelTypeOil)
    step.setArgument('cooling_system_type', 'none')
  elsif ['base-hvac-furnace-propane-only.osw'].include? osw_file
    step.setArgument('heating_system_fuel', HPXML::FuelTypePropane)
    step.setArgument('cooling_system_type', 'none')
  elsif ['base-hvac-furnace-wood-only.osw'].include? osw_file
    step.setArgument('heating_system_fuel', HPXML::FuelTypeWoodCord)
    step.setArgument('cooling_system_type', 'none')
  elsif ['base-hvac-mini-split-air-conditioner-only-ducted.osw'].include? osw_file
    step.setArgument('heating_system_type', 'none')
    step.setArgument('cooling_system_type', HPXML::HVACTypeMiniSplitAirConditioner)
    step.setArgument('cooling_system_cooling_efficiency_seer', 19.0)
    step.removeArgument('cooling_system_cooling_compressor_type')
    step.setArgument('cooling_system_is_ducted', true)
    step.setArgument('cooling_system_fan_power_watts_per_cfm', 0.2)
    step.setArgument('ducts_supply_leakage_value', 15.0)
    step.setArgument('ducts_return_leakage_value', 5.0)
    step.setArgument('ducts_supply_insulation_r', 0.0)
    step.setArgument('ducts_supply_surface_area', '30.0')
    step.setArgument('ducts_return_surface_area', '10.0')
  elsif ['base-hvac-mini-split-air-conditioner-only-ductless.osw'].include? osw_file
    step.setArgument('cooling_system_is_ducted', false)
  elsif ['base-hvac-ground-to-air-heat-pump.osw'].include? osw_file
    step.setArgument('heating_system_type', 'none')
    step.setArgument('cooling_system_type', 'none')
    step.setArgument('heat_pump_type', HPXML::HVACTypeHeatPumpGroundToAir)
    step.setArgument('heat_pump_heating_efficiency_cop', 3.6)
    step.setArgument('heat_pump_cooling_efficiency_eer', 16.6)
    step.removeArgument('heat_pump_cooling_compressor_type')
    step.setArgument('heat_pump_heating_capacity', '42000.0')
    step.setArgument('heat_pump_backup_fuel', HPXML::FuelTypeElectricity)
    step.setArgument('heat_pump_pump_power_watts_per_ton', 30.0)
    step.setArgument('heat_pump_fan_power_watts_per_cfm', 0.45)
  elsif ['base-hvac-mini-split-heat-pump-ducted.osw'].include? osw_file
    step.setArgument('heating_system_type', 'none')
    step.setArgument('cooling_system_type', 'none')
    step.setArgument('heat_pump_type', HPXML::HVACTypeHeatPumpMiniSplit)
    step.setArgument('heat_pump_heating_capacity', '52000.0')
    step.setArgument('heat_pump_heating_capacity_17F', '29500.0')
    step.setArgument('heat_pump_heating_efficiency_hspf', 10.0)
    step.setArgument('heat_pump_cooling_efficiency_seer', 19.0)
    step.removeArgument('heat_pump_cooling_compressor_type')
    step.setArgument('heat_pump_backup_fuel', HPXML::FuelTypeElectricity)
    step.setArgument('heat_pump_mini_split_is_ducted', true)
    step.setArgument('heat_pump_fan_power_watts_per_cfm', 0.2)
    step.setArgument('ducts_supply_leakage_value', 15.0)
    step.setArgument('ducts_return_leakage_value', 5.0)
    step.setArgument('ducts_supply_insulation_r', 0.0)
    step.setArgument('ducts_supply_surface_area', '30.0')
    step.setArgument('ducts_return_surface_area', '10.0')
  elsif ['base-hvac-mini-split-heat-pump-ducted-cooling-only.osw'].include? osw_file
    step.setArgument('heat_pump_heating_capacity', '0')
    step.setArgument('heat_pump_heating_capacity_17F', '0')
    step.setArgument('heat_pump_fraction_heat_load_served', 0)
    step.setArgument('heat_pump_backup_fuel', 'none')
    step.setArgument('heat_pump_fan_power_watts_per_cfm', 0.2)
  elsif ['base-hvac-mini-split-heat-pump-ducted-heating-only.osw'].include? osw_file
    step.setArgument('heat_pump_cooling_capacity', '0')
    step.setArgument('heat_pump_fraction_cool_load_served', 0)
    step.setArgument('heat_pump_backup_fuel', HPXML::FuelTypeElectricity)
    step.setArgument('heat_pump_fan_power_watts_per_cfm', 0.2)
  elsif ['base-hvac-mini-split-heat-pump-ductless.osw'].include? osw_file
    step.setArgument('heat_pump_backup_fuel', 'none')
    step.setArgument('heat_pump_mini_split_is_ducted', false)
  elsif ['base-hvac-none.osw'].include? osw_file
    step.setArgument('heating_system_type', 'none')
    step.setArgument('cooling_system_type', 'none')
  elsif ['base-hvac-portable-heater-gas-only.osw'].include? osw_file
    step.setArgument('heating_system_type', HPXML::HVACTypePortableHeater)
    step.setArgument('heating_system_heating_efficiency', 1.0)
    step.setArgument('heating_system_fan_power_watts', 0.0)
  elsif ['base-hvac-room-ac-only.osw'].include? osw_file
    step.setArgument('heating_system_type', 'none')
    step.setArgument('cooling_system_type', HPXML::HVACTypeRoomAirConditioner)
    step.removeArgument('cooling_system_cooling_compressor_type')
    step.setArgument('cooling_system_cooling_sensible_heat_fraction', 0.65)
  elsif ['base-hvac-room-ac-only-33percent.osw'].include? osw_file
    step.setArgument('heating_system_type', 'none')
    step.setArgument('cooling_system_type', HPXML::HVACTypeRoomAirConditioner)
    step.removeArgument('cooling_system_cooling_compressor_type')
    step.setArgument('cooling_system_cooling_sensible_heat_fraction', 0.65)
    step.setArgument('cooling_system_fraction_cool_load_served', 0.33)
  elsif ['base-hvac-setpoints.osw'].include? osw_file
    step.setArgument('setpoint_heating_weekday_temp', 60.0)
    step.setArgument('setpoint_heating_weekend_temp', 60.0)
    step.setArgument('setpoint_cooling_weekday_temp', 80.0)
    step.setArgument('setpoint_cooling_weekend_temp', 80.0)
  elsif ['base-hvac-stove-oil-only.osw'].include? osw_file
    step.setArgument('heating_system_type', HPXML::HVACTypeStove)
    step.setArgument('heating_system_fuel', HPXML::FuelTypeOil)
    step.setArgument('heating_system_heating_efficiency', 0.8)
    step.setArgument('heating_system_fan_power_watts', 40.0)
    step.setArgument('cooling_system_type', 'none')
  elsif ['base-hvac-stove-wood-pellets-only.osw'].include? osw_file
    step.setArgument('heating_system_type', HPXML::HVACTypeStove)
    step.setArgument('heating_system_fuel', HPXML::FuelTypeWoodPellets)
    step.setArgument('heating_system_heating_efficiency', 0.8)
    step.setArgument('heating_system_fan_power_watts', 40.0)
    step.setArgument('cooling_system_type', 'none')
  elsif ['base-hvac-undersized.osw'].include? osw_file
    step.setArgument('heating_system_heating_capacity', '6400.0')
    step.setArgument('cooling_system_cooling_capacity', '4800.0')
    step.setArgument('ducts_supply_leakage_value', 7.5)
    step.setArgument('ducts_return_leakage_value', 2.5)
  elsif ['base-hvac-wall-furnace-elec-only.osw'].include? osw_file
    step.setArgument('heating_system_type', HPXML::HVACTypeWallFurnace)
    step.setArgument('heating_system_fuel', HPXML::FuelTypeElectricity)
    step.setArgument('heating_system_heating_efficiency', 1.0)
    step.setArgument('heating_system_fan_power_watts', 0.0)
    step.setArgument('cooling_system_type', 'none')
  elsif ['base-lighting-ceiling-fans.osw'].include? osw_file
    step.setArgument('ceiling_fan_present', true)
    step.setArgument('ceiling_fan_efficiency', '100.0')
    step.setArgument('ceiling_fan_quantity', '4')
    step.setArgument('ceiling_fan_cooling_setpoint_temp_offset', 0.5)
  elsif ['base-lighting-detailed.osw'].include? osw_file
    step.setArgument('holiday_lighting_present', true)
    step.setArgument('holiday_lighting_daily_kwh', '1.1')
    step.setArgument('holiday_lighting_period_begin_month', '11')
    step.setArgument('holiday_lighting_period_begin_day_of_month', '24')
    step.setArgument('holiday_lighting_period_end_month', '1')
    step.setArgument('holiday_lighting_period_end_day_of_month', '6')
  elsif ['base-location-AMY-2012.osw'].include? osw_file
    step.setArgument('weather_station_epw_filepath', 'US_CO_Boulder_AMY_2012.epw')
  elsif ['base-location-baltimore-md.osw'].include? osw_file
    step.setArgument('weather_station_epw_filepath', 'USA_MD_Baltimore-Washington.Intl.AP.724060_TMY3.epw')
  elsif ['base-location-dallas-tx.osw'].include? osw_file
    step.setArgument('weather_station_epw_filepath', 'USA_TX_Dallas-Fort.Worth.Intl.AP.722590_TMY3.epw')
  elsif ['base-location-duluth-mn.osw'].include? osw_file
    step.setArgument('weather_station_epw_filepath', 'USA_MN_Duluth.Intl.AP.727450_TMY3.epw')
  elsif ['base-location-miami-fl.osw'].include? osw_file
    step.setArgument('weather_station_epw_filepath', 'USA_FL_Miami.Intl.AP.722020_TMY3.epw')
  elsif ['base-mechvent-balanced.osw'].include? osw_file
    step.setArgument('mech_vent_fan_type', HPXML::MechVentTypeBalanced)
    step.setArgument('mech_vent_fan_power', 60)
  elsif ['base-mechvent-bath-kitchen-fans.osw'].include? osw_file
    step.setArgument('kitchen_fans_present', true)
    step.setArgument('kitchen_fans_quantity', 1)
    step.setArgument('kitchen_fans_flow_rate', 100.0)
    step.setArgument('kitchen_fans_hours_in_operation', 1.5)
    step.setArgument('kitchen_fans_power', 30.0)
    step.setArgument('kitchen_fans_start_hour', 18)
    step.setArgument('bathroom_fans_present', true)
    step.setArgument('bathroom_fans_quantity', 2)
    step.setArgument('bathroom_fans_flow_rate', 50.0)
    step.setArgument('bathroom_fans_hours_in_operation', 1.5)
    step.setArgument('bathroom_fans_power', 15.0)
    step.setArgument('bathroom_fans_start_hour', 7)
  elsif ['base-mechvent-cfis.osw'].include? osw_file
    step.setArgument('mech_vent_fan_type', HPXML::MechVentTypeCFIS)
    step.setArgument('mech_vent_flow_rate', 330)
    step.setArgument('mech_vent_hours_in_operation', 8)
    step.setArgument('mech_vent_fan_power', 300)
  elsif ['base-mechvent-cfis-evap-cooler-only-ducted.osw'].include? osw_file
    step.setArgument('mech_vent_fan_type', HPXML::MechVentTypeCFIS)
    step.setArgument('mech_vent_flow_rate', 330)
    step.setArgument('mech_vent_hours_in_operation', 8)
    step.setArgument('mech_vent_fan_power', 300)
  elsif ['base-mechvent-erv.osw'].include? osw_file
    step.setArgument('mech_vent_fan_type', HPXML::MechVentTypeERV)
    step.setArgument('mech_vent_fan_power', 60)
  elsif ['base-mechvent-erv-atre-asre.osw'].include? osw_file
    step.setArgument('mech_vent_fan_type', HPXML::MechVentTypeERV)
    step.setArgument('mech_vent_total_recovery_efficiency_type', 'Adjusted')
    step.setArgument('mech_vent_total_recovery_efficiency', 0.526)
    step.setArgument('mech_vent_sensible_recovery_efficiency_type', 'Adjusted')
    step.setArgument('mech_vent_sensible_recovery_efficiency', 0.79)
    step.setArgument('mech_vent_fan_power', 60)
  elsif ['base-mechvent-exhaust.osw'].include? osw_file
    step.setArgument('mech_vent_fan_type', HPXML::MechVentTypeExhaust)
  elsif ['base-mechvent-hrv.osw'].include? osw_file
    step.setArgument('mech_vent_fan_type', HPXML::MechVentTypeHRV)
    step.setArgument('mech_vent_fan_power', 60)
  elsif ['base-mechvent-hrv-asre.osw'].include? osw_file
    step.setArgument('mech_vent_fan_type', HPXML::MechVentTypeHRV)
    step.setArgument('mech_vent_sensible_recovery_efficiency_type', 'Adjusted')
    step.setArgument('mech_vent_sensible_recovery_efficiency', 0.79)
    step.setArgument('mech_vent_fan_power', 60)
  elsif ['base-mechvent-supply.osw'].include? osw_file
    step.setArgument('mech_vent_fan_type', HPXML::MechVentTypeSupply)
  elsif ['base-mechvent-whole-house-fan.osw'].include? osw_file
    step.setArgument('whole_house_fan_present', true)
  elsif ['base-misc-defaults.osw'].include? osw_file
    step.removeArgument('simulation_control_timestep')
    step.removeArgument('site_type')
    step.setArgument('geometry_num_bathrooms', Constants.Auto)
    step.setArgument('geometry_num_occupants', Constants.Auto)
    step.removeArgument('roof_material_type')
    step.setArgument('roof_color', HPXML::ColorLight)
    step.removeArgument('roof_material_type')
    step.removeArgument('wall_siding_type')
    step.setArgument('wall_color', HPXML::ColorMedium)
    step.removeArgument('window_fraction_operable')
    step.removeArgument('window_interior_shading_winter')
    step.removeArgument('window_interior_shading_summer')
    step.removeArgument('cooling_system_cooling_compressor_type')
    step.removeArgument('cooling_system_cooling_sensible_heat_fraction')
    step.setArgument('ducts_supply_location', Constants.Auto)
    step.setArgument('ducts_return_location', Constants.Auto)
    step.setArgument('ducts_supply_surface_area', Constants.Auto)
    step.setArgument('ducts_return_surface_area', Constants.Auto)
    step.setArgument('kitchen_fans_present', true)
    step.setArgument('bathroom_fans_present', true)
    step.setArgument('water_heater_location', Constants.Auto)
    step.setArgument('water_heater_tank_volume', Constants.Auto)
    step.setArgument('water_heater_heating_capacity', Constants.Auto)
    step.setArgument('water_heater_setpoint_temperature', Constants.Auto)
    step.setArgument('dhw_distribution_standard_piping_length', Constants.Auto)
    step.setArgument('solar_thermal_system_type', 'hot water')
    step.setArgument('solar_thermal_collector_type', HPXML::SolarThermalTypeSingleGlazing)
    step.setArgument('solar_thermal_collector_rated_optical_efficiency', 0.77)
    step.setArgument('solar_thermal_collector_rated_thermal_losses', 0.793)
    step.setArgument('pv_system_module_type_1', HPXML::PVModuleTypeStandard)
    step.removeArgument('pv_system_inverter_efficiency_1')
    step.removeArgument('pv_system_system_losses_fraction_1')
    step.setArgument('clothes_washer_location', Constants.Auto)
    step.setArgument('clothes_washer_efficiency_mef', Constants.Auto)
    step.setArgument('clothes_washer_efficiency_imef', Constants.Auto)
    step.setArgument('clothes_washer_rated_annual_kwh', Constants.Auto)
    step.setArgument('clothes_washer_label_electric_rate', Constants.Auto)
    step.setArgument('clothes_washer_label_gas_rate', Constants.Auto)
    step.setArgument('clothes_washer_label_annual_gas_cost', Constants.Auto)
    step.setArgument('clothes_washer_label_usage', Constants.Auto)
    step.setArgument('clothes_washer_capacity', Constants.Auto)
    step.setArgument('clothes_dryer_location', Constants.Auto)
    step.setArgument('clothes_dryer_efficiency_cef', Constants.Auto)
    step.setArgument('clothes_dryer_control_type', Constants.Auto)
    step.setArgument('clothes_dryer_vented_flow_rate', Constants.Auto)
    step.setArgument('dishwasher_efficiency_kwh', Constants.Auto)
    step.setArgument('dishwasher_label_electric_rate', Constants.Auto)
    step.setArgument('dishwasher_label_gas_rate', Constants.Auto)
    step.setArgument('dishwasher_label_annual_gas_cost', Constants.Auto)
    step.setArgument('dishwasher_label_usage', Constants.Auto)
    step.setArgument('dishwasher_place_setting_capacity', Constants.Auto)
    step.setArgument('refrigerator_location', Constants.Auto)
    step.setArgument('refrigerator_rated_annual_kwh', Constants.Auto)
    step.removeArgument('cooking_range_oven_is_induction')
    step.removeArgument('cooking_range_oven_is_convection')
    step.setArgument('ceiling_fan_present', true)
    step.setArgument('plug_loads_television_annual_kwh', Constants.Auto)
    step.setArgument('plug_loads_other_annual_kwh', Constants.Auto)
    step.setArgument('plug_loads_other_frac_sensible', Constants.Auto)
    step.setArgument('plug_loads_other_frac_latent', Constants.Auto)
  elsif ['base-misc-loads-large-uncommon.osw'].include? osw_file
    step.setArgument('extra_refrigerator_present', true)
    step.setArgument('extra_refrigerator_rated_annual_kwh', '700.0')
    step.setArgument('freezer_present', true)
    step.setArgument('freezer_location', HPXML::LocationLivingSpace)
    step.setArgument('freezer_rated_annual_kwh', '300.0')
    step.setArgument('plug_loads_well_pump_present', true)
    step.setArgument('plug_loads_well_pump_annual_kwh', '475.0')
    step.setArgument('plug_loads_vehicle_present', true)
    step.setArgument('plug_loads_vehicle_annual_kwh', '1500.0')
    step.setArgument('fuel_loads_grill_present', true)
    step.setArgument('fuel_loads_grill_fuel_type', HPXML::FuelTypePropane)
    step.setArgument('fuel_loads_grill_annual_therm', '25.0')
    step.setArgument('fuel_loads_grill_location', HPXML::LocationExterior)
    step.setArgument('fuel_loads_lighting_present', true)
    step.setArgument('fuel_loads_lighting_annual_therm', '28.0')
    step.setArgument('fuel_loads_fireplace_present', true)
    step.setArgument('fuel_loads_fireplace_fuel_type', HPXML::FuelTypeWoodCord)
    step.setArgument('fuel_loads_fireplace_annual_therm', '55.0')
    step.setArgument('fuel_loads_fireplace_location', HPXML::LocationInterior)
    step.setArgument('pool_present', true)
    step.setArgument('pool_heater_type', HPXML::HeaterTypeGas)
    step.setArgument('pool_pump_annual_kwh', '2700.0')
    step.setArgument('pool_heater_annual_therm', '500.0')
    step.setArgument('hot_tub_present', true)
    step.setArgument('hot_tub_pump_annual_kwh', '1000.0')
    step.setArgument('hot_tub_heater_annual_kwh', '1300.0')
  elsif ['base-misc-loads-large-uncommon2.osw'].include? osw_file
    step.setArgument('pool_heater_type', 'none')
    step.setArgument('hot_tub_heater_type', HPXML::HeaterTypeHeatPump)
    step.setArgument('hot_tub_heater_annual_kwh', '260.0')
    step.setArgument('fuel_loads_grill_fuel_type', HPXML::FuelTypeOil)
    step.setArgument('fuel_loads_fireplace_fuel_type', HPXML::FuelTypeWoodPellets)
  elsif ['base-misc-usage-multiplier.osw'].include? osw_file
    step.setArgument('water_fixtures_usage_multiplier', 0.9)
    step.setArgument('lighting_usage_multiplier_interior', 0.9)
    step.setArgument('lighting_usage_multiplier_exterior', 0.9)
    step.setArgument('lighting_usage_multiplier_garage', 0.9)
    step.setArgument('clothes_washer_usage_multiplier', 0.9)
    step.setArgument('clothes_dryer_usage_multiplier', 0.9)
    step.setArgument('dishwasher_usage_multiplier', 0.9)
    step.setArgument('refrigerator_usage_multiplier', 0.9)
    step.setArgument('freezer_present', true)
    step.setArgument('freezer_location', HPXML::LocationLivingSpace)
    step.setArgument('freezer_rated_annual_kwh', '300.0')
    step.setArgument('freezer_usage_multiplier', 0.9)
    step.setArgument('cooking_range_oven_usage_multiplier', 0.9)
    step.setArgument('plug_loads_television_usage_multiplier', 0.9)
    step.setArgument('plug_loads_other_usage_multiplier', 0.9)
    step.setArgument('pool_present', true)
    step.setArgument('pool_pump_annual_kwh', '2700.0')
    step.setArgument('pool_pump_usage_multiplier', 0.9)
    step.setArgument('pool_heater_type', HPXML::HeaterTypeGas)
    step.setArgument('pool_heater_annual_therm', '500.0')
    step.setArgument('pool_heater_usage_multiplier', 0.9)
    step.setArgument('hot_tub_present', true)
    step.setArgument('hot_tub_pump_annual_kwh', '1000.0')
    step.setArgument('hot_tub_pump_usage_multiplier', 0.9)
    step.setArgument('hot_tub_heater_type', HPXML::HeaterTypeElectricResistance)
    step.setArgument('hot_tub_heater_annual_kwh', '1300.0')
    step.setArgument('hot_tub_heater_usage_multiplier', 0.9)
    step.setArgument('fuel_loads_grill_present', true)
    step.setArgument('fuel_loads_grill_fuel_type', HPXML::FuelTypePropane)
    step.setArgument('fuel_loads_grill_annual_therm', '25.0')
    step.setArgument('fuel_loads_grill_location', HPXML::LocationExterior)
    step.setArgument('fuel_loads_grill_usage_multiplier', 0.9)
    step.setArgument('fuel_loads_lighting_present', true)
    step.setArgument('fuel_loads_lighting_annual_therm', '28.0')
    step.setArgument('fuel_loads_lighting_usage_multiplier', 0.9)
    step.setArgument('fuel_loads_fireplace_present', true)
    step.setArgument('fuel_loads_fireplace_fuel_type', HPXML::FuelTypeWoodCord)
    step.setArgument('fuel_loads_fireplace_annual_therm', '55.0')
    step.setArgument('fuel_loads_fireplace_location', HPXML::LocationInterior)
    step.setArgument('fuel_loads_fireplace_usage_multiplier', 0.9)
  elsif ['base-misc-neighbor-shading.osw'].include? osw_file
    step.setArgument('neighbor_back_distance', 10)
    step.setArgument('neighbor_front_distance', 15)
    step.setArgument('neighbor_front_height', '12')
  elsif ['base-pv.osw'].include? osw_file
    step.setArgument('pv_system_module_type_1', HPXML::PVModuleTypeStandard)
    step.setArgument('pv_system_module_type_2', HPXML::PVModuleTypePremium)
    step.setArgument('pv_system_array_azimuth_2', 90)
    step.setArgument('pv_system_max_power_output_2', 1500)
  elsif ['base-simcontrol-calendar-year-custom.osw'].include? osw_file
    step.setArgument('simulation_control_run_period_calendar_year', 2008)
  elsif ['base-simcontrol-daylight-saving-custom.osw'].include? osw_file
    step.setArgument('simulation_control_daylight_saving_enabled', true)
    step.setArgument('simulation_control_daylight_saving_begin_month', 3)
    step.setArgument('simulation_control_daylight_saving_begin_day_of_month', 10)
    step.setArgument('simulation_control_daylight_saving_end_month', 11)
    step.setArgument('simulation_control_daylight_saving_end_day_of_month', 6)
  elsif ['base-simcontrol-daylight-saving-disabled.osw'].include? osw_file
    step.setArgument('simulation_control_daylight_saving_enabled', false)
  elsif ['base-schedules-stochastic.osw'].include? osw_file
    step.setArgument('schedules_type', 'stochastic')
  elsif ['base-schedules-user-specified.osw'].include? osw_file
    step.setArgument('schedules_type', 'user-specified')
    step.setArgument('schedules_path', 'BuildResidentialHPXML/tests/schedules/user-specified.csv')
  elsif ['base-simcontrol-runperiod-1-month.osw'].include? osw_file
    step.setArgument('simulation_control_run_period_begin_month', 1)
    step.setArgument('simulation_control_run_period_begin_day_of_month', 1)
    step.setArgument('simulation_control_run_period_end_month', 1)
    step.setArgument('simulation_control_run_period_end_day_of_month', 31)
  elsif ['base-simcontrol-timestep-10-mins.osw'].include? osw_file
    step.setArgument('simulation_control_timestep', '10')
  end

  # Extras
  if ['extra-auto.osw'].include? osw_file
    step.setArgument('geometry_num_occupants', Constants.Auto)
    step.setArgument('ducts_supply_location', Constants.Auto)
    step.setArgument('ducts_return_location', Constants.Auto)
    step.setArgument('ducts_supply_surface_area', Constants.Auto)
    step.setArgument('ducts_return_surface_area', Constants.Auto)
    step.setArgument('water_heater_location', Constants.Auto)
    step.setArgument('water_heater_tank_volume', Constants.Auto)
    step.setArgument('dhw_distribution_standard_piping_length', Constants.Auto)
    step.setArgument('clothes_washer_location', Constants.Auto)
    step.setArgument('clothes_dryer_location', Constants.Auto)
    step.setArgument('refrigerator_location', Constants.Auto)
  elsif ['extra-pv-roofpitch.osw'].include? osw_file
    step.setArgument('pv_system_module_type_1', HPXML::PVModuleTypeStandard)
    step.setArgument('pv_system_module_type_2', HPXML::PVModuleTypeStandard)
    step.setArgument('pv_system_array_tilt_1', 'roofpitch')
    step.setArgument('pv_system_array_tilt_2', 'roofpitch+15')
  elsif ['extra-dhw-solar-latitude.osw'].include? osw_file
    step.setArgument('solar_thermal_system_type', 'hot water')
    step.setArgument('solar_thermal_collector_tilt', 'latitude-15')
  elsif ['extra-dhw-shared-water-heater.osw'].include? osw_file
    step.setArgument('water_heater_is_shared_system', true)
  elsif ['extra-second-refrigerator.osw'].include? osw_file
    step.setArgument('extra_refrigerator_present', true)
  elsif ['extra-second-heating-system-portable-heater.osw'].include? osw_file
    step.setArgument('heating_system_fuel', HPXML::FuelTypeElectricity)
    step.setArgument('heating_system_heating_capacity', '48000.0')
    step.setArgument('heating_system_fraction_heat_load_served', 0.75)
    step.setArgument('ducts_supply_leakage_value', 0.0)
    step.setArgument('ducts_return_leakage_value', 0.0)
    step.setArgument('ducts_supply_location', HPXML::LocationLivingSpace)
    step.setArgument('ducts_return_location', HPXML::LocationLivingSpace)
    step.setArgument('heating_system_type_2', HPXML::HVACTypePortableHeater)
    step.setArgument('heating_system_heating_capacity_2', '16000.0')
  elsif ['extra-second-heating-system-fireplace.osw'].include? osw_file
    step.setArgument('heating_system_type', HPXML::HVACTypeElectricResistance)
    step.setArgument('heating_system_fuel', HPXML::FuelTypeElectricity)
    step.setArgument('heating_system_heating_capacity', '48000.0')
    step.setArgument('heating_system_fraction_heat_load_served', 0.75)
    step.setArgument('heating_system_type_2', HPXML::HVACTypeFireplace)
    step.setArgument('heating_system_heating_capacity_2', '16000.0')
  elsif ['extra-pv-shared.osw'].include? osw_file
    step.setArgument('geometry_building_num_bedrooms', 9)
    step.setArgument('pv_system_module_type_1', HPXML::PVModuleTypeStandard)
    step.setArgument('pv_system_is_shared_1', true)
  elsif ['extra-enclosure-garage-partially-protruded.osw'].include? osw_file
    step.setArgument('geometry_garage_width', 12)
    step.setArgument('geometry_garage_protrusion', 0.5)
  elsif ['extra-mechvent-shared.osw'].include? osw_file
    step.setArgument('mech_vent_fan_type', HPXML::MechVentTypeSupply)
    step.setArgument('mech_vent_flow_rate', 800)
    step.setArgument('mech_vent_fan_power', 240)
    step.setArgument('mech_vent_is_shared_system', true)
    step.setArgument('shared_mech_vent_in_unit_flow_rate', 80.0)
    step.setArgument('shared_mech_vent_frac_recirculation', 0.5)
    step.setArgument('mech_vent_fan_type_2', HPXML::MechVentTypeExhaust)
    step.setArgument('mech_vent_flow_rate_2', 72)
    step.setArgument('mech_vent_fan_power_2', 26)
  elsif ['extra-mechvent-shared-preconditioning.osw'].include? osw_file
    step.setArgument('shared_mech_vent_preheating_fuel', HPXML::FuelTypeNaturalGas)
    step.setArgument('shared_mech_vent_preheating_efficiency', 0.92)
    step.setArgument('shared_mech_vent_preheating_fraction_heat_load_served', 0.7)
    step.setArgument('shared_mech_vent_precooling_fuel', HPXML::FuelTypeElectricity)
    step.setArgument('shared_mech_vent_precooling_efficiency', 4.0)
    step.setArgument('shared_mech_vent_precooling_fraction_cool_load_served', 0.8)
  elsif ['extra-vacancy-6-months.osw'].include? osw_file
    step.setArgument('schedules_vacancy_begin_month', 1)
    step.setArgument('schedules_vacancy_begin_day_of_month', 1)
    step.setArgument('schedules_vacancy_end_month', 6)
    step.setArgument('schedules_vacancy_end_day_of_month', 30)
  elsif ['extra-schedules-random-seed.osw'].include? osw_file
    step.setArgument('schedules_random_seed', 123)
<<<<<<< HEAD
  elsif ['extra-hvac-programmable-thermostat.osw'].include? osw_file
    step.setArgument('setpoint_heating_weekday_offset_magnitude', 4)
    step.setArgument('setpoint_heating_weekend_offset_magnitude', 4)
    step.setArgument('setpoint_heating_weekday_schedule', '-1, -1, -1, -1, -1, -1, 0, 0, -1, -1, 0, 0, 0, 0, 0, 0, 0, 0, 0, 0, 0, 0, -1, -1')
    step.setArgument('setpoint_heating_weekend_schedule', '-1, -1, -1, -1, -1, -1, 0, 0, -1, -1, 0, 0, 0, 0, 0, 0, 0, 0, 0, 0, 0, 0, -1, -1')
    step.setArgument('setpoint_cooling_weekday_offset_magnitude', 4)
    step.setArgument('setpoint_cooling_weekend_offset_magnitude', 4)
    step.setArgument('setpoint_cooling_weekday_schedule', '0, 0, 0, 0, 1, 1, 0, 0, 0, 1, 1, 1, 1, 1, 1, 0, 0, 0, 0, 0, 0, 0, 0, 0')
    step.setArgument('setpoint_cooling_weekend_schedule', '0, 0, 0, 0, 1, 1, 0, 0, 0, 1, 1, 1, 1, 1, 1, 0, 0, 0, 0, 0, 0, 0, 0, 0')
=======
>>>>>>> 27f4c020
  end

  # Warnings/Errors
  if ['invalid_files/non-electric-heat-pump-water-heater.osw'].include? osw_file
    step.setArgument('water_heater_type', HPXML::WaterHeaterTypeHeatPump)
    step.setArgument('water_heater_fuel_type', HPXML::FuelTypeNaturalGas)
  elsif ['invalid_files/heating-system-and-heat-pump.osw'].include? osw_file
    step.setArgument('cooling_system_type', 'none')
    step.setArgument('heat_pump_type', HPXML::HVACTypeHeatPumpAirToAir)
  elsif ['invalid_files/cooling-system-and-heat-pump.osw'].include? osw_file
    step.setArgument('heating_system_type', 'none')
    step.setArgument('heat_pump_type', HPXML::HVACTypeHeatPumpAirToAir)
  elsif ['invalid_files/non-integer-geometry-num-bathrooms.osw'].include? osw_file
    step.setArgument('geometry_num_bathrooms', '1.5')
  elsif ['invalid_files/non-integer-ceiling-fan-quantity.osw'].include? osw_file
    step.setArgument('ceiling_fan_quantity', '0.5')
  elsif ['invalid_files/single-family-detached-slab-non-zero-foundation-height.osw'].include? osw_file
    step.setArgument('geometry_foundation_type', HPXML::FoundationTypeSlab)
    step.setArgument('geometry_foundation_height_above_grade', 0.0)
  elsif ['invalid_files/single-family-detached-finished-basement-zero-foundation-height.osw'].include? osw_file
    step.setArgument('geometry_foundation_height', 0.0)
  elsif ['invalid_files/single-family-attached-ambient.osw'].include? osw_file
    step.setArgument('geometry_foundation_type', HPXML::FoundationTypeAmbient)
  elsif ['invalid_files/multifamily-bottom-slab-non-zero-foundation-height.osw'].include? osw_file
    step.setArgument('geometry_foundation_type', HPXML::FoundationTypeSlab)
    step.setArgument('geometry_foundation_height_above_grade', 0.0)
  elsif ['invalid_files/multifamily-bottom-crawlspace-zero-foundation-height.osw'].include? osw_file
    step.setArgument('geometry_foundation_type', HPXML::FoundationTypeCrawlspaceUnvented)
    step.setArgument('geometry_foundation_height', 0.0)
  elsif ['invalid_files/slab-non-zero-foundation-height-above-grade.osw'].include? osw_file
    step.setArgument('geometry_foundation_type', HPXML::FoundationTypeSlab)
    step.setArgument('geometry_foundation_height', 0.0)
  elsif ['invalid_files/ducts-location-and-areas-not-same-type.osw'].include? osw_file
    step.setArgument('ducts_supply_location', Constants.Auto)
  elsif ['invalid_files/second-heating-system-serves-majority-heat.osw'].include? osw_file
    step.setArgument('heating_system_fraction_heat_load_served', 0.4)
    step.setArgument('heating_system_type_2', HPXML::HVACTypeFireplace)
    step.setArgument('heating_system_fraction_heat_load_served_2', 0.6)
  elsif ['invalid_files/single-family-attached-no-building-orientation.osw'].include? osw_file
    step.removeArgument('geometry_building_num_units')
    step.removeArgument('geometry_horizontal_location')
  elsif ['invalid_files/multifamily-no-building-orientation.osw'].include? osw_file
    step.removeArgument('geometry_building_num_units')
    step.removeArgument('geometry_level')
    step.removeArgument('geometry_horizontal_location')
  elsif ['invalid_files/vented-crawlspace-with-wall-and-ceiling-insulation.osw'].include? osw_file
    step.setArgument('geometry_foundation_type', HPXML::FoundationTypeCrawlspaceVented)
    step.setArgument('geometry_foundation_height', 3.0)
    step.setArgument('floor_assembly_r', 10)
  elsif ['invalid_files/unvented-crawlspace-with-ceiling-insulation.osw'].include? osw_file
    step.setArgument('geometry_foundation_type', HPXML::FoundationTypeCrawlspaceUnvented)
    step.setArgument('geometry_foundation_height', 3.0)
    step.setArgument('floor_assembly_r', 10)
  elsif ['invalid_files/unconditioned-basement-with-wall-and-ceiling-insulation.osw'].include? osw_file
    step.setArgument('geometry_foundation_type', HPXML::FoundationTypeBasementUnconditioned)
    step.setArgument('floor_assembly_r', 10)
  elsif ['invalid_files/vented-attic-with-floor-and-roof-insulation.osw'].include? osw_file
    step.setArgument('geometry_attic_type', HPXML::AtticTypeVented)
    step.setArgument('roof_assembly_r', 10)
  elsif ['invalid_files/unvented-attic-with-floor-and-roof-insulation.osw'].include? osw_file
    step.setArgument('geometry_attic_type', HPXML::AtticTypeUnvented)
    step.setArgument('roof_assembly_r', 10)
  elsif ['invalid_files/conditioned-basement-with-ceiling-insulation.osw'].include? osw_file
    step.setArgument('geometry_foundation_type', HPXML::FoundationTypeBasementConditioned)
    step.setArgument('floor_assembly_r', 10)
  elsif ['invalid_files/conditioned-attic-with-floor-insulation.osw'].include? osw_file
    step.setArgument('geometry_attic_type', HPXML::AtticTypeConditioned)
  elsif ['invalid_files/dhw-indirect-without-boiler.osw'].include? osw_file
    step.setArgument('water_heater_type', HPXML::WaterHeaterTypeCombiStorage)
  end
  return step
end

def create_hpxmls
  require 'oga'
  require_relative 'HPXMLtoOpenStudio/resources/constants'
  require_relative 'HPXMLtoOpenStudio/resources/hotwater_appliances'
  require_relative 'HPXMLtoOpenStudio/resources/hpxml'
  require_relative 'HPXMLtoOpenStudio/resources/misc_loads'
  require_relative 'HPXMLtoOpenStudio/resources/waterheater'
  require_relative 'HPXMLtoOpenStudio/resources/xmlhelper'

  this_dir = File.dirname(__FILE__)
  sample_files_dir = File.join(this_dir, 'workflow/sample_files')
  hpxml_docs = {}

  # Hash of HPXML -> Parent HPXML
  hpxmls_files = {
    'base.xml' => nil,

    'ASHRAE_Standard_140/L100AC.xml' => nil,
    'ASHRAE_Standard_140/L100AL.xml' => nil,
    'ASHRAE_Standard_140/L110AC.xml' => 'ASHRAE_Standard_140/L100AC.xml',
    'ASHRAE_Standard_140/L110AL.xml' => 'ASHRAE_Standard_140/L100AL.xml',
    'ASHRAE_Standard_140/L120AC.xml' => 'ASHRAE_Standard_140/L100AC.xml',
    'ASHRAE_Standard_140/L120AL.xml' => 'ASHRAE_Standard_140/L100AL.xml',
    'ASHRAE_Standard_140/L130AC.xml' => 'ASHRAE_Standard_140/L100AC.xml',
    'ASHRAE_Standard_140/L130AL.xml' => 'ASHRAE_Standard_140/L100AL.xml',
    'ASHRAE_Standard_140/L140AC.xml' => 'ASHRAE_Standard_140/L100AC.xml',
    'ASHRAE_Standard_140/L140AL.xml' => 'ASHRAE_Standard_140/L100AL.xml',
    'ASHRAE_Standard_140/L150AC.xml' => 'ASHRAE_Standard_140/L100AC.xml',
    'ASHRAE_Standard_140/L150AL.xml' => 'ASHRAE_Standard_140/L100AL.xml',
    'ASHRAE_Standard_140/L160AC.xml' => 'ASHRAE_Standard_140/L100AC.xml',
    'ASHRAE_Standard_140/L160AL.xml' => 'ASHRAE_Standard_140/L100AL.xml',
    'ASHRAE_Standard_140/L170AC.xml' => 'ASHRAE_Standard_140/L100AC.xml',
    'ASHRAE_Standard_140/L170AL.xml' => 'ASHRAE_Standard_140/L100AL.xml',
    'ASHRAE_Standard_140/L200AC.xml' => 'ASHRAE_Standard_140/L100AC.xml',
    'ASHRAE_Standard_140/L200AL.xml' => 'ASHRAE_Standard_140/L100AL.xml',
    'ASHRAE_Standard_140/L302XC.xml' => 'ASHRAE_Standard_140/L100AC.xml',
    'ASHRAE_Standard_140/L322XC.xml' => 'ASHRAE_Standard_140/L100AC.xml',
    'ASHRAE_Standard_140/L155AC.xml' => 'ASHRAE_Standard_140/L150AC.xml',
    'ASHRAE_Standard_140/L155AL.xml' => 'ASHRAE_Standard_140/L150AL.xml',
    'ASHRAE_Standard_140/L202AC.xml' => 'ASHRAE_Standard_140/L200AC.xml',
    'ASHRAE_Standard_140/L202AL.xml' => 'ASHRAE_Standard_140/L200AL.xml',
    'ASHRAE_Standard_140/L304XC.xml' => 'ASHRAE_Standard_140/L302XC.xml',
    'ASHRAE_Standard_140/L324XC.xml' => 'ASHRAE_Standard_140/L322XC.xml',

    'invalid_files/cfis-with-hydronic-distribution.xml' => 'base-hvac-boiler-gas-only.xml',
    'invalid_files/clothes-washer-location.xml' => 'base.xml',
    'invalid_files/clothes-dryer-location.xml' => 'base.xml',
    'invalid_files/cooking-range-location.xml' => 'base.xml',
    'invalid_files/appliances-location-unconditioned-space.xml' => 'base.xml',
    'invalid_files/dhw-frac-load-served.xml' => 'base-dhw-multiple.xml',
    'invalid_files/dishwasher-location.xml' => 'base.xml',
    'invalid_files/duct-location.xml' => 'base.xml',
    'invalid_files/duct-location-unconditioned-space.xml' => 'base.xml',
    'invalid_files/duplicate-id.xml' => 'base.xml',
    'invalid_files/enclosure-attic-missing-roof.xml' => 'base.xml',
    'invalid_files/enclosure-basement-missing-exterior-foundation-wall.xml' => 'base-foundation-unconditioned-basement.xml',
    'invalid_files/enclosure-basement-missing-slab.xml' => 'base-foundation-unconditioned-basement.xml',
    'invalid_files/enclosure-floor-area-exceeds-cfa.xml' => 'base.xml',
    'invalid_files/enclosure-garage-missing-exterior-wall.xml' => 'base-enclosure-garage.xml',
    'invalid_files/enclosure-garage-missing-roof-ceiling.xml' => 'base-enclosure-garage.xml',
    'invalid_files/enclosure-garage-missing-slab.xml' => 'base-enclosure-garage.xml',
    'invalid_files/enclosure-living-missing-ceiling-roof.xml' => 'base.xml',
    'invalid_files/enclosure-living-missing-exterior-wall.xml' => 'base.xml',
    'invalid_files/enclosure-living-missing-floor-slab.xml' => 'base.xml',
    'invalid_files/heat-pump-mixed-fixed-and-autosize-capacities.xml' => 'base-hvac-air-to-air-heat-pump-1-speed.xml',
    'invalid_files/heat-pump-mixed-fixed-and-autosize-capacities2.xml' => 'base-hvac-air-to-air-heat-pump-1-speed.xml',
    'invalid_files/hvac-invalid-distribution-system-type.xml' => 'base.xml',
    'invalid_files/hvac-distribution-multiple-attached-cooling.xml' => 'base-hvac-multiple.xml',
    'invalid_files/hvac-distribution-multiple-attached-heating.xml' => 'base-hvac-multiple.xml',
    'invalid_files/hvac-distribution-return-duct-leakage-missing.xml' => 'base-hvac-evap-cooler-only-ducted.xml',
    'invalid_files/hvac-dse-multiple-attached-cooling.xml' => 'base-hvac-dse.xml',
    'invalid_files/hvac-dse-multiple-attached-heating.xml' => 'base-hvac-dse.xml',
    'invalid_files/hvac-frac-load-served.xml' => 'base-hvac-multiple.xml',
    'invalid_files/hvac-inconsistent-fan-powers.xml' => 'base.xml',
    'invalid_files/invalid-calendar-year.xml' => 'base.xml',
    'invalid_files/invalid-datatype-boolean.xml' => 'base.xml',
    'invalid_files/invalid-datatype-boolean2.xml' => 'base.xml',
    'invalid_files/invalid-datatype-float.xml' => 'base.xml',
    'invalid_files/invalid-datatype-float2.xml' => 'base.xml',
    'invalid_files/invalid-datatype-integer.xml' => 'base.xml',
    'invalid_files/invalid-datatype-integer2.xml' => 'base.xml',
    'invalid_files/invalid-daylight-saving.xml' => 'base-simcontrol-daylight-saving-custom.xml',
    'invalid_files/invalid-epw-filepath.xml' => 'base.xml',
    'invalid_files/invalid-facility-type.xml' => 'base-dhw-shared-laundry-room.xml',
    'invalid_files/invalid-input-parameters.xml' => 'base.xml',
    'invalid_files/invalid-neighbor-shading-azimuth.xml' => 'base-misc-neighbor-shading.xml',
    'invalid_files/invalid-relatedhvac-dhw-indirect.xml' => 'base-dhw-indirect.xml',
    'invalid_files/invalid-relatedhvac-desuperheater.xml' => 'base-hvac-central-ac-only-1-speed.xml',
    'invalid_files/invalid-runperiod.xml' => 'base.xml',
    'invalid_files/invalid-schema-version.xml' => 'base.xml',
    'invalid_files/invalid-timestep.xml' => 'base.xml',
    'invalid_files/invalid-window-height.xml' => 'base-enclosure-overhangs.xml',
    'invalid_files/lighting-fractions.xml' => 'base.xml',
    'invalid_files/missing-elements.xml' => 'base.xml',
    'invalid_files/multifamily-reference-appliance.xml' => 'base.xml',
    'invalid_files/multifamily-reference-duct.xml' => 'base.xml',
    'invalid_files/multifamily-reference-surface.xml' => 'base.xml',
    'invalid_files/multifamily-reference-water-heater.xml' => 'base.xml',
    'invalid_files/net-area-negative-roof.xml' => 'base-enclosure-skylights.xml',
    'invalid_files/net-area-negative-wall.xml' => 'base.xml',
    'invalid_files/num-bedrooms-exceeds-limit.xml' => 'base.xml',
    'invalid_files/orphaned-hvac-distribution.xml' => 'base-hvac-furnace-gas-room-ac.xml',
    'invalid_files/refrigerator-location.xml' => 'base.xml',
    'invalid_files/repeated-relatedhvac-dhw-indirect.xml' => 'base-dhw-indirect.xml',
    'invalid_files/repeated-relatedhvac-desuperheater.xml' => 'base-hvac-central-ac-only-1-speed.xml',
    'invalid_files/slab-zero-exposed-perimeter.xml' => 'base.xml',
    'invalid_files/solar-thermal-system-with-combi-tankless.xml' => 'base-dhw-combi-tankless.xml',
    'invalid_files/solar-thermal-system-with-desuperheater.xml' => 'base-dhw-desuperheater.xml',
    'invalid_files/solar-thermal-system-with-dhw-indirect.xml' => 'base-dhw-combi-tankless.xml',
    'invalid_files/unattached-cfis.xml' => 'base.xml',
    'invalid_files/unattached-door.xml' => 'base.xml',
    'invalid_files/unattached-hvac-distribution.xml' => 'base.xml',
    'invalid_files/unattached-skylight.xml' => 'base-enclosure-skylights.xml',
    'invalid_files/unattached-solar-thermal-system.xml' => 'base-dhw-solar-indirect-flat-plate.xml',
    'invalid_files/unattached-shared-clothes-washer-water-heater.xml' => 'base-dhw-shared-laundry-room.xml',
    'invalid_files/unattached-shared-dishwasher-water-heater.xml' => 'base-dhw-shared-laundry-room.xml',
    'invalid_files/unattached-window.xml' => 'base.xml',
    'invalid_files/water-heater-location.xml' => 'base.xml',
    'invalid_files/water-heater-location-other.xml' => 'base.xml',
    'invalid_files/missing-duct-location.xml' => 'base-hvac-multiple.xml',
    'invalid_files/invalid-distribution-cfa-served.xml' => 'base.xml',
    'invalid_files/refrigerators-multiple-primary.xml' => 'base.xml',
    'invalid_files/refrigerators-no-primary.xml' => 'base.xml',
    'base-appliances-coal.xml' => 'base.xml',
    'base-appliances-dehumidifier.xml' => 'base-location-dallas-tx.xml',
    'base-appliances-dehumidifier-ief.xml' => 'base-appliances-dehumidifier.xml',
    'base-appliances-dehumidifier-50percent.xml' => 'base-appliances-dehumidifier.xml',
    'base-appliances-gas.xml' => 'base.xml',
    'base-appliances-modified.xml' => 'base.xml',
    'base-appliances-none.xml' => 'base.xml',
    'base-appliances-oil.xml' => 'base.xml',
    'base-appliances-propane.xml' => 'base.xml',
    'base-appliances-wood.xml' => 'base.xml',
    'base-atticroof-cathedral.xml' => 'base.xml',
    'base-atticroof-conditioned.xml' => 'base.xml',
    'base-atticroof-flat.xml' => 'base.xml',
    'base-atticroof-radiant-barrier.xml' => 'base-location-dallas-tx.xml',
    'base-atticroof-vented.xml' => 'base.xml',
    'base-atticroof-unvented-insulated-roof.xml' => 'base.xml',
    'base-dhw-combi-tankless.xml' => 'base-dhw-indirect.xml',
    'base-dhw-combi-tankless-outside.xml' => 'base-dhw-combi-tankless.xml',
    'base-dhw-desuperheater.xml' => 'base-hvac-central-ac-only-1-speed.xml',
    'base-dhw-desuperheater-hpwh.xml' => 'base-dhw-tank-heat-pump.xml',
    'base-dhw-desuperheater-tankless.xml' => 'base-hvac-central-ac-only-1-speed.xml',
    'base-dhw-desuperheater-2-speed.xml' => 'base-hvac-central-ac-only-2-speed.xml',
    'base-dhw-desuperheater-var-speed.xml' => 'base-hvac-central-ac-only-var-speed.xml',
    'base-dhw-desuperheater-gshp.xml' => 'base-hvac-ground-to-air-heat-pump.xml',
    'base-dhw-dwhr.xml' => 'base.xml',
    'base-dhw-indirect.xml' => 'base-hvac-boiler-gas-only.xml',
    'base-dhw-indirect-dse.xml' => 'base-dhw-indirect.xml',
    'base-dhw-indirect-outside.xml' => 'base-dhw-indirect.xml',
    'base-dhw-indirect-standbyloss.xml' => 'base-dhw-indirect.xml',
    'base-dhw-indirect-with-solar-fraction.xml' => 'base-dhw-indirect.xml',
    'base-dhw-low-flow-fixtures.xml' => 'base.xml',
    'base-dhw-multiple.xml' => 'base-hvac-boiler-gas-only.xml',
    'base-dhw-none.xml' => 'base.xml',
    'base-dhw-recirc-demand.xml' => 'base.xml',
    'base-dhw-recirc-manual.xml' => 'base.xml',
    'base-dhw-recirc-nocontrol.xml' => 'base.xml',
    'base-dhw-recirc-temperature.xml' => 'base.xml',
    'base-dhw-recirc-timer.xml' => 'base.xml',
    'base-dhw-shared-water-heater.xml' => 'base-enclosure-attached-multifamily.xml',
    'base-dhw-shared-water-heater-recirc.xml' => 'base-dhw-shared-water-heater.xml',
    'base-dhw-shared-laundry-room.xml' => 'base-enclosure-attached-multifamily.xml',
    'base-dhw-solar-direct-evacuated-tube.xml' => 'base.xml',
    'base-dhw-solar-direct-flat-plate.xml' => 'base.xml',
    'base-dhw-solar-direct-ics.xml' => 'base.xml',
    'base-dhw-solar-fraction.xml' => 'base.xml',
    'base-dhw-solar-indirect-flat-plate.xml' => 'base.xml',
    'base-dhw-solar-thermosyphon-flat-plate.xml' => 'base.xml',
    'base-dhw-tank-coal.xml' => 'base.xml',
    'base-dhw-tank-elec-low-fhr-uef.xml' => 'base.xml',
    'base-dhw-tank-gas.xml' => 'base.xml',
    'base-dhw-tank-gas-high-fhr-uef.xml' => 'base.xml',
    'base-dhw-tank-gas-med-fhr-uef.xml' => 'base.xml',
    'base-dhw-tank-gas-outside.xml' => 'base-dhw-tank-gas.xml',
    'base-dhw-tank-heat-pump.xml' => 'base.xml',
    'base-dhw-tank-heat-pump-outside.xml' => 'base-dhw-tank-heat-pump.xml',
    'base-dhw-tank-heat-pump-uef-low-fhr.xml' => 'base.xml',
    'base-dhw-tank-heat-pump-uef-medium-fhr.xml' => 'base.xml',
    'base-dhw-tank-heat-pump-uef-high-fhr.xml' => 'base.xml',
    'base-dhw-tank-heat-pump-with-solar.xml' => 'base-dhw-tank-heat-pump.xml',
    'base-dhw-tank-heat-pump-with-solar-fraction.xml' => 'base-dhw-tank-heat-pump.xml',
    'base-dhw-tank-oil.xml' => 'base.xml',
    'base-dhw-tank-wood.xml' => 'base.xml',
    'base-dhw-tankless-electric.xml' => 'base.xml',
    'base-dhw-tankless-electric-uef.xml' => 'base.xml',
    'base-dhw-tankless-electric-outside.xml' => 'base-dhw-tankless-electric.xml',
    'base-dhw-tankless-gas.xml' => 'base.xml',
    'base-dhw-tankless-gas-uef.xml' => 'base.xml',
    'base-dhw-tankless-gas-with-solar.xml' => 'base-dhw-tankless-gas.xml',
    'base-dhw-tankless-gas-with-solar-fraction.xml' => 'base-dhw-tankless-gas.xml',
    'base-dhw-tankless-propane.xml' => 'base.xml',
    'base-dhw-jacket-electric.xml' => 'base.xml',
    'base-dhw-jacket-gas.xml' => 'base-dhw-tank-gas.xml',
    'base-dhw-jacket-indirect.xml' => 'base-dhw-indirect.xml',
    'base-dhw-jacket-hpwh.xml' => 'base-dhw-tank-heat-pump.xml',
    'base-enclosure-2stories.xml' => 'base.xml',
    'base-enclosure-2stories-garage.xml' => 'base-enclosure-2stories.xml',
    'base-enclosure-other-housing-unit.xml' => 'base-foundation-ambient.xml',
    'base-enclosure-other-heated-space.xml' => 'base-foundation-ambient.xml',
    'base-enclosure-other-non-freezing-space.xml' => 'base-foundation-ambient.xml',
    'base-enclosure-other-multifamily-buffer-space.xml' => 'base-foundation-ambient.xml',
    'base-enclosure-beds-1.xml' => 'base.xml',
    'base-enclosure-beds-2.xml' => 'base.xml',
    'base-enclosure-beds-4.xml' => 'base.xml',
    'base-enclosure-beds-5.xml' => 'base.xml',
    'base-enclosure-common-surfaces.xml' => 'base-enclosure-attached-multifamily.xml',
    'base-enclosure-garage.xml' => 'base.xml',
    'base-enclosure-infil-ach-house-pressure.xml' => 'base.xml',
    'base-enclosure-infil-cfm-house-pressure.xml' => 'base-enclosure-infil-cfm50.xml',
    'base-enclosure-infil-cfm50.xml' => 'base.xml',
    'base-enclosure-infil-flue.xml' => 'base.xml',
    'base-enclosure-infil-natural-ach.xml' => 'base.xml',
    'base-enclosure-overhangs.xml' => 'base.xml',
    'base-enclosure-rooftypes.xml' => 'base.xml',
    'base-enclosure-skylights.xml' => 'base.xml',
    'base-enclosure-split-surfaces.xml' => 'base-enclosure-skylights.xml',
    'base-enclosure-walltypes.xml' => 'base.xml',
    'base-enclosure-windows-interior-shading.xml' => 'base.xml',
    'base-enclosure-windows-none.xml' => 'base.xml',
    'base-enclosure-attached-multifamily.xml' => 'base.xml',
    'base-foundation-multiple.xml' => 'base-foundation-unconditioned-basement.xml',
    'base-foundation-ambient.xml' => 'base.xml',
    'base-foundation-conditioned-basement-slab-insulation.xml' => 'base.xml',
    'base-foundation-conditioned-basement-wall-interior-insulation.xml' => 'base.xml',
    'base-foundation-slab.xml' => 'base.xml',
    'base-foundation-unconditioned-basement.xml' => 'base.xml',
    'base-foundation-unconditioned-basement-assembly-r.xml' => 'base-foundation-unconditioned-basement.xml',
    'base-foundation-unconditioned-basement-above-grade.xml' => 'base-foundation-unconditioned-basement.xml',
    'base-foundation-unconditioned-basement-wall-insulation.xml' => 'base-foundation-unconditioned-basement.xml',
    'base-foundation-unvented-crawlspace.xml' => 'base.xml',
    'base-foundation-vented-crawlspace.xml' => 'base.xml',
    'base-foundation-walkout-basement.xml' => 'base.xml',
    'base-foundation-complex.xml' => 'base.xml',
    'base-hvac-air-to-air-heat-pump-1-speed.xml' => 'base.xml',
    'base-hvac-air-to-air-heat-pump-2-speed.xml' => 'base.xml',
    'base-hvac-air-to-air-heat-pump-var-speed.xml' => 'base.xml',
    'base-hvac-boiler-coal-only.xml' => 'base.xml',
    'base-hvac-boiler-elec-only.xml' => 'base.xml',
    'base-hvac-boiler-gas-central-ac-1-speed.xml' => 'base.xml',
    'base-hvac-boiler-gas-only.xml' => 'base.xml',
    'base-hvac-boiler-oil-only.xml' => 'base.xml',
    'base-hvac-boiler-propane-only.xml' => 'base.xml',
    'base-hvac-boiler-wood-only.xml' => 'base.xml',
    'base-hvac-central-ac-only-1-speed.xml' => 'base.xml',
    'base-hvac-central-ac-only-2-speed.xml' => 'base.xml',
    'base-hvac-central-ac-only-var-speed.xml' => 'base.xml',
    'base-hvac-central-ac-plus-air-to-air-heat-pump-heating.xml' => 'base-hvac-central-ac-only-1-speed.xml',
    'base-hvac-dse.xml' => 'base.xml',
    'base-hvac-dual-fuel-air-to-air-heat-pump-1-speed.xml' => 'base-hvac-air-to-air-heat-pump-1-speed.xml',
    'base-hvac-dual-fuel-air-to-air-heat-pump-1-speed-electric.xml' => 'base-hvac-dual-fuel-air-to-air-heat-pump-1-speed.xml',
    'base-hvac-dual-fuel-air-to-air-heat-pump-2-speed.xml' => 'base-hvac-air-to-air-heat-pump-2-speed.xml',
    'base-hvac-dual-fuel-air-to-air-heat-pump-var-speed.xml' => 'base-hvac-air-to-air-heat-pump-var-speed.xml',
    'base-hvac-dual-fuel-mini-split-heat-pump-ducted.xml' => 'base-hvac-mini-split-heat-pump-ducted.xml',
    'base-hvac-ducts-leakage-percent.xml' => 'base.xml',
    'base-hvac-elec-resistance-only.xml' => 'base.xml',
    'base-hvac-evap-cooler-furnace-gas.xml' => 'base.xml',
    'base-hvac-evap-cooler-only.xml' => 'base.xml',
    'base-hvac-evap-cooler-only-ducted.xml' => 'base.xml',
    'base-hvac-fireplace-wood-only.xml' => 'base.xml',
    'base-hvac-fixed-heater-gas-only.xml' => 'base.xml',
    'base-hvac-floor-furnace-propane-only.xml' => 'base.xml',
    'base-hvac-furnace-coal-only.xml' => 'base.xml',
    'base-hvac-furnace-elec-central-ac-1-speed.xml' => 'base.xml',
    'base-hvac-furnace-elec-only.xml' => 'base.xml',
    'base-hvac-furnace-gas-central-ac-2-speed.xml' => 'base.xml',
    'base-hvac-furnace-gas-central-ac-var-speed.xml' => 'base.xml',
    'base-hvac-furnace-gas-only.xml' => 'base.xml',
    'base-hvac-furnace-gas-room-ac.xml' => 'base.xml',
    'base-hvac-furnace-oil-only.xml' => 'base.xml',
    'base-hvac-furnace-propane-only.xml' => 'base.xml',
    'base-hvac-furnace-wood-only.xml' => 'base.xml',
    'base-hvac-furnace-x3-dse.xml' => 'base.xml',
    'base-hvac-ground-to-air-heat-pump.xml' => 'base.xml',
    'base-hvac-ideal-air.xml' => 'base.xml',
    'base-hvac-mini-split-air-conditioner-only-ducted.xml' => 'base.xml',
    'base-hvac-mini-split-air-conditioner-only-ductless.xml' => 'base-hvac-mini-split-air-conditioner-only-ducted.xml',
    'base-hvac-mini-split-heat-pump-ducted.xml' => 'base.xml',
    'base-hvac-mini-split-heat-pump-ducted-heating-only.xml' => 'base-hvac-mini-split-heat-pump-ducted.xml',
    'base-hvac-mini-split-heat-pump-ducted-cooling-only.xml' => 'base-hvac-mini-split-heat-pump-ducted.xml',
    'base-hvac-mini-split-heat-pump-ductless.xml' => 'base-hvac-mini-split-heat-pump-ducted.xml',
    'base-hvac-multiple.xml' => 'base.xml',
    'base-hvac-multiple2.xml' => 'base.xml',
    'base-hvac-none.xml' => 'base.xml',
    'base-hvac-portable-heater-gas-only.xml' => 'base.xml',
    'base-hvac-programmable-thermostat.xml' => 'base.xml',
    'base-hvac-programmable-thermostat-detailed.xml' => 'base.xml',
    'base-hvac-room-ac-only.xml' => 'base.xml',
    'base-hvac-room-ac-only-33percent.xml' => 'base-hvac-room-ac-only.xml',
    'base-hvac-setpoints.xml' => 'base.xml',
    'base-hvac-shared-boiler-chiller-baseboard.xml' => 'base-enclosure-attached-multifamily.xml',
    'base-hvac-shared-boiler-chiller-fan-coil.xml' => 'base-hvac-shared-boiler-chiller-baseboard.xml',
    'base-hvac-shared-boiler-chiller-fan-coil-ducted.xml' => 'base-hvac-shared-boiler-chiller-fan-coil.xml',
    'base-hvac-shared-boiler-chiller-water-loop-heat-pump.xml' => 'base-hvac-shared-boiler-chiller-baseboard.xml',
    'base-hvac-shared-boiler-cooling-tower-water-loop-heat-pump.xml' => 'base-hvac-shared-boiler-chiller-water-loop-heat-pump.xml',
    'base-hvac-shared-boiler-only-baseboard.xml' => 'base-enclosure-attached-multifamily.xml',
    'base-hvac-shared-boiler-only-fan-coil.xml' => 'base-hvac-shared-boiler-only-baseboard.xml',
    'base-hvac-shared-boiler-only-fan-coil-ducted.xml' => 'base-hvac-shared-boiler-only-fan-coil.xml',
    'base-hvac-shared-boiler-only-fan-coil-eae.xml' => 'base-hvac-shared-boiler-only-fan-coil.xml',
    'base-hvac-shared-boiler-only-water-loop-heat-pump.xml' => 'base-hvac-shared-boiler-only-baseboard.xml',
    'base-hvac-shared-chiller-only-baseboard.xml' => 'base-enclosure-attached-multifamily.xml',
    'base-hvac-shared-chiller-only-fan-coil.xml' => 'base-hvac-shared-chiller-only-baseboard.xml',
    'base-hvac-shared-chiller-only-fan-coil-ducted.xml' => 'base-hvac-shared-chiller-only-fan-coil.xml',
    'base-hvac-shared-chiller-only-water-loop-heat-pump.xml' => 'base-hvac-shared-chiller-only-baseboard.xml',
    'base-hvac-shared-cooling-tower-only-water-loop-heat-pump.xml' => 'base-hvac-shared-chiller-only-water-loop-heat-pump.xml',
    'base-hvac-shared-ground-loop-ground-to-air-heat-pump.xml' => 'base-enclosure-attached-multifamily.xml',
    'base-hvac-stove-oil-only.xml' => 'base.xml',
    'base-hvac-stove-wood-pellets-only.xml' => 'base.xml',
    'base-hvac-undersized.xml' => 'base.xml',
    'base-hvac-undersized-allow-increased-fixed-capacities.xml' => 'base-hvac-undersized.xml',
    'base-hvac-wall-furnace-elec-only.xml' => 'base.xml',
    'base-lighting-ceiling-fans.xml' => 'base.xml',
    'base-lighting-detailed.xml' => 'base.xml',
    'base-lighting-none.xml' => 'base.xml',
    'base-location-AMY-2012.xml' => 'base.xml',
    'base-location-baltimore-md.xml' => 'base.xml',
    'base-location-dallas-tx.xml' => 'base-foundation-slab.xml',
    'base-location-duluth-mn.xml' => 'base.xml',
    'base-location-miami-fl.xml' => 'base-foundation-slab.xml',
    'base-mechvent-balanced.xml' => 'base.xml',
    'base-mechvent-bath-kitchen-fans.xml' => 'base.xml',
    'base-mechvent-cfis.xml' => 'base.xml',
    'base-mechvent-cfis-dse.xml' => 'base-hvac-dse.xml',
    'base-mechvent-cfis-evap-cooler-only-ducted.xml' => 'base-hvac-evap-cooler-only-ducted.xml',
    'base-mechvent-erv.xml' => 'base.xml',
    'base-mechvent-erv-atre-asre.xml' => 'base.xml',
    'base-mechvent-exhaust.xml' => 'base.xml',
    'base-mechvent-exhaust-rated-flow-rate.xml' => 'base.xml',
    'base-mechvent-hrv.xml' => 'base.xml',
    'base-mechvent-hrv-asre.xml' => 'base.xml',
    'base-mechvent-multiple.xml' => 'base-mechvent-bath-kitchen-fans.xml',
    'base-mechvent-shared.xml' => 'base-enclosure-attached-multifamily.xml',
    'base-mechvent-shared-preconditioning.xml' => 'base-mechvent-shared.xml',
    'base-mechvent-shared-multiple.xml' => 'base-enclosure-attached-multifamily.xml',
    'base-mechvent-supply.xml' => 'base.xml',
    'base-mechvent-whole-house-fan.xml' => 'base.xml',
    'base-misc-defaults.xml' => 'base.xml',
    'base-misc-loads-large-uncommon.xml' => 'base-enclosure-garage.xml',
    'base-misc-loads-large-uncommon2.xml' => 'base-misc-loads-large-uncommon.xml',
    'base-misc-loads-none.xml' => 'base.xml',
    'base-misc-neighbor-shading.xml' => 'base.xml',
    'base-misc-shelter-coefficient.xml' => 'base.xml',
    'base-misc-usage-multiplier.xml' => 'base.xml',
    'base-pv.xml' => 'base.xml',
    'base-pv-shared.xml' => 'base-enclosure-attached-multifamily.xml',
    'base-simcontrol-calendar-year-custom.xml' => 'base.xml',
    'base-simcontrol-daylight-saving-custom.xml' => 'base.xml',
    'base-simcontrol-daylight-saving-disabled.xml' => 'base.xml',
    'base-simcontrol-runperiod-1-month.xml' => 'base.xml',
    'base-simcontrol-timestep-10-mins.xml' => 'base.xml',
    'base-schedules-stochastic.xml' => 'base.xml',
    'base-schedules-user-specified.xml' => 'base.xml',

    'hvac_autosizing/base-autosize.xml' => 'base.xml',
    'hvac_autosizing/base-hvac-air-to-air-heat-pump-1-speed-autosize.xml' => 'base-hvac-air-to-air-heat-pump-1-speed.xml',
    'hvac_autosizing/base-hvac-air-to-air-heat-pump-1-speed-autosize-manual-s-oversize-allowances.xml' => 'hvac_autosizing/base-hvac-air-to-air-heat-pump-1-speed-autosize.xml',
    'hvac_autosizing/base-hvac-air-to-air-heat-pump-2-speed-autosize.xml' => 'base-hvac-air-to-air-heat-pump-2-speed.xml',
    'hvac_autosizing/base-hvac-air-to-air-heat-pump-2-speed-autosize-manual-s-oversize-allowances.xml' => 'hvac_autosizing/base-hvac-air-to-air-heat-pump-2-speed-autosize.xml',
    'hvac_autosizing/base-hvac-air-to-air-heat-pump-var-speed-autosize.xml' => 'base-hvac-air-to-air-heat-pump-var-speed.xml',
    'hvac_autosizing/base-hvac-air-to-air-heat-pump-var-speed-autosize-manual-s-oversize-allowances.xml' => 'hvac_autosizing/base-hvac-air-to-air-heat-pump-var-speed-autosize.xml',
    'hvac_autosizing/base-hvac-boiler-elec-only-autosize.xml' => 'base-hvac-boiler-elec-only.xml',
    'hvac_autosizing/base-hvac-boiler-gas-central-ac-1-speed-autosize.xml' => 'base-hvac-boiler-gas-central-ac-1-speed.xml',
    'hvac_autosizing/base-hvac-boiler-gas-only-autosize.xml' => 'base-hvac-boiler-gas-only.xml',
    'hvac_autosizing/base-hvac-central-ac-only-1-speed-autosize.xml' => 'base-hvac-central-ac-only-1-speed.xml',
    'hvac_autosizing/base-hvac-central-ac-only-2-speed-autosize.xml' => 'base-hvac-central-ac-only-2-speed.xml',
    'hvac_autosizing/base-hvac-central-ac-only-var-speed-autosize.xml' => 'base-hvac-central-ac-only-var-speed.xml',
    'hvac_autosizing/base-hvac-central-ac-plus-air-to-air-heat-pump-heating-autosize.xml' => 'base-hvac-central-ac-plus-air-to-air-heat-pump-heating.xml',
    'hvac_autosizing/base-hvac-dual-fuel-air-to-air-heat-pump-1-speed-autosize.xml' => 'base-hvac-dual-fuel-air-to-air-heat-pump-1-speed.xml',
    'hvac_autosizing/base-hvac-dual-fuel-mini-split-heat-pump-ducted-autosize.xml' => 'base-hvac-dual-fuel-mini-split-heat-pump-ducted.xml',
    'hvac_autosizing/base-hvac-elec-resistance-only-autosize.xml' => 'base-hvac-elec-resistance-only.xml',
    'hvac_autosizing/base-hvac-evap-cooler-furnace-gas-autosize.xml' => 'base-hvac-evap-cooler-furnace-gas.xml',
    'hvac_autosizing/base-hvac-floor-furnace-propane-only-autosize.xml' => 'base-hvac-floor-furnace-propane-only.xml',
    'hvac_autosizing/base-hvac-furnace-elec-only-autosize.xml' => 'base-hvac-furnace-elec-only.xml',
    'hvac_autosizing/base-hvac-furnace-gas-central-ac-2-speed-autosize.xml' => 'base-hvac-furnace-gas-central-ac-2-speed.xml',
    'hvac_autosizing/base-hvac-furnace-gas-central-ac-var-speed-autosize.xml' => 'base-hvac-furnace-gas-central-ac-var-speed.xml',
    'hvac_autosizing/base-hvac-furnace-gas-only-autosize.xml' => 'base-hvac-furnace-gas-only.xml',
    'hvac_autosizing/base-hvac-furnace-gas-room-ac-autosize.xml' => 'base-hvac-furnace-gas-room-ac.xml',
    'hvac_autosizing/base-hvac-ground-to-air-heat-pump-autosize.xml' => 'base-hvac-ground-to-air-heat-pump.xml',
    'hvac_autosizing/base-hvac-ground-to-air-heat-pump-autosize-manual-s-oversize-allowances.xml' => 'hvac_autosizing/base-hvac-ground-to-air-heat-pump-autosize.xml',
    'hvac_autosizing/base-hvac-mini-split-heat-pump-ducted-autosize.xml' => 'base-hvac-mini-split-heat-pump-ducted.xml',
    'hvac_autosizing/base-hvac-mini-split-heat-pump-ducted-autosize-manual-s-oversize-allowances.xml' => 'hvac_autosizing/base-hvac-mini-split-heat-pump-ducted-autosize.xml',
    'hvac_autosizing/base-hvac-mini-split-heat-pump-ducted-heating-only-autosize.xml' => 'base-hvac-mini-split-heat-pump-ducted-heating-only.xml',
    'hvac_autosizing/base-hvac-mini-split-heat-pump-ducted-cooling-only-autosize.xml' => 'base-hvac-mini-split-heat-pump-ducted-cooling-only.xml',
    'hvac_autosizing/base-hvac-mini-split-air-conditioner-only-ducted-autosize.xml' => 'base-hvac-mini-split-air-conditioner-only-ducted.xml',
    'hvac_autosizing/base-hvac-room-ac-only-autosize.xml' => 'base-hvac-room-ac-only.xml',
    'hvac_autosizing/base-hvac-stove-oil-only-autosize.xml' => 'base-hvac-stove-oil-only.xml',
    'hvac_autosizing/base-hvac-wall-furnace-elec-only-autosize.xml' => 'base-hvac-wall-furnace-elec-only.xml',
  }

  puts "Generating #{hpxmls_files.size} HPXML files..."

  hpxmls_files.each do |derivative, parent|
    print '.'

    begin
      hpxml_files = [derivative]
      unless parent.nil?
        hpxml_files.unshift(parent)
      end
      while not parent.nil?
        next unless hpxmls_files.keys.include? parent

        unless hpxmls_files[parent].nil?
          hpxml_files.unshift(hpxmls_files[parent])
        end
        parent = hpxmls_files[parent]
      end

      hpxml = HPXML.new
      hpxml_files.each do |hpxml_file|
        set_hpxml_header(hpxml_file, hpxml)
        set_hpxml_site(hpxml_file, hpxml)
        set_hpxml_neighbor_buildings(hpxml_file, hpxml)
        set_hpxml_building_construction(hpxml_file, hpxml)
        set_hpxml_building_occupancy(hpxml_file, hpxml)
        set_hpxml_climate_and_risk_zones(hpxml_file, hpxml)
        set_hpxml_air_infiltration_measurements(hpxml_file, hpxml)
        set_hpxml_attics(hpxml_file, hpxml)
        set_hpxml_foundations(hpxml_file, hpxml)
        set_hpxml_roofs(hpxml_file, hpxml)
        set_hpxml_rim_joists(hpxml_file, hpxml)
        set_hpxml_walls(hpxml_file, hpxml)
        set_hpxml_foundation_walls(hpxml_file, hpxml)
        set_hpxml_frame_floors(hpxml_file, hpxml)
        set_hpxml_slabs(hpxml_file, hpxml)
        set_hpxml_windows(hpxml_file, hpxml)
        set_hpxml_skylights(hpxml_file, hpxml)
        set_hpxml_doors(hpxml_file, hpxml)
        set_hpxml_heating_systems(hpxml_file, hpxml)
        set_hpxml_cooling_systems(hpxml_file, hpxml)
        set_hpxml_heat_pumps(hpxml_file, hpxml)
        set_hpxml_hvac_control(hpxml_file, hpxml)
        set_hpxml_hvac_distributions(hpxml_file, hpxml)
        set_hpxml_ventilation_fans(hpxml_file, hpxml)
        set_hpxml_water_heating_systems(hpxml_file, hpxml)
        set_hpxml_hot_water_distribution(hpxml_file, hpxml)
        set_hpxml_water_fixtures(hpxml_file, hpxml)
        set_hpxml_solar_thermal_system(hpxml_file, hpxml)
        set_hpxml_pv_systems(hpxml_file, hpxml)
        set_hpxml_clothes_washer(hpxml_file, hpxml)
        set_hpxml_clothes_dryer(hpxml_file, hpxml)
        set_hpxml_dishwasher(hpxml_file, hpxml)
        set_hpxml_refrigerator(hpxml_file, hpxml)
        set_hpxml_freezer(hpxml_file, hpxml)
        set_hpxml_dehumidifier(hpxml_file, hpxml)
        set_hpxml_cooking_range(hpxml_file, hpxml)
        set_hpxml_oven(hpxml_file, hpxml)
        set_hpxml_lighting(hpxml_file, hpxml)
        set_hpxml_ceiling_fans(hpxml_file, hpxml)
        set_hpxml_lighting_schedule(hpxml_file, hpxml)
        set_hpxml_pools(hpxml_file, hpxml)
        set_hpxml_hot_tubs(hpxml_file, hpxml)
        set_hpxml_plug_loads(hpxml_file, hpxml)
        set_hpxml_fuel_loads(hpxml_file, hpxml)
      end

      hpxml_doc = hpxml.to_oga()
      hpxml_docs[File.basename(derivative)] = hpxml_doc

      if ['invalid_files/missing-elements.xml'].include? derivative
        XMLHelper.delete_element(hpxml_doc, '/HPXML/Building/BuildingDetails/BuildingSummary/BuildingConstruction/NumberofConditionedFloors')
        XMLHelper.delete_element(hpxml_doc, '/HPXML/Building/BuildingDetails/BuildingSummary/BuildingConstruction/ConditionedFloorArea')
      elsif ['invalid_files/invalid-datatype-boolean.xml'].include? derivative
        XMLHelper.get_element(hpxml_doc, '/HPXML/Building/BuildingDetails/Enclosure/Roofs/Roof/RadiantBarrier').inner_text = 'FOOBAR'
      elsif ['invalid_files/invalid-datatype-boolean2.xml'].include? derivative
        roof = XMLHelper.get_element(hpxml_doc, '/HPXML/Building/BuildingDetails/Enclosure/Roofs/Roof')
        XMLHelper.delete_element(roof, 'RadiantBarrier')
        XMLHelper.add_element(roof, 'RadiantBarrier')
      elsif ['invalid_files/invalid-datatype-float.xml'].include? derivative
        XMLHelper.get_element(hpxml_doc, '/HPXML/Building/BuildingDetails/BuildingSummary/BuildingConstruction/ConditionedFloorArea').inner_text = 'FOOBAR'
      elsif ['invalid_files/invalid-datatype-float2.xml'].include? derivative
        constr = XMLHelper.get_element(hpxml_doc, '/HPXML/Building/BuildingDetails/BuildingSummary/BuildingConstruction')
        XMLHelper.delete_element(constr, 'ConditionedFloorArea')
        XMLHelper.add_element(constr, 'ConditionedFloorArea')
      elsif ['invalid_files/invalid-datatype-integer.xml'].include? derivative
        XMLHelper.get_element(hpxml_doc, '/HPXML/Building/BuildingDetails/BuildingSummary/BuildingConstruction/NumberofConditionedFloors').inner_text = 'FOOBAR'
      elsif ['invalid_files/invalid-datatype-integer2.xml'].include? derivative
        constr = XMLHelper.get_element(hpxml_doc, '/HPXML/Building/BuildingDetails/BuildingSummary/BuildingConstruction')
        XMLHelper.delete_element(constr, 'NumberofConditionedFloors')
        XMLHelper.add_element(constr, 'NumberofConditionedFloors')
      elsif ['invalid_files/invalid-schema-version.xml'].include? derivative
        root = XMLHelper.get_element(hpxml_doc, '/HPXML')
        XMLHelper.add_attribute(root, 'schemaVersion', '2.3')
      end

      if derivative.include? 'ASHRAE_Standard_140'
        hpxml_path = File.join(sample_files_dir, '../tests', derivative)
      else
        hpxml_path = File.join(sample_files_dir, derivative)
      end

      XMLHelper.write_file(hpxml_doc, hpxml_path)

      if not hpxml_path.include? 'invalid_files'
        # Validate file against HPXML schema
        schemas_dir = File.absolute_path(File.join(File.dirname(__FILE__), 'HPXMLtoOpenStudio/resources'))
        errors = XMLHelper.validate(hpxml_doc.to_s, File.join(schemas_dir, 'HPXML.xsd'), nil)
        if errors.size > 0
          fail "ERRORS: #{errors}"
        end

        # Check for additional errors
        errors = hpxml.check_for_errors()
        if errors.size > 0
          fail "ERRORS: #{errors}"
        end
      end
    rescue Exception => e
      puts "\n#{e}\n#{e.backtrace.join('\n')}"
      puts "\nError: Did not successfully generate #{derivative}."
      exit!
    end
  end

  puts "\n"

  # Print warnings about extra files
  abs_hpxml_files = []
  dirs = [nil]
  hpxmls_files.keys.each do |hpxml_file|
    abs_hpxml_files << File.absolute_path(File.join(sample_files_dir, hpxml_file))
    next unless hpxml_file.include? '/'

    dirs << hpxml_file.split('/')[0] + '/'
  end
  dirs.uniq.each do |dir|
    Dir["#{sample_files_dir}/#{dir}*.xml"].each do |xml|
      next if abs_hpxml_files.include? File.absolute_path(xml)

      puts "Warning: Extra HPXML file found at #{File.absolute_path(xml)}"
    end
  end

  return hpxml_docs
end

def set_hpxml_header(hpxml_file, hpxml)
  if ['base.xml',
      'ASHRAE_Standard_140/L100AC.xml',
      'ASHRAE_Standard_140/L100AL.xml'].include? hpxml_file
    hpxml.header.xml_type = 'HPXML'
    hpxml.header.xml_generated_by = 'tasks.rb'
    hpxml.header.transaction = 'create'
    hpxml.header.building_id = 'MyBuilding'
    hpxml.header.event_type = 'proposed workscope'
    hpxml.header.created_date_and_time = Time.new(2000, 1, 1).strftime('%Y-%m-%dT%H:%M:%S%:z') # Hard-code to prevent diffs
    if hpxml_file == 'base.xml'
      hpxml.header.timestep = 60
    else
      hpxml.header.apply_ashrae140_assumptions = true
    end
  elsif ['base-simcontrol-calendar-year-custom.xml'].include? hpxml_file
    hpxml.header.sim_calendar_year = 2008
  elsif ['base-simcontrol-daylight-saving-custom.xml'].include? hpxml_file
    hpxml.header.dst_enabled = true
    hpxml.header.dst_begin_month = 3
    hpxml.header.dst_begin_day_of_month = 10
    hpxml.header.dst_end_month = 11
    hpxml.header.dst_end_day_of_month = 6
  elsif ['base-simcontrol-daylight-saving-disabled.xml'].include? hpxml_file
    hpxml.header.dst_enabled = false
  elsif ['base-simcontrol-timestep-10-mins.xml'].include? hpxml_file
    hpxml.header.timestep = 10
  elsif ['base-simcontrol-runperiod-1-month.xml'].include? hpxml_file
    hpxml.header.sim_begin_month = 1
    hpxml.header.sim_begin_day_of_month = 1
    hpxml.header.sim_end_month = 1
    hpxml.header.sim_end_day_of_month = 31
  elsif ['base-hvac-undersized-allow-increased-fixed-capacities.xml'].include? hpxml_file
    hpxml.header.allow_increased_fixed_capacities = true
  elsif hpxml_file.include? 'manual-s-oversize-allowances.xml'
    hpxml.header.use_max_load_for_heat_pumps = false
  elsif ['invalid_files/invalid-calendar-year.xml'].include? hpxml_file
    hpxml.header.sim_calendar_year = 20018
  elsif ['invalid_files/invalid-timestep.xml'].include? hpxml_file
    hpxml.header.timestep = 45
  elsif ['invalid_files/invalid-runperiod.xml'].include? hpxml_file
    hpxml.header.sim_end_month = 4
    hpxml.header.sim_end_day_of_month = 31
  elsif ['invalid_files/invalid-daylight-saving.xml'].include? hpxml_file
    hpxml.header.dst_end_month = 4
    hpxml.header.dst_end_day_of_month = 31
  elsif ['base-misc-defaults.xml'].include? hpxml_file
    hpxml.header.timestep = nil
  elsif ['base-schedules-stochastic.xml'].include? hpxml_file
    hpxml.header.schedules_path = 'BuildResidentialHPXML/tests/schedules/stochastic.csv'
  elsif ['base-schedules-user-specified.xml'].include? hpxml_file
    hpxml.header.schedules_path = 'BuildResidentialHPXML/tests/schedules/user-specified.csv'
  elsif ['invalid_files/invalid-input-parameters.xml'].include? hpxml_file
    hpxml.header.transaction = 'modify'
  end
end

def set_hpxml_site(hpxml_file, hpxml)
  if ['base.xml'].include? hpxml_file
    hpxml.site.fuels = [HPXML::FuelTypeElectricity, HPXML::FuelTypeNaturalGas]
    hpxml.site.site_type = HPXML::SiteTypeSuburban
  elsif ['base-misc-shelter-coefficient.xml'].include? hpxml_file
    hpxml.site.shelter_coefficient = 0.8
  elsif ['base-misc-defaults.xml'].include? hpxml_file
    hpxml.site.site_type = nil
  elsif ['invalid_files/invalid-input-parameters.xml'].include? hpxml_file
    hpxml.site.site_type = 'mountain'
  end
end

def set_hpxml_neighbor_buildings(hpxml_file, hpxml)
  if ['base-misc-neighbor-shading.xml'].include? hpxml_file
    hpxml.neighbor_buildings.add(azimuth: 0,
                                 distance: 10)
    hpxml.neighbor_buildings.add(azimuth: 180,
                                 distance: 15,
                                 height: 12)
  elsif ['invalid_files/invalid-neighbor-shading-azimuth.xml'].include? hpxml_file
    hpxml.neighbor_buildings[0].azimuth = 145
  end
end

def set_hpxml_building_construction(hpxml_file, hpxml)
  if ['ASHRAE_Standard_140/L100AC.xml',
      'ASHRAE_Standard_140/L100AL.xml'].include? hpxml_file
    hpxml.building_construction.number_of_conditioned_floors = 1
    hpxml.building_construction.number_of_conditioned_floors_above_grade = 1
    hpxml.building_construction.number_of_bedrooms = 3
    hpxml.building_construction.conditioned_floor_area = 1539
    hpxml.building_construction.conditioned_building_volume = 12312
    hpxml.building_construction.residential_facility_type = HPXML::ResidentialTypeSFD
    hpxml.building_construction.use_only_ideal_air_system = true
  elsif ['ASHRAE_Standard_140/L322XC.xml'].include? hpxml_file
    hpxml.building_construction.number_of_conditioned_floors = 2
    hpxml.building_construction.conditioned_floor_area = 3078
    hpxml.building_construction.conditioned_building_volume = 24624
  elsif ['base.xml'].include? hpxml_file
    hpxml.building_construction.residential_facility_type = HPXML::ResidentialTypeSFD
    hpxml.building_construction.number_of_conditioned_floors = 2
    hpxml.building_construction.number_of_conditioned_floors_above_grade = 1
    hpxml.building_construction.number_of_bedrooms = 3
    hpxml.building_construction.number_of_bathrooms = 2
    hpxml.building_construction.conditioned_floor_area = 2700
    hpxml.building_construction.conditioned_building_volume = 2700 * 8
  elsif ['base-enclosure-beds-1.xml'].include? hpxml_file
    hpxml.building_construction.number_of_bedrooms = 1
    hpxml.building_construction.number_of_bathrooms = 1
  elsif ['base-enclosure-beds-2.xml'].include? hpxml_file
    hpxml.building_construction.number_of_bedrooms = 2
    hpxml.building_construction.number_of_bathrooms = 1
  elsif ['base-enclosure-beds-4.xml'].include? hpxml_file
    hpxml.building_construction.number_of_bedrooms = 4
    hpxml.building_construction.number_of_bathrooms = 2
  elsif ['base-enclosure-beds-5.xml'].include? hpxml_file
    hpxml.building_construction.number_of_bedrooms = 5
    hpxml.building_construction.number_of_bathrooms = 3
  elsif ['base-foundation-ambient.xml',
         'base-foundation-slab.xml',
         'base-foundation-unconditioned-basement.xml',
         'base-foundation-unvented-crawlspace.xml',
         'base-foundation-vented-crawlspace.xml'].include? hpxml_file
    hpxml.building_construction.number_of_conditioned_floors -= 1
    hpxml.building_construction.conditioned_floor_area -= 1350
    hpxml.building_construction.conditioned_building_volume -= 1350 * 8
  elsif ['base-hvac-ideal-air.xml'].include? hpxml_file
    hpxml.building_construction.use_only_ideal_air_system = true
  elsif ['base-atticroof-conditioned.xml'].include? hpxml_file
    hpxml.building_construction.number_of_conditioned_floors += 1
    hpxml.building_construction.number_of_conditioned_floors_above_grade += 1
    hpxml.building_construction.conditioned_floor_area += 900
    hpxml.building_construction.conditioned_building_volume += 2250
  elsif ['base-atticroof-cathedral.xml'].include? hpxml_file
    hpxml.building_construction.conditioned_building_volume += 10800
  elsif ['base-enclosure-2stories.xml'].include? hpxml_file
    hpxml.building_construction.number_of_conditioned_floors += 1
    hpxml.building_construction.number_of_conditioned_floors_above_grade += 1
    hpxml.building_construction.conditioned_floor_area += 1350
    hpxml.building_construction.conditioned_building_volume += 1350 * 8
  elsif ['base-enclosure-2stories-garage.xml'].include? hpxml_file
    hpxml.building_construction.conditioned_floor_area -= 400 * 2
    hpxml.building_construction.conditioned_building_volume -= 400 * 2 * 8
  elsif ['base-misc-defaults.xml'].include? hpxml_file
    hpxml.building_construction.conditioned_building_volume = nil
    hpxml.building_construction.average_ceiling_height = 8
    hpxml.building_construction.number_of_bathrooms = nil
  elsif ['base-enclosure-attached-multifamily.xml',
         'base-enclosure-other-housing-unit.xml',
         'base-enclosure-other-heated-space.xml',
         'base-enclosure-other-non-freezing-space.xml',
         'base-enclosure-other-multifamily-buffer-space.xml'].include? hpxml_file
    hpxml.building_construction.residential_facility_type = HPXML::ResidentialTypeApartment
  elsif ['base-foundation-walkout-basement.xml'].include? hpxml_file
    hpxml.building_construction.number_of_conditioned_floors_above_grade += 1
  elsif ['invalid_files/enclosure-floor-area-exceeds-cfa.xml'].include? hpxml_file
    hpxml.building_construction.conditioned_floor_area /= 5.0
  elsif ['invalid_files/num-bedrooms-exceeds-limit.xml'].include? hpxml_file
    hpxml.building_construction.number_of_bedrooms = 40
  elsif ['invalid_files/invalid-facility-type.xml'].include? hpxml_file
    hpxml.building_construction.residential_facility_type = HPXML::ResidentialTypeSFD
  end
end

def set_hpxml_building_occupancy(hpxml_file, hpxml)
  if hpxml_file.include?('ASHRAE_Standard_140')
    hpxml.building_occupancy.number_of_residents = 0
  elsif ['base-misc-defaults.xml'].include? hpxml_file
    hpxml.building_occupancy.number_of_residents = nil
  else
    hpxml.building_occupancy.number_of_residents = hpxml.building_construction.number_of_bedrooms
  end
end

def set_hpxml_climate_and_risk_zones(hpxml_file, hpxml)
  hpxml.climate_and_risk_zones.weather_station_id = 'WeatherStation'
  hpxml.climate_and_risk_zones.iecc_year = 2006
  if hpxml_file == 'ASHRAE_Standard_140/L100AC.xml'
    hpxml.climate_and_risk_zones.weather_station_name = 'Colorado Springs, CO'
    hpxml.climate_and_risk_zones.weather_station_epw_filepath = 'USA_CO_Colorado.Springs-Peterson.Field.724660_TMY3.epw'
  elsif hpxml_file == 'ASHRAE_Standard_140/L100AL.xml'
    hpxml.climate_and_risk_zones.weather_station_name = 'Las Vegas, NV'
    hpxml.climate_and_risk_zones.weather_station_epw_filepath = 'USA_NV_Las.Vegas-McCarran.Intl.AP.723860_TMY3.epw'
  elsif ['base.xml'].include? hpxml_file
    hpxml.climate_and_risk_zones.iecc_zone = '5B'
    hpxml.climate_and_risk_zones.weather_station_name = 'Denver, CO'
    hpxml.climate_and_risk_zones.weather_station_epw_filepath = 'USA_CO_Denver.Intl.AP.725650_TMY3.epw'
    hpxml.header.state_code = 'CO'
  elsif ['base-location-baltimore-md.xml'].include? hpxml_file
    hpxml.climate_and_risk_zones.iecc_zone = '4A'
    hpxml.climate_and_risk_zones.weather_station_name = 'Baltimore, MD'
    hpxml.climate_and_risk_zones.weather_station_epw_filepath = 'USA_MD_Baltimore-Washington.Intl.AP.724060_TMY3.epw'
    hpxml.header.state_code = 'MD'
  elsif ['base-location-dallas-tx.xml'].include? hpxml_file
    hpxml.climate_and_risk_zones.iecc_zone = '3A'
    hpxml.climate_and_risk_zones.weather_station_name = 'Dallas, TX'
    hpxml.climate_and_risk_zones.weather_station_epw_filepath = 'USA_TX_Dallas-Fort.Worth.Intl.AP.722590_TMY3.epw'
    hpxml.header.state_code = 'TX'
  elsif ['base-location-duluth-mn.xml'].include? hpxml_file
    hpxml.climate_and_risk_zones.iecc_zone = '7'
    hpxml.climate_and_risk_zones.weather_station_name = 'Duluth, MN'
    hpxml.climate_and_risk_zones.weather_station_epw_filepath = 'USA_MN_Duluth.Intl.AP.727450_TMY3.epw'
    hpxml.header.state_code = 'MN'
  elsif ['base-location-miami-fl.xml'].include? hpxml_file
    hpxml.climate_and_risk_zones.iecc_zone = '1A'
    hpxml.climate_and_risk_zones.weather_station_name = 'Miami, FL'
    hpxml.climate_and_risk_zones.weather_station_epw_filepath = 'USA_FL_Miami.Intl.AP.722020_TMY3.epw'
    hpxml.header.state_code = 'FL'
  elsif ['base-location-AMY-2012.xml'].include? hpxml_file
    hpxml.climate_and_risk_zones.weather_station_name = 'Boulder, CO'
    hpxml.climate_and_risk_zones.weather_station_epw_filepath = 'US_CO_Boulder_AMY_2012.epw'
  elsif ['invalid_files/invalid-epw-filepath.xml'].include? hpxml_file
    hpxml.climate_and_risk_zones.weather_station_epw_filepath = 'foo.epw'
  elsif ['invalid_files/invalid-input-parameters.xml'].include? hpxml_file
    hpxml.climate_and_risk_zones.iecc_year = 2020
  end
end

def set_hpxml_air_infiltration_measurements(hpxml_file, hpxml)
  infil_volume = hpxml.building_construction.conditioned_building_volume
  if ['ASHRAE_Standard_140/L100AC.xml',
      'ASHRAE_Standard_140/L100AL.xml',
      'base-enclosure-infil-natural-ach.xml'].include? hpxml_file
    hpxml.air_infiltration_measurements.clear
    hpxml.air_infiltration_measurements.add(id: 'InfiltrationMeasurement',
                                            unit_of_measure: HPXML::UnitsACHNatural,
                                            air_leakage: 0.67)
  elsif ['ASHRAE_Standard_140/L322XC.xml'].include? hpxml_file
    hpxml.air_infiltration_measurements[0].air_leakage = 0.335
  elsif ['ASHRAE_Standard_140/L110AC.xml',
         'ASHRAE_Standard_140/L110AL.xml',
         'ASHRAE_Standard_140/L200AC.xml',
         'ASHRAE_Standard_140/L200AL.xml'].include? hpxml_file
    hpxml.air_infiltration_measurements[0].air_leakage = 1.5
  elsif ['base.xml'].include? hpxml_file
    hpxml.air_infiltration_measurements.add(id: 'InfiltrationMeasurement',
                                            house_pressure: 50,
                                            unit_of_measure: HPXML::UnitsACH,
                                            air_leakage: 3.0)
  elsif ['base-enclosure-infil-cfm50.xml'].include? hpxml_file
    hpxml.air_infiltration_measurements.clear
    hpxml.air_infiltration_measurements.add(id: 'InfiltrationMeasurement',
                                            house_pressure: 50,
                                            unit_of_measure: HPXML::UnitsCFM,
                                            air_leakage: 3.0 / 60.0 * infil_volume)
  elsif ['base-enclosure-infil-ach-house-pressure.xml'].include? hpxml_file
    hpxml.air_infiltration_measurements[0].house_pressure = 45
    hpxml.air_infiltration_measurements[0].air_leakage *= 0.9338
  elsif ['base-enclosure-infil-cfm-house-pressure.xml'].include? hpxml_file
    hpxml.air_infiltration_measurements[0].house_pressure = 45
    hpxml.air_infiltration_measurements[0].air_leakage *= 0.9338
  elsif ['base-enclosure-infil-flue.xml'].include? hpxml_file
    hpxml.building_construction.has_flue_or_chimney = true
  end
  if ['base-misc-defaults.xml'].include? hpxml_file
    hpxml.air_infiltration_measurements[0].infiltration_volume = nil
  else
    hpxml.air_infiltration_measurements[0].infiltration_volume = infil_volume
  end
end

def set_hpxml_attics(hpxml_file, hpxml)
  if ['ASHRAE_Standard_140/L100AC.xml',
      'ASHRAE_Standard_140/L100AL.xml'].include? hpxml_file
    hpxml.attics.add(id: 'VentedAttic',
                     attic_type: HPXML::AtticTypeVented,
                     vented_attic_ach: 2.4)
  elsif ['base.xml'].include? hpxml_file
    hpxml.attics.add(id: 'UnventedAttic',
                     attic_type: HPXML::AtticTypeUnvented,
                     within_infiltration_volume: false)
  elsif ['base-atticroof-cathedral.xml'].include? hpxml_file
    hpxml.attics.clear
    hpxml.attics.add(id: 'CathedralCeiling',
                     attic_type: HPXML::AtticTypeCathedral)
  elsif ['base-atticroof-conditioned.xml'].include? hpxml_file
    hpxml.attics.add(id: 'ConditionedAttic',
                     attic_type: HPXML::AtticTypeConditioned)
  elsif ['base-atticroof-flat.xml'].include? hpxml_file
    hpxml.attics.clear
    hpxml.attics.add(id: 'FlatRoof',
                     attic_type: HPXML::AtticTypeFlatRoof)
  elsif ['base-enclosure-other-housing-unit.xml',
         'base-enclosure-other-heated-space.xml',
         'base-enclosure-other-non-freezing-space.xml',
         'base-enclosure-other-multifamily-buffer-space.xml'].include? hpxml_file
    hpxml.attics.clear
  elsif ['base-atticroof-vented.xml'].include? hpxml_file
    hpxml.attics.clear
    hpxml.attics.add(id: 'VentedAttic',
                     attic_type: HPXML::AtticTypeVented,
                     vented_attic_sla: 0.003)
  elsif ['base-misc-defaults.xml'].include? hpxml_file
    hpxml.attics.clear
  end
end

def set_hpxml_foundations(hpxml_file, hpxml)
  if ['base.xml'].include? hpxml_file
    hpxml.foundations.add(id: 'ConditionedBasement',
                          foundation_type: HPXML::FoundationTypeBasementConditioned)
  elsif ['base-foundation-vented-crawlspace.xml'].include? hpxml_file
    hpxml.foundations.clear
    hpxml.foundations.add(id: 'VentedCrawlspace',
                          foundation_type: HPXML::FoundationTypeCrawlspaceVented,
                          vented_crawlspace_sla: 0.00667)
  elsif ['base-foundation-unvented-crawlspace.xml'].include? hpxml_file
    hpxml.foundations.clear
    hpxml.foundations.add(id: 'UnventedCrawlspace',
                          foundation_type: HPXML::FoundationTypeCrawlspaceUnvented,
                          within_infiltration_volume: false)
  elsif ['base-foundation-unconditioned-basement.xml'].include? hpxml_file
    hpxml.foundations.clear
    hpxml.foundations.add(id: 'UnconditionedBasement',
                          foundation_type: HPXML::FoundationTypeBasementUnconditioned,
                          within_infiltration_volume: false)
  elsif ['base-foundation-multiple.xml'].include? hpxml_file
    hpxml.foundations.add(id: 'UnventedCrawlspace',
                          foundation_type: HPXML::FoundationTypeCrawlspaceUnvented,
                          within_infiltration_volume: false)
  elsif ['base-foundation-ambient.xml'].include? hpxml_file
    hpxml.foundations.clear
    hpxml.foundations.add(id: 'AmbientFoundation',
                          foundation_type: HPXML::FoundationTypeAmbient)
  elsif ['base-foundation-slab.xml'].include? hpxml_file
    hpxml.foundations.clear
    hpxml.foundations.add(id: 'SlabFoundation',
                          foundation_type: HPXML::FoundationTypeSlab)
  elsif ['base-misc-defaults.xml'].include? hpxml_file
    hpxml.foundations.clear
  end
end

def set_hpxml_roofs(hpxml_file, hpxml)
  if ['ASHRAE_Standard_140/L100AC.xml',
      'ASHRAE_Standard_140/L100AL.xml'].include? hpxml_file
    hpxml.roofs.add(id: 'AtticRoofNorth',
                    interior_adjacent_to: HPXML::LocationAtticVented,
                    area: 811.1,
                    azimuth: 0,
                    roof_type: HPXML::RoofTypeAsphaltShingles,
                    solar_absorptance: 0.6,
                    emittance: 0.9,
                    pitch: 4,
                    radiant_barrier: false,
                    insulation_assembly_r_value: 1.99)
    hpxml.roofs.add(id: 'AtticRoofSouth',
                    interior_adjacent_to: HPXML::LocationAtticVented,
                    area: 811.1,
                    azimuth: 180,
                    roof_type: HPXML::RoofTypeAsphaltShingles,
                    solar_absorptance: 0.6,
                    emittance: 0.9,
                    pitch: 4,
                    radiant_barrier: false,
                    insulation_assembly_r_value: 1.99)
  elsif ['ASHRAE_Standard_140/L202AC.xml',
         'ASHRAE_Standard_140/L202AL.xml'].include? hpxml_file
    for i in 0..hpxml.roofs.size - 1
      hpxml.roofs[i].solar_absorptance = 0.2
    end
  elsif ['base.xml'].include? hpxml_file
    hpxml.roofs.add(id: 'Roof',
                    interior_adjacent_to: HPXML::LocationAtticUnvented,
                    area: 1510,
                    roof_type: HPXML::RoofTypeAsphaltShingles,
                    solar_absorptance: 0.7,
                    emittance: 0.92,
                    pitch: 6,
                    radiant_barrier: false,
                    insulation_assembly_r_value: 2.3)
  elsif ['base-enclosure-rooftypes.xml'].include? hpxml_file
    roof_types = [[HPXML::RoofTypeClayTile, HPXML::ColorLight],
                  [HPXML::RoofTypeMetal, HPXML::ColorReflective],
                  [HPXML::RoofTypeWoodShingles, HPXML::ColorDark]]
    hpxml.roofs.clear
    roof_types.each_with_index do |roof_type, i|
      hpxml.roofs.add(id: "Roof#{i + 1}",
                      interior_adjacent_to: HPXML::LocationAtticUnvented,
                      area: 1510 / roof_types.size,
                      roof_type: roof_type[0],
                      roof_color: roof_type[1],
                      emittance: 0.92,
                      pitch: 6,
                      radiant_barrier: false,
                      insulation_assembly_r_value: 2.3)
    end
  elsif ['base-atticroof-flat.xml'].include? hpxml_file
    hpxml.roofs.clear
    hpxml.roofs.add(id: 'Roof',
                    interior_adjacent_to: HPXML::LocationLivingSpace,
                    area: 1350,
                    roof_type: HPXML::RoofTypeAsphaltShingles,
                    solar_absorptance: 0.7,
                    emittance: 0.92,
                    pitch: 0,
                    radiant_barrier: false,
                    insulation_assembly_r_value: 25.8)
  elsif ['base-atticroof-conditioned.xml'].include? hpxml_file
    hpxml.roofs.clear
    hpxml.roofs.add(id: 'RoofCond',
                    interior_adjacent_to: HPXML::LocationLivingSpace,
                    area: 1006,
                    roof_type: HPXML::RoofTypeAsphaltShingles,
                    solar_absorptance: 0.7,
                    emittance: 0.92,
                    pitch: 6,
                    radiant_barrier: false,
                    insulation_assembly_r_value: 25.8)
    hpxml.roofs.add(id: 'RoofUncond',
                    interior_adjacent_to: HPXML::LocationAtticUnvented,
                    area: 504,
                    roof_type: HPXML::RoofTypeAsphaltShingles,
                    solar_absorptance: 0.7,
                    emittance: 0.92,
                    pitch: 6,
                    radiant_barrier: false,
                    insulation_assembly_r_value: 2.3)
  elsif ['base-atticroof-vented.xml'].include? hpxml_file
    hpxml.roofs[0].interior_adjacent_to = HPXML::LocationAtticVented
  elsif ['base-atticroof-cathedral.xml'].include? hpxml_file
    hpxml.roofs[0].interior_adjacent_to = HPXML::LocationLivingSpace
    hpxml.roofs[0].insulation_assembly_r_value = 25.8
  elsif ['base-enclosure-garage.xml'].include? hpxml_file
    hpxml.roofs[0].area += 670
  elsif ['base-atticroof-unvented-insulated-roof.xml'].include? hpxml_file
    hpxml.roofs[0].insulation_assembly_r_value = 25.8
  elsif ['base-enclosure-other-housing-unit.xml',
         'base-enclosure-other-heated-space.xml',
         'base-enclosure-other-non-freezing-space.xml',
         'base-enclosure-other-multifamily-buffer-space.xml'].include? hpxml_file
    hpxml.roofs.clear
  elsif ['base-enclosure-split-surfaces.xml'].include? hpxml_file
    for n in 1..hpxml.roofs.size
      hpxml.roofs[n - 1].area /= 9.0
      for i in 2..9
        hpxml.roofs << hpxml.roofs[n - 1].dup
        hpxml.roofs[-1].id += i.to_s
      end
    end
    hpxml.roofs << hpxml.roofs[-1].dup
    hpxml.roofs[-1].id = 'TinyRoof'
    hpxml.roofs[-1].area = 0.05
  elsif ['base-atticroof-radiant-barrier.xml'].include? hpxml_file
    hpxml.roofs[0].radiant_barrier = true
    hpxml.roofs[0].radiant_barrier_grade = 2
  elsif ['invalid_files/enclosure-attic-missing-roof.xml'].include? hpxml_file
    hpxml.roofs[0].delete
  elsif ['base-misc-defaults.xml'].include? hpxml_file
    hpxml.roofs.each do |roof|
      roof.roof_type = nil
      roof.solar_absorptance = nil
      roof.roof_color = HPXML::ColorLight
    end
  elsif ['invalid_files/invalid-input-parameters.xml'].include? hpxml_file
    hpxml.roofs[0].radiant_barrier_grade = 4
    hpxml.roofs[0].azimuth = 365
  end
end

def set_hpxml_rim_joists(hpxml_file, hpxml)
  if ['ASHRAE_Standard_140/L322XC.xml'].include? hpxml_file
    hpxml.rim_joists.add(id: 'RimJoistNorth',
                         exterior_adjacent_to: HPXML::LocationOutside,
                         interior_adjacent_to: HPXML::LocationBasementConditioned,
                         siding: HPXML::SidingTypeWood,
                         area: 42.75,
                         azimuth: 0,
                         solar_absorptance: 0.6,
                         emittance: 0.9,
                         insulation_assembly_r_value: 5.01)
    hpxml.rim_joists.add(id: 'RimJoistEast',
                         exterior_adjacent_to: HPXML::LocationOutside,
                         interior_adjacent_to: HPXML::LocationBasementConditioned,
                         siding: HPXML::SidingTypeWood,
                         area: 20.25,
                         azimuth: 90,
                         solar_absorptance: 0.6,
                         emittance: 0.9,
                         insulation_assembly_r_value: 5.01)
    hpxml.rim_joists.add(id: 'RimJoistSouth',
                         exterior_adjacent_to: HPXML::LocationOutside,
                         interior_adjacent_to: HPXML::LocationBasementConditioned,
                         siding: HPXML::SidingTypeWood,
                         area: 42.75,
                         azimuth: 180,
                         solar_absorptance: 0.6,
                         emittance: 0.9,
                         insulation_assembly_r_value: 5.01)
    hpxml.rim_joists.add(id: 'RimJoistWest',
                         exterior_adjacent_to: HPXML::LocationOutside,
                         interior_adjacent_to: HPXML::LocationBasementConditioned,
                         siding: HPXML::SidingTypeWood,
                         area: 20.25,
                         azimuth: 270,
                         solar_absorptance: 0.6,
                         emittance: 0.9,
                         insulation_assembly_r_value: 5.01)
  elsif ['ASHRAE_Standard_140/L324XC.xml'].include? hpxml_file
    for i in 0..hpxml.rim_joists.size - 1
      hpxml.rim_joists[i].insulation_assembly_r_value = 13.14
    end
  elsif ['base.xml'].include? hpxml_file
    # TODO: Other geometry values (e.g., building volume) assume
    # no rim joists.
    hpxml.rim_joists.add(id: 'RimJoistFoundation',
                         exterior_adjacent_to: HPXML::LocationOutside,
                         interior_adjacent_to: HPXML::LocationBasementConditioned,
                         siding: HPXML::SidingTypeWood,
                         area: 116,
                         solar_absorptance: 0.7,
                         emittance: 0.92,
                         insulation_assembly_r_value: 23.0)
  elsif ['base-enclosure-walltypes.xml'].include? hpxml_file
    siding_types = [[HPXML::SidingTypeAluminum, HPXML::ColorDark],
                    [HPXML::SidingTypeBrick, HPXML::ColorReflective],
                    [HPXML::SidingTypeFiberCement, HPXML::ColorMediumDark],
                    [HPXML::SidingTypeStucco, HPXML::ColorMedium],
                    [HPXML::SidingTypeVinyl, HPXML::ColorLight]]
    hpxml.rim_joists.clear
    siding_types.each_with_index do |siding_type, i|
      hpxml.rim_joists.add(id: "RimJoistFoundation#{i + 1}",
                           exterior_adjacent_to: HPXML::LocationOutside,
                           interior_adjacent_to: HPXML::LocationBasementConditioned,
                           siding: siding_type[0],
                           color: siding_type[1],
                           area: 116 / siding_types.size,
                           emittance: 0.92,
                           insulation_assembly_r_value: 23.0)
    end
  elsif ['base-foundation-ambient.xml',
         'base-foundation-slab.xml'].include? hpxml_file
    hpxml.rim_joists.clear
  elsif ['base-enclosure-attached-multifamily.xml'].include? hpxml_file
    hpxml.rim_joists[0].exterior_adjacent_to = HPXML::LocationOtherNonFreezingSpace
    hpxml.rim_joists[0].siding = nil
  elsif ['base-foundation-unconditioned-basement.xml'].include? hpxml_file
    for i in 0..hpxml.rim_joists.size - 1
      hpxml.rim_joists[i].interior_adjacent_to = HPXML::LocationBasementUnconditioned
      hpxml.rim_joists[i].insulation_assembly_r_value = 2.3
    end
  elsif ['base-foundation-unconditioned-basement-wall-insulation.xml'].include? hpxml_file
    for i in 0..hpxml.rim_joists.size - 1
      hpxml.rim_joists[i].insulation_assembly_r_value = 23.0
    end
  elsif ['base-foundation-unvented-crawlspace.xml'].include? hpxml_file
    for i in 0..hpxml.rim_joists.size - 1
      hpxml.rim_joists[i].interior_adjacent_to = HPXML::LocationCrawlspaceUnvented
    end
  elsif ['base-foundation-vented-crawlspace.xml'].include? hpxml_file
    for i in 0..hpxml.rim_joists.size - 1
      hpxml.rim_joists[i].interior_adjacent_to = HPXML::LocationCrawlspaceVented
    end
  elsif ['base-foundation-multiple.xml'].include? hpxml_file
    hpxml.rim_joists[0].exterior_adjacent_to = HPXML::LocationCrawlspaceUnvented
    hpxml.rim_joists[0].siding = nil
    hpxml.rim_joists.add(id: 'RimJoistCrawlspace',
                         exterior_adjacent_to: HPXML::LocationOutside,
                         interior_adjacent_to: HPXML::LocationCrawlspaceUnvented,
                         siding: HPXML::SidingTypeWood,
                         area: 81,
                         solar_absorptance: 0.7,
                         emittance: 0.92,
                         insulation_assembly_r_value: 2.3)
  elsif ['base-enclosure-2stories.xml'].include? hpxml_file
    hpxml.rim_joists.add(id: 'RimJoist2ndStory',
                         exterior_adjacent_to: HPXML::LocationOutside,
                         interior_adjacent_to: HPXML::LocationLivingSpace,
                         siding: HPXML::SidingTypeWood,
                         area: 116,
                         solar_absorptance: 0.7,
                         emittance: 0.92,
                         insulation_assembly_r_value: 23.0)
  elsif ['base-enclosure-split-surfaces.xml'].include? hpxml_file
    for n in 1..hpxml.rim_joists.size
      hpxml.rim_joists[n - 1].area /= 9.0
      for i in 2..9
        hpxml.rim_joists << hpxml.rim_joists[n - 1].dup
        hpxml.rim_joists[-1].id += i.to_s
      end
    end
    hpxml.rim_joists << hpxml.rim_joists[-1].dup
    hpxml.rim_joists[-1].id = 'TinyRimJoist'
    hpxml.rim_joists[-1].area = 0.05
  elsif ['base-misc-defaults.xml'].include? hpxml_file
    hpxml.rim_joists.each do |rim_joist|
      rim_joist.siding = nil
      rim_joist.solar_absorptance = nil
      rim_joist.color = HPXML::ColorMedium
    end
  end
  hpxml.rim_joists.each do |rim_joist|
    next unless rim_joist.is_interior

    fail "Interior rim joist '#{rim_joist.id}' in #{hpxml_file} should not have siding." unless rim_joist.siding.nil?
  end
end

def set_hpxml_walls(hpxml_file, hpxml)
  if ['ASHRAE_Standard_140/L100AC.xml',
      'ASHRAE_Standard_140/L100AL.xml'].include? hpxml_file
    hpxml.walls.add(id: 'WallNorth',
                    exterior_adjacent_to: HPXML::LocationOutside,
                    interior_adjacent_to: HPXML::LocationLivingSpace,
                    wall_type: HPXML::WallTypeWoodStud,
                    siding: HPXML::SidingTypeWood,
                    area: 456,
                    azimuth: 0,
                    solar_absorptance: 0.6,
                    emittance: 0.9,
                    insulation_assembly_r_value: 11.76)
    hpxml.walls.add(id: 'WallEast',
                    exterior_adjacent_to: HPXML::LocationOutside,
                    interior_adjacent_to: HPXML::LocationLivingSpace,
                    wall_type: HPXML::WallTypeWoodStud,
                    siding: HPXML::SidingTypeWood,
                    area: 216,
                    azimuth: 90,
                    solar_absorptance: 0.6,
                    emittance: 0.9,
                    insulation_assembly_r_value: 11.76)
    hpxml.walls.add(id: 'WallSouth',
                    exterior_adjacent_to: HPXML::LocationOutside,
                    interior_adjacent_to: HPXML::LocationLivingSpace,
                    wall_type: HPXML::WallTypeWoodStud,
                    siding: HPXML::SidingTypeWood,
                    area: 456,
                    azimuth: 180,
                    solar_absorptance: 0.6,
                    emittance: 0.9,
                    insulation_assembly_r_value: 11.76)
    hpxml.walls.add(id: 'WallWest',
                    exterior_adjacent_to: HPXML::LocationOutside,
                    interior_adjacent_to: HPXML::LocationLivingSpace,
                    wall_type: HPXML::WallTypeWoodStud,
                    siding: HPXML::SidingTypeWood,
                    area: 216,
                    azimuth: 270,
                    solar_absorptance: 0.6,
                    emittance: 0.9,
                    insulation_assembly_r_value: 11.76)
    hpxml.walls.add(id: 'WallAtticGableEast',
                    exterior_adjacent_to: HPXML::LocationOutside,
                    interior_adjacent_to: HPXML::LocationAtticVented,
                    wall_type: HPXML::WallTypeWoodStud,
                    siding: HPXML::SidingTypeWood,
                    area: 60.75,
                    azimuth: 90,
                    solar_absorptance: 0.6,
                    emittance: 0.9,
                    insulation_assembly_r_value: 2.15)
    hpxml.walls.add(id: 'WallAtticGableWest',
                    exterior_adjacent_to: HPXML::LocationOutside,
                    interior_adjacent_to: HPXML::LocationAtticVented,
                    wall_type: HPXML::WallTypeWoodStud,
                    siding: HPXML::SidingTypeWood,
                    area: 60.75,
                    azimuth: 270,
                    solar_absorptance: 0.6,
                    emittance: 0.9,
                    insulation_assembly_r_value: 2.15)
  elsif ['ASHRAE_Standard_140/L120AC.xml',
         'ASHRAE_Standard_140/L120AL.xml'].include? hpxml_file
    for i in 0..hpxml.walls.size - 3
      hpxml.walls[i].insulation_assembly_r_value = 23.58
    end
  elsif ['ASHRAE_Standard_140/L200AC.xml',
         'ASHRAE_Standard_140/L200AL.xml'].include? hpxml_file
    for i in 0..hpxml.walls.size - 3
      hpxml.walls[i].insulation_assembly_r_value = 4.84
    end
  elsif ['ASHRAE_Standard_140/L202AC.xml',
         'ASHRAE_Standard_140/L202AL.xml'].include? hpxml_file
    for i in 0..hpxml.walls.size - 1
      hpxml.walls[i].solar_absorptance = 0.2
    end
  elsif ['base.xml'].include? hpxml_file
    hpxml.walls.add(id: 'Wall',
                    exterior_adjacent_to: HPXML::LocationOutside,
                    interior_adjacent_to: HPXML::LocationLivingSpace,
                    wall_type: HPXML::WallTypeWoodStud,
                    siding: HPXML::SidingTypeWood,
                    area: 1200,
                    solar_absorptance: 0.7,
                    emittance: 0.92,
                    insulation_assembly_r_value: 23.0)
    hpxml.walls.add(id: 'WallAtticGable',
                    exterior_adjacent_to: HPXML::LocationOutside,
                    interior_adjacent_to: HPXML::LocationAtticUnvented,
                    wall_type: HPXML::WallTypeWoodStud,
                    siding: HPXML::SidingTypeWood,
                    area: 290,
                    solar_absorptance: 0.7,
                    emittance: 0.92,
                    insulation_assembly_r_value: 4.0)
  elsif ['base-atticroof-flat.xml'].include? hpxml_file
    hpxml.walls.delete_at(1)
  elsif ['base-atticroof-vented.xml'].include? hpxml_file
    hpxml.walls[1].interior_adjacent_to = HPXML::LocationAtticVented
  elsif ['base-atticroof-cathedral.xml'].include? hpxml_file
    hpxml.walls[1].interior_adjacent_to = HPXML::LocationLivingSpace
    hpxml.walls[1].insulation_assembly_r_value = 23.0
  elsif ['base-atticroof-conditioned.xml'].include? hpxml_file
    hpxml.walls.delete_at(1)
    hpxml.walls.add(id: 'WallAtticKneeWall',
                    exterior_adjacent_to: HPXML::LocationAtticUnvented,
                    interior_adjacent_to: HPXML::LocationLivingSpace,
                    wall_type: HPXML::WallTypeWoodStud,
                    area: 316,
                    solar_absorptance: 0.7,
                    emittance: 0.92,
                    insulation_assembly_r_value: 23.0)
    hpxml.walls.add(id: 'WallAtticGableCond',
                    exterior_adjacent_to: HPXML::LocationOutside,
                    interior_adjacent_to: HPXML::LocationLivingSpace,
                    wall_type: HPXML::WallTypeWoodStud,
                    siding: HPXML::SidingTypeWood,
                    area: 240,
                    solar_absorptance: 0.7,
                    emittance: 0.92,
                    insulation_assembly_r_value: 22.3)
    hpxml.walls.add(id: 'WallAtticGableUncond',
                    exterior_adjacent_to: HPXML::LocationOutside,
                    interior_adjacent_to: HPXML::LocationAtticUnvented,
                    wall_type: HPXML::WallTypeWoodStud,
                    siding: HPXML::SidingTypeWood,
                    area: 50,
                    solar_absorptance: 0.7,
                    emittance: 0.92,
                    insulation_assembly_r_value: 4.0)
  elsif ['base-enclosure-attached-multifamily.xml'].include? hpxml_file
    hpxml.walls.add(id: 'WallOtherHeatedSpace',
                    exterior_adjacent_to: HPXML::LocationOtherHeatedSpace,
                    interior_adjacent_to: HPXML::LocationLivingSpace,
                    wall_type: HPXML::WallTypeWoodStud,
                    area: 100,
                    solar_absorptance: 0.7,
                    emittance: 0.92,
                    insulation_assembly_r_value: 23.0)
    hpxml.walls.add(id: 'WallOtherMultifamilyBufferSpace',
                    exterior_adjacent_to: HPXML::LocationOtherMultifamilyBufferSpace,
                    interior_adjacent_to: HPXML::LocationLivingSpace,
                    wall_type: HPXML::WallTypeWoodStud,
                    area: 100,
                    solar_absorptance: 0.7,
                    emittance: 0.92,
                    insulation_assembly_r_value: 23.0)
    hpxml.walls.add(id: 'WallOtherNonFreezingSpace',
                    exterior_adjacent_to: HPXML::LocationOtherNonFreezingSpace,
                    interior_adjacent_to: HPXML::LocationLivingSpace,
                    wall_type: HPXML::WallTypeWoodStud,
                    area: 100,
                    solar_absorptance: 0.7,
                    emittance: 0.92,
                    insulation_assembly_r_value: 23.0)
    hpxml.walls.add(id: 'WallOtherHousingUnit',
                    exterior_adjacent_to: HPXML::LocationOtherHousingUnit,
                    interior_adjacent_to: HPXML::LocationLivingSpace,
                    wall_type: HPXML::WallTypeWoodStud,
                    area: 100,
                    solar_absorptance: 0.7,
                    emittance: 0.92,
                    insulation_assembly_r_value: 4.0)
    hpxml.walls.add(id: 'WallAtticLivingWall',
                    exterior_adjacent_to: HPXML::LocationAtticUnvented,
                    interior_adjacent_to: HPXML::LocationLivingSpace,
                    wall_type: HPXML::WallTypeWoodStud,
                    area: 50,
                    solar_absorptance: 0.7,
                    emittance: 0.92,
                    insulation_assembly_r_value: 4.0)
  elsif ['base-enclosure-walltypes.xml'].include? hpxml_file
    walls_map = { HPXML::WallTypeCMU => 12,
                  HPXML::WallTypeDoubleWoodStud => 28.7,
                  HPXML::WallTypeICF => 21,
                  HPXML::WallTypeLog => 7.1,
                  HPXML::WallTypeSIP => 16.1,
                  HPXML::WallTypeConcrete => 1.35,
                  HPXML::WallTypeSteelStud => 8.1,
                  HPXML::WallTypeStone => 5.4,
                  HPXML::WallTypeStrawBale => 58.8,
                  HPXML::WallTypeBrick => 7.9,
                  HPXML::WallTypeAdobe => 5.0 }
    siding_types = [[HPXML::SidingTypeAluminum, HPXML::ColorReflective],
                    [HPXML::SidingTypeBrick, HPXML::ColorMediumDark],
                    [HPXML::SidingTypeFiberCement, HPXML::ColorMedium],
                    [HPXML::SidingTypeStucco, HPXML::ColorLight],
                    [HPXML::SidingTypeVinyl, HPXML::ColorDark]]
    last_wall = hpxml.walls[-1]
    hpxml.walls.clear
    walls_map.each_with_index do |(wall_type, assembly_r), i|
      hpxml.walls.add(id: "Wall#{i + 1}",
                      exterior_adjacent_to: HPXML::LocationOutside,
                      interior_adjacent_to: HPXML::LocationLivingSpace,
                      wall_type: wall_type,
                      siding: siding_types[i % siding_types.size][0],
                      color: siding_types[i % siding_types.size][1],
                      area: 1200 / walls_map.size,
                      emittance: 0.92,
                      insulation_assembly_r_value: assembly_r)
    end
    hpxml.walls << last_wall
  elsif ['base-enclosure-2stories.xml'].include? hpxml_file
    hpxml.walls[0].area *= 2.0
  elsif ['base-enclosure-2stories-garage.xml'].include? hpxml_file
    hpxml.walls.clear
    hpxml.walls.add(id: 'Wall',
                    exterior_adjacent_to: HPXML::LocationOutside,
                    interior_adjacent_to: HPXML::LocationLivingSpace,
                    wall_type: HPXML::WallTypeWoodStud,
                    siding: HPXML::SidingTypeWood,
                    area: 2080,
                    solar_absorptance: 0.7,
                    emittance: 0.92,
                    insulation_assembly_r_value: 23)
    hpxml.walls.add(id: 'WallGarageInterior',
                    exterior_adjacent_to: HPXML::LocationGarage,
                    interior_adjacent_to: HPXML::LocationLivingSpace,
                    wall_type: HPXML::WallTypeWoodStud,
                    area: 320,
                    solar_absorptance: 0.7,
                    emittance: 0.92,
                    insulation_assembly_r_value: 23)
    hpxml.walls.add(id: 'WallGarageExterior',
                    exterior_adjacent_to: HPXML::LocationOutside,
                    interior_adjacent_to: HPXML::LocationGarage,
                    wall_type: HPXML::WallTypeWoodStud,
                    siding: HPXML::SidingTypeWood,
                    area: 320,
                    solar_absorptance: 0.7,
                    emittance: 0.92,
                    insulation_assembly_r_value: 4)
    hpxml.walls.add(id: 'WallAtticGable',
                    exterior_adjacent_to: HPXML::LocationOutside,
                    interior_adjacent_to: HPXML::LocationAtticUnvented,
                    wall_type: HPXML::WallTypeWoodStud,
                    siding: HPXML::SidingTypeWood,
                    area: 113,
                    solar_absorptance: 0.7,
                    emittance: 0.92,
                    insulation_assembly_r_value: 4)
  elsif ['base-enclosure-garage.xml'].include? hpxml_file
    hpxml.walls.clear
    hpxml.walls.add(id: 'Wall',
                    exterior_adjacent_to: HPXML::LocationOutside,
                    interior_adjacent_to: HPXML::LocationLivingSpace,
                    wall_type: HPXML::WallTypeWoodStud,
                    siding: HPXML::SidingTypeWood,
                    area: 960,
                    solar_absorptance: 0.7,
                    emittance: 0.92,
                    insulation_assembly_r_value: 23)
    hpxml.walls.add(id: 'WallGarageInterior',
                    exterior_adjacent_to: HPXML::LocationGarage,
                    interior_adjacent_to: HPXML::LocationLivingSpace,
                    wall_type: HPXML::WallTypeWoodStud,
                    area: 240,
                    solar_absorptance: 0.7,
                    emittance: 0.92,
                    insulation_assembly_r_value: 23)
    hpxml.walls.add(id: 'WallGarageExterior',
                    exterior_adjacent_to: HPXML::LocationOutside,
                    interior_adjacent_to: HPXML::LocationGarage,
                    wall_type: HPXML::WallTypeWoodStud,
                    siding: HPXML::SidingTypeWood,
                    area: 560,
                    solar_absorptance: 0.7,
                    emittance: 0.92,
                    insulation_assembly_r_value: 4)
    hpxml.walls.add(id: 'WallAtticGable',
                    exterior_adjacent_to: HPXML::LocationOutside,
                    interior_adjacent_to: HPXML::LocationAtticUnvented,
                    wall_type: HPXML::WallTypeWoodStud,
                    siding: HPXML::SidingTypeWood,
                    area: 113,
                    solar_absorptance: 0.7,
                    emittance: 0.92,
                    insulation_assembly_r_value: 4)
  elsif ['base-atticroof-unvented-insulated-roof.xml'].include? hpxml_file
    hpxml.walls[1].insulation_assembly_r_value = 23
  elsif ['base-enclosure-other-housing-unit.xml',
         'base-enclosure-other-heated-space.xml',
         'base-enclosure-other-non-freezing-space.xml',
         'base-enclosure-other-multifamily-buffer-space.xml'].include? hpxml_file
    hpxml.walls.delete_at(1)
    hpxml.walls << hpxml.walls[0].dup
    hpxml.walls[0].area *= 0.35
    hpxml.walls[-1].area *= 0.65
    hpxml.walls[-1].siding = nil
    if ['base-enclosure-other-housing-unit.xml'].include? hpxml_file
      hpxml.walls[-1].id = 'WallOtherHousingUnit'
      hpxml.walls[-1].exterior_adjacent_to = HPXML::LocationOtherHousingUnit
      hpxml.walls[-1].insulation_assembly_r_value = 4
    elsif ['base-enclosure-other-heated-space.xml'].include? hpxml_file
      hpxml.walls[-1].id = 'WallOtherHeatedSpace'
      hpxml.walls[-1].exterior_adjacent_to = HPXML::LocationOtherHeatedSpace
      hpxml.walls[-1].insulation_assembly_r_value = 23
    elsif ['base-enclosure-other-non-freezing-space.xml'].include? hpxml_file
      hpxml.walls[-1].id = 'WallOtherNonFreezingSpace'
      hpxml.walls[-1].exterior_adjacent_to = HPXML::LocationOtherNonFreezingSpace
      hpxml.walls[-1].insulation_assembly_r_value = 23
    elsif ['base-enclosure-other-multifamily-buffer-space.xml'].include? hpxml_file
      hpxml.walls[-1].id = 'WallOtherMultifamilyBufferSpace'
      hpxml.walls[-1].exterior_adjacent_to = HPXML::LocationOtherMultifamilyBufferSpace
      hpxml.walls[-1].insulation_assembly_r_value = 23
    end
  elsif ['base-enclosure-split-surfaces.xml'].include? hpxml_file
    for n in 1..hpxml.walls.size
      hpxml.walls[n - 1].area /= 9.0
      for i in 2..9
        hpxml.walls << hpxml.walls[n - 1].dup
        hpxml.walls[-1].id += i.to_s
      end
    end
    hpxml.walls << hpxml.walls[-1].dup
    hpxml.walls[-1].id = 'TinyWall'
    hpxml.walls[-1].area = 0.05
  elsif ['invalid_files/enclosure-living-missing-exterior-wall.xml'].include? hpxml_file
    hpxml.walls[0].delete
  elsif ['invalid_files/enclosure-garage-missing-exterior-wall.xml'].include? hpxml_file
    hpxml.walls[-2].delete
  elsif ['base-misc-defaults.xml'].include? hpxml_file
    hpxml.walls.each do |wall|
      wall.siding = nil
      wall.solar_absorptance = nil
      wall.color = HPXML::ColorMedium
    end
  elsif ['base-enclosure-common-surfaces.xml'].include? hpxml_file
    hpxml.walls.add(id: 'CommonWallUnventedAttic',
                    exterior_adjacent_to: HPXML::LocationAtticUnvented,
                    interior_adjacent_to: HPXML::LocationAtticUnvented,
                    wall_type: HPXML::WallTypeWoodStud,
                    area: 113,
                    solar_absorptance: 0.7,
                    emittance: 0.92,
                    insulation_assembly_r_value: 4)
  end
  hpxml.walls.each do |wall|
    next unless wall.is_interior

    fail "Interior wall '#{wall.id}' in #{hpxml_file} should not have siding." unless wall.siding.nil?
  end
end

def set_hpxml_foundation_walls(hpxml_file, hpxml)
  if ['ASHRAE_Standard_140/L322XC.xml'].include? hpxml_file
    hpxml.foundation_walls.add(id: 'FoundationWallNorth',
                               exterior_adjacent_to: 'ground',
                               interior_adjacent_to: HPXML::LocationBasementConditioned,
                               height: 7.25,
                               area: 413.25,
                               azimuth: 0,
                               thickness: 6,
                               depth_below_grade: 6.583,
                               insulation_interior_r_value: 0,
                               insulation_interior_distance_to_top: 0,
                               insulation_interior_distance_to_bottom: 0,
                               insulation_exterior_r_value: 0,
                               insulation_exterior_distance_to_top: 0,
                               insulation_exterior_distance_to_bottom: 0)
    hpxml.foundation_walls.add(id: 'FoundationWallEast',
                               exterior_adjacent_to: 'ground',
                               interior_adjacent_to: HPXML::LocationBasementConditioned,
                               height: 7.25,
                               area: 195.75,
                               azimuth: 90,
                               thickness: 6,
                               depth_below_grade: 6.583,
                               insulation_interior_r_value: 0,
                               insulation_interior_distance_to_top: 0,
                               insulation_interior_distance_to_bottom: 0,
                               insulation_exterior_r_value: 0,
                               insulation_exterior_distance_to_top: 0,
                               insulation_exterior_distance_to_bottom: 0)
    hpxml.foundation_walls.add(id: 'FoundationWallSouth',
                               exterior_adjacent_to: 'ground',
                               interior_adjacent_to: HPXML::LocationBasementConditioned,
                               height: 7.25,
                               area: 413.25,
                               azimuth: 180,
                               thickness: 6,
                               depth_below_grade: 6.583,
                               insulation_interior_r_value: 0,
                               insulation_interior_distance_to_top: 0,
                               insulation_interior_distance_to_bottom: 0,
                               insulation_exterior_r_value: 0,
                               insulation_exterior_distance_to_top: 0,
                               insulation_exterior_distance_to_bottom: 0)
    hpxml.foundation_walls.add(id: 'FoundationWallWest',
                               exterior_adjacent_to: 'ground',
                               interior_adjacent_to: HPXML::LocationBasementConditioned,
                               height: 7.25,
                               area: 195.75,
                               azimuth: 270,
                               thickness: 6,
                               depth_below_grade: 6.583,
                               insulation_interior_r_value: 0,
                               insulation_interior_distance_to_top: 0,
                               insulation_interior_distance_to_bottom: 0,
                               insulation_exterior_r_value: 0,
                               insulation_exterior_distance_to_top: 0,
                               insulation_exterior_distance_to_bottom: 0)
  elsif ['ASHRAE_Standard_140/L324XC.xml'].include? hpxml_file
    for i in 0..hpxml.foundation_walls.size - 1
      hpxml.foundation_walls[i].insulation_interior_r_value = 10.2
      hpxml.foundation_walls[i].insulation_interior_distance_to_top = 0.0
      hpxml.foundation_walls[i].insulation_interior_distance_to_bottom = 7.25
    end
  elsif ['base.xml'].include? hpxml_file
    hpxml. foundation_walls.add(id: 'FoundationWall',
                                exterior_adjacent_to: HPXML::LocationGround,
                                interior_adjacent_to: HPXML::LocationBasementConditioned,
                                height: 8,
                                area: 1200,
                                thickness: 8,
                                depth_below_grade: 7,
                                insulation_interior_r_value: 0,
                                insulation_interior_distance_to_top: 0,
                                insulation_interior_distance_to_bottom: 0,
                                insulation_exterior_distance_to_top: 0,
                                insulation_exterior_distance_to_bottom: 8,
                                insulation_exterior_r_value: 8.9)
  elsif ['base-enclosure-attached-multifamily.xml'].include? hpxml_file
    hpxml.foundation_walls.add(id: 'FoundationWallOtherNonFreezingSpace',
                               exterior_adjacent_to: HPXML::LocationOtherNonFreezingSpace,
                               interior_adjacent_to: HPXML::LocationBasementConditioned,
                               height: 8,
                               area: 480,
                               thickness: 8,
                               depth_below_grade: 7,
                               insulation_interior_r_value: 0,
                               insulation_interior_distance_to_top: 0,
                               insulation_interior_distance_to_bottom: 0,
                               insulation_exterior_distance_to_top: 0,
                               insulation_exterior_distance_to_bottom: 8,
                               insulation_exterior_r_value: 8.9)
    hpxml.foundation_walls.add(id: 'FoundationWallOtherMultifamilyBufferSpace',
                               exterior_adjacent_to: HPXML::LocationOtherMultifamilyBufferSpace,
                               interior_adjacent_to: HPXML::LocationBasementConditioned,
                               height: 4,
                               area: 120,
                               thickness: 8,
                               depth_below_grade: 3,
                               insulation_interior_r_value: 0,
                               insulation_interior_distance_to_top: 0,
                               insulation_interior_distance_to_bottom: 0,
                               insulation_exterior_distance_to_top: 0,
                               insulation_exterior_distance_to_bottom: 4,
                               insulation_exterior_r_value: 8.9)
    hpxml.foundation_walls.add(id: 'FoundationWallOtherHeatedSpace',
                               exterior_adjacent_to: HPXML::LocationOtherHeatedSpace,
                               interior_adjacent_to: HPXML::LocationBasementConditioned,
                               height: 2,
                               area: 60,
                               thickness: 8,
                               depth_below_grade: 1,
                               insulation_interior_r_value: 0,
                               insulation_interior_distance_to_top: 0,
                               insulation_interior_distance_to_bottom: 0,
                               insulation_exterior_distance_to_top: 0,
                               insulation_exterior_distance_to_bottom: 2,
                               insulation_exterior_r_value: 8.9)
  elsif ['base-foundation-conditioned-basement-wall-interior-insulation.xml'].include? hpxml_file
    hpxml.foundation_walls[0].insulation_interior_distance_to_top = 0
    hpxml.foundation_walls[0].insulation_interior_distance_to_bottom = 8
    hpxml.foundation_walls[0].insulation_interior_r_value = 10
    hpxml.foundation_walls[0].insulation_exterior_distance_to_top = 1
    hpxml.foundation_walls[0].insulation_exterior_distance_to_bottom = 8
  elsif ['base-foundation-unconditioned-basement.xml'].include? hpxml_file
    hpxml.foundation_walls[0].interior_adjacent_to = HPXML::LocationBasementUnconditioned
    hpxml.foundation_walls[0].insulation_exterior_distance_to_bottom = 0
    hpxml.foundation_walls[0].insulation_exterior_r_value = 0
  elsif ['base-foundation-unconditioned-basement-wall-insulation.xml'].include? hpxml_file
    hpxml.foundation_walls[0].insulation_exterior_distance_to_bottom = 4
    hpxml.foundation_walls[0].insulation_exterior_r_value = 8.9
  elsif ['base-foundation-unconditioned-basement-assembly-r.xml'].include? hpxml_file
    hpxml.foundation_walls[0].insulation_exterior_distance_to_top = nil
    hpxml.foundation_walls[0].insulation_exterior_distance_to_bottom = nil
    hpxml.foundation_walls[0].insulation_exterior_r_value = nil
    hpxml.foundation_walls[0].insulation_interior_distance_to_top = nil
    hpxml.foundation_walls[0].insulation_interior_distance_to_bottom = nil
    hpxml.foundation_walls[0].insulation_interior_r_value = nil
    hpxml.foundation_walls[0].insulation_assembly_r_value = 10.69
  elsif ['base-foundation-unconditioned-basement-above-grade.xml'].include? hpxml_file
    hpxml.foundation_walls[0].depth_below_grade = 4
  elsif ['base-foundation-unvented-crawlspace.xml',
         'base-foundation-vented-crawlspace.xml'].include? hpxml_file
    if ['base-foundation-unvented-crawlspace.xml'].include? hpxml_file
      hpxml.foundation_walls[0].interior_adjacent_to = HPXML::LocationCrawlspaceUnvented
    else
      hpxml.foundation_walls[0].interior_adjacent_to = HPXML::LocationCrawlspaceVented
    end
    hpxml.foundation_walls[0].height -= 4
    hpxml.foundation_walls[0].area /= 2.0
    hpxml.foundation_walls[0].depth_below_grade -= 4
    hpxml.foundation_walls[0].insulation_exterior_distance_to_bottom -= 4
  elsif ['base-foundation-multiple.xml'].include? hpxml_file
    hpxml.foundation_walls[0].area = 600
    hpxml.foundation_walls.add(id: 'FoundationWallInterior',
                               exterior_adjacent_to: HPXML::LocationCrawlspaceUnvented,
                               interior_adjacent_to: HPXML::LocationBasementUnconditioned,
                               height: 8,
                               area: 360,
                               thickness: 8,
                               depth_below_grade: 4,
                               insulation_interior_r_value: 0,
                               insulation_interior_distance_to_top: 0,
                               insulation_interior_distance_to_bottom: 0,
                               insulation_exterior_distance_to_top: 0,
                               insulation_exterior_distance_to_bottom: 0,
                               insulation_exterior_r_value: 0)
    hpxml.foundation_walls.add(id: 'FoundationWallCrawlspace',
                               exterior_adjacent_to: HPXML::LocationGround,
                               interior_adjacent_to: HPXML::LocationCrawlspaceUnvented,
                               height: 4,
                               area: 600,
                               thickness: 8,
                               depth_below_grade: 3,
                               insulation_interior_r_value: 0,
                               insulation_interior_distance_to_top: 0,
                               insulation_interior_distance_to_bottom: 0,
                               insulation_exterior_distance_to_top: 0,
                               insulation_exterior_distance_to_bottom: 0,
                               insulation_exterior_r_value: 0)
  elsif ['base-foundation-ambient.xml',
         'base-foundation-slab.xml'].include? hpxml_file
    hpxml.foundation_walls.clear
  elsif ['base-foundation-walkout-basement.xml'].include? hpxml_file
    hpxml.foundation_walls.clear
    hpxml.foundation_walls.add(id: 'FoundationWall1',
                               exterior_adjacent_to: HPXML::LocationGround,
                               interior_adjacent_to: HPXML::LocationBasementConditioned,
                               height: 8,
                               area: 480,
                               thickness: 8,
                               depth_below_grade: 7,
                               insulation_interior_r_value: 0,
                               insulation_interior_distance_to_top: 0,
                               insulation_interior_distance_to_bottom: 0,
                               insulation_exterior_distance_to_top: 0,
                               insulation_exterior_distance_to_bottom: 8,
                               insulation_exterior_r_value: 8.9)
    hpxml.foundation_walls.add(id: 'FoundationWall2',
                               exterior_adjacent_to: HPXML::LocationGround,
                               interior_adjacent_to: HPXML::LocationBasementConditioned,
                               height: 4,
                               area: 120,
                               thickness: 8,
                               depth_below_grade: 3,
                               insulation_interior_r_value: 0,
                               insulation_interior_distance_to_top: 0,
                               insulation_interior_distance_to_bottom: 0,
                               insulation_exterior_distance_to_top: 0,
                               insulation_exterior_distance_to_bottom: 4,
                               insulation_exterior_r_value: 8.9)
    hpxml.foundation_walls.add(id: 'FoundationWall3',
                               exterior_adjacent_to: HPXML::LocationGround,
                               interior_adjacent_to: HPXML::LocationBasementConditioned,
                               height: 2,
                               area: 60,
                               thickness: 8,
                               depth_below_grade: 1,
                               insulation_interior_r_value: 0,
                               insulation_interior_distance_to_top: 0,
                               insulation_interior_distance_to_bottom: 0,
                               insulation_exterior_distance_to_top: 0,
                               insulation_exterior_distance_to_bottom: 2,
                               insulation_exterior_r_value: 8.9)
  elsif ['base-foundation-complex.xml'].include? hpxml_file
    hpxml.foundation_walls.clear
    hpxml.foundation_walls.add(id: 'FoundationWall1',
                               exterior_adjacent_to: HPXML::LocationGround,
                               interior_adjacent_to: HPXML::LocationBasementConditioned,
                               height: 8,
                               area: 160,
                               thickness: 8,
                               depth_below_grade: 7,
                               insulation_interior_r_value: 0,
                               insulation_interior_distance_to_top: 0,
                               insulation_interior_distance_to_bottom: 0,
                               insulation_exterior_distance_to_top: 0,
                               insulation_exterior_distance_to_bottom: 0,
                               insulation_exterior_r_value: 0.0)
    hpxml.foundation_walls.add(id: 'FoundationWall2',
                               exterior_adjacent_to: HPXML::LocationGround,
                               interior_adjacent_to: HPXML::LocationBasementConditioned,
                               height: 8,
                               area: 240,
                               thickness: 8,
                               depth_below_grade: 7,
                               insulation_interior_r_value: 0,
                               insulation_interior_distance_to_top: 0,
                               insulation_interior_distance_to_bottom: 0,
                               insulation_exterior_distance_to_top: 0,
                               insulation_exterior_distance_to_bottom: 8,
                               insulation_exterior_r_value: 8.9)
    hpxml.foundation_walls.add(id: 'FoundationWall3',
                               exterior_adjacent_to: HPXML::LocationGround,
                               interior_adjacent_to: HPXML::LocationBasementConditioned,
                               height: 4,
                               area: 160,
                               thickness: 8,
                               depth_below_grade: 3,
                               insulation_interior_r_value: 0,
                               insulation_interior_distance_to_top: 0,
                               insulation_interior_distance_to_bottom: 0,
                               insulation_exterior_distance_to_top: 0,
                               insulation_exterior_distance_to_bottom: 0,
                               insulation_exterior_r_value: 0.0)
    hpxml.foundation_walls.add(id: 'FoundationWall4',
                               exterior_adjacent_to: HPXML::LocationGround,
                               interior_adjacent_to: HPXML::LocationBasementConditioned,
                               height: 4,
                               area: 120,
                               thickness: 8,
                               depth_below_grade: 3,
                               insulation_interior_r_value: 0,
                               insulation_interior_distance_to_top: 0,
                               insulation_interior_distance_to_bottom: 0,
                               insulation_exterior_distance_to_top: 0,
                               insulation_exterior_distance_to_bottom: 4,
                               insulation_exterior_r_value: 8.9)
    hpxml.foundation_walls.add(id: 'FoundationWall5',
                               exterior_adjacent_to: HPXML::LocationGround,
                               interior_adjacent_to: HPXML::LocationBasementConditioned,
                               height: 4,
                               area: 80,
                               thickness: 8,
                               depth_below_grade: 3,
                               insulation_interior_r_value: 0,
                               insulation_interior_distance_to_top: 0,
                               insulation_interior_distance_to_bottom: 0,
                               insulation_exterior_distance_to_top: 0,
                               insulation_exterior_distance_to_bottom: 4,
                               insulation_exterior_r_value: 8.9)
  elsif ['base-enclosure-split-surfaces.xml'].include? hpxml_file
    for n in 1..hpxml.foundation_walls.size
      hpxml.foundation_walls[n - 1].area /= 9.0
      for i in 2..9
        hpxml.foundation_walls << hpxml.foundation_walls[n - 1].dup
        hpxml.foundation_walls[-1].id += i.to_s
      end
    end
    hpxml.foundation_walls << hpxml.foundation_walls[-1].dup
    hpxml.foundation_walls[-1].id = 'TinyFoundationWall'
    hpxml.foundation_walls[-1].area = 0.05
  elsif ['base-enclosure-2stories-garage.xml'].include? hpxml_file
    hpxml.foundation_walls[-1].area = 880
  elsif ['base-enclosure-common-surfaces.xml'].include? hpxml_file
    hpxml.foundation_walls[1].area = 240
    hpxml.foundation_walls.add(id: 'FoundationWallCrawlspace',
                               exterior_adjacent_to: HPXML::LocationGround,
                               interior_adjacent_to: HPXML::LocationCrawlspaceVented,
                               height: 4,
                               area: 240,
                               thickness: 8,
                               depth_below_grade: 3,
                               insulation_interior_r_value: 0,
                               insulation_interior_distance_to_top: 0,
                               insulation_interior_distance_to_bottom: 0,
                               insulation_exterior_distance_to_top: 0,
                               insulation_exterior_distance_to_bottom: 0,
                               insulation_exterior_r_value: 0)
    hpxml.foundation_walls.add(id: 'CommonFoundationWall',
                               exterior_adjacent_to: HPXML::LocationCrawlspaceVented,
                               interior_adjacent_to: HPXML::LocationCrawlspaceVented,
                               height: 4,
                               area: 240,
                               thickness: 5.5,
                               depth_below_grade: 3,
                               insulation_interior_r_value: 0,
                               insulation_interior_distance_to_top: 0,
                               insulation_interior_distance_to_bottom: 0,
                               insulation_exterior_distance_to_top: 0,
                               insulation_exterior_distance_to_bottom: 0,
                               insulation_exterior_r_value: 0)
  elsif ['invalid_files/enclosure-basement-missing-exterior-foundation-wall.xml'].include? hpxml_file
    hpxml.foundation_walls[0].delete
  end
end

def set_hpxml_frame_floors(hpxml_file, hpxml)
  if ['ASHRAE_Standard_140/L100AC.xml',
      'ASHRAE_Standard_140/L100AL.xml'].include? hpxml_file
    hpxml.frame_floors.add(id: 'FloorUnderAttic',
                           exterior_adjacent_to: HPXML::LocationAtticVented,
                           interior_adjacent_to: HPXML::LocationLivingSpace,
                           area: 1539,
                           insulation_assembly_r_value: 18.45)
    hpxml.frame_floors.add(id: 'FloorOverFoundation',
                           exterior_adjacent_to: HPXML::LocationOutside,
                           interior_adjacent_to: HPXML::LocationLivingSpace,
                           area: 1539,
                           insulation_assembly_r_value: 14.15)
  elsif ['ASHRAE_Standard_140/L120AC.xml',
         'ASHRAE_Standard_140/L120AL.xml'].include? hpxml_file
    hpxml.frame_floors[0].insulation_assembly_r_value = 57.49
  elsif ['ASHRAE_Standard_140/L200AC.xml',
         'ASHRAE_Standard_140/L200AL.xml'].include? hpxml_file
    hpxml.frame_floors[0].insulation_assembly_r_value = 11.75
    hpxml.frame_floors[1].insulation_assembly_r_value = 4.24
  elsif ['ASHRAE_Standard_140/L302XC.xml',
         'ASHRAE_Standard_140/L322XC.xml',
         'ASHRAE_Standard_140/L324XC.xml'].include? hpxml_file
    hpxml.frame_floors.delete_at(1)
  elsif ['base.xml'].include? hpxml_file
    hpxml.frame_floors.add(id: 'FloorBelowAttic',
                           exterior_adjacent_to: HPXML::LocationAtticUnvented,
                           interior_adjacent_to: HPXML::LocationLivingSpace,
                           area: 1350,
                           insulation_assembly_r_value: 39.3)
  elsif ['base-atticroof-flat.xml',
         'base-atticroof-cathedral.xml'].include? hpxml_file
    hpxml.frame_floors.delete_at(0)
  elsif ['base-atticroof-vented.xml'].include? hpxml_file
    hpxml.frame_floors[0].exterior_adjacent_to = HPXML::LocationAtticVented
  elsif ['base-atticroof-conditioned.xml'].include? hpxml_file
    hpxml.frame_floors[0].area = 450
  elsif ['base-enclosure-garage.xml'].include? hpxml_file
    hpxml.frame_floors.add(id: 'FloorBetweenAtticGarage',
                           exterior_adjacent_to: HPXML::LocationAtticUnvented,
                           interior_adjacent_to: HPXML::LocationGarage,
                           area: 600,
                           insulation_assembly_r_value: 2.1)
  elsif ['base-foundation-ambient.xml'].include? hpxml_file
    hpxml.frame_floors.add(id: 'FloorAboveAmbient',
                           exterior_adjacent_to: HPXML::LocationOutside,
                           interior_adjacent_to: HPXML::LocationLivingSpace,
                           area: 1350,
                           insulation_assembly_r_value: 18.7)
  elsif ['base-foundation-unconditioned-basement.xml'].include? hpxml_file
    hpxml.frame_floors.add(id: 'FloorAboveUncondBasement',
                           exterior_adjacent_to: HPXML::LocationBasementUnconditioned,
                           interior_adjacent_to: HPXML::LocationLivingSpace,
                           area: 1350,
                           insulation_assembly_r_value: 18.7)
  elsif ['base-foundation-unconditioned-basement-wall-insulation.xml'].include? hpxml_file
    hpxml.frame_floors[1].insulation_assembly_r_value = 2.1
  elsif ['base-foundation-unvented-crawlspace.xml'].include? hpxml_file
    hpxml.frame_floors.add(id: 'FloorAboveUnventedCrawl',
                           exterior_adjacent_to: HPXML::LocationCrawlspaceUnvented,
                           interior_adjacent_to: HPXML::LocationLivingSpace,
                           area: 1350,
                           insulation_assembly_r_value: 18.7)
  elsif ['base-foundation-vented-crawlspace.xml'].include? hpxml_file
    hpxml.frame_floors.add(id: 'FloorAboveVentedCrawl',
                           exterior_adjacent_to: HPXML::LocationCrawlspaceVented,
                           interior_adjacent_to: HPXML::LocationLivingSpace,
                           area: 1350,
                           insulation_assembly_r_value: 18.7)
  elsif ['base-foundation-multiple.xml'].include? hpxml_file
    hpxml.frame_floors[1].area = 675
    hpxml.frame_floors.add(id: 'FloorAboveUnventedCrawlspace',
                           exterior_adjacent_to: HPXML::LocationCrawlspaceUnvented,
                           interior_adjacent_to: HPXML::LocationLivingSpace,
                           area: 675,
                           insulation_assembly_r_value: 18.7)
  elsif ['base-enclosure-2stories-garage.xml'].include? hpxml_file
    hpxml.frame_floors.add(id: 'FloorAboveGarage',
                           exterior_adjacent_to: HPXML::LocationGarage,
                           interior_adjacent_to: HPXML::LocationLivingSpace,
                           area: 400,
                           insulation_assembly_r_value: 39.3)
  elsif ['base-atticroof-unvented-insulated-roof.xml'].include? hpxml_file
    hpxml.frame_floors[0].insulation_assembly_r_value = 2.1
  elsif ['base-enclosure-other-housing-unit.xml',
         'base-enclosure-other-heated-space.xml',
         'base-enclosure-other-non-freezing-space.xml',
         'base-enclosure-other-multifamily-buffer-space.xml'].include? hpxml_file
    hpxml.frame_floors.clear
    hpxml.frame_floors.add(interior_adjacent_to: HPXML::LocationLivingSpace,
                           area: 1350,
                           other_space_above_or_below: HPXML::FrameFloorOtherSpaceAbove)
    if ['base-enclosure-other-housing-unit.xml'].include? hpxml_file
      hpxml.frame_floors[0].exterior_adjacent_to = HPXML::LocationOtherHousingUnit
      hpxml.frame_floors[0].id = 'FloorBelowOtherHousingUnit'
      hpxml.frame_floors[0].insulation_assembly_r_value = 2.1
    elsif ['base-enclosure-other-heated-space.xml'].include? hpxml_file
      hpxml.frame_floors[0].exterior_adjacent_to = HPXML::LocationOtherHeatedSpace
      hpxml.frame_floors[0].id = 'FloorBelowOtherHeatedSpace'
      hpxml.frame_floors[0].insulation_assembly_r_value = 18.7
    elsif ['base-enclosure-other-non-freezing-space.xml'].include? hpxml_file
      hpxml.frame_floors[0].exterior_adjacent_to = HPXML::LocationOtherNonFreezingSpace
      hpxml.frame_floors[0].id = 'FloorBelowOtherNonFreezingSpace'
      hpxml.frame_floors[0].insulation_assembly_r_value = 18.7
    elsif ['base-enclosure-other-multifamily-buffer-space.xml'].include? hpxml_file
      hpxml.frame_floors[0].exterior_adjacent_to = HPXML::LocationOtherMultifamilyBufferSpace
      hpxml.frame_floors[0].id = 'FloorBelowOtherMultifamilyBufferSpace'
      hpxml.frame_floors[0].insulation_assembly_r_value = 18.7
    end
    hpxml.frame_floors << hpxml.frame_floors[0].dup
    hpxml.frame_floors[1].id = hpxml.frame_floors[0].id.gsub('Below', 'Above')
    hpxml.frame_floors[1].other_space_above_or_below = HPXML::FrameFloorOtherSpaceBelow
  elsif ['base-enclosure-attached-multifamily.xml'].include? hpxml_file
    hpxml.frame_floors.add(id: 'FloorAboveNonFreezingSpace',
                           exterior_adjacent_to: HPXML::LocationOtherNonFreezingSpace,
                           interior_adjacent_to: HPXML::LocationLivingSpace,
                           area: 1000,
                           insulation_assembly_r_value: 18.7,
                           other_space_above_or_below: HPXML::FrameFloorOtherSpaceBelow)
    hpxml.frame_floors.add(id: 'FloorAboveMultifamilyBuffer',
                           exterior_adjacent_to: HPXML::LocationOtherMultifamilyBufferSpace,
                           interior_adjacent_to: HPXML::LocationLivingSpace,
                           area: 200,
                           insulation_assembly_r_value: 18.7,
                           other_space_above_or_below: HPXML::FrameFloorOtherSpaceBelow)
    hpxml.frame_floors.add(id: 'FloorAboveOtherHeatedSpace',
                           exterior_adjacent_to: HPXML::LocationOtherHeatedSpace,
                           interior_adjacent_to: HPXML::LocationLivingSpace,
                           area: 150,
                           insulation_assembly_r_value: 2.1,
                           other_space_above_or_below: HPXML::FrameFloorOtherSpaceBelow)
  elsif ['base-enclosure-common-surfaces.xml'].include? hpxml_file
    hpxml.frame_floors[1].area = 650
    hpxml.frame_floors.add(id: 'FloorAboveVentedCrawlspace',
                           exterior_adjacent_to: HPXML::LocationCrawlspaceVented,
                           interior_adjacent_to: HPXML::LocationLivingSpace,
                           area: 350,
                           insulation_assembly_r_value: 18.7)
    hpxml.frame_floors.add(id: 'CommonFrameFloorVentedCrawlspace',
                           exterior_adjacent_to: HPXML::LocationCrawlspaceVented,
                           interior_adjacent_to: HPXML::LocationCrawlspaceVented,
                           area: 350,
                           insulation_assembly_r_value: 3.0)
  elsif ['base-enclosure-split-surfaces.xml'].include? hpxml_file
    for n in 1..hpxml.frame_floors.size
      hpxml.frame_floors[n - 1].area /= 9.0
      for i in 2..9
        hpxml.frame_floors << hpxml.frame_floors[n - 1].dup
        hpxml.frame_floors[-1].id += i.to_s
      end
    end
    hpxml.frame_floors << hpxml.frame_floors[-1].dup
    hpxml.frame_floors[-1].id = 'TinyFloor'
    hpxml.frame_floors[-1].area = 0.05
  elsif ['invalid_files/base-enclosure-conditioned-basement-slab-insulation.xml'].include? hpxml_file
    hpxml.frame_floors.add(id: 'FloorAboveCondBasement',
                           exterior_adjacent_to: HPXML::LocationBasementConditioned,
                           interior_adjacent_to: HPXML::LocationLivingSpace,
                           area: 1350,
                           insulation_assembly_r_value: 3.9)
  elsif ['invalid_files/enclosure-living-missing-ceiling-roof.xml'].include? hpxml_file
    hpxml.frame_floors[0].delete
  elsif ['invalid_files/enclosure-basement-missing-ceiling.xml',
         'invalid_files/enclosure-garage-missing-roof-ceiling.xml'].include? hpxml_file
    hpxml.frame_floors[1].delete
  elsif ['invalid_files/multifamily-reference-surface.xml'].include? hpxml_file
    hpxml.frame_floors[0].exterior_adjacent_to = HPXML::LocationOtherHeatedSpace
    hpxml.frame_floors[0].other_space_above_or_below = HPXML::FrameFloorOtherSpaceAbove
  end
end

def set_hpxml_slabs(hpxml_file, hpxml)
  if ['ASHRAE_Standard_140/L302XC.xml'].include? hpxml_file
    hpxml.slabs.add(id: 'Slab',
                    interior_adjacent_to: HPXML::LocationLivingSpace,
                    area: 1539,
                    thickness: 4,
                    exposed_perimeter: 168,
                    perimeter_insulation_depth: 0,
                    under_slab_insulation_width: 0,
                    under_slab_insulation_spans_entire_slab: nil,
                    depth_below_grade: 0,
                    perimeter_insulation_r_value: 0,
                    under_slab_insulation_r_value: 0,
                    carpet_fraction: 1,
                    carpet_r_value: 2.08)
  elsif ['ASHRAE_Standard_140/L304XC.xml'].include? hpxml_file
    hpxml.slabs[0].perimeter_insulation_depth = 2.5
    hpxml.slabs[0].perimeter_insulation_r_value = 5.4
  elsif ['ASHRAE_Standard_140/L322XC.xml'].include? hpxml_file
    hpxml.slabs.add(id: 'Slab',
                    interior_adjacent_to: HPXML::LocationBasementConditioned,
                    area: 1539,
                    thickness: 4,
                    exposed_perimeter: 168,
                    perimeter_insulation_depth: 0,
                    under_slab_insulation_width: 0,
                    under_slab_insulation_spans_entire_slab: nil,
                    perimeter_insulation_r_value: 0,
                    under_slab_insulation_r_value: 0,
                    carpet_fraction: 0,
                    carpet_r_value: 0)
  elsif ['base.xml'].include? hpxml_file
    hpxml.slabs.add(id: 'Slab',
                    interior_adjacent_to: HPXML::LocationBasementConditioned,
                    area: 1350,
                    thickness: 4,
                    exposed_perimeter: 150,
                    perimeter_insulation_depth: 0,
                    under_slab_insulation_width: 0,
                    perimeter_insulation_r_value: 0,
                    under_slab_insulation_r_value: 0,
                    carpet_fraction: 0,
                    carpet_r_value: 0)
  elsif ['base-foundation-unconditioned-basement.xml'].include? hpxml_file
    hpxml.slabs[0].interior_adjacent_to = HPXML::LocationBasementUnconditioned
  elsif ['base-foundation-conditioned-basement-slab-insulation.xml'].include? hpxml_file
    hpxml.slabs[0].under_slab_insulation_width = 4
    hpxml.slabs[0].under_slab_insulation_r_value = 10
  elsif ['base-foundation-slab.xml'].include? hpxml_file
    hpxml.slabs[0].interior_adjacent_to = HPXML::LocationLivingSpace
    hpxml.slabs[0].under_slab_insulation_width = nil
    hpxml.slabs[0].under_slab_insulation_spans_entire_slab = true
    hpxml.slabs[0].depth_below_grade = 0
    hpxml.slabs[0].under_slab_insulation_r_value = 5
    hpxml.slabs[0].carpet_fraction = 1
    hpxml.slabs[0].carpet_r_value = 2.5
  elsif ['base-foundation-unvented-crawlspace.xml',
         'base-foundation-vented-crawlspace.xml'].include? hpxml_file
    if ['base-foundation-unvented-crawlspace.xml'].include? hpxml_file
      hpxml.slabs[0].interior_adjacent_to = HPXML::LocationCrawlspaceUnvented
    else
      hpxml.slabs[0].interior_adjacent_to = HPXML::LocationCrawlspaceVented
    end
    hpxml.slabs[0].thickness = 0
    hpxml.slabs[0].carpet_r_value = 2.5
  elsif ['base-foundation-multiple.xml'].include? hpxml_file
    hpxml.slabs[0].area = 675
    hpxml.slabs[0].exposed_perimeter = 75
    hpxml.slabs.add(id: 'SlabUnderCrawlspace',
                    interior_adjacent_to: HPXML::LocationCrawlspaceUnvented,
                    area: 675,
                    thickness: 0,
                    exposed_perimeter: 75,
                    perimeter_insulation_depth: 0,
                    under_slab_insulation_width: 0,
                    perimeter_insulation_r_value: 0,
                    under_slab_insulation_r_value: 0,
                    carpet_fraction: 0,
                    carpet_r_value: 0)
  elsif ['base-foundation-ambient.xml'].include? hpxml_file
    hpxml.slabs.clear
  elsif ['base-enclosure-2stories-garage.xml'].include? hpxml_file
    hpxml.slabs[0].area -= 400
    hpxml.slabs[0].exposed_perimeter -= 40
    hpxml.slabs.add(id: 'SlabUnderGarage',
                    interior_adjacent_to: HPXML::LocationGarage,
                    area: 400,
                    thickness: 4,
                    exposed_perimeter: 40,
                    perimeter_insulation_depth: 0,
                    under_slab_insulation_width: 0,
                    depth_below_grade: 0,
                    perimeter_insulation_r_value: 0,
                    under_slab_insulation_r_value: 0,
                    carpet_fraction: 0,
                    carpet_r_value: 0)
  elsif ['base-enclosure-garage.xml'].include? hpxml_file
    hpxml.slabs[0].exposed_perimeter -= 30
    hpxml.slabs.add(id: 'SlabUnderGarage',
                    interior_adjacent_to: HPXML::LocationGarage,
                    area: 600,
                    thickness: 4,
                    exposed_perimeter: 70,
                    perimeter_insulation_depth: 0,
                    under_slab_insulation_width: 0,
                    depth_below_grade: 0,
                    perimeter_insulation_r_value: 0,
                    under_slab_insulation_r_value: 0,
                    carpet_fraction: 0,
                    carpet_r_value: 0)
  elsif ['base-foundation-complex.xml'].include? hpxml_file
    hpxml.slabs.clear
    hpxml.slabs.add(id: 'Slab1',
                    interior_adjacent_to: HPXML::LocationBasementConditioned,
                    area: 675,
                    thickness: 4,
                    exposed_perimeter: 75,
                    perimeter_insulation_depth: 0,
                    under_slab_insulation_width: 0,
                    perimeter_insulation_r_value: 0,
                    under_slab_insulation_r_value: 0,
                    carpet_fraction: 0,
                    carpet_r_value: 0)
    hpxml.slabs.add(id: 'Slab2',
                    interior_adjacent_to: HPXML::LocationBasementConditioned,
                    area: 405,
                    thickness: 4,
                    exposed_perimeter: 45,
                    perimeter_insulation_depth: 1,
                    under_slab_insulation_width: 0,
                    perimeter_insulation_r_value: 5,
                    under_slab_insulation_r_value: 0,
                    carpet_fraction: 0,
                    carpet_r_value: 0)
    hpxml.slabs.add(id: 'Slab3',
                    interior_adjacent_to: HPXML::LocationBasementConditioned,
                    area: 270,
                    thickness: 4,
                    exposed_perimeter: 30,
                    perimeter_insulation_depth: 1,
                    under_slab_insulation_width: 0,
                    perimeter_insulation_r_value: 5,
                    under_slab_insulation_r_value: 0,
                    carpet_fraction: 0,
                    carpet_r_value: 0)
  elsif ['base-enclosure-split-surfaces.xml'].include? hpxml_file
    for n in 1..hpxml.slabs.size
      hpxml.slabs[n - 1].area /= 9.0
      hpxml.slabs[n - 1].exposed_perimeter /= 9.0
      for i in 2..9
        hpxml.slabs << hpxml.slabs[n - 1].dup
        hpxml.slabs[-1].id += i.to_s
      end
    end
    hpxml.slabs << hpxml.slabs[-1].dup
    hpxml.slabs[-1].id = 'TinySlab'
    hpxml.slabs[-1].area = 0.05
  elsif ['base-enclosure-common-surfaces.xml'].include? hpxml_file
    hpxml.slabs[0].area = 1000
    hpxml.slabs[0].exposed_perimeter = 111
    hpxml.slabs.add(id: 'SlabUnderCrawlspace',
                    interior_adjacent_to: HPXML::LocationCrawlspaceVented,
                    area: 350,
                    thickness: 0,
                    exposed_perimeter: 39,
                    perimeter_insulation_depth: 0,
                    under_slab_insulation_width: 0,
                    perimeter_insulation_r_value: 0,
                    under_slab_insulation_r_value: 0,
                    carpet_fraction: 0,
                    carpet_r_value: 0)
  elsif ['invalid_files/mismatched-slab-and-foundation-wall.xml'].include? hpxml_file
    hpxml.slabs[0].interior_adjacent_to = HPXML::LocationBasementUnconditioned
    hpxml.slabs[0].depth_below_grade = 7.0
  elsif ['invalid_files/slab-zero-exposed-perimeter.xml'].include? hpxml_file
    hpxml.slabs[0].exposed_perimeter = 0
  elsif ['invalid_files/enclosure-living-missing-floor-slab.xml',
         'invalid_files/enclosure-basement-missing-slab.xml'].include? hpxml_file
    hpxml.slabs[0].delete
  elsif ['invalid_files/enclosure-garage-missing-slab.xml'].include? hpxml_file
    hpxml.slabs[1].delete
  end
end

def set_hpxml_windows(hpxml_file, hpxml)
  if ['ASHRAE_Standard_140/L100AC.xml',
      'ASHRAE_Standard_140/L100AL.xml'].include? hpxml_file
    windows = { 'WindowNorth' => [0, 90, 'WallNorth'],
                'WindowEast' => [90, 45, 'WallEast'],
                'WindowSouth' => [180, 90, 'WallSouth'],
                'WindowWest' => [270, 45, 'WallWest'] }
    windows.each do |window_name, window_values|
      azimuth, area, wall = window_values
      hpxml.windows.add(id: window_name,
                        area: area,
                        azimuth: azimuth,
                        ufactor: 1.039,
                        shgc: 0.67,
                        fraction_operable: 0.0,
                        wall_idref: wall,
                        interior_shading_factor_summer: 1,
                        interior_shading_factor_winter: 1)
    end
  elsif ['ASHRAE_Standard_140/L130AC.xml',
         'ASHRAE_Standard_140/L130AL.xml'].include? hpxml_file
    for i in 0..hpxml.windows.size - 1
      hpxml.windows[i].ufactor = 0.3
      hpxml.windows[i].shgc = 0.335
    end
  elsif ['ASHRAE_Standard_140/L140AC.xml',
         'ASHRAE_Standard_140/L140AL.xml'].include? hpxml_file
    hpxml.windows.clear
  elsif ['ASHRAE_Standard_140/L150AC.xml',
         'ASHRAE_Standard_140/L150AL.xml'].include? hpxml_file
    hpxml.windows.clear
    hpxml.windows.add(id: 'WindowSouth',
                      area: 270,
                      azimuth: 180,
                      ufactor: 1.039,
                      shgc: 0.67,
                      fraction_operable: 0.0,
                      wall_idref: 'WallSouth',
                      interior_shading_factor_summer: 1,
                      interior_shading_factor_winter: 1)
  elsif ['ASHRAE_Standard_140/L155AC.xml',
         'ASHRAE_Standard_140/L155AL.xml'].include? hpxml_file
    hpxml.windows[0].overhangs_depth = 2.5
    hpxml.windows[0].overhangs_distance_to_top_of_window = 1
    hpxml.windows[0].overhangs_distance_to_bottom_of_window = 6
  elsif ['ASHRAE_Standard_140/L160AC.xml',
         'ASHRAE_Standard_140/L160AL.xml'].include? hpxml_file
    hpxml.windows.clear
    windows = { 'WindowEast' => [90, 135, 'WallEast'],
                'WindowWest' => [270, 135, 'WallWest'] }
    windows.each do |window_name, window_values|
      azimuth, area, wall = window_values
      hpxml.windows.add(id: window_name,
                        area: area,
                        azimuth: azimuth,
                        ufactor: 1.039,
                        shgc: 0.67,
                        fraction_operable: 0.0,
                        wall_idref: wall,
                        interior_shading_factor_summer: 1,
                        interior_shading_factor_winter: 1)
    end
  elsif ['base.xml'].include? hpxml_file
    hpxml.windows.add(id: 'WindowNorth',
                      area: 108,
                      azimuth: 0,
                      ufactor: 0.33,
                      shgc: 0.45,
                      fraction_operable: 0.67,
                      interior_shading_factor_summer: 0.7,
                      interior_shading_factor_winter: 0.85,
                      wall_idref: 'Wall')
    hpxml.windows.add(id: 'WindowSouth',
                      area: 108,
                      azimuth: 180,
                      ufactor: 0.33,
                      shgc: 0.45,
                      fraction_operable: 0.67,
                      interior_shading_factor_summer: 0.7,
                      interior_shading_factor_winter: 0.85,
                      wall_idref: 'Wall')
    hpxml.windows.add(id: 'WindowEast',
                      area: 72,
                      azimuth: 90,
                      ufactor: 0.33,
                      shgc: 0.45,
                      fraction_operable: 0.67,
                      interior_shading_factor_summer: 0.7,
                      interior_shading_factor_winter: 0.85,
                      wall_idref: 'Wall')
    hpxml.windows.add(id: 'WindowWest',
                      area: 72,
                      azimuth: 270,
                      ufactor: 0.33,
                      shgc: 0.45,
                      fraction_operable: 0.67,
                      interior_shading_factor_summer: 0.7,
                      interior_shading_factor_winter: 0.85,
                      wall_idref: 'Wall')
  elsif ['base-enclosure-overhangs.xml'].include? hpxml_file
    hpxml.windows[0].overhangs_depth = 2.5
    hpxml.windows[0].overhangs_distance_to_top_of_window = 0
    hpxml.windows[0].overhangs_distance_to_bottom_of_window = 4
    hpxml.windows[2].overhangs_depth = 1.5
    hpxml.windows[2].overhangs_distance_to_top_of_window = 2
    hpxml.windows[2].overhangs_distance_to_bottom_of_window = 6
    hpxml.windows[3].overhangs_depth = 1.5
    hpxml.windows[3].overhangs_distance_to_top_of_window = 2
    hpxml.windows[3].overhangs_distance_to_bottom_of_window = 7
  elsif ['base-enclosure-windows-interior-shading.xml'].include? hpxml_file
    hpxml.windows[1].interior_shading_factor_summer = 0.01
    hpxml.windows[1].interior_shading_factor_winter = 0.99
    hpxml.windows[2].interior_shading_factor_summer = 0.5
    hpxml.windows[2].interior_shading_factor_winter = 0.5
    hpxml.windows[3].interior_shading_factor_summer = 0.0
    hpxml.windows[3].interior_shading_factor_winter = 1.0
  elsif ['base-enclosure-windows-none.xml'].include? hpxml_file
    hpxml.windows.clear
  elsif ['invalid_files/net-area-negative-wall.xml'].include? hpxml_file
    hpxml.windows[0].area = 1000
  elsif ['base-atticroof-conditioned.xml'].include? hpxml_file
    hpxml.windows[0].area = 108
    hpxml.windows[1].area = 108
    hpxml.windows[2].area = 108
    hpxml.windows[3].area = 108
    hpxml.windows.add(id: 'AtticGableWindowEast',
                      area: 12,
                      azimuth: 90,
                      ufactor: 0.33,
                      shgc: 0.45,
                      fraction_operable: 0.0,
                      wall_idref: 'WallAtticGableCond')
    hpxml.windows.add(id: 'AtticGableWindowWest',
                      area: 62,
                      azimuth: 270,
                      ufactor: 0.3,
                      shgc: 0.45,
                      fraction_operable: 0.0,
                      wall_idref: 'WallAtticGableCond')
  elsif ['base-atticroof-cathedral.xml'].include? hpxml_file
    hpxml.windows[0].area = 108
    hpxml.windows[1].area = 108
    hpxml.windows[2].area = 108
    hpxml.windows[3].area = 108
    hpxml.windows.add(id: 'AtticGableWindowEast',
                      area: 12,
                      azimuth: 90,
                      ufactor: 0.33,
                      shgc: 0.45,
                      fraction_operable: 0.0,
                      wall_idref: 'WallAtticGable')
    hpxml.windows.add(id: 'AtticGableWindowWest',
                      area: 12,
                      azimuth: 270,
                      ufactor: 0.33,
                      shgc: 0.45,
                      fraction_operable: 0.0,
                      wall_idref: 'WallAtticGable')
  elsif ['base-enclosure-garage.xml'].include? hpxml_file
    hpxml.windows[1].area = 12
  elsif ['base-enclosure-2stories.xml'].include? hpxml_file
    hpxml.windows[0].area = 216
    hpxml.windows[1].area = 216
    hpxml.windows[2].area = 144
    hpxml.windows[3].area = 144
  elsif ['base-enclosure-2stories-garage'].include? hpxml_file
    hpxml.windows[0].area = 168
    hpxml.windows[1].area = 216
    hpxml.windows[2].area = 144
    hpxml.windows[3].area = 96
  elsif ['base-foundation-unconditioned-basement-above-grade.xml'].include? hpxml_file
    hpxml.windows.add(id: 'FoundationWindowNorth',
                      area: 20,
                      azimuth: 0,
                      ufactor: 0.33,
                      shgc: 0.45,
                      fraction_operable: 0.0,
                      wall_idref: 'FoundationWall')
    hpxml.windows.add(id: 'FoundationWindowSouth',
                      area: 20,
                      azimuth: 180,
                      ufactor: 0.33,
                      shgc: 0.45,
                      fraction_operable: 0.0,
                      wall_idref: 'FoundationWall')
    hpxml.windows.add(id: 'FoundationWindowEast',
                      area: 10,
                      azimuth: 90,
                      ufactor: 0.33,
                      shgc: 0.45,
                      fraction_operable: 0.0,
                      wall_idref: 'FoundationWall')
    hpxml.windows.add(id: 'FoundationWindowWest',
                      area: 10,
                      azimuth: 270,
                      ufactor: 0.33,
                      shgc: 0.45,
                      fraction_operable: 0.0,
                      wall_idref: 'FoundationWall')
  elsif ['base-enclosure-other-housing-unit.xml',
         'base-enclosure-other-heated-space.xml',
         'base-enclosure-other-non-freezing-space.xml',
         'base-enclosure-other-multifamily-buffer-space.xml'].include? hpxml_file
    hpxml.windows.each do |window|
      window.area *= 0.35
    end
  elsif ['invalid_files/unattached-window.xml'].include? hpxml_file
    hpxml.windows[0].wall_idref = 'foobar'
  elsif ['base-enclosure-split-surfaces.xml'].include? hpxml_file
    area_adjustments = []
    for n in 1..hpxml.windows.size
      hpxml.windows[n - 1].area /= 9.0
      hpxml.windows[n - 1].fraction_operable = 0.0
      for i in 2..9
        hpxml.windows << hpxml.windows[n - 1].dup
        hpxml.windows[-1].id += i.to_s
        hpxml.windows[-1].wall_idref += i.to_s
        if i >= 4
          hpxml.windows[-1].fraction_operable = 1.0
        end
      end
    end
    hpxml.windows << hpxml.windows[-1].dup
    hpxml.windows[-1].id = 'TinyWindow'
    hpxml.windows[-1].area = 0.05
  elsif ['base-foundation-walkout-basement.xml'].include? hpxml_file
    hpxml.windows.add(id: 'FoundationWindow',
                      area: 20,
                      azimuth: 0,
                      ufactor: 0.33,
                      shgc: 0.45,
                      fraction_operable: 0.0,
                      wall_idref: 'FoundationWall3')
  elsif ['invalid_files/invalid-window-height.xml'].include? hpxml_file
    hpxml.windows[2].overhangs_distance_to_bottom_of_window = hpxml.windows[2].overhangs_distance_to_top_of_window
  elsif ['base-enclosure-walltypes.xml'].include? hpxml_file
    hpxml.windows.clear
    hpxml.windows.add(id: 'WindowNorth',
                      area: 108 / 8,
                      azimuth: 0,
                      ufactor: 0.33,
                      shgc: 0.45,
                      fraction_operable: 0.67,
                      wall_idref: 'Wall1')
    hpxml.windows.add(id: 'WindowSouth',
                      area: 108 / 8,
                      azimuth: 180,
                      ufactor: 0.33,
                      shgc: 0.45,
                      fraction_operable: 0.67,
                      wall_idref: 'Wall2')
    hpxml.windows.add(id: 'WindowEast',
                      area: 72 / 8,
                      azimuth: 90,
                      ufactor: 0.33,
                      shgc: 0.45,
                      fraction_operable: 0.67,
                      wall_idref: 'Wall3')
    hpxml.windows.add(id: 'WindowWest',
                      area: 72 / 8,
                      azimuth: 270,
                      ufactor: 0.33,
                      shgc: 0.45,
                      fraction_operable: 0.67,
                      wall_idref: 'Wall4')
  elsif ['base-misc-defaults.xml'].include? hpxml_file
    hpxml.windows.each do |window|
      window.interior_shading_factor_summer = nil
      window.interior_shading_factor_winter = nil
      window.fraction_operable = nil
    end
  elsif ['base-enclosure-attached-multifamily.xml'].include? hpxml_file
    hpxml.windows.add(id: 'InteriorWindow',
                      area: 50,
                      azimuth: 270,
                      ufactor: 0.33,
                      shgc: 0.45,
                      fraction_operable: 0.67,
                      wall_idref: 'WallOtherMultifamilyBufferSpace')
  elsif ['invalid_files/duplicate-id.xml'].include? hpxml_file
    hpxml.windows[-1].id = hpxml.windows[0].id
  end
end

def set_hpxml_skylights(hpxml_file, hpxml)
  if ['base-enclosure-skylights.xml'].include? hpxml_file
    hpxml.skylights.add(id: 'SkylightNorth',
                        area: 45,
                        azimuth: 0,
                        ufactor: 0.33,
                        shgc: 0.45,
                        interior_shading_factor_summer: 1.0,
                        interior_shading_factor_winter: 1.0,
                        roof_idref: 'Roof')
    hpxml.skylights.add(id: 'SkylightSouth',
                        area: 45,
                        azimuth: 180,
                        ufactor: 0.35,
                        shgc: 0.47,
                        interior_shading_factor_summer: 1.0,
                        interior_shading_factor_winter: 1.0,
                        roof_idref: 'Roof')
  elsif ['invalid_files/net-area-negative-roof.xml'].include? hpxml_file
    hpxml.skylights[0].area = 4000
  elsif ['invalid_files/unattached-skylight.xml'].include? hpxml_file
    hpxml.skylights[0].roof_idref = 'foobar'
  elsif ['base-enclosure-split-surfaces.xml'].include? hpxml_file
    for n in 1..hpxml.skylights.size
      hpxml.skylights[n - 1].area /= 9.0
      for i in 2..9
        hpxml.skylights << hpxml.skylights[n - 1].dup
        hpxml.skylights[-1].id += i.to_s
        hpxml.skylights[-1].roof_idref += i.to_s if i % 2 == 0
      end
    end
    hpxml.skylights << hpxml.skylights[-1].dup
    hpxml.skylights[-1].id = 'TinySkylight'
    hpxml.skylights[-1].area = 0.05
  end
end

def set_hpxml_doors(hpxml_file, hpxml)
  if ['ASHRAE_Standard_140/L100AC.xml',
      'ASHRAE_Standard_140/L100AL.xml'].include? hpxml_file
    doors = { 'DoorSouth' => [180, 20, 'WallSouth'],
              'DoorNorth' => [0, 20, 'WallNorth'] }
    doors.each do |door_name, door_values|
      azimuth, area, wall = door_values
      hpxml.doors.add(id: door_name,
                      wall_idref: wall,
                      area: area,
                      azimuth: azimuth,
                      r_value: 3.04)
    end
  elsif ['base.xml'].include? hpxml_file
    hpxml.doors.add(id: 'DoorNorth',
                    wall_idref: 'Wall',
                    area: 40,
                    azimuth: 0,
                    r_value: 4.4)
    hpxml.doors.add(id: 'DoorSouth',
                    wall_idref: 'Wall',
                    area: 40,
                    azimuth: 180,
                    r_value: 4.4)
  elsif ['base-enclosure-garage.xml',
         'base-enclosure-2stories-garage.xml'].include? hpxml_file
    hpxml.doors.add(id: 'GarageDoorSouth',
                    wall_idref: 'WallGarageExterior',
                    area: 70,
                    azimuth: 180,
                    r_value: 4.4)
  elsif ['base-enclosure-attached-multifamily.xml'].include? hpxml_file
    hpxml.doors.add(id: 'DoorOnWallOtherHeatedSpace',
                    wall_idref: 'WallOtherHeatedSpace',
                    area: 40,
                    azimuth: 0,
                    r_value: 4.4)
    hpxml.doors.add(id: 'DoorOnFoundationWallOtherNonFreezingSpace',
                    wall_idref: 'FoundationWallOtherNonFreezingSpace',
                    area: 40,
                    azimuth: 0,
                    r_value: 4.4)
    hpxml.doors.add(id: 'DoorOnWallOtherHousingUnit',
                    wall_idref: 'WallOtherHousingUnit',
                    area: 40,
                    azimuth: 0,
                    r_value: 4.4)
    hpxml.doors.add(id: 'DoorOnWallAtticLivingWall',
                    wall_idref: 'WallAtticLivingWall',
                    area: 10,
                    azimuth: 0,
                    r_value: 4.4)
  elsif ['base-enclosure-other-housing-unit.xml',
         'base-enclosure-other-heated-space.xml',
         'base-enclosure-other-non-freezing-space.xml',
         'base-enclosure-other-multifamily-buffer-space.xml'].include? hpxml_file
    hpxml.doors.add(id: 'DoorOnWallOtherHousingUnit',
                    wall_idref: 'WallOtherHousingUnit',
                    area: 40,
                    azimuth: 0,
                    r_value: 4.4)
    if ['base-enclosure-other-heated-space.xml'].include? hpxml_file
      hpxml.doors[-1].id = 'DoorOnWallOtherHeatedSpace'
      hpxml.doors[-1].wall_idref = 'WallOtherHeatedSpace'
    elsif ['base-enclosure-other-non-freezing-space.xml'].include? hpxml_file
      hpxml.doors[-1].id = 'DoorOnWallOtherNonFreezingSpace'
      hpxml.doors[-1].wall_idref = 'WallOtherNonFreezingSpace'
    elsif ['base-enclosure-other-multifamily-buffer-space.xml'].include? hpxml_file
      hpxml.doors[-1].id = 'DoorOnWallOtherMultifamilyBufferSpace'
      hpxml.doors[-1].wall_idref = 'WallOtherMultifamilyBufferSpace'
    end
  elsif ['invalid_files/unattached-door.xml'].include? hpxml_file
    hpxml.doors[0].wall_idref = 'foobar'
  elsif ['base-enclosure-split-surfaces.xml'].include? hpxml_file
    area_adjustments = []
    for n in 1..hpxml.doors.size
      hpxml.doors[n - 1].area /= 9.0
      for i in 2..9
        hpxml.doors << hpxml.doors[n - 1].dup
        hpxml.doors[-1].id += i.to_s
        hpxml.doors[-1].wall_idref += i.to_s
      end
    end
    hpxml.doors << hpxml.doors[-1].dup
    hpxml.doors[-1].id = 'TinyDoor'
    hpxml.doors[-1].area = 0.05
  elsif ['base-enclosure-walltypes.xml'].include? hpxml_file
    hpxml.doors.clear
    hpxml.doors.add(id: 'DoorNorth',
                    wall_idref: 'Wall9',
                    area: 40,
                    azimuth: 0,
                    r_value: 4.4)
    hpxml.doors.add(id: 'DoorSouth',
                    wall_idref: 'Wall10',
                    area: 40,
                    azimuth: 180,
                    r_value: 4.4)
  end
end

def set_hpxml_heating_systems(hpxml_file, hpxml)
  if ['base.xml'].include? hpxml_file
    hpxml.heating_systems.add(id: 'HeatingSystem',
                              distribution_system_idref: 'HVACDistribution',
                              heating_system_type: HPXML::HVACTypeFurnace,
                              heating_system_fuel: HPXML::FuelTypeNaturalGas,
                              heating_capacity: 64000,
                              heating_efficiency_afue: 0.92,
                              fraction_heat_load_served: 1)
  elsif ['base-hvac-air-to-air-heat-pump-1-speed.xml',
         'base-hvac-air-to-air-heat-pump-2-speed.xml',
         'base-hvac-air-to-air-heat-pump-var-speed.xml',
         'base-hvac-central-ac-only-1-speed.xml',
         'base-hvac-central-ac-only-2-speed.xml',
         'base-hvac-central-ac-only-var-speed.xml',
         'base-hvac-evap-cooler-only.xml',
         'base-hvac-evap-cooler-only-ducted.xml',
         'base-hvac-ground-to-air-heat-pump.xml',
         'base-hvac-mini-split-heat-pump-ducted.xml',
         'base-hvac-mini-split-air-conditioner-only-ducted.xml',
         'base-hvac-ideal-air.xml',
         'base-hvac-none.xml',
         'base-hvac-room-ac-only.xml',
         'base-hvac-shared-chiller-only-baseboard.xml',
         'base-hvac-shared-ground-loop-ground-to-air-heat-pump.xml',
         'invalid_files/orphaned-hvac-distribution.xml'].include? hpxml_file
    hpxml.heating_systems.clear
  elsif ['base-hvac-furnace-gas-only.xml'].include? hpxml_file
    hpxml.heating_systems[0].fan_watts_per_cfm = 0.45
  elsif ['base-hvac-boiler-elec-only.xml'].include? hpxml_file
    hpxml.heating_systems[0].heating_system_type = HPXML::HVACTypeBoiler
    hpxml.heating_systems[0].heating_system_fuel = HPXML::FuelTypeElectricity
    hpxml.heating_systems[0].heating_efficiency_afue = 1
  elsif ['base-hvac-boiler-gas-central-ac-1-speed.xml',
         'base-hvac-boiler-gas-only.xml'].include? hpxml_file
    hpxml.heating_systems[0].heating_system_type = HPXML::HVACTypeBoiler
    hpxml.heating_systems[0].electric_auxiliary_energy = 200
  elsif ['base-hvac-boiler-oil-only.xml'].include? hpxml_file
    hpxml.heating_systems[0].heating_system_type = HPXML::HVACTypeBoiler
    hpxml.heating_systems[0].heating_system_fuel = HPXML::FuelTypeOil
  elsif ['base-hvac-boiler-propane-only.xml'].include? hpxml_file
    hpxml.heating_systems[0].heating_system_type = HPXML::HVACTypeBoiler
    hpxml.heating_systems[0].heating_system_fuel = HPXML::FuelTypePropane
  elsif ['base-hvac-boiler-coal-only.xml'].include? hpxml_file
    hpxml.heating_systems[0].heating_system_type = HPXML::HVACTypeBoiler
    hpxml.heating_systems[0].heating_system_fuel = HPXML::FuelTypeCoal
  elsif ['base-hvac-boiler-wood-only.xml'].include? hpxml_file
    hpxml.heating_systems[0].heating_system_type = HPXML::HVACTypeBoiler
    hpxml.heating_systems[0].heating_system_fuel = HPXML::FuelTypeWoodCord
  elsif ['base-hvac-elec-resistance-only.xml'].include? hpxml_file
    hpxml.heating_systems[0].distribution_system_idref = nil
    hpxml.heating_systems[0].heating_system_type = HPXML::HVACTypeElectricResistance
    hpxml.heating_systems[0].heating_system_fuel = HPXML::FuelTypeElectricity
    hpxml.heating_systems[0].heating_efficiency_afue = nil
    hpxml.heating_systems[0].heating_efficiency_percent = 1
  elsif ['base-hvac-furnace-elec-only.xml'].include? hpxml_file
    hpxml.heating_systems[0].heating_system_fuel = HPXML::FuelTypeElectricity
    hpxml.heating_systems[0].heating_efficiency_afue = 1
  elsif ['base-hvac-furnace-oil-only.xml'].include? hpxml_file
    hpxml.heating_systems[0].heating_system_fuel = HPXML::FuelTypeOil
  elsif ['base-hvac-furnace-propane-only.xml'].include? hpxml_file
    hpxml.heating_systems[0].heating_system_fuel = HPXML::FuelTypePropane
  elsif ['base-hvac-furnace-coal-only.xml'].include? hpxml_file
    hpxml.heating_systems[0].heating_system_fuel = HPXML::FuelTypeCoal
  elsif ['base-hvac-furnace-wood-only.xml'].include? hpxml_file
    hpxml.heating_systems[0].heating_system_fuel = HPXML::FuelTypeWoodCord
  elsif ['base-hvac-multiple.xml'].include? hpxml_file
    hpxml.heating_systems.clear
    hpxml.heating_systems.add(id: 'HeatingSystem',
                              distribution_system_idref: 'HVACDistribution',
                              heating_system_type: HPXML::HVACTypeFurnace,
                              heating_system_fuel: HPXML::FuelTypeElectricity,
                              heating_capacity: 6400,
                              heating_efficiency_afue: 1,
                              fraction_heat_load_served: 0.1)
    hpxml.heating_systems.add(id: 'HeatingSystem2',
                              distribution_system_idref: 'HVACDistribution2',
                              heating_system_type: HPXML::HVACTypeFurnace,
                              heating_system_fuel: HPXML::FuelTypeNaturalGas,
                              heating_capacity: 6400,
                              heating_efficiency_afue: 0.92,
                              fraction_heat_load_served: 0.1)
    hpxml.heating_systems.add(id: 'HeatingSystem3',
                              distribution_system_idref: 'HVACDistribution3',
                              heating_system_type: HPXML::HVACTypeBoiler,
                              heating_system_fuel: HPXML::FuelTypeElectricity,
                              heating_capacity: 6400,
                              heating_efficiency_afue: 1,
                              fraction_heat_load_served: 0.1)
    hpxml.heating_systems.add(id: 'HeatingSystem4',
                              distribution_system_idref: 'HVACDistribution4',
                              heating_system_type: HPXML::HVACTypeBoiler,
                              heating_system_fuel: HPXML::FuelTypeNaturalGas,
                              heating_capacity: 6400,
                              heating_efficiency_afue: 0.92,
                              fraction_heat_load_served: 0.1,
                              electric_auxiliary_energy: 200)
    hpxml.heating_systems.add(id: 'HeatingSystem5',
                              heating_system_type: HPXML::HVACTypeElectricResistance,
                              heating_system_fuel: HPXML::FuelTypeElectricity,
                              heating_capacity: 6400,
                              heating_efficiency_percent: 1,
                              fraction_heat_load_served: 0.1)
    hpxml.heating_systems.add(id: 'HeatingSystem6',
                              heating_system_type: HPXML::HVACTypeStove,
                              heating_system_fuel: HPXML::FuelTypeOil,
                              heating_capacity: 6400,
                              heating_efficiency_percent: 0.8,
                              fraction_heat_load_served: 0.1,
                              fan_watts: 40.0)
    hpxml.heating_systems.add(id: 'HeatingSystem7',
                              heating_system_type: HPXML::HVACTypeWallFurnace,
                              heating_system_fuel: HPXML::FuelTypePropane,
                              heating_capacity: 6400,
                              heating_efficiency_afue: 0.8,
                              fraction_heat_load_served: 0.1,
                              fan_watts: 0.0)
  elsif ['base-hvac-multiple2.xml'].include? hpxml_file
    hpxml.heating_systems.clear
    hpxml.heating_systems.add(id: 'HeatingSystem',
                              distribution_system_idref: 'HVACDistribution',
                              heating_system_type: HPXML::HVACTypeFurnace,
                              heating_system_fuel: HPXML::FuelTypeElectricity,
                              heating_capacity: 6400,
                              heating_efficiency_afue: 1,
                              fraction_heat_load_served: 0.2)
    hpxml.heating_systems.add(id: 'HeatingSystem2',
                              distribution_system_idref: 'HVACDistribution2',
                              heating_system_type: HPXML::HVACTypeFurnace,
                              heating_system_fuel: HPXML::FuelTypeElectricity,
                              heating_capacity: 6400,
                              heating_efficiency_afue: 0.92,
                              fraction_heat_load_served: 0.2)
    hpxml.heating_systems.add(id: 'HeatingSystem3',
                              distribution_system_idref: 'HVACDistribution3',
                              heating_system_type: HPXML::HVACTypeBoiler,
                              heating_system_fuel: HPXML::FuelTypeElectricity,
                              heating_capacity: 6400,
                              heating_efficiency_afue: 1,
                              fraction_heat_load_served: 0.2)
    hpxml.heating_systems.add(id: 'HeatingSystem4',
                              heating_system_type: HPXML::HVACTypeElectricResistance,
                              heating_system_fuel: HPXML::FuelTypeElectricity,
                              heating_capacity: 3200,
                              heating_efficiency_percent: 1,
                              fraction_heat_load_served: 0.1)
  elsif ['base-mechvent-multiple.xml',
         'base-mechvent-shared-multiple.xml'].include? hpxml_file
    hpxml.heating_systems[0].heating_capacity /= 2.0
    hpxml.heating_systems[0].fraction_heat_load_served /= 2.0
    hpxml.heating_systems << hpxml.heating_systems[0].dup
    hpxml.heating_systems[1].id = 'HeatingSystem2'
    hpxml.heating_systems[1].distribution_system_idref = 'HVACDistribution2'
  elsif ['invalid_files/hvac-frac-load-served.xml'].include? hpxml_file
    hpxml.heating_systems[0].fraction_heat_load_served += 0.1
  elsif ['base-hvac-fireplace-wood-only.xml'].include? hpxml_file
    hpxml.heating_systems[0].distribution_system_idref = nil
    hpxml.heating_systems[0].heating_system_type = HPXML::HVACTypeFireplace
    hpxml.heating_systems[0].heating_system_fuel = HPXML::FuelTypeWoodCord
    hpxml.heating_systems[0].heating_efficiency_afue = nil
    hpxml.heating_systems[0].heating_efficiency_percent = 0.8
    hpxml.heating_systems[0].fan_watts = 0.0
  elsif ['base-hvac-floor-furnace-propane-only.xml'].include? hpxml_file
    hpxml.heating_systems[0].distribution_system_idref = nil
    hpxml.heating_systems[0].heating_system_type = HPXML::HVACTypeFloorFurnace
    hpxml.heating_systems[0].heating_system_fuel = HPXML::FuelTypePropane
    hpxml.heating_systems[0].heating_efficiency_afue = 0.8
    hpxml.heating_systems[0].fan_watts = 0.0
  elsif ['base-hvac-portable-heater-gas-only.xml'].include? hpxml_file
    hpxml.heating_systems[0].distribution_system_idref = nil
    hpxml.heating_systems[0].heating_system_type = HPXML::HVACTypePortableHeater
    hpxml.heating_systems[0].heating_system_fuel = HPXML::FuelTypeNaturalGas
    hpxml.heating_systems[0].heating_efficiency_afue = nil
    hpxml.heating_systems[0].heating_efficiency_percent = 1.0
    hpxml.heating_systems[0].fan_watts = 0.0
  elsif ['base-hvac-fixed-heater-gas-only.xml'].include? hpxml_file
    hpxml.heating_systems[0].distribution_system_idref = nil
    hpxml.heating_systems[0].heating_system_type = HPXML::HVACTypeFixedHeater
    hpxml.heating_systems[0].heating_system_fuel = HPXML::FuelTypeNaturalGas
    hpxml.heating_systems[0].heating_efficiency_afue = nil
    hpxml.heating_systems[0].heating_efficiency_percent = 1.0
    hpxml.heating_systems[0].fan_watts = 0.0
  elsif ['base-hvac-stove-oil-only.xml',
         'base-hvac-stove-wood-pellets-only.xml'].include? hpxml_file
    hpxml.heating_systems[0].distribution_system_idref = nil
    hpxml.heating_systems[0].heating_system_type = HPXML::HVACTypeStove
    hpxml.heating_systems[0].heating_efficiency_afue = nil
    hpxml.heating_systems[0].heating_efficiency_percent = 0.8
    hpxml.heating_systems[0].fan_watts = 40.0
    if hpxml_file == 'base-hvac-stove-oil-only.xml'
      hpxml.heating_systems[0].heating_system_fuel = HPXML::FuelTypeOil
    elsif hpxml_file == 'base-hvac-stove-wood-pellets-only.xml'
      hpxml.heating_systems[0].heating_system_fuel = HPXML::FuelTypeWoodPellets
    end
  elsif ['base-hvac-wall-furnace-elec-only.xml'].include? hpxml_file
    hpxml.heating_systems[0].distribution_system_idref = nil
    hpxml.heating_systems[0].heating_system_type = HPXML::HVACTypeWallFurnace
    hpxml.heating_systems[0].heating_system_fuel = HPXML::FuelTypeElectricity
    hpxml.heating_systems[0].heating_efficiency_afue = 1.0
    hpxml.heating_systems[0].fan_watts = 0.0
  elsif ['base-hvac-furnace-x3-dse.xml'].include? hpxml_file
    hpxml.heating_systems << hpxml.heating_systems[0].dup
    hpxml.heating_systems << hpxml.heating_systems[1].dup
    hpxml.heating_systems[1].id = 'HeatingSystem2'
    hpxml.heating_systems[1].distribution_system_idref = 'HVACDistribution2'
    hpxml.heating_systems[2].id = 'HeatingSystem3'
    hpxml.heating_systems[2].distribution_system_idref = 'HVACDistribution3'
    for i in 0..2
      hpxml.heating_systems[i].heating_capacity /= 3.0
      # Test a file where sum is slightly greater than 1
      if i < 2
        hpxml.heating_systems[i].fraction_heat_load_served = 0.33
      else
        hpxml.heating_systems[i].fraction_heat_load_served = 0.35
      end
    end
  elsif ['base-hvac-furnace-elec-central-ac-1-speed.xml'].include? hpxml_file
    hpxml.heating_systems[0].heating_system_fuel = HPXML::FuelTypeElectricity
    hpxml.heating_systems[0].heating_efficiency_afue = 1
  elsif ['invalid_files/unattached-hvac-distribution.xml'].include? hpxml_file
    hpxml.heating_systems[0].distribution_system_idref = 'foobar'
  elsif ['invalid_files/hvac-invalid-distribution-system-type.xml'].include? hpxml_file
    hpxml.heating_systems[0].distribution_system_idref = 'HVACDistribution2'
  elsif ['invalid_files/hvac-dse-multiple-attached-heating.xml'].include? hpxml_file
    hpxml.heating_systems[0].fraction_heat_load_served = 0.5
    hpxml.heating_systems << hpxml.heating_systems[0].dup
    hpxml.heating_systems[1].id += '2'
  elsif ['invalid_files/hvac-inconsistent-fan-powers.xml'].include? hpxml_file
    hpxml.heating_systems[0].fan_watts_per_cfm = 0.45
  elsif ['base-hvac-undersized.xml'].include? hpxml_file
    hpxml.heating_systems[0].heating_capacity /= 10.0
  elsif ['base-hvac-shared-boiler-only-baseboard.xml',
         'base-hvac-shared-boiler-chiller-baseboard.xml'].include? hpxml_file
    hpxml.heating_systems[0].heating_system_type = HPXML::HVACTypeBoiler
    hpxml.heating_systems[0].is_shared_system = true
    hpxml.heating_systems[0].number_of_units_served = 6
    hpxml.heating_systems[0].heating_capacity = nil
    hpxml.heating_systems[0].shared_loop_watts = 600
  elsif ['base-hvac-shared-boiler-only-fan-coil.xml',
         'base-hvac-shared-boiler-chiller-fan-coil.xml'].include? hpxml_file
    hpxml.heating_systems[0].fan_coil_watts = 150
  elsif ['base-hvac-shared-boiler-only-water-loop-heat-pump.xml',
         'base-hvac-shared-boiler-chiller-water-loop-heat-pump.xml'].include? hpxml_file
    hpxml.heating_systems[0].wlhp_heating_efficiency_cop = 4.4
  elsif ['base-hvac-shared-boiler-only-fan-coil-eae.xml'].include? hpxml_file
    hpxml.heating_systems[0].fan_coil_watts = nil
    hpxml.heating_systems[0].shared_loop_watts = nil
    hpxml.heating_systems[0].electric_auxiliary_energy = 500.0
  elsif hpxml_file.include?('hvac_autosizing') && (not hpxml.heating_systems.nil?) && (hpxml.heating_systems.size > 0)
    hpxml.heating_systems[0].heating_capacity = nil
  end
end

def set_hpxml_cooling_systems(hpxml_file, hpxml)
  if ['base.xml'].include? hpxml_file
    hpxml.cooling_systems.add(id: 'CoolingSystem',
                              distribution_system_idref: 'HVACDistribution',
                              cooling_system_type: HPXML::HVACTypeCentralAirConditioner,
                              cooling_system_fuel: HPXML::FuelTypeElectricity,
                              cooling_capacity: 48000,
                              fraction_cool_load_served: 1,
                              cooling_efficiency_seer: 13,
                              cooling_shr: 0.73,
                              compressor_type: HPXML::HVACCompressorTypeSingleStage)
  elsif ['base-hvac-air-to-air-heat-pump-1-speed.xml',
         'base-hvac-air-to-air-heat-pump-2-speed.xml',
         'base-hvac-air-to-air-heat-pump-var-speed.xml',
         'base-hvac-boiler-coal-only.xml',
         'base-hvac-boiler-elec-only.xml',
         'base-hvac-boiler-gas-only.xml',
         'base-hvac-boiler-oil-only.xml',
         'base-hvac-boiler-propane-only.xml',
         'base-hvac-boiler-wood-only.xml',
         'base-hvac-elec-resistance-only.xml',
         'base-hvac-fireplace-wood-only.xml',
         'base-hvac-floor-furnace-propane-only.xml',
         'base-hvac-furnace-coal-only.xml',
         'base-hvac-furnace-elec-only.xml',
         'base-hvac-furnace-gas-only.xml',
         'base-hvac-furnace-oil-only.xml',
         'base-hvac-furnace-propane-only.xml',
         'base-hvac-furnace-wood-only.xml',
         'base-hvac-ground-to-air-heat-pump.xml',
         'base-hvac-mini-split-heat-pump-ducted.xml',
         'base-hvac-ideal-air.xml',
         'base-hvac-none.xml',
         'base-hvac-stove-oil-only.xml',
         'base-hvac-stove-wood-pellets-only.xml',
         'base-hvac-wall-furnace-elec-only.xml',
         'base-hvac-shared-boiler-only-baseboard.xml',
         'base-hvac-shared-ground-loop-ground-to-air-heat-pump.xml'].include? hpxml_file
    hpxml.cooling_systems.clear
  elsif ['base-hvac-central-ac-only-1-speed.xml'].include? hpxml_file
    hpxml.cooling_systems[0].fan_watts_per_cfm = 0.45
  elsif ['base-hvac-boiler-gas-central-ac-1-speed.xml'].include? hpxml_file
    hpxml.cooling_systems[0].distribution_system_idref = 'HVACDistribution2'
  elsif ['base-hvac-furnace-gas-central-ac-2-speed.xml',
         'base-hvac-central-ac-only-2-speed.xml'].include? hpxml_file
    hpxml.cooling_systems[0].cooling_efficiency_seer = 18
    hpxml.cooling_systems[0].cooling_shr = 0.73
    hpxml.cooling_systems[0].compressor_type = HPXML::HVACCompressorTypeTwoStage
  elsif ['base-hvac-furnace-gas-central-ac-var-speed.xml',
         'base-hvac-central-ac-only-var-speed.xml'].include? hpxml_file
    hpxml.cooling_systems[0].cooling_efficiency_seer = 24
    hpxml.cooling_systems[0].cooling_shr = 0.78
    hpxml.cooling_systems[0].compressor_type = HPXML::HVACCompressorTypeVariableSpeed
  elsif ['base-hvac-mini-split-air-conditioner-only-ducted.xml'].include? hpxml_file
    hpxml.cooling_systems[0].cooling_system_type = HPXML::HVACTypeMiniSplitAirConditioner
    hpxml.cooling_systems[0].cooling_efficiency_seer = 19
    hpxml.cooling_systems[0].cooling_shr = 0.73
    hpxml.cooling_systems[0].compressor_type = nil
    hpxml.cooling_systems[0].fan_watts_per_cfm = 0.2
  elsif ['base-hvac-mini-split-air-conditioner-only-ductless.xml'].include? hpxml_file
    hpxml.cooling_systems[0].distribution_system_idref = nil
  elsif ['base-hvac-furnace-gas-room-ac.xml',
         'base-hvac-room-ac-only.xml'].include? hpxml_file
    hpxml.cooling_systems[0].distribution_system_idref = nil
    hpxml.cooling_systems[0].cooling_system_type = HPXML::HVACTypeRoomAirConditioner
    hpxml.cooling_systems[0].cooling_efficiency_seer = nil
    hpxml.cooling_systems[0].cooling_efficiency_eer = 8.5
    hpxml.cooling_systems[0].cooling_shr = 0.65
    hpxml.cooling_systems[0].compressor_type = nil
  elsif ['base-hvac-room-ac-only-33percent.xml'].include? hpxml_file
    hpxml.cooling_systems[0].fraction_cool_load_served = 0.33
  elsif ['base-hvac-evap-cooler-only-ducted.xml',
         'base-hvac-evap-cooler-furnace-gas.xml',
         'base-hvac-evap-cooler-only.xml',
         'hvac_autosizing/base-hvac-evap-cooler-furnace-gas-autosize.xml'].include? hpxml_file
    hpxml.cooling_systems[0].cooling_system_type = HPXML::HVACTypeEvaporativeCooler
    hpxml.cooling_systems[0].cooling_efficiency_seer = nil
    hpxml.cooling_systems[0].cooling_efficiency_eer = nil
    hpxml.cooling_systems[0].cooling_capacity = nil
    hpxml.cooling_systems[0].cooling_shr = nil
    hpxml.cooling_systems[0].compressor_type = nil
    if ['base-hvac-evap-cooler-furnace-gas.xml',
        'hvac_autosizing/base-hvac-evap-cooler-furnace-gas-autosize.xml',
        'base-hvac-evap-cooler-only.xml'].include? hpxml_file
      hpxml.cooling_systems[0].distribution_system_idref = nil
    end
    if ['base-hvac-evap-cooler-only.xml'].include? hpxml_file
      hpxml.cooling_systems[0].fan_watts_per_cfm = 0.3
    end
  elsif ['base-hvac-multiple.xml'].include? hpxml_file
    hpxml.cooling_systems[0].distribution_system_idref = 'HVACDistribution2'
    hpxml.cooling_systems[0].fraction_cool_load_served = 0.2
    hpxml.cooling_systems[0].cooling_capacity *= 0.2
    hpxml.cooling_systems.add(id: 'CoolingSystem2',
                              cooling_system_type: HPXML::HVACTypeRoomAirConditioner,
                              cooling_system_fuel: HPXML::FuelTypeElectricity,
                              cooling_capacity: 9600,
                              fraction_cool_load_served: 0.2,
                              cooling_efficiency_eer: 8.5,
                              cooling_shr: 0.65)
  elsif ['base-hvac-multiple2.xml'].include? hpxml_file
    hpxml.cooling_systems[0].distribution_system_idref = 'HVACDistribution'
    hpxml.cooling_systems[0].fraction_cool_load_served = 0.25
    hpxml.cooling_systems[0].cooling_capacity *= 0.25
    hpxml.cooling_systems.add(id: 'CoolingSystem2',
                              distribution_system_idref: 'HVACDistribution2',
                              cooling_system_type: HPXML::HVACTypeCentralAirConditioner,
                              cooling_system_fuel: HPXML::FuelTypeElectricity,
                              cooling_capacity: 9600,
                              fraction_cool_load_served: 0.25,
                              cooling_efficiency_seer: 13,
                              cooling_shr: 0.65)
  elsif ['base-mechvent-multiple.xml',
         'base-mechvent-shared-multiple.xml'].include? hpxml_file
    hpxml.cooling_systems[0].fraction_cool_load_served /= 2.0
    hpxml.cooling_systems[0].cooling_capacity /= 2.0
    hpxml.cooling_systems << hpxml.cooling_systems[0].dup
    hpxml.cooling_systems[1].id += '2'
    hpxml.cooling_systems[1].distribution_system_idref = 'HVACDistribution2'
  elsif ['invalid_files/hvac-frac-load-served.xml'].include? hpxml_file
    hpxml.cooling_systems[0].fraction_cool_load_served += 0.2
  elsif ['invalid_files/hvac-dse-multiple-attached-cooling.xml'].include? hpxml_file
    hpxml.cooling_systems[0].fraction_cool_load_served = 0.5
    hpxml.cooling_systems << hpxml.cooling_systems[0].dup
    hpxml.cooling_systems[1].id += '2'
  elsif ['invalid_files/hvac-inconsistent-fan-powers.xml'].include? hpxml_file
    hpxml.cooling_systems[0].fan_watts_per_cfm = 0.55
  elsif ['base-hvac-undersized.xml'].include? hpxml_file
    hpxml.cooling_systems[0].cooling_capacity /= 10.0
  elsif ['base-hvac-flowrate.xml'].include? hpxml_file
    hpxml.cooling_systems[0].cooling_cfm = hpxml.cooling_systems[0].cooling_capacity * 360.0 / 12000.0
  elsif ['base-misc-defaults.xml'].include? hpxml_file
    hpxml.cooling_systems[0].cooling_shr = nil
    hpxml.cooling_systems[0].compressor_type = nil
  elsif ['base-hvac-shared-chiller-only-baseboard.xml',
         'base-hvac-shared-boiler-chiller-baseboard.xml',
         'base-hvac-shared-chiller-only-water-loop-heat-pump.xml',
         'base-hvac-shared-boiler-chiller-water-loop-heat-pump.xml'].include? hpxml_file
    hpxml.cooling_systems[0].cooling_system_type = HPXML::HVACTypeChiller
    hpxml.cooling_systems[0].is_shared_system = true
    hpxml.cooling_systems[0].number_of_units_served = 6
    hpxml.cooling_systems[0].cooling_capacity = 24000 * 6
    hpxml.cooling_systems[0].compressor_type = nil
    hpxml.cooling_systems[0].cooling_efficiency_kw_per_ton = 0.9
    hpxml.cooling_systems[0].cooling_shr = nil
    hpxml.cooling_systems[0].shared_loop_watts = 600
    if hpxml_file.include? 'water-loop-heat-pump'
      hpxml.cooling_systems[0].wlhp_cooling_capacity = 24000
      hpxml.cooling_systems[0].wlhp_cooling_efficiency_eer = 12.8
    end
  elsif ['base-hvac-shared-cooling-tower-only-water-loop-heat-pump.xml',
         'base-hvac-shared-boiler-cooling-tower-water-loop-heat-pump.xml'].include? hpxml_file
    hpxml.cooling_systems[0].cooling_system_type = HPXML::HVACTypeCoolingTower
    hpxml.cooling_systems[0].cooling_capacity = nil
    hpxml.cooling_systems[0].cooling_efficiency_kw_per_ton = nil
  elsif ['base-hvac-shared-chiller-only-fan-coil.xml',
         'base-hvac-shared-boiler-chiller-fan-coil.xml'].include? hpxml_file
    hpxml.cooling_systems[0].fan_coil_watts = 150
  elsif hpxml_file.include?('hvac_autosizing') && (not hpxml.cooling_systems.nil?) && (hpxml.cooling_systems.size > 0)
    hpxml.cooling_systems[0].cooling_capacity = nil
  end
end

def set_hpxml_heat_pumps(hpxml_file, hpxml)
  if ['base-hvac-air-to-air-heat-pump-1-speed.xml',
      'base-hvac-central-ac-plus-air-to-air-heat-pump-heating.xml'].include? hpxml_file
    hpxml.heat_pumps.add(id: 'HeatPump',
                         distribution_system_idref: 'HVACDistribution',
                         heat_pump_type: HPXML::HVACTypeHeatPumpAirToAir,
                         heat_pump_fuel: HPXML::FuelTypeElectricity,
                         heating_capacity: 42000,
                         cooling_capacity: 48000,
                         backup_heating_fuel: HPXML::FuelTypeElectricity,
                         backup_heating_capacity: 34121,
                         backup_heating_efficiency_percent: 1.0,
                         fraction_heat_load_served: 1,
                         fraction_cool_load_served: 1,
                         heating_efficiency_hspf: 7.7,
                         cooling_efficiency_seer: 13,
                         heating_capacity_17F: 42000 * 0.630, # Based on OAT slope of default curves
                         cooling_shr: 0.73,
                         compressor_type: HPXML::HVACCompressorTypeSingleStage,
                         fan_watts_per_cfm: 0.45)
    if hpxml_file == 'base-hvac-central-ac-plus-air-to-air-heat-pump-heating.xml'
      hpxml.heat_pumps[0].fraction_cool_load_served = 0
    end
  elsif ['base-hvac-air-to-air-heat-pump-2-speed.xml'].include? hpxml_file
    hpxml.heat_pumps.add(id: 'HeatPump',
                         distribution_system_idref: 'HVACDistribution',
                         heat_pump_type: HPXML::HVACTypeHeatPumpAirToAir,
                         heat_pump_fuel: HPXML::FuelTypeElectricity,
                         heating_capacity: 42000,
                         cooling_capacity: 48000,
                         backup_heating_fuel: HPXML::FuelTypeElectricity,
                         backup_heating_capacity: 34121,
                         backup_heating_efficiency_percent: 1.0,
                         fraction_heat_load_served: 1,
                         fraction_cool_load_served: 1,
                         heating_efficiency_hspf: 9.3,
                         cooling_efficiency_seer: 18,
                         heating_capacity_17F: 42000 * 0.590, # Based on OAT slope of default curves
                         cooling_shr: 0.73,
                         compressor_type: HPXML::HVACCompressorTypeTwoStage)
  elsif ['base-hvac-air-to-air-heat-pump-var-speed.xml'].include? hpxml_file
    hpxml.heat_pumps.add(id: 'HeatPump',
                         distribution_system_idref: 'HVACDistribution',
                         heat_pump_type: HPXML::HVACTypeHeatPumpAirToAir,
                         heat_pump_fuel: HPXML::FuelTypeElectricity,
                         heating_capacity: 42000,
                         cooling_capacity: 48000,
                         backup_heating_fuel: HPXML::FuelTypeElectricity,
                         backup_heating_capacity: 34121,
                         backup_heating_efficiency_percent: 1.0,
                         fraction_heat_load_served: 1,
                         fraction_cool_load_served: 1,
                         heating_efficiency_hspf: 10,
                         cooling_efficiency_seer: 22,
                         heating_capacity_17F: 42000 * 0.640, # Based on OAT slope of default curves
                         cooling_shr: 0.78,
                         compressor_type: HPXML::HVACCompressorTypeVariableSpeed)
  elsif ['base-hvac-ground-to-air-heat-pump.xml',
         'base-hvac-shared-ground-loop-ground-to-air-heat-pump.xml'].include? hpxml_file
    hpxml.heat_pumps.add(id: 'HeatPump',
                         distribution_system_idref: 'HVACDistribution',
                         heat_pump_type: HPXML::HVACTypeHeatPumpGroundToAir,
                         heat_pump_fuel: HPXML::FuelTypeElectricity,
                         heating_capacity: 42000,
                         cooling_capacity: 48000,
                         backup_heating_fuel: HPXML::FuelTypeElectricity,
                         backup_heating_capacity: 34121,
                         backup_heating_efficiency_percent: 1.0,
                         fraction_heat_load_served: 1,
                         fraction_cool_load_served: 1,
                         heating_efficiency_cop: 3.6,
                         cooling_efficiency_eer: 16.6,
                         cooling_shr: 0.73,
                         pump_watts_per_ton: 30.0,
                         fan_watts_per_cfm: 0.45)
    if hpxml_file == 'base-hvac-shared-ground-loop-ground-to-air-heat-pump.xml'
      hpxml.heat_pumps[-1].is_shared_system = true
      hpxml.heat_pumps[-1].number_of_units_served = 6
      hpxml.heat_pumps[-1].shared_loop_watts = 600
    end
  elsif ['base-hvac-mini-split-heat-pump-ducted.xml'].include? hpxml_file
    f = 1.0 - (1.0 - 0.25) / (47.0 + 5.0) * (47.0 - 17.0)
    hpxml.heat_pumps.add(id: 'HeatPump',
                         distribution_system_idref: 'HVACDistribution',
                         heat_pump_type: HPXML::HVACTypeHeatPumpMiniSplit,
                         heat_pump_fuel: HPXML::FuelTypeElectricity,
                         heating_capacity: 52000,
                         cooling_capacity: 48000,
                         backup_heating_fuel: HPXML::FuelTypeElectricity,
                         backup_heating_capacity: 34121,
                         backup_heating_efficiency_percent: 1.0,
                         fraction_heat_load_served: 1,
                         fraction_cool_load_served: 1,
                         heating_efficiency_hspf: 10,
                         cooling_efficiency_seer: 19,
                         heating_capacity_17F: 52000 * f,
                         cooling_shr: 0.73,
                         fan_watts_per_cfm: 0.2)
  elsif ['base-hvac-mini-split-heat-pump-ducted-heating-only.xml'].include? hpxml_file
    hpxml.heat_pumps[0].cooling_capacity = 0
    hpxml.heat_pumps[0].fraction_cool_load_served = 0
  elsif ['base-hvac-mini-split-heat-pump-ducted-cooling-only.xml'].include? hpxml_file
    hpxml.heat_pumps[0].heating_capacity = 0
    hpxml.heat_pumps[0].heating_capacity_17F = 0
    hpxml.heat_pumps[0].fraction_heat_load_served = 0
    hpxml.heat_pumps[0].backup_heating_fuel = nil
  elsif ['base-hvac-mini-split-heat-pump-ductless.xml'].include? hpxml_file
    hpxml.heat_pumps[0].distribution_system_idref = nil
    hpxml.heat_pumps[0].backup_heating_fuel = nil
  elsif ['invalid_files/heat-pump-mixed-fixed-and-autosize-capacities.xml'].include? hpxml_file
    hpxml.heat_pumps[0].cooling_capacity = nil
    hpxml.heat_pumps[0].heating_capacity = nil
    hpxml.heat_pumps[0].heating_capacity_17F = 25000
  elsif ['invalid_files/heat-pump-mixed-fixed-and-autosize-capacities2.xml'].include? hpxml_file
    hpxml.heat_pumps[0].backup_heating_capacity = nil
  elsif ['base-hvac-multiple.xml'].include? hpxml_file
    hpxml.heat_pumps.add(id: 'HeatPump',
                         distribution_system_idref: 'HVACDistribution5',
                         heat_pump_type: HPXML::HVACTypeHeatPumpAirToAir,
                         heat_pump_fuel: HPXML::FuelTypeElectricity,
                         heating_capacity: 4800,
                         cooling_capacity: 4800,
                         backup_heating_fuel: HPXML::FuelTypeElectricity,
                         backup_heating_capacity: 3412,
                         backup_heating_efficiency_percent: 1.0,
                         fraction_heat_load_served: 0.1,
                         fraction_cool_load_served: 0.2,
                         heating_efficiency_hspf: 7.7,
                         cooling_efficiency_seer: 13,
                         heating_capacity_17F: 4800 * 0.630, # Based on OAT slope of default curves
                         cooling_shr: 0.73,
                         compressor_type: HPXML::HVACCompressorTypeSingleStage)
    hpxml.heat_pumps.add(id: 'HeatPump2',
                         distribution_system_idref: 'HVACDistribution6',
                         heat_pump_type: HPXML::HVACTypeHeatPumpGroundToAir,
                         heat_pump_fuel: HPXML::FuelTypeElectricity,
                         heating_capacity: 4800,
                         cooling_capacity: 4800,
                         backup_heating_fuel: HPXML::FuelTypeElectricity,
                         backup_heating_capacity: 3412,
                         backup_heating_efficiency_percent: 1.0,
                         fraction_heat_load_served: 0.1,
                         fraction_cool_load_served: 0.2,
                         heating_efficiency_cop: 3.6,
                         cooling_efficiency_eer: 16.6,
                         cooling_shr: 0.73,
                         pump_watts_per_ton: 30.0)
    f = 1.0 - (1.0 - 0.25) / (47.0 + 5.0) * (47.0 - 17.0)
    hpxml.heat_pumps.add(id: 'HeatPump3',
                         heat_pump_type: HPXML::HVACTypeHeatPumpMiniSplit,
                         heat_pump_fuel: HPXML::FuelTypeElectricity,
                         heating_capacity: 4800,
                         cooling_capacity: 4800,
                         backup_heating_fuel: HPXML::FuelTypeElectricity,
                         backup_heating_capacity: 3412,
                         backup_heating_efficiency_percent: 1.0,
                         fraction_heat_load_served: 0.1,
                         fraction_cool_load_served: 0.2,
                         heating_efficiency_hspf: 10,
                         cooling_efficiency_seer: 19,
                         heating_capacity_17F: 4800 * f,
                         cooling_shr: 0.73)
  elsif ['base-hvac-multiple2.xml'].include? hpxml_file
    hpxml.heat_pumps.add(id: 'HeatPump',
                         distribution_system_idref: 'HVACDistribution4',
                         heat_pump_type: HPXML::HVACTypeHeatPumpAirToAir,
                         heat_pump_fuel: HPXML::FuelTypeElectricity,
                         heating_capacity: 4800,
                         cooling_capacity: 4800,
                         backup_heating_fuel: HPXML::FuelTypeElectricity,
                         backup_heating_capacity: 3412,
                         backup_heating_efficiency_percent: 1.0,
                         fraction_heat_load_served: 0.1,
                         fraction_cool_load_served: 0.2,
                         heating_efficiency_hspf: 7.7,
                         cooling_efficiency_seer: 13,
                         heating_capacity_17F: 4800 * 0.630, # Based on OAT slope of default curves
                         cooling_shr: 0.73,
                         compressor_type: HPXML::HVACCompressorTypeSingleStage)
    hpxml.heat_pumps.add(id: 'HeatPump2',
                         distribution_system_idref: 'HVACDistribution5',
                         heat_pump_type: HPXML::HVACTypeHeatPumpGroundToAir,
                         heat_pump_fuel: HPXML::FuelTypeElectricity,
                         heating_capacity: 4800,
                         cooling_capacity: 4800,
                         backup_heating_fuel: HPXML::FuelTypeElectricity,
                         backup_heating_capacity: 3412,
                         backup_heating_efficiency_percent: 1.0,
                         fraction_heat_load_served: 0.1,
                         fraction_cool_load_served: 0.2,
                         heating_efficiency_cop: 3.6,
                         cooling_efficiency_eer: 16.6,
                         cooling_shr: 0.73,
                         pump_watts_per_ton: 30.0)
  elsif ['invalid_files/hvac-distribution-multiple-attached-heating.xml'].include? hpxml_file
    hpxml.heat_pumps[0].distribution_system_idref = 'HVACDistribution'
  elsif ['invalid_files/hvac-distribution-multiple-attached-cooling.xml'].include? hpxml_file
    hpxml.heat_pumps[0].distribution_system_idref = 'HVACDistribution2'
  elsif ['base-hvac-dual-fuel-air-to-air-heat-pump-1-speed.xml',
         'base-hvac-dual-fuel-air-to-air-heat-pump-2-speed.xml',
         'base-hvac-dual-fuel-air-to-air-heat-pump-var-speed.xml',
         'base-hvac-dual-fuel-mini-split-heat-pump-ducted.xml'].include? hpxml_file
    hpxml.heat_pumps[0].backup_heating_fuel = HPXML::FuelTypeNaturalGas
    hpxml.heat_pumps[0].backup_heating_capacity = 36000
    hpxml.heat_pumps[0].backup_heating_efficiency_percent = nil
    hpxml.heat_pumps[0].backup_heating_efficiency_afue = 0.95
    hpxml.heat_pumps[0].backup_heating_switchover_temp = 25
  elsif ['base-hvac-dual-fuel-air-to-air-heat-pump-1-speed-electric.xml'].include? hpxml_file
    hpxml.heat_pumps[0].backup_heating_fuel = HPXML::FuelTypeElectricity
    hpxml.heat_pumps[0].backup_heating_efficiency_afue = 1.0
  elsif hpxml_file.include?('hvac_autosizing') && (not hpxml.heat_pumps.nil?) && (hpxml.heat_pumps.size > 0)
    hpxml.heat_pumps[0].cooling_capacity = nil
    hpxml.heat_pumps[0].heating_capacity = nil
    hpxml.heat_pumps[0].heating_capacity_17F = nil
    hpxml.heat_pumps[0].backup_heating_capacity = nil
  end
end

def set_hpxml_hvac_control(hpxml_file, hpxml)
  if ['ASHRAE_Standard_140/L100AC.xml',
      'ASHRAE_Standard_140/L100AL.xml'].include? hpxml_file
    hpxml.hvac_controls.add(id: 'HVACControl',
                            heating_setpoint_temp: 68,
                            cooling_setpoint_temp: 78)
  elsif ['base.xml'].include? hpxml_file
    hpxml.hvac_controls.add(id: 'HVACControl',
                            control_type: HPXML::HVACControlTypeManual,
                            heating_setpoint_temp: 68,
                            cooling_setpoint_temp: 78)
  elsif ['base-hvac-none.xml'].include? hpxml_file
    hpxml.hvac_controls.clear
  elsif ['base-hvac-programmable-thermostat.xml'].include? hpxml_file
    hpxml.hvac_controls[0].control_type = HPXML::HVACControlTypeProgrammable
    hpxml.hvac_controls[0].heating_setback_temp = 66
    hpxml.hvac_controls[0].heating_setback_hours_per_week = 7 * 7
    hpxml.hvac_controls[0].heating_setback_start_hour = 23 # 11pm
    hpxml.hvac_controls[0].cooling_setup_temp = 80
    hpxml.hvac_controls[0].cooling_setup_hours_per_week = 6 * 7
    hpxml.hvac_controls[0].cooling_setup_start_hour = 9 # 9am
  elsif ['base-hvac-programmable-thermostat-detailed.xml'].include? hpxml_file
    hpxml.hvac_controls[0].control_type = HPXML::HVACControlTypeProgrammable
    hpxml.hvac_controls[0].heating_setpoint_temp = nil
    hpxml.hvac_controls[0].cooling_setpoint_temp = nil
    hpxml.hvac_controls[0].weekday_heating_setpoints = '64, 64, 64, 64, 64, 64, 64, 74, 74, 66, 66, 66, 66, 66, 66, 66, 66, 68, 68, 68, 68, 68, 64, 64'
    hpxml.hvac_controls[0].weekend_heating_setpoints = '74, 74, 74, 74, 74, 74, 74, 74, 74, 74, 74, 74, 74, 74, 74, 74, 74, 74, 74, 74, 74, 74, 74, 74'
    hpxml.hvac_controls[0].weekday_cooling_setpoints = '82, 82, 82, 82, 82, 82, 82, 72, 72, 80, 80, 80, 80, 80, 80, 80, 80, 78, 78, 78, 78, 78, 82, 82'
    hpxml.hvac_controls[0].weekend_cooling_setpoints = '78, 78, 78, 78, 78, 78, 78, 78, 78, 78, 78, 78, 78, 78, 78, 78, 78, 78, 78, 78, 78, 78, 78, 78'
  elsif ['base-hvac-setpoints.xml'].include? hpxml_file
    hpxml.hvac_controls[0].heating_setpoint_temp = 60
    hpxml.hvac_controls[0].cooling_setpoint_temp = 80
  elsif ['base-lighting-ceiling-fans.xml'].include? hpxml_file
    hpxml.hvac_controls[0].ceiling_fan_cooling_setpoint_temp_offset = 0.5
  end
end

def set_hpxml_hvac_distributions(hpxml_file, hpxml)
  if ['base.xml'].include? hpxml_file
    hpxml.hvac_distributions.add(id: 'HVACDistribution',
                                 distribution_system_type: HPXML::HVACDistributionTypeAir)
    hpxml.hvac_distributions[0].duct_leakage_measurements.add(duct_type: HPXML::DuctTypeSupply,
                                                              duct_leakage_units: HPXML::UnitsCFM25,
                                                              duct_leakage_value: 75,
                                                              duct_leakage_total_or_to_outside: HPXML::DuctLeakageToOutside)
    hpxml.hvac_distributions[0].duct_leakage_measurements.add(duct_type: HPXML::DuctTypeReturn,
                                                              duct_leakage_units: HPXML::UnitsCFM25,
                                                              duct_leakage_value: 25,
                                                              duct_leakage_total_or_to_outside: HPXML::DuctLeakageToOutside)
    hpxml.hvac_distributions[0].ducts.add(duct_type: HPXML::DuctTypeSupply,
                                          duct_insulation_r_value: 4,
                                          duct_location: HPXML::LocationAtticUnvented,
                                          duct_surface_area: 150)
    hpxml.hvac_distributions[0].ducts.add(duct_type: HPXML::DuctTypeReturn,
                                          duct_insulation_r_value: 0,
                                          duct_location: HPXML::LocationAtticUnvented,
                                          duct_surface_area: 50)
  elsif ['base-hvac-boiler-coal-only.xml',
         'base-hvac-boiler-elec-only.xml',
         'base-hvac-boiler-gas-only.xml',
         'base-hvac-boiler-oil-only.xml',
         'base-hvac-boiler-propane-only.xml',
         'base-hvac-boiler-wood-only.xml',
         'base-hvac-shared-boiler-only-baseboard.xml',
         'base-hvac-shared-chiller-only-baseboard.xml',
         'base-hvac-shared-boiler-chiller-baseboard.xml'].include? hpxml_file
    hpxml.hvac_distributions[0].distribution_system_type = HPXML::HVACDistributionTypeHydronic
    hpxml.hvac_distributions[0].duct_leakage_measurements.clear
    hpxml.hvac_distributions[0].ducts.clear
    hpxml.hvac_distributions[0].hydronic_type = HPXML::HydronicTypeBaseboard
  elsif ['base-hvac-shared-boiler-only-fan-coil.xml',
         'base-hvac-shared-chiller-only-fan-coil.xml',
         'base-hvac-shared-boiler-chiller-fan-coil.xml'].include? hpxml_file
    hpxml.hvac_distributions[0].distribution_system_type = HPXML::HVACDistributionTypeHydronicAndAir
    hpxml.hvac_distributions[0].hydronic_and_air_type = HPXML::HydronicAndAirTypeFanCoil
  elsif ['base-hvac-boiler-gas-central-ac-1-speed.xml'].include? hpxml_file
    hpxml.hvac_distributions[0].distribution_system_type = HPXML::HVACDistributionTypeHydronic
    hpxml.hvac_distributions[0].hydronic_type = HPXML::HydronicTypeBaseboard
    hpxml.hvac_distributions[0].duct_leakage_measurements.clear
    hpxml.hvac_distributions[0].ducts.clear
    hpxml.hvac_distributions.add(id: 'HVACDistribution2',
                                 distribution_system_type: HPXML::HVACDistributionTypeAir,
                                 number_of_return_registers: 3)
    hpxml.hvac_distributions[-1].duct_leakage_measurements.add(duct_type: HPXML::DuctTypeSupply,
                                                               duct_leakage_units: HPXML::UnitsCFM25,
                                                               duct_leakage_value: 75,
                                                               duct_leakage_total_or_to_outside: HPXML::DuctLeakageToOutside)
    hpxml.hvac_distributions[-1].duct_leakage_measurements.add(duct_type: HPXML::DuctTypeReturn,
                                                               duct_leakage_units: HPXML::UnitsCFM25,
                                                               duct_leakage_value: 25,
                                                               duct_leakage_total_or_to_outside: HPXML::DuctLeakageToOutside)
    hpxml.hvac_distributions[-1].ducts.add(duct_type: HPXML::DuctTypeSupply,
                                           duct_insulation_r_value: 4,
                                           duct_location: HPXML::LocationAtticUnvented,
                                           duct_surface_area: 150)
    hpxml.hvac_distributions[-1].ducts.add(duct_type: HPXML::DuctTypeReturn,
                                           duct_insulation_r_value: 0,
                                           duct_location: HPXML::LocationAtticUnvented,
                                           duct_surface_area: 50)
  elsif ['base-hvac-none.xml',
         'base-hvac-elec-resistance-only.xml',
         'base-hvac-evap-cooler-only.xml',
         'base-hvac-fireplace-wood-only.xml',
         'base-hvac-floor-furnace-propane-only.xml',
         'base-hvac-ideal-air.xml',
         'base-hvac-mini-split-heat-pump-ductless.xml',
         'base-hvac-mini-split-air-conditioner-only-ductless.xml',
         'base-hvac-room-ac-only.xml',
         'base-hvac-stove-oil-only.xml',
         'base-hvac-stove-wood-pellets-only.xml',
         'base-hvac-wall-furnace-elec-only.xml'].include? hpxml_file
    hpxml.hvac_distributions.clear
  elsif ['base-hvac-multiple.xml'].include? hpxml_file
    hpxml.hvac_distributions.clear
    hpxml.hvac_distributions.add(id: 'HVACDistribution',
                                 distribution_system_type: HPXML::HVACDistributionTypeAir)
    hpxml.hvac_distributions[-1].duct_leakage_measurements.add(duct_type: HPXML::DuctTypeSupply,
                                                               duct_leakage_units: HPXML::UnitsCFM25,
                                                               duct_leakage_value: 75,
                                                               duct_leakage_total_or_to_outside: HPXML::DuctLeakageToOutside)
    hpxml.hvac_distributions[-1].duct_leakage_measurements.add(duct_type: HPXML::DuctTypeReturn,
                                                               duct_leakage_units: HPXML::UnitsCFM25,
                                                               duct_leakage_value: 25,
                                                               duct_leakage_total_or_to_outside: HPXML::DuctLeakageToOutside)
    hpxml.hvac_distributions[0].ducts.add(duct_type: HPXML::DuctTypeSupply,
                                          duct_insulation_r_value: 8,
                                          duct_location: HPXML::LocationAtticUnvented,
                                          duct_surface_area: 75)
    hpxml.hvac_distributions[0].ducts.add(duct_type: HPXML::DuctTypeSupply,
                                          duct_insulation_r_value: 8,
                                          duct_location: HPXML::LocationOutside,
                                          duct_surface_area: 75)
    hpxml.hvac_distributions[0].ducts.add(duct_type: HPXML::DuctTypeReturn,
                                          duct_insulation_r_value: 4,
                                          duct_location: HPXML::LocationAtticUnvented,
                                          duct_surface_area: 25)
    hpxml.hvac_distributions[0].ducts.add(duct_type: HPXML::DuctTypeReturn,
                                          duct_insulation_r_value: 4,
                                          duct_location: HPXML::LocationOutside,
                                          duct_surface_area: 25)
    hpxml.hvac_distributions << hpxml.hvac_distributions[0].dup
    hpxml.hvac_distributions[-1].id = 'HVACDistribution2'
    hpxml.hvac_distributions.add(id: 'HVACDistribution3',
                                 distribution_system_type: HPXML::HVACDistributionTypeHydronic,
                                 hydronic_type: HPXML::HydronicTypeBaseboard)
    hpxml.hvac_distributions.add(id: 'HVACDistribution4',
                                 distribution_system_type: HPXML::HVACDistributionTypeHydronic,
                                 hydronic_type: HPXML::HydronicTypeBaseboard)
    hpxml.hvac_distributions << hpxml.hvac_distributions[0].dup
    hpxml.hvac_distributions[-1].id = 'HVACDistribution5'
    hpxml.hvac_distributions << hpxml.hvac_distributions[0].dup
    hpxml.hvac_distributions[-1].id = 'HVACDistribution6'
  elsif ['base-hvac-multiple2.xml'].include? hpxml_file
    hpxml.hvac_distributions.clear
    hpxml.hvac_distributions.add(id: 'HVACDistribution',
                                 distribution_system_type: HPXML::HVACDistributionTypeAir)
    hpxml.hvac_distributions[-1].duct_leakage_measurements.add(duct_type: HPXML::DuctTypeSupply,
                                                               duct_leakage_units: HPXML::UnitsCFM25,
                                                               duct_leakage_value: 75,
                                                               duct_leakage_total_or_to_outside: HPXML::DuctLeakageToOutside)
    hpxml.hvac_distributions[-1].duct_leakage_measurements.add(duct_type: HPXML::DuctTypeReturn,
                                                               duct_leakage_units: HPXML::UnitsCFM25,
                                                               duct_leakage_value: 25,
                                                               duct_leakage_total_or_to_outside: HPXML::DuctLeakageToOutside)
    hpxml.hvac_distributions[0].ducts.add(duct_type: HPXML::DuctTypeSupply,
                                          duct_insulation_r_value: 8,
                                          duct_location: HPXML::LocationAtticUnvented,
                                          duct_surface_area: 75)
    hpxml.hvac_distributions[0].ducts.add(duct_type: HPXML::DuctTypeSupply,
                                          duct_insulation_r_value: 8,
                                          duct_location: HPXML::LocationOutside,
                                          duct_surface_area: 75)
    hpxml.hvac_distributions[0].ducts.add(duct_type: HPXML::DuctTypeReturn,
                                          duct_insulation_r_value: 4,
                                          duct_location: HPXML::LocationAtticUnvented,
                                          duct_surface_area: 25)
    hpxml.hvac_distributions[0].ducts.add(duct_type: HPXML::DuctTypeReturn,
                                          duct_insulation_r_value: 4,
                                          duct_location: HPXML::LocationOutside,
                                          duct_surface_area: 25)
    hpxml.hvac_distributions << hpxml.hvac_distributions[0].dup
    hpxml.hvac_distributions[-1].id = 'HVACDistribution2'
    hpxml.hvac_distributions.add(id: 'HVACDistribution3',
                                 distribution_system_type: HPXML::HVACDistributionTypeHydronic,
                                 hydronic_type: HPXML::HydronicTypeBaseboard)
    hpxml.hvac_distributions << hpxml.hvac_distributions[0].dup
    hpxml.hvac_distributions[-1].id = 'HVACDistribution4'
    hpxml.hvac_distributions << hpxml.hvac_distributions[0].dup
    hpxml.hvac_distributions[-1].id = 'HVACDistribution5'
  elsif ['base-mechvent-multiple.xml',
         'base-mechvent-shared-multiple.xml'].include? hpxml_file
    hpxml.hvac_distributions << hpxml.hvac_distributions[0].dup
    hpxml.hvac_distributions[1].id = 'HVACDistribution2'
  elsif ['base-hvac-dse.xml',
         'base-dhw-indirect-dse.xml'].include? hpxml_file
    hpxml.hvac_distributions[0].distribution_system_type = HPXML::HVACDistributionTypeDSE
    hpxml.hvac_distributions[0].annual_heating_dse = 0.8
    hpxml.hvac_distributions[0].annual_cooling_dse = 0.7
  elsif ['base-hvac-furnace-x3-dse.xml'].include? hpxml_file
    hpxml.hvac_distributions[0].distribution_system_type = HPXML::HVACDistributionTypeDSE
    hpxml.hvac_distributions[0].annual_heating_dse = 0.8
    hpxml.hvac_distributions[0].annual_cooling_dse = 0.7
    hpxml.hvac_distributions << hpxml.hvac_distributions[0].dup
    hpxml.hvac_distributions[1].id = 'HVACDistribution2'
    hpxml.hvac_distributions[1].annual_cooling_dse = 1.0
    hpxml.hvac_distributions << hpxml.hvac_distributions[0].dup
    hpxml.hvac_distributions[2].id = 'HVACDistribution3'
    hpxml.hvac_distributions[2].annual_cooling_dse = 1.0
  elsif ['base-hvac-mini-split-heat-pump-ducted.xml',
         'base-hvac-mini-split-air-conditioner-only-ducted.xml'].include? hpxml_file
    hpxml.hvac_distributions[0].duct_leakage_measurements[0].duct_leakage_value = 15
    hpxml.hvac_distributions[0].duct_leakage_measurements[1].duct_leakage_value = 5
    hpxml.hvac_distributions[0].ducts[0].duct_insulation_r_value = 0
    hpxml.hvac_distributions[0].ducts[0].duct_surface_area = 30
    hpxml.hvac_distributions[0].ducts[1].duct_surface_area = 10
  elsif ['base-hvac-evap-cooler-only-ducted.xml'].include? hpxml_file
    hpxml.hvac_distributions[0].duct_leakage_measurements.pop
    hpxml.hvac_distributions[0].ducts.pop
  elsif ['base-hvac-ducts-leakage-percent.xml'].include? hpxml_file
    hpxml.hvac_distributions[0].duct_leakage_measurements.clear
    hpxml.hvac_distributions[0].duct_leakage_measurements.add(duct_type: HPXML::DuctTypeSupply,
                                                              duct_leakage_units: HPXML::UnitsPercent,
                                                              duct_leakage_value: 0.1,
                                                              duct_leakage_total_or_to_outside: HPXML::DuctLeakageToOutside)
    hpxml.hvac_distributions[0].duct_leakage_measurements.add(duct_type: HPXML::DuctTypeReturn,
                                                              duct_leakage_units: HPXML::UnitsPercent,
                                                              duct_leakage_value: 0.05,
                                                              duct_leakage_total_or_to_outside: HPXML::DuctLeakageToOutside)
  elsif ['base-hvac-undersized.xml'].include? hpxml_file
    hpxml.hvac_distributions[0].duct_leakage_measurements[0].duct_leakage_value /= 10.0
    hpxml.hvac_distributions[0].duct_leakage_measurements[1].duct_leakage_value /= 10.0
  elsif ['base-foundation-ambient.xml',
         'base-foundation-multiple.xml',
         'base-foundation-slab.xml'].include? hpxml_file
    if hpxml_file == 'base-foundation-slab.xml'
      hpxml.hvac_distributions[0].ducts[0].duct_location = HPXML::LocationUnderSlab
      hpxml.hvac_distributions[0].ducts[1].duct_location = HPXML::LocationUnderSlab
    end
  elsif ['base-foundation-unconditioned-basement.xml'].include? hpxml_file
    hpxml.hvac_distributions[0].ducts[0].duct_location = HPXML::LocationBasementUnconditioned
    hpxml.hvac_distributions[0].ducts[1].duct_location = HPXML::LocationBasementUnconditioned
  elsif ['base-foundation-unvented-crawlspace.xml'].include? hpxml_file
    hpxml.hvac_distributions[0].ducts[0].duct_location = HPXML::LocationCrawlspaceUnvented
    hpxml.hvac_distributions[0].ducts[1].duct_location = HPXML::LocationCrawlspaceUnvented
  elsif ['base-foundation-vented-crawlspace.xml'].include? hpxml_file
    hpxml.hvac_distributions[0].ducts[0].duct_location = HPXML::LocationCrawlspaceVented
    hpxml.hvac_distributions[0].ducts[1].duct_location = HPXML::LocationCrawlspaceVented
  elsif ['base-atticroof-flat.xml'].include? hpxml_file
    hpxml.hvac_distributions[0].duct_leakage_measurements[0].duct_leakage_value = 0.0
    hpxml.hvac_distributions[0].duct_leakage_measurements[1].duct_leakage_value = 0.0
    hpxml.hvac_distributions[0].ducts[0].duct_location = HPXML::LocationBasementConditioned
    hpxml.hvac_distributions[0].ducts[1].duct_location = HPXML::LocationBasementConditioned
  elsif ['base-atticroof-vented.xml'].include? hpxml_file
    hpxml.hvac_distributions[0].ducts[0].duct_location = HPXML::LocationAtticVented
    hpxml.hvac_distributions[0].ducts[1].duct_location = HPXML::LocationAtticVented
  elsif ['base-enclosure-garage.xml',
         'invalid_files/duct-location.xml'].include? hpxml_file
    hpxml.hvac_distributions[0].ducts[0].duct_location = HPXML::LocationGarage
    hpxml.hvac_distributions[0].ducts[1].duct_location = HPXML::LocationGarage
  elsif ['invalid_files/duct-location-unconditioned-space.xml'].include? hpxml_file
    hpxml.hvac_distributions[0].ducts[0].duct_location = 'unconditioned space'
    hpxml.hvac_distributions[0].ducts[1].duct_location = 'unconditioned space'
  elsif ['base-enclosure-attached-multifamily.xml'].include? hpxml_file
    hpxml.hvac_distributions[0].ducts[1].duct_location = HPXML::LocationOtherHousingUnit
    hpxml.hvac_distributions[0].ducts.add(duct_type: HPXML::DuctTypeSupply,
                                          duct_insulation_r_value: 4,
                                          duct_location: HPXML::LocationRoofDeck,
                                          duct_surface_area: 150)
    hpxml.hvac_distributions[0].ducts.add(duct_type: HPXML::DuctTypeReturn,
                                          duct_insulation_r_value: 0,
                                          duct_location: HPXML::LocationRoofDeck,
                                          duct_surface_area: 50)
  elsif ['base-enclosure-2stories.xml'].include? hpxml_file
  elsif ['base-enclosure-2stories-garage.xml'].include? hpxml_file
    hpxml.hvac_distributions[0].ducts << hpxml.hvac_distributions[0].ducts[0].dup
    hpxml.hvac_distributions[0].ducts << hpxml.hvac_distributions[0].ducts[1].dup
    hpxml.hvac_distributions[0].ducts[0].duct_surface_area *= 0.75
    hpxml.hvac_distributions[0].ducts[1].duct_surface_area *= 0.75
    hpxml.hvac_distributions[0].ducts[2].duct_location = HPXML::LocationExteriorWall
    hpxml.hvac_distributions[0].ducts[2].duct_surface_area *= 0.25
    hpxml.hvac_distributions[0].ducts[3].duct_location = HPXML::LocationLivingSpace
    hpxml.hvac_distributions[0].ducts[3].duct_surface_area *= 0.25
  elsif ['base-atticroof-conditioned.xml',
         'base-atticroof-cathedral.xml'].include? hpxml_file
    hpxml.hvac_distributions[0].ducts[0].duct_location = HPXML::LocationLivingSpace
    hpxml.hvac_distributions[0].ducts[1].duct_location = HPXML::LocationLivingSpace
    hpxml.hvac_distributions[0].duct_leakage_measurements[0].duct_leakage_value = 0.0
    hpxml.hvac_distributions[0].duct_leakage_measurements[1].duct_leakage_value = 0.0
    if hpxml_file == 'base-atticroof-conditioned.xml'
      # Test leakage to outside when all ducts in conditioned space
      # (e.g., ducts may be in floor cavities which have leaky rims)
      hpxml.hvac_distributions[0].duct_leakage_measurements[0].duct_leakage_value = 1.5
      hpxml.hvac_distributions[0].duct_leakage_measurements[1].duct_leakage_value = 1.5
    end
  elsif ['base-enclosure-other-heated-space.xml',
         'base-enclosure-other-non-freezing-space.xml',
         'base-enclosure-other-multifamily-buffer-space.xml',
         'base-enclosure-other-housing-unit.xml'].include? hpxml_file
    if ['base-enclosure-other-heated-space.xml'].include? hpxml_file
      hpxml.hvac_distributions[0].ducts[0].duct_location = HPXML::LocationOtherHeatedSpace
      hpxml.hvac_distributions[0].ducts[1].duct_location = HPXML::LocationOtherHeatedSpace
    elsif ['base-enclosure-other-non-freezing-space.xml'].include? hpxml_file
      hpxml.hvac_distributions[0].ducts[0].duct_location = HPXML::LocationOtherNonFreezingSpace
      hpxml.hvac_distributions[0].ducts[1].duct_location = HPXML::LocationOtherNonFreezingSpace
    elsif ['base-enclosure-other-multifamily-buffer-space.xml'].include? hpxml_file
      hpxml.hvac_distributions[0].ducts[0].duct_location = HPXML::LocationOtherMultifamilyBufferSpace
      hpxml.hvac_distributions[0].ducts[1].duct_location = HPXML::LocationOtherMultifamilyBufferSpace
    elsif ['base-enclosure-other-housing-unit.xml'].include? hpxml_file
      hpxml.hvac_distributions[0].ducts[0].duct_location = HPXML::LocationOtherHousingUnit
      hpxml.hvac_distributions[0].ducts[1].duct_location = HPXML::LocationOtherHousingUnit
    end
  elsif ['base-hvac-shared-boiler-only-water-loop-heat-pump.xml',
         'base-hvac-shared-chiller-only-water-loop-heat-pump.xml',
         'base-hvac-shared-boiler-chiller-water-loop-heat-pump.xml',
         'base-hvac-shared-boiler-chiller-fan-coil-ducted.xml',
         'base-hvac-shared-boiler-only-fan-coil-ducted.xml',
         'base-hvac-shared-chiller-only-fan-coil-ducted.xml'].include? hpxml_file
    hpxml.hvac_distributions[0].distribution_system_type = HPXML::HVACDistributionTypeHydronicAndAir
    if hpxml_file.include? 'fan-coil'
      hpxml.hvac_distributions[0].hydronic_and_air_type = HPXML::HydronicAndAirTypeFanCoil
    elsif hpxml_file.include? 'water-loop-heat-pump'
      hpxml.hvac_distributions[0].hydronic_and_air_type = HPXML::HydronicAndAirTypeWaterLoopHeatPump
      hpxml.hvac_distributions[0].number_of_return_registers = 3
    end
    hpxml.hvac_distributions[0].duct_leakage_measurements.add(duct_type: HPXML::DuctTypeSupply,
                                                              duct_leakage_units: HPXML::UnitsCFM25,
                                                              duct_leakage_value: 15,
                                                              duct_leakage_total_or_to_outside: HPXML::DuctLeakageToOutside)
    hpxml.hvac_distributions[0].duct_leakage_measurements.add(duct_type: HPXML::DuctTypeReturn,
                                                              duct_leakage_units: HPXML::UnitsCFM25,
                                                              duct_leakage_value: 10,
                                                              duct_leakage_total_or_to_outside: HPXML::DuctLeakageToOutside)
    hpxml.hvac_distributions[0].ducts.add(duct_type: HPXML::DuctTypeSupply,
                                          duct_insulation_r_value: 0,
                                          duct_location: HPXML::LocationOtherMultifamilyBufferSpace,
                                          duct_surface_area: 50)
    hpxml.hvac_distributions[0].ducts.add(duct_type: HPXML::DuctTypeReturn,
                                          duct_insulation_r_value: 0,
                                          duct_location: HPXML::LocationOtherMultifamilyBufferSpace,
                                          duct_surface_area: 20)
  elsif ['invalid_files/hvac-invalid-distribution-system-type.xml'].include? hpxml_file
    hpxml.hvac_distributions.add(id: 'HVACDistribution2',
                                 distribution_system_type: HPXML::HVACDistributionTypeHydronic,
                                 hydronic_type: HPXML::HydronicTypeBaseboard)
  elsif ['invalid_files/hvac-distribution-return-duct-leakage-missing.xml'].include? hpxml_file
    hpxml.hvac_distributions[0].ducts.add(duct_type: HPXML::DuctTypeReturn,
                                          duct_insulation_r_value: 0,
                                          duct_location: HPXML::LocationAtticUnvented,
                                          duct_surface_area: 50)
  elsif ['base-misc-defaults.xml'].include? hpxml_file
    hpxml.hvac_distributions.each do |hvac_distribution|
      next unless hvac_distribution.distribution_system_type == HPXML::HVACDistributionTypeAir

      hvac_distribution.ducts.each do |duct|
        duct.duct_surface_area = nil
        duct.duct_location = nil
      end
    end
  elsif ['invalid_files/missing-duct-location-and-surface-area.xml'].include? hpxml_file
    hpxml.hvac_distributions.each do |hvac_distribution|
      next unless hvac_distribution.distribution_system_type == HPXML::HVACDistributionTypeAir

      hvac_distribution.ducts[1].duct_surface_area = nil
      hvac_distribution.ducts[1].duct_location = nil
    end
  elsif ['invalid_files/missing-duct-location.xml'].include? hpxml_file
    hpxml.hvac_distributions.each do |hvac_distribution|
      next unless hvac_distribution.distribution_system_type == HPXML::HVACDistributionTypeAir

      hvac_distribution.ducts[1].duct_location = nil
    end
  elsif ['invalid_files/multifamily-reference-duct.xml'].include? hpxml_file
    hpxml.hvac_distributions[0].ducts[0].duct_location = HPXML::LocationOtherMultifamilyBufferSpace
  end

  # Set ConditionedFloorAreaServed
  n_air_dists = hpxml.hvac_distributions.select { |d| [HPXML::HVACDistributionTypeAir, HPXML::HVACDistributionTypeHydronicAndAir].include? d.distribution_system_type }.size
  hpxml.hvac_distributions.each do |hvac_distribution|
    if [HPXML::HVACDistributionTypeAir, HPXML::HVACDistributionTypeHydronicAndAir].include? hvac_distribution.distribution_system_type

      hvac_distribution.conditioned_floor_area_served = hpxml.building_construction.conditioned_floor_area / n_air_dists
    else
      hvac_distribution.conditioned_floor_area_served = nil
    end
  end
  if ['invalid_files/invalid-distribution-cfa-served.xml'].include? hpxml_file
    hpxml.hvac_distributions[0].conditioned_floor_area_served = hpxml.building_construction.conditioned_floor_area + 0.1
  end
end

def set_hpxml_ventilation_fans(hpxml_file, hpxml)
  if ['base-mechvent-balanced.xml'].include? hpxml_file
    hpxml.ventilation_fans.add(id: 'MechanicalVentilation',
                               fan_type: HPXML::MechVentTypeBalanced,
                               tested_flow_rate: 110,
                               hours_in_operation: 24,
                               fan_power: 60,
                               used_for_whole_building_ventilation: true)
  elsif ['invalid_files/unattached-cfis.xml',
         'invalid_files/cfis-with-hydronic-distribution.xml',
         'base-mechvent-cfis.xml',
         'base-mechvent-cfis-dse.xml',
         'base-mechvent-cfis-evap-cooler-only-ducted.xml'].include? hpxml_file
    hpxml.ventilation_fans.add(id: 'MechanicalVentilation',
                               fan_type: HPXML::MechVentTypeCFIS,
                               tested_flow_rate: 330,
                               hours_in_operation: 8,
                               fan_power: 300,
                               used_for_whole_building_ventilation: true,
                               distribution_system_idref: 'HVACDistribution')
    if ['invalid_files/unattached-cfis.xml'].include? hpxml_file
      hpxml.ventilation_fans[0].distribution_system_idref = 'foobar'
    end
  elsif ['base-mechvent-erv.xml'].include? hpxml_file
    hpxml.ventilation_fans.add(id: 'MechanicalVentilation',
                               fan_type: HPXML::MechVentTypeERV,
                               tested_flow_rate: 110,
                               hours_in_operation: 24,
                               total_recovery_efficiency: 0.48,
                               sensible_recovery_efficiency: 0.72,
                               fan_power: 60,
                               used_for_whole_building_ventilation: true)
  elsif ['base-mechvent-erv-atre-asre.xml'].include? hpxml_file
    hpxml.ventilation_fans.add(id: 'MechanicalVentilation',
                               fan_type: HPXML::MechVentTypeERV,
                               tested_flow_rate: 110,
                               hours_in_operation: 24,
                               total_recovery_efficiency_adjusted: 0.526,
                               sensible_recovery_efficiency_adjusted: 0.79,
                               fan_power: 60,
                               used_for_whole_building_ventilation: true)
  elsif ['base-mechvent-exhaust.xml'].include? hpxml_file
    hpxml.ventilation_fans.add(id: 'MechanicalVentilation',
                               fan_type: HPXML::MechVentTypeExhaust,
                               tested_flow_rate: 110,
                               hours_in_operation: 24,
                               fan_power: 30,
                               used_for_whole_building_ventilation: true)
  elsif ['base-mechvent-exhaust-rated-flow-rate.xml'].include? hpxml_file
    hpxml.ventilation_fans.add(id: 'MechanicalVentilation',
                               fan_type: HPXML::MechVentTypeExhaust,
                               rated_flow_rate: 110,
                               hours_in_operation: 24,
                               fan_power: 30,
                               used_for_whole_building_ventilation: true)
  elsif ['base-mechvent-hrv.xml'].include? hpxml_file
    hpxml.ventilation_fans.add(id: 'MechanicalVentilation',
                               fan_type: HPXML::MechVentTypeHRV,
                               tested_flow_rate: 110,
                               hours_in_operation: 24,
                               sensible_recovery_efficiency: 0.72,
                               fan_power: 60,
                               used_for_whole_building_ventilation: true)
  elsif ['base-mechvent-hrv-asre.xml'].include? hpxml_file
    hpxml.ventilation_fans.add(id: 'MechanicalVentilation',
                               fan_type: HPXML::MechVentTypeHRV,
                               tested_flow_rate: 110,
                               hours_in_operation: 24,
                               sensible_recovery_efficiency_adjusted: 0.790,
                               fan_power: 60,
                               used_for_whole_building_ventilation: true)
  elsif ['base-mechvent-supply.xml'].include? hpxml_file
    hpxml.ventilation_fans.add(id: 'MechanicalVentilation',
                               fan_type: HPXML::MechVentTypeSupply,
                               tested_flow_rate: 110,
                               hours_in_operation: 24,
                               fan_power: 30,
                               used_for_whole_building_ventilation: true)
  elsif ['base-mechvent-whole-house-fan.xml'].include? hpxml_file
    hpxml.ventilation_fans.add(id: 'WholeHouseFan',
                               rated_flow_rate: 4500,
                               fan_power: 300,
                               used_for_seasonal_cooling_load_reduction: true)
  elsif ['base-mechvent-bath-kitchen-fans.xml'].include? hpxml_file
    hpxml.ventilation_fans.add(id: 'KitchenRangeFan',
                               quantity: 1,
                               fan_location: HPXML::LocationKitchen,
                               rated_flow_rate: 100,
                               fan_power: 30,
                               hours_in_operation: 1.5,
                               start_hour: 18,
                               used_for_local_ventilation: true)
    hpxml.ventilation_fans.add(id: 'BathFans',
                               fan_location: HPXML::LocationBath,
                               quantity: 2,
                               rated_flow_rate: 50,
                               fan_power: 15,
                               hours_in_operation: 1.5,
                               start_hour: 7,
                               used_for_local_ventilation: true)
  elsif ['base-misc-defaults.xml'].include? hpxml_file
    hpxml.ventilation_fans.add(id: 'KitchenRangeFan',
                               fan_location: HPXML::LocationKitchen,
                               used_for_local_ventilation: true)
    hpxml.ventilation_fans.add(id: 'BathFans',
                               fan_location: HPXML::LocationBath,
                               used_for_local_ventilation: true)
  elsif ['base-mechvent-shared.xml'].include? hpxml_file
    # Shared supply + in-unit exhaust (roughly balanced)
    hpxml.ventilation_fans.add(id: 'SharedSupplyFan',
                               fan_type: HPXML::MechVentTypeSupply,
                               is_shared_system: true,
                               in_unit_flow_rate: 80,
                               rated_flow_rate: 800,
                               hours_in_operation: 24,
                               fan_power: 240,
                               used_for_whole_building_ventilation: true,
                               fraction_recirculation: 0.5)
    hpxml.ventilation_fans.add(id: 'ExhaustFan',
                               fan_type: HPXML::MechVentTypeExhaust,
                               tested_flow_rate: 72,
                               hours_in_operation: 24,
                               fan_power: 26,
                               used_for_whole_building_ventilation: true)
  elsif ['base-mechvent-shared-preconditioning.xml'].include? hpxml_file
    hpxml.ventilation_fans[0].preheating_fuel = HPXML::FuelTypeNaturalGas
    hpxml.ventilation_fans[0].preheating_efficiency_cop = 0.92
    hpxml.ventilation_fans[0].preheating_fraction_load_served = 0.7
    hpxml.ventilation_fans[0].precooling_fuel = HPXML::FuelTypeElectricity
    hpxml.ventilation_fans[0].precooling_efficiency_cop = 4.0
    hpxml.ventilation_fans[0].precooling_fraction_load_served = 0.8
  elsif ['base-mechvent-shared-multiple.xml'].include? hpxml_file
    hpxml.ventilation_fans.add(id: 'SharedSupplyPreconditioned',
                               fan_type: HPXML::MechVentTypeSupply,
                               is_shared_system: true,
                               in_unit_flow_rate: 100,
                               rated_flow_rate: 1000,
                               hours_in_operation: 24,
                               fan_power: 300,
                               used_for_whole_building_ventilation: true,
                               fraction_recirculation: 0.0,
                               preheating_fuel: HPXML::FuelTypeNaturalGas,
                               preheating_efficiency_cop: 0.92,
                               preheating_fraction_load_served: 0.8,
                               precooling_fuel: HPXML::FuelTypeElectricity,
                               precooling_efficiency_cop: 4.0,
                               precooling_fraction_load_served: 0.8)
    hpxml.ventilation_fans.add(id: 'SharedERVPreconditioned',
                               fan_type: HPXML::MechVentTypeERV,
                               is_shared_system: true,
                               in_unit_flow_rate: 50,
                               rated_flow_rate: 500,
                               hours_in_operation: 24,
                               total_recovery_efficiency: 0.48,
                               sensible_recovery_efficiency: 0.72,
                               fan_power: 150,
                               used_for_whole_building_ventilation: true,
                               fraction_recirculation: 0.4,
                               preheating_fuel: HPXML::FuelTypeNaturalGas,
                               preheating_efficiency_cop: 0.87,
                               preheating_fraction_load_served: 1.0,
                               precooling_fuel: HPXML::FuelTypeElectricity,
                               precooling_efficiency_cop: 3.5,
                               precooling_fraction_load_served: 1.0)
    hpxml.ventilation_fans.add(id: 'SharedHRVPreconditioned',
                               fan_type: HPXML::MechVentTypeHRV,
                               is_shared_system: true,
                               in_unit_flow_rate: 50,
                               rated_flow_rate: 500,
                               hours_in_operation: 24,
                               sensible_recovery_efficiency: 0.72,
                               fan_power: 150,
                               used_for_whole_building_ventilation: true,
                               fraction_recirculation: 0.3,
                               preheating_fuel: HPXML::FuelTypeElectricity,
                               preheating_efficiency_cop: 4.0,
                               precooling_fuel: HPXML::FuelTypeElectricity,
                               precooling_efficiency_cop: 4.5,
                               preheating_fraction_load_served: 1.0,
                               precooling_fraction_load_served: 1.0)
    hpxml.ventilation_fans.add(id: 'SharedBalancedPreconditioned',
                               fan_type: HPXML::MechVentTypeBalanced,
                               is_shared_system: true,
                               in_unit_flow_rate: 30,
                               rated_flow_rate: 300,
                               hours_in_operation: 24,
                               fan_power: 150,
                               used_for_whole_building_ventilation: true,
                               fraction_recirculation: 0.3,
                               preheating_fuel: HPXML::FuelTypeElectricity,
                               preheating_efficiency_cop: 3.5,
                               precooling_fuel: HPXML::FuelTypeElectricity,
                               precooling_efficiency_cop: 4.0,
                               preheating_fraction_load_served: 0.9,
                               precooling_fraction_load_served: 1.0)
    hpxml.ventilation_fans.add(id: 'SharedExhaust',
                               fan_type: HPXML::MechVentTypeExhaust,
                               is_shared_system: true,
                               in_unit_flow_rate: 70,
                               rated_flow_rate: 700,
                               hours_in_operation: 8,
                               fan_power: 300,
                               used_for_whole_building_ventilation: true,
                               fraction_recirculation: 0.0)
    hpxml.ventilation_fans.add(id: 'Exhaust',
                               fan_type: HPXML::MechVentTypeExhaust,
                               tested_flow_rate: 50,
                               hours_in_operation: 14,
                               fan_power: 10,
                               used_for_whole_building_ventilation: true)
    hpxml.ventilation_fans.add(id: 'CFIS',
                               fan_type: HPXML::MechVentTypeCFIS,
                               tested_flow_rate: 160,
                               hours_in_operation: 8,
                               fan_power: 150,
                               used_for_whole_building_ventilation: true,
                               distribution_system_idref: 'HVACDistribution')
  elsif ['base-mechvent-multiple.xml'].include? hpxml_file
    hpxml.ventilation_fans.add(id: 'WholeHouseFan',
                               rated_flow_rate: 2000,
                               fan_power: 150,
                               used_for_seasonal_cooling_load_reduction: true)
    hpxml.ventilation_fans.add(id: 'Supply',
                               fan_type: HPXML::MechVentTypeSupply,
                               tested_flow_rate: 110,
                               hours_in_operation: 24,
                               fan_power: 30,
                               used_for_whole_building_ventilation: true)
    hpxml.ventilation_fans.add(id: 'Exhaust',
                               fan_type: HPXML::MechVentTypeExhaust,
                               tested_flow_rate: 50,
                               hours_in_operation: 14,
                               fan_power: 10,
                               used_for_whole_building_ventilation: true)
    hpxml.ventilation_fans.add(id: 'Balanced',
                               fan_type: HPXML::MechVentTypeBalanced,
                               tested_flow_rate: 110,
                               hours_in_operation: 24,
                               fan_power: 60,
                               used_for_whole_building_ventilation: true)
    hpxml.ventilation_fans.add(id: 'ERV',
                               fan_type: HPXML::MechVentTypeERV,
                               tested_flow_rate: 50,
                               hours_in_operation: 24,
                               total_recovery_efficiency: 0.48,
                               sensible_recovery_efficiency: 0.72,
                               fan_power: 30,
                               used_for_whole_building_ventilation: true)
    hpxml.ventilation_fans.add(id: 'HRV',
                               fan_type: HPXML::MechVentTypeHRV,
                               tested_flow_rate: 60,
                               hours_in_operation: 24,
                               sensible_recovery_efficiency: 0.72,
                               fan_power: 30,
                               used_for_whole_building_ventilation: true)
    hpxml.ventilation_fans.reverse_each do |vent_fan|
      vent_fan.fan_power /= 2.0
      vent_fan.rated_flow_rate /= 2.0 unless vent_fan.rated_flow_rate.nil?
      vent_fan.tested_flow_rate /= 2.0 unless vent_fan.tested_flow_rate.nil?
      hpxml.ventilation_fans << vent_fan.dup
      hpxml.ventilation_fans[-1].id = "#{vent_fan.id}_2"
      hpxml.ventilation_fans[-1].start_hour = vent_fan.start_hour - 1 unless vent_fan.start_hour.nil?
      hpxml.ventilation_fans[-1].hours_in_operation = vent_fan.hours_in_operation - 1 unless vent_fan.hours_in_operation.nil?
    end
    hpxml.ventilation_fans.add(id: 'CFIS',
                               fan_type: HPXML::MechVentTypeCFIS,
                               tested_flow_rate: 160,
                               hours_in_operation: 8,
                               fan_power: 150,
                               used_for_whole_building_ventilation: true,
                               distribution_system_idref: 'HVACDistribution')
    hpxml.ventilation_fans.add(id: 'CFIS_2',
                               fan_type: HPXML::MechVentTypeCFIS,
                               tested_flow_rate: 170,
                               hours_in_operation: 8,
                               fan_power: 150,
                               used_for_whole_building_ventilation: true,
                               distribution_system_idref: 'HVACDistribution2')
  end
end

def set_hpxml_water_heating_systems(hpxml_file, hpxml)
  if ['base.xml'].include? hpxml_file
    hpxml.water_heating_systems.add(id: 'WaterHeater',
                                    fuel_type: HPXML::FuelTypeElectricity,
                                    water_heater_type: HPXML::WaterHeaterTypeStorage,
                                    location: HPXML::LocationLivingSpace,
                                    tank_volume: 40,
                                    fraction_dhw_load_served: 1,
                                    heating_capacity: 18767,
                                    energy_factor: 0.95,
                                    temperature: Waterheater.get_default_hot_water_temperature(Constants.ERIVersions[-1]))
  elsif ['base-dhw-multiple.xml'].include? hpxml_file
    hpxml.water_heating_systems[0].fraction_dhw_load_served = 0.2
    hpxml.water_heating_systems.add(id: 'WaterHeater2',
                                    fuel_type: HPXML::FuelTypeNaturalGas,
                                    water_heater_type: HPXML::WaterHeaterTypeStorage,
                                    location: HPXML::LocationLivingSpace,
                                    tank_volume: 50,
                                    fraction_dhw_load_served: 0.2,
                                    heating_capacity: 40000,
                                    energy_factor: 0.59,
                                    recovery_efficiency: 0.76,
                                    temperature: Waterheater.get_default_hot_water_temperature(Constants.ERIVersions[-1]))
    hpxml.water_heating_systems.add(id: 'WaterHeater3',
                                    fuel_type: HPXML::FuelTypeElectricity,
                                    water_heater_type: HPXML::WaterHeaterTypeHeatPump,
                                    location: HPXML::LocationLivingSpace,
                                    tank_volume: 80,
                                    fraction_dhw_load_served: 0.2,
                                    energy_factor: 2.3,
                                    temperature: Waterheater.get_default_hot_water_temperature(Constants.ERIVersions[-1]))
    hpxml.water_heating_systems.add(id: 'WaterHeater4',
                                    fuel_type: HPXML::FuelTypeElectricity,
                                    water_heater_type: HPXML::WaterHeaterTypeTankless,
                                    location: HPXML::LocationLivingSpace,
                                    fraction_dhw_load_served: 0.2,
                                    energy_factor: 0.99,
                                    temperature: Waterheater.get_default_hot_water_temperature(Constants.ERIVersions[-1]))
    hpxml.water_heating_systems.add(id: 'WaterHeater5',
                                    fuel_type: HPXML::FuelTypeNaturalGas,
                                    water_heater_type: HPXML::WaterHeaterTypeTankless,
                                    location: HPXML::LocationLivingSpace,
                                    fraction_dhw_load_served: 0.1,
                                    energy_factor: 0.82,
                                    temperature: Waterheater.get_default_hot_water_temperature(Constants.ERIVersions[-1]))
    hpxml.water_heating_systems.add(id: 'WaterHeater6',
                                    water_heater_type: HPXML::WaterHeaterTypeCombiStorage,
                                    location: HPXML::LocationLivingSpace,
                                    tank_volume: 50,
                                    fraction_dhw_load_served: 0.1,
                                    related_hvac_idref: 'HeatingSystem',
                                    temperature: Waterheater.get_default_hot_water_temperature(Constants.ERIVersions[-1]))
  elsif ['invalid_files/dhw-frac-load-served.xml'].include? hpxml_file
    hpxml.water_heating_systems[0].fraction_dhw_load_served += 0.15
  elsif ['base-dhw-tank-coal.xml',
         'base-dhw-tank-gas.xml',
         'base-dhw-tank-gas-outside.xml',
         'base-dhw-tank-oil.xml',
         'base-dhw-tank-wood.xml'].include? hpxml_file
    hpxml.water_heating_systems[0].tank_volume = 50
    hpxml.water_heating_systems[0].heating_capacity = 40000
    hpxml.water_heating_systems[0].energy_factor = 0.59
    hpxml.water_heating_systems[0].recovery_efficiency = 0.76
    if hpxml_file == 'base-dhw-tank-gas-outside.xml'
      hpxml.water_heating_systems[0].location = HPXML::LocationOtherExterior
    end
    if hpxml_file == 'base-dhw-tank-coal.xml'
      hpxml.water_heating_systems[0].fuel_type = HPXML::FuelTypeCoal
    elsif hpxml_file == 'base-dhw-tank-oil.xml'
      hpxml.water_heating_systems[0].fuel_type = HPXML::FuelTypeOil
    elsif hpxml_file == 'base-dhw-tank-wood.xml'
      hpxml.water_heating_systems[0].fuel_type = HPXML::FuelTypeWoodCord
    else
      hpxml.water_heating_systems[0].fuel_type = HPXML::FuelTypeNaturalGas
    end
  elsif ['base-dhw-tank-heat-pump.xml',
         'base-dhw-tank-heat-pump-outside.xml'].include? hpxml_file
    hpxml.water_heating_systems[0].water_heater_type = HPXML::WaterHeaterTypeHeatPump
    hpxml.water_heating_systems[0].tank_volume = 80
    hpxml.water_heating_systems[0].heating_capacity = nil
    hpxml.water_heating_systems[0].energy_factor = 2.3
    if hpxml_file == 'base-dhw-tank-heat-pump-outside.xml'
      hpxml.water_heating_systems[0].location = HPXML::LocationOtherExterior
    end
  elsif ['base-dhw-tankless-electric.xml',
         'base-dhw-tankless-electric-outside.xml'].include? hpxml_file
    hpxml.water_heating_systems[0].water_heater_type = HPXML::WaterHeaterTypeTankless
    hpxml.water_heating_systems[0].tank_volume = nil
    hpxml.water_heating_systems[0].heating_capacity = nil
    hpxml.water_heating_systems[0].energy_factor = 0.99
    if hpxml_file == 'base-dhw-tankless-electric-outside.xml'
      hpxml.water_heating_systems[0].location = HPXML::LocationOtherExterior
      hpxml.water_heating_systems[0].performance_adjustment = 0.92
    end
  elsif ['base-dhw-tankless-gas.xml',
         'base-dhw-tankless-propane.xml'].include? hpxml_file
    hpxml.water_heating_systems[0].water_heater_type = HPXML::WaterHeaterTypeTankless
    hpxml.water_heating_systems[0].tank_volume = nil
    hpxml.water_heating_systems[0].heating_capacity = nil
    hpxml.water_heating_systems[0].energy_factor = 0.82
    if hpxml_file == 'base-dhw-tankless-gas.xml'
      hpxml.water_heating_systems[0].fuel_type = HPXML::FuelTypeNaturalGas
    elsif hpxml_file == 'base-dhw-tankless-propane.xml'
      hpxml.water_heating_systems[0].fuel_type = HPXML::FuelTypePropane
    end
  elsif ['base-dhw-tank-elec-low-fhr-uef.xml'].include? hpxml_file
    # No low usage gas tank WHs in AHRI, based on Richmond model number 6ESB30-2 in AHR directory
    hpxml.water_heating_systems[0].energy_factor = nil
    hpxml.water_heating_systems[0].uniform_energy_factor = 0.93
    hpxml.water_heating_systems[0].first_hour_rating = 46.0
    hpxml.water_heating_systems[0].tank_volume = 30.0
    hpxml.water_heating_systems[0].heating_capacity = 15354.0 # 4.5 kW
    hpxml.water_heating_systems[0].recovery_efficiency = 0.98
  elsif ['base-dhw-tank-gas-med-fhr-uef.xml'].include? hpxml_file
    # Based on AO Smith model number G6-MH3030NV 400 in AHRI directory
    hpxml.water_heating_systems[0].fuel_type = HPXML::FuelTypeNaturalGas
    hpxml.water_heating_systems[0].energy_factor = nil
    hpxml.water_heating_systems[0].uniform_energy_factor = 0.59
    hpxml.water_heating_systems[0].first_hour_rating = 56.0
    hpxml.water_heating_systems[0].tank_volume = 30.0
    hpxml.water_heating_systems[0].heating_capacity = 30000.0
    hpxml.water_heating_systems[0].recovery_efficiency = 0.75
  elsif ['base-dhw-tank-gas-high-fhr-uef.xml'].include? hpxml_file
    # Based on AO Smith model number G6-PVT7576NV 310 in AHRI directory
    hpxml.water_heating_systems[0].fuel_type = HPXML::FuelTypeNaturalGas
    hpxml.water_heating_systems[0].energy_factor = nil
    hpxml.water_heating_systems[0].uniform_energy_factor = 0.69
    hpxml.water_heating_systems[0].first_hour_rating = 116.0
    hpxml.water_heating_systems[0].tank_volume = 75.0
    hpxml.water_heating_systems[0].heating_capacity = 76000.0 # Btu/hr
    hpxml.water_heating_systems[0].recovery_efficiency = 0.79
  elsif ['base-dhw-tank-heat-pump-uef-low-fhr.xml'].include? hpxml_file
    # Based on Rheem model number XE40T10HS45U0 from AHRI directory
    hpxml.water_heating_systems[0].water_heater_type = HPXML::WaterHeaterTypeHeatPump
    hpxml.water_heating_systems[0].energy_factor = nil
    hpxml.water_heating_systems[0].uniform_energy_factor = 3.75
    hpxml.water_heating_systems[0].first_hour_rating = 50.0
    hpxml.water_heating_systems[0].tank_volume = 40.0
  elsif ['base-dhw-tank-heat-pump-uef-medium-fhr.xml'].include? hpxml_file
    # Based on Rheem model number XE40T10HS45U0 from AHRI directory
    hpxml.water_heating_systems[0].water_heater_type = HPXML::WaterHeaterTypeHeatPump
    hpxml.water_heating_systems[0].energy_factor = nil
    hpxml.water_heating_systems[0].uniform_energy_factor = 3.75
    hpxml.water_heating_systems[0].first_hour_rating = 60.0
    hpxml.water_heating_systems[0].tank_volume = 50.0
  elsif ['base-dhw-tank-heat-pump-uef-high-fhr.xml'].include? hpxml_file
    # Based on Rheem model number XE40T10HS45U0 from AHRI directory
    hpxml.water_heating_systems[0].water_heater_type = HPXML::WaterHeaterTypeHeatPump
    hpxml.water_heating_systems[0].energy_factor = nil
    hpxml.water_heating_systems[0].uniform_energy_factor = 3.75
    hpxml.water_heating_systems[0].first_hour_rating = 80.0
    hpxml.water_heating_systems[0].tank_volume = 80.0
  elsif ['base-dhw-tankless-gas-uef.xml'].include? hpxml_file
    hpxml.water_heating_systems[0].water_heater_type = HPXML::WaterHeaterTypeTankless
    hpxml.water_heating_systems[0].fuel_type = HPXML::FuelTypeNaturalGas
    hpxml.water_heating_systems[0].tank_volume = nil
    hpxml.water_heating_systems[0].heating_capacity = nil
    hpxml.water_heating_systems[0].energy_factor = nil
    hpxml.water_heating_systems[0].uniform_energy_factor = 0.93
  elsif ['base-dhw-tankless-electric-uef.xml'].include? hpxml_file
    hpxml.water_heating_systems[0].water_heater_type = HPXML::WaterHeaterTypeTankless
    hpxml.water_heating_systems[0].tank_volume = nil
    hpxml.water_heating_systems[0].heating_capacity = nil
    hpxml.water_heating_systems[0].energy_factor = nil
    hpxml.water_heating_systems[0].uniform_energy_factor = 0.98
  elsif ['base-dhw-desuperheater.xml',
         'base-dhw-desuperheater-2-speed.xml',
         'base-dhw-desuperheater-var-speed.xml',
         'base-dhw-desuperheater-hpwh.xml'].include? hpxml_file
    hpxml.water_heating_systems[0].uses_desuperheater = true
    hpxml.water_heating_systems[0].related_hvac_idref = 'CoolingSystem'
  elsif ['base-dhw-desuperheater-tankless.xml'].include? hpxml_file
    hpxml.water_heating_systems[0].water_heater_type = HPXML::WaterHeaterTypeTankless
    hpxml.water_heating_systems[0].tank_volume = nil
    hpxml.water_heating_systems[0].heating_capacity = nil
    hpxml.water_heating_systems[0].energy_factor = 0.99
    hpxml.water_heating_systems[0].uses_desuperheater = true
    hpxml.water_heating_systems[0].related_hvac_idref = 'CoolingSystem'
  elsif ['base-dhw-desuperheater-gshp.xml'].include? hpxml_file
    hpxml.water_heating_systems[0].uses_desuperheater = true
    hpxml.water_heating_systems[0].related_hvac_idref = 'HeatPump'
  elsif ['base-dhw-jacket-electric.xml',
         'base-dhw-jacket-indirect.xml',
         'base-dhw-jacket-gas.xml',
         'base-dhw-jacket-hpwh.xml'].include? hpxml_file
    hpxml.water_heating_systems[0].jacket_r_value = 10.0
  elsif ['base-dhw-indirect.xml',
         'base-dhw-indirect-outside.xml'].include? hpxml_file
    hpxml.water_heating_systems[0].water_heater_type = HPXML::WaterHeaterTypeCombiStorage
    hpxml.water_heating_systems[0].tank_volume = 50
    hpxml.water_heating_systems[0].heating_capacity = nil
    hpxml.water_heating_systems[0].energy_factor = nil
    hpxml.water_heating_systems[0].fuel_type = nil
    hpxml.water_heating_systems[0].related_hvac_idref = 'HeatingSystem'
    if hpxml_file == 'base-dhw-indirect-outside.xml'
      hpxml.water_heating_systems[0].location = HPXML::LocationOtherExterior
    end
  elsif ['base-dhw-indirect-standbyloss.xml'].include? hpxml_file
    hpxml.water_heating_systems[0].standby_loss = 1.0
  elsif ['base-dhw-combi-tankless.xml',
         'base-dhw-combi-tankless-outside.xml'].include? hpxml_file
    hpxml.water_heating_systems[0].water_heater_type = HPXML::WaterHeaterTypeCombiTankless
    hpxml.water_heating_systems[0].tank_volume = nil
    if hpxml_file == 'base-dhw-combi-tankless-outside.xml'
      hpxml.water_heating_systems[0].location = HPXML::LocationOtherExterior
    end
  elsif ['base-foundation-unconditioned-basement.xml'].include? hpxml_file
    hpxml.water_heating_systems[0].location = HPXML::LocationBasementUnconditioned
  elsif ['base-foundation-unvented-crawlspace.xml'].include? hpxml_file
    hpxml.water_heating_systems[0].location = HPXML::LocationCrawlspaceUnvented
  elsif ['base-foundation-vented-crawlspace.xml'].include? hpxml_file
    hpxml.water_heating_systems[0].location = HPXML::LocationCrawlspaceVented
  elsif ['base-foundation-slab.xml'].include? hpxml_file
    hpxml.water_heating_systems[0].location = HPXML::LocationLivingSpace
  elsif ['base-atticroof-vented.xml'].include? hpxml_file
    hpxml.water_heating_systems[0].location = HPXML::LocationAtticVented
  elsif ['base-atticroof-conditioned.xml'].include? hpxml_file
    hpxml.water_heating_systems[0].location = HPXML::LocationBasementConditioned
  elsif ['invalid_files/water-heater-location.xml'].include? hpxml_file
    hpxml.water_heating_systems[0].location = HPXML::LocationCrawlspaceVented
  elsif ['invalid_files/water-heater-location-other.xml'].include? hpxml_file
    hpxml.water_heating_systems[0].location = 'unconditioned space'
  elsif ['invalid_files/invalid-relatedhvac-desuperheater.xml'].include? hpxml_file
    hpxml.water_heating_systems[0].uses_desuperheater = true
    hpxml.water_heating_systems[0].related_hvac_idref = 'CoolingSystem_bad'
  elsif ['invalid_files/repeated-relatedhvac-desuperheater.xml'].include? hpxml_file
    hpxml.water_heating_systems[0].fraction_dhw_load_served = 0.5
    hpxml.water_heating_systems[0].uses_desuperheater = true
    hpxml.water_heating_systems[0].related_hvac_idref = 'CoolingSystem'
    hpxml.water_heating_systems << hpxml.water_heating_systems[0].dup
    hpxml.water_heating_systems[1].id = 'WaterHeater2'
  elsif ['invalid_files/invalid-relatedhvac-dhw-indirect.xml'].include? hpxml_file
    hpxml.water_heating_systems[0].related_hvac_idref = 'HeatingSystem_bad'
  elsif ['invalid_files/repeated-relatedhvac-dhw-indirect.xml'].include? hpxml_file
    hpxml.water_heating_systems[0].fraction_dhw_load_served = 0.5
    hpxml.water_heating_systems << hpxml.water_heating_systems[0].dup
    hpxml.water_heating_systems[1].id = 'WaterHeater2'
  elsif ['base-enclosure-garage.xml'].include? hpxml_file
    hpxml.water_heating_systems[0].location = HPXML::LocationGarage
  elsif ['base-enclosure-attached-multifamily.xml'].include? hpxml_file
    hpxml.water_heating_systems[0].location = HPXML::LocationLivingSpace
  elsif ['base-enclosure-other-housing-unit.xml',
         'base-enclosure-other-heated-space.xml',
         'base-enclosure-other-non-freezing-space.xml',
         'base-enclosure-other-multifamily-buffer-space.xml'].include? hpxml_file
    if ['base-enclosure-other-housing-unit.xml'].include? hpxml_file
      hpxml.water_heating_systems[0].location = HPXML::LocationOtherHousingUnit
    elsif ['base-enclosure-other-heated-space.xml'].include? hpxml_file
      hpxml.water_heating_systems[0].location = HPXML::LocationOtherHeatedSpace
    elsif ['base-enclosure-other-non-freezing-space.xml'].include? hpxml_file
      hpxml.water_heating_systems[0].location = HPXML::LocationOtherNonFreezingSpace
    elsif ['base-enclosure-other-multifamily-buffer-space.xml'].include? hpxml_file
      hpxml.water_heating_systems[0].location = HPXML::LocationOtherMultifamilyBufferSpace
    end
  elsif ['base-dhw-none.xml'].include? hpxml_file
    hpxml.water_heating_systems.clear
  elsif ['base-misc-defaults.xml'].include? hpxml_file
    hpxml.water_heating_systems[0].temperature = nil
    hpxml.water_heating_systems[0].location = nil
    hpxml.water_heating_systems[0].heating_capacity = nil
    hpxml.water_heating_systems[0].tank_volume = nil
    hpxml.water_heating_systems[0].recovery_efficiency = nil
  elsif ['base-dhw-shared-water-heater.xml'].include? hpxml_file
    hpxml.water_heating_systems.clear
    hpxml.water_heating_systems.add(id: 'SharedWaterHeater',
                                    is_shared_system: true,
                                    number_of_units_served: 6,
                                    fuel_type: HPXML::FuelTypeNaturalGas,
                                    water_heater_type: HPXML::WaterHeaterTypeStorage,
                                    location: HPXML::LocationLivingSpace,
                                    tank_volume: 50,
                                    fraction_dhw_load_served: 1.0,
                                    heating_capacity: 40000,
                                    energy_factor: 0.59,
                                    recovery_efficiency: 0.76,
                                    temperature: Waterheater.get_default_hot_water_temperature(Constants.ERIVersions[-1]))
  elsif ['base-dhw-shared-laundry-room.xml'].include? hpxml_file
    hpxml.water_heating_systems[0].location = HPXML::LocationLivingSpace
    hpxml.water_heating_systems << hpxml.water_heating_systems[0].dup
    hpxml.water_heating_systems[1].id = 'SharedWaterHeater'
    hpxml.water_heating_systems[1].is_shared_system = true
    hpxml.water_heating_systems[1].number_of_units_served = 6
    hpxml.water_heating_systems[1].fraction_dhw_load_served = 0
    hpxml.water_heating_systems[1].location = HPXML::LocationOtherHeatedSpace
  elsif ['invalid_files/multifamily-reference-water-heater.xml'].include? hpxml_file
    hpxml.water_heating_systems[0].location = HPXML::LocationOtherNonFreezingSpace
  end
end

def set_hpxml_hot_water_distribution(hpxml_file, hpxml)
  if ['base.xml'].include? hpxml_file
    hpxml.hot_water_distributions.add(id: 'HotWaterDistribution',
                                      system_type: HPXML::DHWDistTypeStandard,
                                      standard_piping_length: 50, # Chosen to test a negative EC_adj
                                      pipe_r_value: 0.0)
  elsif ['base-dhw-dwhr.xml'].include? hpxml_file
    hpxml.hot_water_distributions[0].dwhr_facilities_connected = HPXML::DWHRFacilitiesConnectedAll
    hpxml.hot_water_distributions[0].dwhr_equal_flow = true
    hpxml.hot_water_distributions[0].dwhr_efficiency = 0.55
  elsif ['base-dhw-recirc-demand.xml'].include? hpxml_file
    hpxml.hot_water_distributions[0].system_type = HPXML::DHWDistTypeRecirc
    hpxml.hot_water_distributions[0].recirculation_control_type = HPXML::DHWRecirControlTypeSensor
    hpxml.hot_water_distributions[0].recirculation_piping_length = 50
    hpxml.hot_water_distributions[0].recirculation_branch_piping_length = 50
    hpxml.hot_water_distributions[0].recirculation_pump_power = 50
    hpxml.hot_water_distributions[0].pipe_r_value = 3
  elsif ['base-dhw-recirc-manual.xml'].include? hpxml_file
    hpxml.hot_water_distributions[0].system_type = HPXML::DHWDistTypeRecirc
    hpxml.hot_water_distributions[0].recirculation_control_type = HPXML::DHWRecirControlTypeManual
    hpxml.hot_water_distributions[0].recirculation_piping_length = 50
    hpxml.hot_water_distributions[0].recirculation_branch_piping_length = 50
    hpxml.hot_water_distributions[0].recirculation_pump_power = 50
    hpxml.hot_water_distributions[0].pipe_r_value = 3
  elsif ['base-dhw-recirc-nocontrol.xml'].include? hpxml_file
    hpxml.hot_water_distributions[0].system_type = HPXML::DHWDistTypeRecirc
    hpxml.hot_water_distributions[0].recirculation_control_type = HPXML::DHWRecirControlTypeNone
    hpxml.hot_water_distributions[0].recirculation_piping_length = 50
    hpxml.hot_water_distributions[0].recirculation_branch_piping_length = 50
    hpxml.hot_water_distributions[0].recirculation_pump_power = 50
  elsif ['base-dhw-recirc-temperature.xml'].include? hpxml_file
    hpxml.hot_water_distributions[0].system_type = HPXML::DHWDistTypeRecirc
    hpxml.hot_water_distributions[0].recirculation_control_type = HPXML::DHWRecirControlTypeTemperature
    hpxml.hot_water_distributions[0].recirculation_piping_length = 50
    hpxml.hot_water_distributions[0].recirculation_branch_piping_length = 50
    hpxml.hot_water_distributions[0].recirculation_pump_power = 50
  elsif ['base-dhw-recirc-timer.xml'].include? hpxml_file
    hpxml.hot_water_distributions[0].system_type = HPXML::DHWDistTypeRecirc
    hpxml.hot_water_distributions[0].recirculation_control_type = HPXML::DHWRecirControlTypeTimer
    hpxml.hot_water_distributions[0].recirculation_piping_length = 50
    hpxml.hot_water_distributions[0].recirculation_branch_piping_length = 50
    hpxml.hot_water_distributions[0].recirculation_pump_power = 50
  elsif ['base-dhw-shared-water-heater.xml'].include? hpxml_file
    hpxml.hot_water_distributions[0].id = 'SharedHotWaterDistribution'
  elsif ['base-dhw-shared-water-heater-recirc.xml'].include? hpxml_file
    hpxml.hot_water_distributions[0].has_shared_recirculation = true
    hpxml.hot_water_distributions[0].shared_recirculation_number_of_units_served = 6
    hpxml.hot_water_distributions[0].shared_recirculation_pump_power = 220
    hpxml.hot_water_distributions[0].shared_recirculation_control_type = HPXML::DHWRecirControlTypeTimer
  elsif ['base-dhw-none.xml'].include? hpxml_file
    hpxml.hot_water_distributions.clear
  elsif ['base-misc-defaults.xml'].include? hpxml_file
    hpxml.hot_water_distributions[0].standard_piping_length = nil
  end
end

def set_hpxml_water_fixtures(hpxml_file, hpxml)
  if ['base.xml'].include? hpxml_file
    hpxml.water_fixtures.add(id: 'WaterFixture',
                             water_fixture_type: HPXML::WaterFixtureTypeShowerhead,
                             low_flow: true)
    hpxml.water_fixtures.add(id: 'WaterFixture2',
                             water_fixture_type: HPXML::WaterFixtureTypeFaucet,
                             low_flow: false)
  elsif ['base-dhw-low-flow-fixtures.xml'].include? hpxml_file
    hpxml.water_fixtures[1].low_flow = true
  elsif ['base-dhw-none.xml'].include? hpxml_file
    hpxml.water_fixtures.clear
  elsif ['base-misc-usage-multiplier.xml'].include? hpxml_file
    hpxml.water_heating.water_fixtures_usage_multiplier = 0.9
  end
end

def set_hpxml_solar_thermal_system(hpxml_file, hpxml)
  if ['base-dhw-solar-fraction.xml',
      'base-dhw-indirect-with-solar-fraction.xml',
      'base-dhw-tank-heat-pump-with-solar-fraction.xml',
      'base-dhw-tankless-gas-with-solar-fraction.xml'].include? hpxml_file
    hpxml.solar_thermal_systems.add(id: 'SolarThermalSystem',
                                    system_type: 'hot water',
                                    water_heating_system_idref: 'WaterHeater',
                                    solar_fraction: 0.65)
  elsif ['base-dhw-multiple.xml'].include? hpxml_file
    hpxml.solar_thermal_systems.add(id: 'SolarThermalSystem',
                                    system_type: 'hot water',
                                    water_heating_system_idref: nil, # Apply to all water heaters
                                    solar_fraction: 0.65)
  elsif ['base-dhw-solar-direct-flat-plate.xml',
         'base-dhw-solar-indirect-flat-plate.xml',
         'base-dhw-solar-thermosyphon-flat-plate.xml',
         'base-dhw-tank-heat-pump-with-solar.xml',
         'base-dhw-tankless-gas-with-solar.xml',
         'base-misc-defaults.xml',
         'invalid_files/solar-thermal-system-with-combi-tankless.xml',
         'invalid_files/solar-thermal-system-with-desuperheater.xml',
         'invalid_files/solar-thermal-system-with-dhw-indirect.xml'].include? hpxml_file
    hpxml.solar_thermal_systems.add(id: 'SolarThermalSystem',
                                    system_type: 'hot water',
                                    collector_area: 40,
                                    collector_type: HPXML::SolarThermalTypeSingleGlazing,
                                    collector_azimuth: 180,
                                    collector_tilt: 20,
                                    collector_frta: 0.77,
                                    collector_frul: 0.793,
                                    storage_volume: 60,
                                    water_heating_system_idref: 'WaterHeater')
    if hpxml_file == 'base-dhw-solar-direct-flat-plate.xml'
      hpxml.solar_thermal_systems[0].collector_loop_type = HPXML::SolarThermalLoopTypeDirect
    elsif hpxml_file == 'base-dhw-solar-thermosyphon-flat-plate.xml'
      hpxml.solar_thermal_systems[0].collector_loop_type = HPXML::SolarThermalLoopTypeThermosyphon
    elsif hpxml_file == 'base-misc-defaults.xml'
      hpxml.solar_thermal_systems[0].collector_loop_type = HPXML::SolarThermalLoopTypeDirect
      hpxml.solar_thermal_systems[0].storage_volume = nil
    else
      hpxml.solar_thermal_systems[0].collector_loop_type = HPXML::SolarThermalLoopTypeIndirect
    end
  elsif ['base-dhw-solar-direct-evacuated-tube.xml'].include? hpxml_file
    hpxml.solar_thermal_systems.add(id: 'SolarThermalSystem',
                                    system_type: 'hot water',
                                    collector_area: 40,
                                    collector_type: HPXML::SolarThermalTypeEvacuatedTube,
                                    collector_azimuth: 180,
                                    collector_tilt: 20,
                                    collector_frta: 0.50,
                                    collector_frul: 0.2799,
                                    storage_volume: 60,
                                    water_heating_system_idref: 'WaterHeater')
    if hpxml_file == 'base-dhw-solar-direct-evacuated-tube.xml'
      hpxml.solar_thermal_systems[0].collector_loop_type = HPXML::SolarThermalLoopTypeDirect
    else
      hpxml.solar_thermal_systems[0].collector_loop_type = HPXML::SolarThermalLoopTypeIndirect
    end
  elsif ['base-dhw-solar-direct-ics.xml'].include? hpxml_file
    hpxml.solar_thermal_systems.add(id: 'SolarThermalSystem',
                                    system_type: 'hot water',
                                    collector_area: 40,
                                    collector_loop_type: HPXML::SolarThermalLoopTypeDirect,
                                    collector_type: HPXML::SolarThermalTypeICS,
                                    collector_azimuth: 180,
                                    collector_tilt: 20,
                                    collector_frta: 0.77,
                                    collector_frul: 0.793,
                                    storage_volume: 60,
                                    water_heating_system_idref: 'WaterHeater')
  elsif ['invalid_files/unattached-solar-thermal-system.xml'].include? hpxml_file
    hpxml.solar_thermal_systems[0].water_heating_system_idref = 'foobar'
  end
end

def set_hpxml_pv_systems(hpxml_file, hpxml)
  if ['base-pv.xml'].include? hpxml_file
    hpxml.pv_systems.add(id: 'PVSystem',
                         module_type: HPXML::PVModuleTypeStandard,
                         location: HPXML::LocationRoof,
                         tracking: HPXML::PVTrackingTypeFixed,
                         array_azimuth: 180,
                         array_tilt: 20,
                         max_power_output: 4000,
                         inverter_efficiency: 0.96,
                         system_losses_fraction: 0.14)
    hpxml.pv_systems.add(id: 'PVSystem2',
                         module_type: HPXML::PVModuleTypePremium,
                         location: HPXML::LocationRoof,
                         tracking: HPXML::PVTrackingTypeFixed,
                         array_azimuth: 90,
                         array_tilt: 20,
                         max_power_output: 1500,
                         inverter_efficiency: 0.96,
                         system_losses_fraction: 0.14)
  elsif ['base-misc-defaults.xml'].include? hpxml_file
    hpxml.pv_systems.add(id: 'PVSystem',
                         module_type: HPXML::PVModuleTypeStandard,
                         location: HPXML::LocationRoof,
                         tracking: HPXML::PVTrackingTypeFixed,
                         array_azimuth: 180,
                         array_tilt: 20,
                         max_power_output: 4000,
                         year_modules_manufactured: 2015)
  elsif ['base-pv-shared.xml'].include? hpxml_file
    hpxml.pv_systems.add(id: 'PVSystem',
                         is_shared_system: true,
                         module_type: HPXML::PVModuleTypeStandard,
                         location: HPXML::LocationGround,
                         tracking: HPXML::PVTrackingTypeFixed,
                         array_azimuth: 225,
                         array_tilt: 30,
                         max_power_output: 30000,
                         inverter_efficiency: 0.96,
                         system_losses_fraction: 0.14,
                         number_of_bedrooms_served: 20)
  end
end

def set_hpxml_clothes_washer(hpxml_file, hpxml)
  if ['base.xml'].include? hpxml_file
    hpxml.clothes_washers.add(id: 'ClothesWasher',
                              location: HPXML::LocationLivingSpace,
                              integrated_modified_energy_factor: 1.21,
                              rated_annual_kwh: 380,
                              label_electric_rate: 0.12,
                              label_gas_rate: 1.09,
                              label_annual_gas_cost: 27,
                              capacity: 3.2,
                              label_usage: 6)
  elsif ['base-appliances-none.xml',
         'base-dhw-none.xml'].include? hpxml_file
    hpxml.clothes_washers.clear
  elsif ['base-enclosure-attached-multifamily.xml'].include? hpxml_file
    hpxml.clothes_washers[0].location = HPXML::LocationLivingSpace
  elsif ['base-enclosure-other-housing-unit.xml',
         'base-enclosure-other-heated-space.xml',
         'base-enclosure-other-non-freezing-space.xml',
         'base-enclosure-other-multifamily-buffer-space.xml'].include? hpxml_file
    if ['base-enclosure-other-housing-unit.xml'].include? hpxml_file
      hpxml.clothes_washers[0].location = HPXML::LocationOtherHousingUnit
    elsif ['base-enclosure-other-heated-space.xml'].include? hpxml_file
      hpxml.clothes_washers[0].location = HPXML::LocationOtherHeatedSpace
    elsif ['base-enclosure-other-non-freezing-space.xml'].include? hpxml_file
      hpxml.clothes_washers[0].location = HPXML::LocationOtherNonFreezingSpace
    elsif ['base-enclosure-other-multifamily-buffer-space.xml'].include? hpxml_file
      hpxml.clothes_washers[0].location = HPXML::LocationOtherMultifamilyBufferSpace
    end
  elsif ['base-appliances-modified.xml'].include? hpxml_file
    imef = hpxml.clothes_washers[0].integrated_modified_energy_factor
    hpxml.clothes_washers[0].integrated_modified_energy_factor = nil
    hpxml.clothes_washers[0].modified_energy_factor = HotWaterAndAppliances.calc_clothes_washer_mef_from_imef(imef).round(2)
  elsif ['base-foundation-unconditioned-basement.xml'].include? hpxml_file
    hpxml.clothes_washers[0].location = HPXML::LocationBasementUnconditioned
  elsif ['base-atticroof-conditioned.xml'].include? hpxml_file
    hpxml.clothes_washers[0].location = HPXML::LocationBasementConditioned
  elsif ['base-enclosure-garage.xml',
         'invalid_files/clothes-washer-location.xml'].include? hpxml_file
    hpxml.clothes_washers[0].location = HPXML::LocationGarage
  elsif ['invalid_files/appliances-location-unconditioned-space.xml'].include? hpxml_file
    hpxml.clothes_washers[0].location = 'unconditioned space'
  elsif ['base-misc-defaults.xml'].include? hpxml_file
    hpxml.clothes_washers[0].location = nil
    hpxml.clothes_washers[0].modified_energy_factor = nil
    hpxml.clothes_washers[0].integrated_modified_energy_factor = nil
    hpxml.clothes_washers[0].rated_annual_kwh = nil
    hpxml.clothes_washers[0].label_electric_rate = nil
    hpxml.clothes_washers[0].label_gas_rate = nil
    hpxml.clothes_washers[0].label_annual_gas_cost = nil
    hpxml.clothes_washers[0].capacity = nil
    hpxml.clothes_washers[0].label_usage = nil
  elsif ['base-misc-usage-multiplier.xml'].include? hpxml_file
    hpxml.clothes_washers[0].usage_multiplier = 0.9
  elsif ['base-dhw-shared-laundry-room.xml'].include? hpxml_file
    hpxml.clothes_washers[0].is_shared_appliance = true
    hpxml.clothes_washers[0].id = 'SharedClothesWasher'
    hpxml.clothes_washers[0].location = HPXML::LocationOtherHeatedSpace
    hpxml.clothes_washers[0].water_heating_system_idref = 'SharedWaterHeater'
  elsif ['invalid_files/unattached-shared-clothes-washer-water-heater.xml'].include? hpxml_file
    hpxml.clothes_washers[0].water_heating_system_idref = 'foobar'
  elsif ['invalid_files/multifamily-reference-appliance.xml'].include? hpxml_file
    hpxml.clothes_washers[0].location = HPXML::LocationOtherHousingUnit
  end
end

def set_hpxml_clothes_dryer(hpxml_file, hpxml)
  if ['base.xml'].include? hpxml_file
    hpxml.clothes_dryers.add(id: 'ClothesDryer',
                             location: HPXML::LocationLivingSpace,
                             fuel_type: HPXML::FuelTypeElectricity,
                             combined_energy_factor: 3.73,
                             control_type: HPXML::ClothesDryerControlTypeTimer,
                             is_vented: true,
                             vented_flow_rate: 150)
  elsif ['base-appliances-none.xml',
         'base-dhw-none.xml'].include? hpxml_file
    hpxml.clothes_dryers.clear
  elsif ['base-enclosure-attached-multifamily.xml'].include? hpxml_file
    hpxml.clothes_dryers[0].location = HPXML::LocationLivingSpace
  elsif ['base-enclosure-other-housing-unit.xml',
         'base-enclosure-other-heated-space.xml',
         'base-enclosure-other-non-freezing-space.xml',
         'base-enclosure-other-multifamily-buffer-space.xml'].include? hpxml_file
    if ['base-enclosure-other-housing-unit.xml'].include? hpxml_file
      hpxml.clothes_dryers[0].location = HPXML::LocationOtherHousingUnit
    elsif ['base-enclosure-other-heated-space.xml'].include? hpxml_file
      hpxml.clothes_dryers[0].location = HPXML::LocationOtherHeatedSpace
    elsif ['base-enclosure-other-non-freezing-space.xml'].include? hpxml_file
      hpxml.clothes_dryers[0].location = HPXML::LocationOtherNonFreezingSpace
    elsif ['base-enclosure-other-multifamily-buffer-space.xml'].include? hpxml_file
      hpxml.clothes_dryers[0].location = HPXML::LocationOtherMultifamilyBufferSpace
    end
  elsif ['base-appliances-modified.xml'].include? hpxml_file
    cef = hpxml.clothes_dryers[-1].combined_energy_factor
    hpxml.clothes_dryers.clear
    hpxml.clothes_dryers.add(id: 'ClothesDryer',
                             location: HPXML::LocationLivingSpace,
                             fuel_type: HPXML::FuelTypeElectricity,
                             energy_factor: HotWaterAndAppliances.calc_clothes_dryer_ef_from_cef(cef).round(2),
                             control_type: HPXML::ClothesDryerControlTypeMoisture,
                             is_vented: false)
  elsif ['base-appliances-coal.xml',
         'base-appliances-gas.xml',
         'base-appliances-propane.xml',
         'base-appliances-oil.xml',
         'base-appliances-wood.xml'].include? hpxml_file
    hpxml.clothes_dryers.clear
    hpxml.clothes_dryers.add(id: 'ClothesDryer',
                             location: HPXML::LocationLivingSpace,
                             combined_energy_factor: 3.30,
                             control_type: HPXML::ClothesDryerControlTypeMoisture)
    if hpxml_file == 'base-appliances-coal.xml'
      hpxml.clothes_dryers[0].fuel_type = HPXML::FuelTypeCoal
    elsif hpxml_file == 'base-appliances-gas.xml'
      hpxml.clothes_dryers[0].fuel_type = HPXML::FuelTypeNaturalGas
    elsif hpxml_file == 'base-appliances-propane.xml'
      hpxml.clothes_dryers[0].fuel_type = HPXML::FuelTypePropane
    elsif hpxml_file == 'base-appliances-oil.xml'
      hpxml.clothes_dryers[0].fuel_type = HPXML::FuelTypeOil
    elsif hpxml_file == 'base-appliances-wood.xml'
      hpxml.clothes_dryers[0].fuel_type = HPXML::FuelTypeWoodCord
    end
  elsif ['base-foundation-unconditioned-basement.xml'].include? hpxml_file
    hpxml.clothes_dryers[0].location = HPXML::LocationBasementUnconditioned
  elsif ['base-atticroof-conditioned.xml'].include? hpxml_file
    hpxml.clothes_dryers[0].location = HPXML::LocationBasementConditioned
  elsif ['base-enclosure-garage.xml',
         'invalid_files/clothes-dryer-location.xml'].include? hpxml_file
    hpxml.clothes_dryers[0].location = HPXML::LocationGarage
  elsif ['invalid_files/appliances-location-unconditioned-space.xml'].include? hpxml_file
    hpxml.clothes_dryers[0].location = 'unconditioned space'
  elsif ['base-misc-defaults.xml'].include? hpxml_file
    hpxml.clothes_dryers[0].location = nil
    hpxml.clothes_dryers[0].energy_factor = nil
    hpxml.clothes_dryers[0].combined_energy_factor = nil
    hpxml.clothes_dryers[0].control_type = nil
    hpxml.clothes_dryers[0].is_vented = nil
    hpxml.clothes_dryers[0].vented_flow_rate = nil
  elsif ['base-dhw-shared-laundry-room.xml'].include? hpxml_file
    hpxml.clothes_dryers[0].id = 'SharedClothesDryer'
    hpxml.clothes_dryers[0].location = HPXML::LocationOtherHeatedSpace
    hpxml.clothes_dryers[0].is_shared_appliance = true
  elsif ['base-misc-usage-multiplier.xml'].include? hpxml_file
    hpxml.clothes_dryers[0].usage_multiplier = 0.9
  end
end

def set_hpxml_dishwasher(hpxml_file, hpxml)
  if ['base.xml'].include? hpxml_file
    hpxml.dishwashers.add(id: 'Dishwasher',
                          location: HPXML::LocationLivingSpace,
                          rated_annual_kwh: 307,
                          label_electric_rate: 0.12,
                          label_gas_rate: 1.09,
                          label_annual_gas_cost: 22.32,
                          label_usage: 4,
                          place_setting_capacity: 12)
  elsif ['base-appliances-modified.xml'].include? hpxml_file
    rated_annual_kwh = hpxml.dishwashers[0].rated_annual_kwh
    hpxml.dishwashers[0].rated_annual_kwh = nil
    hpxml.dishwashers[0].energy_factor = HotWaterAndAppliances.calc_dishwasher_ef_from_annual_kwh(rated_annual_kwh).round(2)
    hpxml.dishwashers[0].place_setting_capacity = 6 # Compact
  elsif ['base-enclosure-attached-multifamily.xml'].include? hpxml_file
    hpxml.dishwashers[0].location = HPXML::LocationLivingSpace
  elsif ['base-enclosure-other-housing-unit.xml',
         'base-enclosure-other-heated-space.xml',
         'base-enclosure-other-non-freezing-space.xml',
         'base-enclosure-other-multifamily-buffer-space.xml'].include? hpxml_file
    if ['base-enclosure-other-housing-unit.xml'].include? hpxml_file
      hpxml.dishwashers[0].location = HPXML::LocationOtherHousingUnit
    elsif ['base-enclosure-other-heated-space.xml'].include? hpxml_file
      hpxml.dishwashers[0].location = HPXML::LocationOtherHeatedSpace
    elsif ['base-enclosure-other-non-freezing-space.xml'].include? hpxml_file
      hpxml.dishwashers[0].location = HPXML::LocationOtherNonFreezingSpace
    elsif ['base-enclosure-other-multifamily-buffer-space.xml'].include? hpxml_file
      hpxml.dishwashers[0].location = HPXML::LocationOtherMultifamilyBufferSpace
    end
  elsif ['base-appliances-none.xml',
         'base-dhw-none.xml'].include? hpxml_file
    hpxml.dishwashers.clear
  elsif ['base-foundation-unconditioned-basement.xml'].include? hpxml_file
    hpxml.dishwashers[0].location = HPXML::LocationBasementUnconditioned
  elsif ['base-atticroof-conditioned.xml'].include? hpxml_file
    hpxml.dishwashers[0].location = HPXML::LocationBasementConditioned
  elsif ['base-enclosure-garage.xml',
         'invalid_files/dishwasher-location.xml'].include? hpxml_file
    hpxml.dishwashers[0].location = HPXML::LocationGarage
  elsif ['invalid_files/appliances-location-unconditioned-space.xml'].include? hpxml_file
    hpxml.dishwashers[0].location = 'unconditioned space'
  elsif ['base-misc-defaults.xml'].include? hpxml_file
    hpxml.dishwashers[0].rated_annual_kwh = nil
    hpxml.dishwashers[0].label_electric_rate = nil
    hpxml.dishwashers[0].label_gas_rate = nil
    hpxml.dishwashers[0].label_annual_gas_cost = nil
    hpxml.dishwashers[0].place_setting_capacity = nil
    hpxml.dishwashers[0].label_usage = nil
  elsif ['base-misc-usage-multiplier.xml'].include? hpxml_file
    hpxml.dishwashers[0].usage_multiplier = 0.9
  elsif ['base-dhw-shared-laundry-room.xml'].include? hpxml_file
    hpxml.dishwashers[0].is_shared_appliance = true
    hpxml.dishwashers[0].id = 'SharedDishwasher'
    hpxml.dishwashers[0].location = HPXML::LocationOtherHeatedSpace
    hpxml.dishwashers[0].water_heating_system_idref = 'SharedWaterHeater'
  elsif ['invalid_files/unattached-shared-dishwasher-water-heater.xml'].include? hpxml_file
    hpxml.dishwashers[0].water_heating_system_idref = 'foobar'
  elsif ['invalid_files/invalid-input-parameters.xml'].include? hpxml_file
    hpxml.dishwashers[0].rated_annual_kwh = nil
    hpxml.dishwashers[0].energy_factor = 5.1
  end
end

def set_hpxml_refrigerator(hpxml_file, hpxml)
  if ['base.xml'].include? hpxml_file
    hpxml.refrigerators.add(id: 'Refrigerator',
                            location: HPXML::LocationLivingSpace,
                            rated_annual_kwh: 650,
                            primary_indicator: true)
  elsif ['base-appliances-modified.xml'].include? hpxml_file
    hpxml.refrigerators[0].adjusted_annual_kwh = 600
  elsif ['base-appliances-none.xml'].include? hpxml_file
    hpxml.refrigerators.clear
  elsif ['base-enclosure-attached-multifamily.xml'].include? hpxml_file
    hpxml.refrigerators[0].location = HPXML::LocationLivingSpace
  elsif ['base-enclosure-other-housing-unit.xml',
         'base-enclosure-other-heated-space.xml',
         'base-enclosure-other-non-freezing-space.xml',
         'base-enclosure-other-multifamily-buffer-space.xml'].include? hpxml_file
    if ['base-enclosure-other-housing-unit.xml'].include? hpxml_file
      hpxml.refrigerators[0].location = HPXML::LocationOtherHousingUnit
    elsif ['base-enclosure-other-heated-space.xml'].include? hpxml_file
      hpxml.refrigerators[0].location = HPXML::LocationOtherHeatedSpace
    elsif ['base-enclosure-other-non-freezing-space.xml'].include? hpxml_file
      hpxml.refrigerators[0].location = HPXML::LocationOtherNonFreezingSpace
    elsif ['base-enclosure-other-multifamily-buffer-space.xml'].include? hpxml_file
      hpxml.refrigerators[0].location = HPXML::LocationOtherMultifamilyBufferSpace
    end
  elsif ['base-foundation-unconditioned-basement.xml'].include? hpxml_file
    hpxml.refrigerators[0].location = HPXML::LocationBasementUnconditioned
  elsif ['base-atticroof-conditioned.xml'].include? hpxml_file
    hpxml.refrigerators[0].location = HPXML::LocationBasementConditioned
  elsif ['base-enclosure-garage.xml',
         'invalid_files/refrigerator-location.xml'].include? hpxml_file
    hpxml.refrigerators[0].location = HPXML::LocationGarage
  elsif ['invalid_files/appliances-location-unconditioned-space.xml'].include? hpxml_file
    hpxml.refrigerators[0].location = 'unconditioned space'
  elsif ['base-misc-defaults.xml'].include? hpxml_file
    hpxml.refrigerators[0].primary_indicator = nil
    hpxml.refrigerators[0].location = nil
    hpxml.refrigerators[0].rated_annual_kwh = nil
    hpxml.refrigerators[0].adjusted_annual_kwh = nil
  elsif ['base-misc-usage-multiplier.xml'].include? hpxml_file
    hpxml.refrigerators[0].usage_multiplier = 0.9
  elsif ['base-misc-loads-large-uncommon.xml'].include? hpxml_file
    hpxml.refrigerators[0].weekday_fractions = '0.040, 0.039, 0.038, 0.037, 0.036, 0.036, 0.038, 0.040, 0.041, 0.041, 0.040, 0.040, 0.042, 0.042, 0.042, 0.041, 0.044, 0.048, 0.050, 0.048, 0.047, 0.046, 0.044, 0.041'
    hpxml.refrigerators[0].weekend_fractions = '0.040, 0.039, 0.038, 0.037, 0.036, 0.036, 0.038, 0.040, 0.041, 0.041, 0.040, 0.040, 0.042, 0.042, 0.042, 0.041, 0.044, 0.048, 0.050, 0.048, 0.047, 0.046, 0.044, 0.041'
    hpxml.refrigerators[0].monthly_multipliers = '0.837, 0.835, 1.084, 1.084, 1.084, 1.096, 1.096, 1.096, 1.096, 0.931, 0.925, 0.837'
    hpxml.refrigerators.add(id: 'ExtraRefrigerator',
                            rated_annual_kwh: 700,
                            primary_indicator: false,
                            weekday_fractions: '0.040, 0.039, 0.038, 0.037, 0.036, 0.036, 0.038, 0.040, 0.041, 0.041, 0.040, 0.040, 0.042, 0.042, 0.042, 0.041, 0.044, 0.048, 0.050, 0.048, 0.047, 0.046, 0.044, 0.041',
                            weekend_fractions: '0.040, 0.039, 0.038, 0.037, 0.036, 0.036, 0.038, 0.040, 0.041, 0.041, 0.040, 0.040, 0.042, 0.042, 0.042, 0.041, 0.044, 0.048, 0.050, 0.048, 0.047, 0.046, 0.044, 0.041',
                            monthly_multipliers: '0.837, 0.835, 1.084, 1.084, 1.084, 1.096, 1.096, 1.096, 1.096, 0.931, 0.925, 0.837')
    hpxml.refrigerators.add(id: 'ExtraRefrigerator2',
                            rated_annual_kwh: 800,
                            primary_indicator: false,
                            weekday_fractions: '0.040, 0.039, 0.038, 0.037, 0.036, 0.036, 0.038, 0.040, 0.041, 0.041, 0.040, 0.040, 0.042, 0.042, 0.042, 0.041, 0.044, 0.048, 0.050, 0.048, 0.047, 0.046, 0.044, 0.041',
                            weekend_fractions: '0.040, 0.039, 0.038, 0.037, 0.036, 0.036, 0.038, 0.040, 0.041, 0.041, 0.040, 0.040, 0.042, 0.042, 0.042, 0.041, 0.044, 0.048, 0.050, 0.048, 0.047, 0.046, 0.044, 0.041',
                            monthly_multipliers: '0.837, 0.835, 1.084, 1.084, 1.084, 1.096, 1.096, 1.096, 1.096, 0.931, 0.925, 0.837')
  elsif ['invalid_files/refrigerators-multiple-primary.xml'].include? hpxml_file
    hpxml.refrigerators.add(id: 'Refrigerator2',
                            location: HPXML::LocationLivingSpace,
                            rated_annual_kwh: 650,
                            primary_indicator: true)
  elsif ['invalid_files/refrigerators-no-primary.xml'].include? hpxml_file
    hpxml.refrigerators[0].primary_indicator = false
    hpxml.refrigerators.add(id: 'Refrigerator2',
                            location: HPXML::LocationLivingSpace,
                            rated_annual_kwh: 650,
                            primary_indicator: false)
  end
end

def set_hpxml_freezer(hpxml_file, hpxml)
  if ['base-misc-loads-large-uncommon.xml',
      'base-misc-usage-multiplier.xml'].include? hpxml_file
    hpxml.freezers.add(id: 'Freezer',
                       location: HPXML::LocationLivingSpace,
                       rated_annual_kwh: 300,
                       weekday_fractions: '0.040, 0.039, 0.038, 0.037, 0.036, 0.036, 0.038, 0.040, 0.041, 0.041, 0.040, 0.040, 0.042, 0.042, 0.042, 0.041, 0.044, 0.048, 0.050, 0.048, 0.047, 0.046, 0.044, 0.041',
                       weekend_fractions: '0.040, 0.039, 0.038, 0.037, 0.036, 0.036, 0.038, 0.040, 0.041, 0.041, 0.040, 0.040, 0.042, 0.042, 0.042, 0.041, 0.044, 0.048, 0.050, 0.048, 0.047, 0.046, 0.044, 0.041',
                       monthly_multipliers: '0.837, 0.835, 1.084, 1.084, 1.084, 1.096, 1.096, 1.096, 1.096, 0.931, 0.925, 0.837')
    hpxml.freezers.add(id: 'Freezer2',
                       location: HPXML::LocationLivingSpace,
                       rated_annual_kwh: 400,
                       weekday_fractions: '0.040, 0.039, 0.038, 0.037, 0.036, 0.036, 0.038, 0.040, 0.041, 0.041, 0.040, 0.040, 0.042, 0.042, 0.042, 0.041, 0.044, 0.048, 0.050, 0.048, 0.047, 0.046, 0.044, 0.041',
                       weekend_fractions: '0.040, 0.039, 0.038, 0.037, 0.036, 0.036, 0.038, 0.040, 0.041, 0.041, 0.040, 0.040, 0.042, 0.042, 0.042, 0.041, 0.044, 0.048, 0.050, 0.048, 0.047, 0.046, 0.044, 0.041',
                       monthly_multipliers: '0.837, 0.835, 1.084, 1.084, 1.084, 1.096, 1.096, 1.096, 1.096, 0.931, 0.925, 0.837')
    if hpxml_file == 'base-misc-usage-multiplier.xml'
      hpxml.freezers.each do |freezer|
        freezer.usage_multiplier = 0.9
      end
    end
  end
end

def set_hpxml_dehumidifier(hpxml_file, hpxml)
  if ['base-appliances-dehumidifier.xml'].include? hpxml_file
    hpxml.dehumidifiers.add(id: 'Dehumidifier',
                            capacity: 40,
                            energy_factor: 1.8,
                            rh_setpoint: 0.5,
                            fraction_served: 1.0)
  elsif ['base-appliances-dehumidifier-ief.xml'].include? hpxml_file
    hpxml.dehumidifiers[0].energy_factor = nil
    hpxml.dehumidifiers[0].integrated_energy_factor = 1.5
  elsif ['base-appliances-dehumidifier-50percent.xml'].include? hpxml_file
    hpxml.dehumidifiers[0].fraction_served = 0.5
  end
end

def set_hpxml_cooking_range(hpxml_file, hpxml)
  if ['base.xml'].include? hpxml_file
    hpxml.cooking_ranges.add(id: 'Range',
                             location: HPXML::LocationLivingSpace,
                             fuel_type: HPXML::FuelTypeElectricity,
                             is_induction: false)
  elsif ['base-appliances-none.xml'].include? hpxml_file
    hpxml.cooking_ranges.clear
  elsif ['base-enclosure-attached-multifamily.xml'].include? hpxml_file
    hpxml.cooking_ranges[0].location = HPXML::LocationLivingSpace
  elsif ['base-enclosure-other-housing-unit.xml',
         'base-enclosure-other-heated-space.xml',
         'base-enclosure-other-non-freezing-space.xml',
         'base-enclosure-other-multifamily-buffer-space.xml'].include? hpxml_file
    if ['base-enclosure-other-housing-unit.xml'].include? hpxml_file
      hpxml.cooking_ranges[0].location = HPXML::LocationOtherHousingUnit
    elsif ['base-enclosure-other-heated-space.xml'].include? hpxml_file
      hpxml.cooking_ranges[0].location = HPXML::LocationOtherHeatedSpace
    elsif ['base-enclosure-other-non-freezing-space.xml'].include? hpxml_file
      hpxml.cooking_ranges[0].location = HPXML::LocationOtherNonFreezingSpace
    elsif ['base-enclosure-other-multifamily-buffer-space.xml'].include? hpxml_file
      hpxml.cooking_ranges[0].location = HPXML::LocationOtherMultifamilyBufferSpace
    end
  elsif ['base-appliances-gas.xml'].include? hpxml_file
    hpxml.cooking_ranges[0].fuel_type = HPXML::FuelTypeNaturalGas
    hpxml.cooking_ranges[0].is_induction = false
  elsif ['base-appliances-propane.xml'].include? hpxml_file
    hpxml.cooking_ranges[0].fuel_type = HPXML::FuelTypePropane
    hpxml.cooking_ranges[0].is_induction = false
  elsif ['base-appliances-oil.xml'].include? hpxml_file
    hpxml.cooking_ranges[0].fuel_type = HPXML::FuelTypeOil
  elsif ['base-appliances-coal.xml'].include? hpxml_file
    hpxml.cooking_ranges[0].fuel_type = HPXML::FuelTypeCoal
  elsif ['base-appliances-wood.xml'].include? hpxml_file
    hpxml.cooking_ranges[0].fuel_type = HPXML::FuelTypeWoodCord
    hpxml.cooking_ranges[0].is_induction = false
  elsif ['base-foundation-unconditioned-basement.xml'].include? hpxml_file
    hpxml.cooking_ranges[0].location = HPXML::LocationBasementUnconditioned
  elsif ['base-atticroof-conditioned.xml'].include? hpxml_file
    hpxml.cooking_ranges[0].location = HPXML::LocationBasementConditioned
  elsif ['base-enclosure-garage.xml',
         'invalid_files/cooking-range-location.xml'].include? hpxml_file
    hpxml.cooking_ranges[0].location = HPXML::LocationGarage
  elsif ['invalid_files/appliances-location-unconditioned-space.xml'].include? hpxml_file
    hpxml.cooking_ranges[0].location = 'unconditioned space'
  elsif ['base-misc-defaults.xml'].include? hpxml_file
    hpxml.cooking_ranges[0].is_induction = nil
  elsif ['base-misc-usage-multiplier.xml'].include? hpxml_file
    hpxml.cooking_ranges[0].usage_multiplier = 0.9
  elsif ['base-misc-loads-large-uncommon.xml'].include? hpxml_file
    hpxml.cooking_ranges[0].weekday_fractions = '0.007, 0.007, 0.004, 0.004, 0.007, 0.011, 0.025, 0.042, 0.046, 0.048, 0.042, 0.050, 0.057, 0.046, 0.057, 0.044, 0.092, 0.150, 0.117, 0.060, 0.035, 0.025, 0.016, 0.011'
    hpxml.cooking_ranges[0].weekend_fractions = '0.007, 0.007, 0.004, 0.004, 0.007, 0.011, 0.025, 0.042, 0.046, 0.048, 0.042, 0.050, 0.057, 0.046, 0.057, 0.044, 0.092, 0.150, 0.117, 0.060, 0.035, 0.025, 0.016, 0.011'
    hpxml.cooking_ranges[0].monthly_multipliers = '1.097, 1.097, 0.991, 0.987, 0.991, 0.890, 0.896, 0.896, 0.890, 1.085, 1.085, 1.097'
  end
end

def set_hpxml_oven(hpxml_file, hpxml)
  if ['base.xml'].include? hpxml_file
    hpxml.ovens.add(id: 'Oven',
                    is_convection: false)
  elsif ['base-appliances-none.xml'].include? hpxml_file
    hpxml.ovens.clear
  elsif ['base-misc-defaults.xml'].include? hpxml_file
    hpxml.ovens[0].is_convection = nil
  end
end

def set_hpxml_lighting(hpxml_file, hpxml)
  if ['base.xml'].include? hpxml_file
    hpxml.lighting_groups.add(id: 'Lighting_CFL_Interior',
                              location: HPXML::LocationInterior,
                              fraction_of_units_in_location: 0.4,
                              lighting_type: HPXML::LightingTypeCFL)
    hpxml.lighting_groups.add(id: 'Lighting_CFL_Exterior',
                              location: HPXML::LocationExterior,
                              fraction_of_units_in_location: 0.4,
                              lighting_type: HPXML::LightingTypeCFL)
    hpxml.lighting_groups.add(id: 'Lighting_CFL_Garage',
                              location: HPXML::LocationGarage,
                              fraction_of_units_in_location: 0.4,
                              lighting_type: HPXML::LightingTypeCFL)
    hpxml.lighting_groups.add(id: 'Lighting_LFL_Interior',
                              location: HPXML::LocationInterior,
                              fraction_of_units_in_location: 0.1,
                              lighting_type: HPXML::LightingTypeLFL)
    hpxml.lighting_groups.add(id: 'Lighting_LFL_Exterior',
                              location: HPXML::LocationExterior,
                              fraction_of_units_in_location: 0.1,
                              lighting_type: HPXML::LightingTypeLFL)
    hpxml.lighting_groups.add(id: 'Lighting_LFL_Garage',
                              location: HPXML::LocationGarage,
                              fraction_of_units_in_location: 0.1,
                              lighting_type: HPXML::LightingTypeLFL)
    hpxml.lighting_groups.add(id: 'Lighting_LED_Interior',
                              location: HPXML::LocationInterior,
                              fraction_of_units_in_location: 0.25,
                              lighting_type: HPXML::LightingTypeLED)
    hpxml.lighting_groups.add(id: 'Lighting_LED_Exterior',
                              location: HPXML::LocationExterior,
                              fraction_of_units_in_location: 0.25,
                              lighting_type: HPXML::LightingTypeLED)
    hpxml.lighting_groups.add(id: 'Lighting_LED_Garage',
                              location: HPXML::LocationGarage,
                              fraction_of_units_in_location: 0.25,
                              lighting_type: HPXML::LightingTypeLED)
  elsif ['invalid_files/lighting-fractions.xml'].include? hpxml_file
    hpxml.lighting_groups[0].fraction_of_units_in_location = 0.8
  elsif ['base-misc-usage-multiplier.xml'].include? hpxml_file
    hpxml.lighting.interior_usage_multiplier = 0.9
    hpxml.lighting.garage_usage_multiplier = 0.9
    hpxml.lighting.exterior_usage_multiplier = 0.9
  elsif ['base-lighting-none.xml'].include? hpxml_file
    hpxml.lighting_groups.clear
  end
end

def set_hpxml_ceiling_fans(hpxml_file, hpxml)
  if ['base-lighting-ceiling-fans.xml'].include? hpxml_file
    hpxml.ceiling_fans.add(id: 'CeilingFan',
                           efficiency: 100,
                           quantity: 4)
  elsif ['base-misc-defaults.xml'].include? hpxml_file
    hpxml.ceiling_fans.add(id: 'CeilingFan',
                           efficiency: nil,
                           quantity: nil)
  end
end

def set_hpxml_pools(hpxml_file, hpxml)
  if ['base-misc-loads-large-uncommon.xml',
      'base-misc-usage-multiplier.xml'].include? hpxml_file
    hpxml.pools.add(id: 'Pool',
                    heater_type: HPXML::HeaterTypeGas,
                    heater_load_units: HPXML::UnitsThermPerYear,
                    heater_load_value: 500,
                    pump_kwh_per_year: 2700,
                    heater_weekday_fractions: '0.003, 0.003, 0.003, 0.004, 0.008, 0.015, 0.026, 0.044, 0.084, 0.121, 0.127, 0.121, 0.120, 0.090, 0.075, 0.061, 0.037, 0.023, 0.013, 0.008, 0.004, 0.003, 0.003, 0.003',
                    heater_weekend_fractions: '0.003, 0.003, 0.003, 0.004, 0.008, 0.015, 0.026, 0.044, 0.084, 0.121, 0.127, 0.121, 0.120, 0.090, 0.075, 0.061, 0.037, 0.023, 0.013, 0.008, 0.004, 0.003, 0.003, 0.003',
                    heater_monthly_multipliers: '1.154, 1.161, 1.013, 1.010, 1.013, 0.888, 0.883, 0.883, 0.888, 0.978, 0.974, 1.154',
                    pump_weekday_fractions: '0.003, 0.003, 0.003, 0.004, 0.008, 0.015, 0.026, 0.044, 0.084, 0.121, 0.127, 0.121, 0.120, 0.090, 0.075, 0.061, 0.037, 0.023, 0.013, 0.008, 0.004, 0.003, 0.003, 0.003',
                    pump_weekend_fractions: '0.003, 0.003, 0.003, 0.004, 0.008, 0.015, 0.026, 0.044, 0.084, 0.121, 0.127, 0.121, 0.120, 0.090, 0.075, 0.061, 0.037, 0.023, 0.013, 0.008, 0.004, 0.003, 0.003, 0.003',
                    pump_monthly_multipliers: '1.154, 1.161, 1.013, 1.010, 1.013, 0.888, 0.883, 0.883, 0.888, 0.978, 0.974, 1.154')
    if hpxml_file == 'base-misc-usage-multiplier.xml'
      hpxml.pools.each do |pool|
        pool.pump_usage_multiplier = 0.9
        pool.heater_usage_multiplier = 0.9
      end
    end
  elsif ['base-misc-loads-large-uncommon2.xml'].include? hpxml_file
    hpxml.pools[0].heater_type = nil
    hpxml.pools[0].heater_load_value = nil
    hpxml.pools[0].heater_weekday_fractions = nil
    hpxml.pools[0].heater_weekend_fractions = nil
    hpxml.pools[0].heater_monthly_multipliers = nil
  end
end

def set_hpxml_hot_tubs(hpxml_file, hpxml)
  if ['base-misc-loads-large-uncommon.xml',
      'base-misc-usage-multiplier.xml'].include? hpxml_file
    hpxml.hot_tubs.add(id: 'HotTub',
                       heater_type: HPXML::HeaterTypeElectricResistance,
                       heater_load_units: HPXML::UnitsKwhPerYear,
                       heater_load_value: 1300,
                       pump_kwh_per_year: 1000,
                       heater_weekday_fractions: '0.024, 0.029, 0.024, 0.029, 0.047, 0.067, 0.057, 0.024, 0.024, 0.019, 0.015, 0.014, 0.014, 0.014, 0.024, 0.058, 0.126, 0.122, 0.068, 0.061, 0.051, 0.043, 0.024, 0.024',
                       heater_weekend_fractions: '0.024, 0.029, 0.024, 0.029, 0.047, 0.067, 0.057, 0.024, 0.024, 0.019, 0.015, 0.014, 0.014, 0.014, 0.024, 0.058, 0.126, 0.122, 0.068, 0.061, 0.051, 0.043, 0.024, 0.024',
                       heater_monthly_multipliers: '0.921, 0.928, 0.921, 0.915, 0.921, 1.160, 1.158, 1.158, 1.160, 0.921, 0.915, 0.921',
                       pump_weekday_fractions: '0.024, 0.029, 0.024, 0.029, 0.047, 0.067, 0.057, 0.024, 0.024, 0.019, 0.015, 0.014, 0.014, 0.014, 0.024, 0.058, 0.126, 0.122, 0.068, 0.061, 0.051, 0.043, 0.024, 0.024',
                       pump_weekend_fractions: '0.024, 0.029, 0.024, 0.029, 0.047, 0.067, 0.057, 0.024, 0.024, 0.019, 0.015, 0.014, 0.014, 0.014, 0.024, 0.058, 0.126, 0.122, 0.068, 0.061, 0.051, 0.043, 0.024, 0.024',
                       pump_monthly_multipliers: '0.837, 0.835, 1.084, 1.084, 1.084, 1.096, 1.096, 1.096, 1.096, 0.931, 0.925, 0.837')
    if hpxml_file == 'base-misc-usage-multiplier.xml'
      hpxml.hot_tubs.each do |hot_tub|
        hot_tub.pump_usage_multiplier = 0.9
        hot_tub.heater_usage_multiplier = 0.9
      end
    end
  elsif ['base-misc-loads-large-uncommon2.xml'].include? hpxml_file
    hpxml.hot_tubs[0].heater_type = HPXML::HeaterTypeHeatPump
    hpxml.hot_tubs[0].heater_load_value /= 5.0
  end
end

def set_hpxml_lighting_schedule(hpxml_file, hpxml)
  if ['base-lighting-detailed.xml'].include? hpxml_file
    hpxml.lighting.interior_weekday_fractions = '0.124, 0.074, 0.050, 0.050, 0.053, 0.140, 0.330, 0.420, 0.430, 0.424, 0.411, 0.394, 0.382, 0.378, 0.378, 0.379, 0.386, 0.412, 0.484, 0.619, 0.783, 0.880, 0.597, 0.249'
    hpxml.lighting.interior_weekend_fractions = '0.124, 0.074, 0.050, 0.050, 0.053, 0.140, 0.330, 0.420, 0.430, 0.424, 0.411, 0.394, 0.382, 0.378, 0.378, 0.379, 0.386, 0.412, 0.484, 0.619, 0.783, 0.880, 0.597, 0.249'
    hpxml.lighting.interior_monthly_multipliers = '1.075, 1.064951905, 1.0375, 1.0, 0.9625, 0.935048095, 0.925, 0.935048095, 0.9625, 1.0, 1.0375, 1.064951905'
    hpxml.lighting.exterior_weekday_fractions = '0.046, 0.046, 0.046, 0.046, 0.046, 0.037, 0.035, 0.034, 0.033, 0.028, 0.022, 0.015, 0.012, 0.011, 0.011, 0.012, 0.019, 0.037, 0.049, 0.065, 0.091, 0.105, 0.091, 0.063'
    hpxml.lighting.exterior_weekend_fractions = '0.046, 0.046, 0.045, 0.045, 0.046, 0.045, 0.044, 0.041, 0.036, 0.03, 0.024, 0.016, 0.012, 0.011, 0.011, 0.012, 0.019, 0.038, 0.048, 0.06, 0.083, 0.098, 0.085, 0.059'
    hpxml.lighting.exterior_monthly_multipliers = '1.248, 1.257, 0.993, 0.989, 0.993, 0.827, 0.821, 0.821, 0.827, 0.99, 0.987, 1.248'
    hpxml.lighting.garage_weekday_fractions = '0.046, 0.046, 0.046, 0.046, 0.046, 0.037, 0.035, 0.034, 0.033, 0.028, 0.022, 0.015, 0.012, 0.011, 0.011, 0.012, 0.019, 0.037, 0.049, 0.065, 0.091, 0.105, 0.091, 0.063'
    hpxml.lighting.garage_weekend_fractions = '0.046, 0.046, 0.045, 0.045, 0.046, 0.045, 0.044, 0.041, 0.036, 0.03, 0.024, 0.016, 0.012, 0.011, 0.011, 0.012, 0.019, 0.038, 0.048, 0.06, 0.083, 0.098, 0.085, 0.059'
    hpxml.lighting.garage_monthly_multipliers = '1.248, 1.257, 0.993, 0.989, 0.993, 0.827, 0.821, 0.821, 0.827, 0.99, 0.987, 1.248'
    hpxml.lighting.holiday_exists = true
    hpxml.lighting.holiday_kwh_per_day = 1.1
    hpxml.lighting.holiday_period_begin_month = 11
    hpxml.lighting.holiday_period_begin_day_of_month = 24
    hpxml.lighting.holiday_period_end_month = 1
    hpxml.lighting.holiday_period_end_day_of_month = 6
    hpxml.lighting.holiday_weekday_fractions = '0.0, 0.0, 0.0, 0.0, 0.0, 0.0, 0.0, 0.0, 0.0, 0.0, 0.0, 0.0, 0.0, 0.0, 0.0, 0.0, 0.008, 0.098, 0.168, 0.194, 0.284, 0.192, 0.037, 0.019'
    hpxml.lighting.holiday_weekend_fractions = '0.0, 0.0, 0.0, 0.0, 0.0, 0.0, 0.0, 0.0, 0.0, 0.0, 0.0, 0.0, 0.0, 0.0, 0.0, 0.0, 0.008, 0.098, 0.168, 0.194, 0.284, 0.192, 0.037, 0.019'
  end
end

def set_hpxml_plug_loads(hpxml_file, hpxml)
  if ['ASHRAE_Standard_140/L100AC.xml',
      'ASHRAE_Standard_140/L100AL.xml'].include? hpxml_file
    hpxml.plug_loads.add(id: 'PlugLoadMisc',
                         plug_load_type: HPXML::PlugLoadTypeOther,
                         kWh_per_year: 7302,
                         frac_sensible: 0.822,
                         frac_latent: 0.178)
    hpxml.plug_loads.add(id: 'PlugLoadMisc2',
                         plug_load_type: HPXML::PlugLoadTypeTelevision,
                         kWh_per_year: 0)
  elsif ['ASHRAE_Standard_140/L170AC.xml',
         'ASHRAE_Standard_140/L170AL.xml'].include? hpxml_file
    hpxml.plug_loads[0].kWh_per_year = 0
  elsif not hpxml_file.include?('ASHRAE_Standard_140')
    if ['base.xml'].include? hpxml_file
      hpxml.plug_loads.add(id: 'PlugLoadMisc',
                           plug_load_type: HPXML::PlugLoadTypeOther)
      hpxml.plug_loads.add(id: 'PlugLoadMisc2',
                           plug_load_type: HPXML::PlugLoadTypeTelevision)
    elsif ['base-misc-usage-multiplier.xml'].include? hpxml_file
      hpxml.plug_loads.each do |plug_load|
        plug_load.usage_multiplier = 0.9
      end
    end
    if ['base-misc-defaults.xml'].include? hpxml_file
      hpxml.plug_loads.each do |plug_load|
        plug_load.kWh_per_year = nil
        plug_load.frac_sensible = nil
        plug_load.frac_latent = nil
      end
    elsif ['base-misc-loads-none.xml'].include? hpxml_file
      hpxml.plug_loads.clear
      hpxml.plug_loads.add(id: 'PlugLoadMisc',
                           plug_load_type: HPXML::PlugLoadTypeOther,
                           kWh_per_year: 0)
      hpxml.plug_loads.add(id: 'PlugLoadMisc2',
                           plug_load_type: HPXML::PlugLoadTypeTelevision,
                           kWh_per_year: 0)
    elsif ['base-misc-loads-large-uncommon.xml'].include? hpxml_file
      hpxml.plug_loads[0].weekday_fractions = '0.035, 0.033, 0.032, 0.031, 0.032, 0.033, 0.037, 0.042, 0.043, 0.043, 0.043, 0.044, 0.045, 0.045, 0.044, 0.046, 0.048, 0.052, 0.053, 0.05, 0.047, 0.045, 0.04, 0.036'
      hpxml.plug_loads[0].weekend_fractions = '0.035, 0.033, 0.032, 0.031, 0.032, 0.033, 0.037, 0.042, 0.043, 0.043, 0.043, 0.044, 0.045, 0.045, 0.044, 0.046, 0.048, 0.052, 0.053, 0.05, 0.047, 0.045, 0.04, 0.036'
      hpxml.plug_loads[0].monthly_multipliers = '1.248, 1.257, 0.993, 0.989, 0.993, 0.827, 0.821, 0.821, 0.827, 0.99, 0.987, 1.248'
      hpxml.plug_loads[1].weekday_fractions = '0.045, 0.019, 0.01, 0.001, 0.001, 0.001, 0.005, 0.009, 0.018, 0.026, 0.032, 0.038, 0.04, 0.041, 0.043, 0.045, 0.05, 0.055, 0.07, 0.085, 0.097, 0.108, 0.089, 0.07'
      hpxml.plug_loads[1].weekend_fractions = '0.045, 0.019, 0.01, 0.001, 0.001, 0.001, 0.005, 0.009, 0.018, 0.026, 0.032, 0.038, 0.04, 0.041, 0.043, 0.045, 0.05, 0.055, 0.07, 0.085, 0.097, 0.108, 0.089, 0.07'
      hpxml.plug_loads[1].monthly_multipliers = '1.137, 1.129, 0.961, 0.969, 0.961, 0.993, 0.996, 0.96, 0.993, 0.867, 0.86, 1.137'
      hpxml.plug_loads.add(id: 'PlugLoadMisc3',
                           location: HPXML::LocationExterior,
                           plug_load_type: HPXML::PlugLoadTypeElectricVehicleCharging,
                           kWh_per_year: 1500,
                           weekday_fractions: '0.042, 0.042, 0.042, 0.042, 0.042, 0.042, 0.042, 0.042, 0.042, 0.042, 0.042, 0.042, 0.042, 0.042, 0.042, 0.042, 0.042, 0.042, 0.042, 0.042, 0.042, 0.042, 0.042, 0.042',
                           weekend_fractions: '0.042, 0.042, 0.042, 0.042, 0.042, 0.042, 0.042, 0.042, 0.042, 0.042, 0.042, 0.042, 0.042, 0.042, 0.042, 0.042, 0.042, 0.042, 0.042, 0.042, 0.042, 0.042, 0.042, 0.042',
                           monthly_multipliers: '1, 1, 1, 1, 1, 1, 1, 1, 1, 1, 1, 1')
      hpxml.plug_loads.add(id: 'PlugLoadMisc4',
                           location: HPXML::LocationExterior,
                           plug_load_type: HPXML::PlugLoadTypeWellPump,
                           kWh_per_year: 475,
                           weekday_fractions: '0.044, 0.023, 0.019, 0.015, 0.016, 0.018, 0.026, 0.033, 0.033, 0.032, 0.033, 0.033, 0.032, 0.032, 0.032, 0.033, 0.045, 0.057, 0.066, 0.076, 0.081, 0.086, 0.075, 0.065',
                           weekend_fractions: '0.044, 0.023, 0.019, 0.015, 0.016, 0.018, 0.026, 0.033, 0.033, 0.032, 0.033, 0.033, 0.032, 0.032, 0.032, 0.033, 0.045, 0.057, 0.066, 0.076, 0.081, 0.086, 0.075, 0.065',
                           monthly_multipliers: '1.154, 1.161, 1.013, 1.010, 1.013, 0.888, 0.883, 0.883, 0.888, 0.978, 0.974, 1.154')
    else
      cfa = hpxml.building_construction.conditioned_floor_area
      nbeds = hpxml.building_construction.number_of_bedrooms

      kWh_per_year, frac_sensible, frac_latent = MiscLoads.get_residual_mels_default_values(cfa)
      hpxml.plug_loads[0].kWh_per_year = kWh_per_year
      hpxml.plug_loads[0].frac_sensible = frac_sensible.round(3)
      hpxml.plug_loads[0].frac_latent = frac_latent.round(3)

      kWh_per_year, frac_sensible, frac_latent = MiscLoads.get_televisions_default_values(cfa, nbeds)
      hpxml.plug_loads[1].kWh_per_year = kWh_per_year
    end
  end
  if hpxml_file.include?('ASHRAE_Standard_140')
    hpxml.plug_loads[0].weekday_fractions = '0.0203, 0.0203, 0.0203, 0.0203, 0.0203, 0.0339, 0.0426, 0.0852, 0.0497, 0.0304, 0.0304, 0.0406, 0.0304, 0.0254, 0.0264, 0.0264, 0.0386, 0.0416, 0.0447, 0.0700, 0.0700, 0.0731, 0.0731, 0.0660'
    hpxml.plug_loads[0].weekend_fractions = '0.0203, 0.0203, 0.0203, 0.0203, 0.0203, 0.0339, 0.0426, 0.0852, 0.0497, 0.0304, 0.0304, 0.0406, 0.0304, 0.0254, 0.0264, 0.0264, 0.0386, 0.0416, 0.0447, 0.0700, 0.0700, 0.0731, 0.0731, 0.0660'
    hpxml.plug_loads[0].monthly_multipliers = '1.0, 1.0, 1.0, 1.0, 1.0, 1.0, 1.0, 1.0, 1.0, 1.0, 1.0, 1.0'
  elsif ['base-misc-defaults.xml'].include? hpxml_file
    hpxml.plug_loads[0].weekday_fractions = nil
    hpxml.plug_loads[0].weekend_fractions = nil
    hpxml.plug_loads[0].monthly_multipliers = nil
    hpxml.plug_loads[0].location = nil
  end
end

def set_hpxml_fuel_loads(hpxml_file, hpxml)
  if ['base-misc-loads-large-uncommon.xml',
      'base-misc-usage-multiplier.xml'].include? hpxml_file
    hpxml.fuel_loads.add(id: 'FuelLoadMisc',
                         location: HPXML::LocationExterior,
                         fuel_load_type: HPXML::FuelLoadTypeGrill,
                         fuel_type: HPXML::FuelTypePropane,
                         therm_per_year: 25,
                         weekday_fractions: '0.004, 0.001, 0.001, 0.002, 0.007, 0.012, 0.029, 0.046, 0.044, 0.041, 0.044, 0.046, 0.042, 0.038, 0.049, 0.059, 0.110, 0.161, 0.115, 0.070, 0.044, 0.019, 0.013, 0.007',
                         weekend_fractions: '0.004, 0.001, 0.001, 0.002, 0.007, 0.012, 0.029, 0.046, 0.044, 0.041, 0.044, 0.046, 0.042, 0.038, 0.049, 0.059, 0.110, 0.161, 0.115, 0.070, 0.044, 0.019, 0.013, 0.007',
                         monthly_multipliers: '1.097, 1.097, 0.991, 0.987, 0.991, 0.890, 0.896, 0.896, 0.890, 1.085, 1.085, 1.097')
    hpxml.fuel_loads.add(id: 'FuelLoadMisc2',
                         fuel_load_type: HPXML::FuelLoadTypeLighting,
                         fuel_type: HPXML::FuelTypeNaturalGas,
                         therm_per_year: 28,
                         weekday_fractions: '0.044, 0.023, 0.019, 0.015, 0.016, 0.018, 0.026, 0.033, 0.033, 0.032, 0.033, 0.033, 0.032, 0.032, 0.032, 0.033, 0.045, 0.057, 0.066, 0.076, 0.081, 0.086, 0.075, 0.065',
                         weekend_fractions: '0.044, 0.023, 0.019, 0.015, 0.016, 0.018, 0.026, 0.033, 0.033, 0.032, 0.033, 0.033, 0.032, 0.032, 0.032, 0.033, 0.045, 0.057, 0.066, 0.076, 0.081, 0.086, 0.075, 0.065',
                         monthly_multipliers: '1.154, 1.161, 1.013, 1.010, 1.013, 0.888, 0.883, 0.883, 0.888, 0.978, 0.974, 1.154')
    hpxml.fuel_loads.add(id: 'FuelLoadMisc3',
                         location: HPXML::LocationInterior,
                         fuel_load_type: HPXML::FuelLoadTypeFireplace,
                         fuel_type: HPXML::FuelTypeWoodCord,
                         therm_per_year: 55,
                         weekday_fractions: '0.044, 0.023, 0.019, 0.015, 0.016, 0.018, 0.026, 0.033, 0.033, 0.032, 0.033, 0.033, 0.032, 0.032, 0.032, 0.033, 0.045, 0.057, 0.066, 0.076, 0.081, 0.086, 0.075, 0.065',
                         weekend_fractions: '0.044, 0.023, 0.019, 0.015, 0.016, 0.018, 0.026, 0.033, 0.033, 0.032, 0.033, 0.033, 0.032, 0.032, 0.032, 0.033, 0.045, 0.057, 0.066, 0.076, 0.081, 0.086, 0.075, 0.065',
                         monthly_multipliers: '1.154, 1.161, 1.013, 1.010, 1.013, 0.888, 0.883, 0.883, 0.888, 0.978, 0.974, 1.154')
    if hpxml_file == 'base-misc-usage-multiplier.xml'
      hpxml.fuel_loads.each do |fuel_load|
        fuel_load.usage_multiplier = 0.9
      end
    end
  elsif ['base-misc-loads-large-uncommon2.xml'].include? hpxml_file
    hpxml.fuel_loads[0].fuel_type = HPXML::FuelTypeOil
    hpxml.fuel_loads[2].fuel_type = HPXML::FuelTypeWoodPellets
  end
end

def download_epws
  require_relative 'HPXMLtoOpenStudio/resources/util'

  require 'tempfile'
  tmpfile = Tempfile.new('epw')

  UrlResolver.fetch('https://data.nrel.gov/system/files/128/tmy3s-cache-csv.zip', tmpfile)

  puts 'Extracting weather files...'
  weather_dir = File.join(File.dirname(__FILE__), 'weather')
  unzip_file = OpenStudio::UnzipFile.new(tmpfile.path.to_s)
  unzip_file.extractAllFiles(OpenStudio::toPath(weather_dir))

  num_epws_actual = Dir[File.join(weather_dir, '*.epw')].count
  puts "#{num_epws_actual} weather files are available in the weather directory."
  puts 'Completed.'
  exit!
end

def get_elements_from_sample_files(hpxml_docs)
  elements_being_used = []
  hpxml_docs.each do |xml, hpxml_doc|
    root = XMLHelper.get_element(hpxml_doc, '/HPXML')
    root.each_node do |node|
      next unless node.is_a?(Oga::XML::Element)

      ancestors = []
      node.each_ancestor do |parent_node|
        ancestors << ['h:', parent_node.name].join()
      end
      parent_element_xpath = ancestors.reverse
      child_element_xpath = ['h:', node.name].join()
      element_xpath = [parent_element_xpath, child_element_xpath].join('/')

      next if element_xpath.include? 'extension'

      elements_being_used << element_xpath if not elements_being_used.include? element_xpath
    end
  end

  return elements_being_used
end

def create_schematron_hpxml_validator(hpxml_docs)
  elements_in_sample_files = get_elements_from_sample_files(hpxml_docs)

  base_elements_xsd = File.read(File.join(File.dirname(__FILE__), 'HPXMLtoOpenStudio', 'resources', 'BaseElements.xsd'))
  base_elements_xsd_doc = Oga.parse_xml(base_elements_xsd)

  # construct dictionary for enumerations and min/max values of HPXML data types
  hpxml_data_types_xsd = File.read(File.join(File.dirname(__FILE__), 'HPXMLtoOpenStudio', 'resources', 'HPXMLDataTypes.xsd'))
  hpxml_data_types_xsd_doc = Oga.parse_xml(hpxml_data_types_xsd)
  hpxml_data_types_dict = {}
  hpxml_data_types_xsd_doc.xpath('//xs:simpleType | //xs:complexType').each do |simple_type_element|
    enums = []
    simple_type_element.xpath('xs:restriction/xs:enumeration').each do |enum|
      enums << enum.get('value')
    end
    minInclusive_element = simple_type_element.at_xpath('xs:restriction/xs:minInclusive')
    min_inclusive = minInclusive_element.get('value') if not minInclusive_element.nil?
    maxInclusive_element = simple_type_element.at_xpath('xs:restriction/xs:maxInclusive')
    max_inclusive = maxInclusive_element.get('value') if not maxInclusive_element.nil?
    minExclusive_element = simple_type_element.at_xpath('xs:restriction/xs:minExclusive')
    min_exclusive = minExclusive_element.get('value') if not minExclusive_element.nil?
    maxExclusive_element = simple_type_element.at_xpath('xs:restriction/xs:maxExclusive')
    max_exclusive = maxExclusive_element.get('value') if not maxExclusive_element.nil?

    simple_type_element_name = simple_type_element.get('name')
    hpxml_data_types_dict[simple_type_element_name] = {}
    hpxml_data_types_dict[simple_type_element_name][:enums] = enums
    hpxml_data_types_dict[simple_type_element_name][:min_inclusive] = min_inclusive
    hpxml_data_types_dict[simple_type_element_name][:max_inclusive] = max_inclusive
    hpxml_data_types_dict[simple_type_element_name][:min_exclusive] = min_exclusive
    hpxml_data_types_dict[simple_type_element_name][:max_exclusive] = max_exclusive
  end

  # construct HPXMLvalidator.xml
  hpxml_validator = XMLHelper.create_doc(version = '1.0', encoding = 'UTF-8')
  root = XMLHelper.add_element(hpxml_validator, 'sch:schema')
  XMLHelper.add_attribute(root, 'xmlns:sch', 'http://purl.oclc.org/dsdl/schematron')
  XMLHelper.add_element(root, 'sch:title', 'HPXML Schematron Validator: HPXML.xsd')
  name_space = XMLHelper.add_element(root, 'sch:ns')
  XMLHelper.add_attribute(name_space, 'uri', 'http://hpxmlonline.com/2019/10')
  XMLHelper.add_attribute(name_space, 'prefix', 'h')
  pattern = XMLHelper.add_element(root, 'sch:pattern')

  # construct complexType and group elements dictionary
  complex_type_or_group_dict = {}
  ['//xs:complexType', '//xs:group', '//xs:element'].each do |param|
    base_elements_xsd_doc.xpath(param).each do |param_type|
      next if param_type.name == 'element' && (not ['XMLTransactionHeaderInformation', 'ProjectStatus', 'SoftwareInfo'].include?(param_type.get('name')))
      next if param_type.get('name').nil?

      param_type_name = param_type.get('name')
      complex_type_or_group_dict[param_type_name] = {}

      param_type.each_node do |element|
        next unless element.is_a? Oga::XML::Element
        next unless (element.name == 'element' || element.name == 'group')
        next if element.name == 'element' && (element.get('name').nil? && element.get('ref').nil?)
        next if element.name == 'group' && element.get('ref').nil?

        ancestors = []
        element.each_ancestor do |node|
          next if node.get('name').nil?
          next if node.get('name') == param_type.get('name') # exclude complexType name from element xpath

          ancestors << node.get('name')
        end

        parent_element_names = ancestors.reverse
        if element.name == 'element'
          child_element_name = element.get('name')
          child_element_name = element.get('ref') if child_element_name.nil? # Backup
          element_type = element.get('type')
          element_type = element.get('ref') if element_type.nil? # Backup
        elsif element.name == 'group'
          child_element_name = nil # exclude group name from the element's xpath
          element_type = element.get('ref')
        end
        element_xpath = parent_element_names.push(child_element_name)
        complex_type_or_group_dict[param_type_name][element_xpath] = element_type
      end
    end
  end

  element_xpaths = {}
  top_level_elements_of_interest = elements_in_sample_files.map { |e| e.split('/')[1].gsub('h:', '') }.uniq
  top_level_elements_of_interest.each do |element|
    top_level_element = []
    top_level_element << element
    top_level_element_type = element
    get_element_full_xpaths(element_xpaths, complex_type_or_group_dict, top_level_element, top_level_element_type)
  end

  # Add enumeration and min/max numeric values
  rules = {}
  element_xpaths.each do |element_xpath, element_type|
    next if element_type.nil?

    # Skip element xpaths not being used in sample files
    element_xpath_with_prefix = element_xpath.compact.map { |e| "h:#{e}" }
    context_xpath = element_xpath_with_prefix.join('/').chomp('/')
    next unless elements_in_sample_files.any? { |item| item.include? context_xpath }

    hpxml_data_type_name = [element_type, '_simple'].join() # FUTURE: This may need to be improved later since enumeration and minimum/maximum values cannot be guaranteed to always be placed within simpleType.
    hpxml_data_type = hpxml_data_types_dict[hpxml_data_type_name]
    hpxml_data_type = hpxml_data_types_dict[element_type] if hpxml_data_type.nil? # Backup
    if hpxml_data_type.nil?
      fail "Could not find data type name for '#{element_type}'."
    end

    next if hpxml_data_type[:enums].empty? && hpxml_data_type[:min_inclusive].nil? && hpxml_data_type[:max_inclusive].nil? && hpxml_data_type[:min_exclusive].nil? && hpxml_data_type[:max_exclusive].nil?

    element_name = context_xpath.split('/')[-1]
    context_xpath = context_xpath.split('/')[0..-2].join('/').chomp('/').prepend('/h:HPXML/')
    rule = rules[context_xpath]
    if rule.nil?
      # Need new rule
      rule = XMLHelper.add_element(pattern, 'sch:rule')
      XMLHelper.add_attribute(rule, 'context', context_xpath)
      rules[context_xpath] = rule
    end

    if not hpxml_data_type[:enums].empty?
      assertion = XMLHelper.add_element(rule, 'sch:assert', "Expected #{element_name.gsub('h:', '')} to be \"#{hpxml_data_type[:enums].join('" or "')}\"")
      XMLHelper.add_attribute(assertion, 'role', 'ERROR')
      XMLHelper.add_attribute(assertion, 'test', "#{element_name}[#{hpxml_data_type[:enums].map { |e| "text()=\"#{e}\"" }.join(' or ')}] or not(#{element_name})")
    else
      if hpxml_data_type[:min_inclusive]
        assertion = XMLHelper.add_element(rule, 'sch:assert', "Expected #{element_name.gsub('h:', '')} to be greater than or equal to #{hpxml_data_type[:min_inclusive]}")
        XMLHelper.add_attribute(assertion, 'role', 'ERROR')
        XMLHelper.add_attribute(assertion, 'test', "number(#{element_name}) &gt;= #{hpxml_data_type[:min_inclusive]} or not(#{element_name})")
      end
      if hpxml_data_type[:max_inclusive]
        assertion = XMLHelper.add_element(rule, 'sch:assert', "Expected #{element_name.gsub('h:', '')} to be less than or equal to #{hpxml_data_type[:max_inclusive]}")
        XMLHelper.add_attribute(assertion, 'role', 'ERROR')
        XMLHelper.add_attribute(assertion, 'test', "number(#{element_name}) &lt;= #{hpxml_data_type[:max_inclusive]} or not(#{element_name})")
      end
      if hpxml_data_type[:min_exclusive]
        assertion = XMLHelper.add_element(rule, 'sch:assert', "Expected #{element_name.gsub('h:', '')} to be greater than #{hpxml_data_type[:min_exclusive]}")
        XMLHelper.add_attribute(assertion, 'role', 'ERROR')
        XMLHelper.add_attribute(assertion, 'test', "number(#{element_name}) &gt; #{hpxml_data_type[:min_exclusive]} or not(#{element_name})")
      end
      if hpxml_data_type[:max_exclusive]
        assertion = XMLHelper.add_element(rule, 'sch:assert', "Expected #{element_name.gsub('h:', '')} to be less than #{hpxml_data_type[:max_exclusive]}")
        XMLHelper.add_attribute(assertion, 'role', 'ERROR')
        XMLHelper.add_attribute(assertion, 'test', "number(#{element_name}) &lt; #{hpxml_data_type[:max_exclusive]} or not(#{element_name})")
      end
    end
  end

  XMLHelper.write_file(hpxml_validator, File.join(File.dirname(__FILE__), 'HPXMLtoOpenStudio', 'resources', 'HPXMLvalidator.xml'))
end

def get_element_full_xpaths(element_xpaths, complex_type_or_group_dict, element_xpath, element_type)
  if not complex_type_or_group_dict.keys.include? element_type
    return element_xpaths[element_xpath] = element_type
  else
    complex_type_or_group = deep_copy_object(complex_type_or_group_dict[element_type])
    complex_type_or_group.each do |k, v|
      child_element_xpath = k.unshift(element_xpath).flatten!
      child_element_type = v

      if not complex_type_or_group_dict.keys.include? child_element_type
        element_xpaths[child_element_xpath] = child_element_type
        next
      end

      get_element_full_xpaths(element_xpaths, complex_type_or_group_dict, child_element_xpath, child_element_type)
    end
  end
end

def deep_copy_object(obj)
  return Marshal.load(Marshal.dump(obj))
end

command_list = [:update_measures, :cache_weather, :create_release_zips, :download_weather]

def display_usage(command_list)
  puts "Usage: openstudio #{File.basename(__FILE__)} [COMMAND]\nCommands:\n  " + command_list.join("\n  ")
end

if ARGV.size == 0
  puts 'ERROR: Missing command.'
  display_usage(command_list)
  exit!
elsif ARGV.size > 1
  puts 'ERROR: Too many commands.'
  display_usage(command_list)
  exit!
elsif not command_list.include? ARGV[0].to_sym
  puts "ERROR: Invalid command '#{ARGV[0]}'."
  display_usage(command_list)
  exit!
end

if ARGV[0].to_sym == :update_measures
  # Prevent NREL error regarding U: drive when not VPNed in
  ENV['HOME'] = 'C:' if !ENV['HOME'].nil? && ENV['HOME'].start_with?('U:')
  ENV['HOMEDRIVE'] = 'C:\\' if !ENV['HOMEDRIVE'].nil? && ENV['HOMEDRIVE'].start_with?('U:')

  # Create sample/test OSWs
  create_osws()

  # Create sample/test HPXMLs
  hpxml_docs = create_hpxmls()

  # Create Schematron file that reflects HPXML schema
  puts 'Generating HPXMLvalidator.xml...'
  create_schematron_hpxml_validator(hpxml_docs)

  # Apply rubocop
  cops = ['Layout',
          'Lint/DeprecatedClassMethods',
          # 'Lint/RedundantStringCoercion', # Enable when rubocop is upgraded
          'Style/AndOr',
          'Style/FrozenStringLiteralComment',
          'Style/HashSyntax',
          'Style/Next',
          'Style/NilComparison',
          'Style/RedundantParentheses',
          'Style/RedundantSelf',
          'Style/ReturnNil',
          'Style/SelfAssignment',
          'Style/StringLiterals',
          'Style/StringLiteralsInInterpolation']
  commands = ["\"require 'rubocop/rake_task'\"",
              "\"RuboCop::RakeTask.new(:rubocop) do |t| t.options = ['--auto-correct', '--format', 'simple', '--only', '#{cops.join(',')}'] end\"",
              '"Rake.application[:rubocop].invoke"']
  command = "#{OpenStudio.getOpenStudioCLI} -e #{commands.join(' -e ')}"
  puts 'Applying rubocop auto-correct to measures...'
  system(command)

  # Update measures XMLs
  command = "#{OpenStudio.getOpenStudioCLI} measure -t '#{File.dirname(__FILE__)}'"
  puts 'Updating measure.xmls...'
  system(command, [:out, :err] => File::NULL)

  puts 'Done.'
end

if ARGV[0].to_sym == :cache_weather
  require_relative 'HPXMLtoOpenStudio/resources/weather'

  OpenStudio::Logger.instance.standardOutLogger.setLogLevel(OpenStudio::Fatal)
  runner = OpenStudio::Measure::OSRunner.new(OpenStudio::WorkflowJSON.new)
  puts 'Creating cache *.csv for weather files...'

  Dir['weather/*.epw'].each do |epw|
    next if File.exist? epw.gsub('.epw', '.cache')

    puts "Processing #{epw}..."
    model = OpenStudio::Model::Model.new
    epw_file = OpenStudio::EpwFile.new(epw)
    OpenStudio::Model::WeatherFile.setWeatherFile(model, epw_file).get
    weather = WeatherProcess.new(model, runner)
    File.open(epw.gsub('.epw', '-cache.csv'), 'wb') do |file|
      weather.dump_to_csv(file)
    end
  end
end

if ARGV[0].to_sym == :download_weather
  download_epws
end

if ARGV[0].to_sym == :create_release_zips
  require_relative 'HPXMLtoOpenStudio/resources/version'

  release_map = { File.join(File.dirname(__FILE__), "OpenStudio-HPXML-v#{Version::OS_HPXML_Version}-minimal.zip") => false,
                  File.join(File.dirname(__FILE__), "OpenStudio-HPXML-v#{Version::OS_HPXML_Version}-full.zip") => true }

  release_map.keys.each do |zip_path|
    File.delete(zip_path) if File.exist? zip_path
  end

  # Only include files under git version control
  command = 'git ls-files'
  begin
    git_files = `#{command}`
  rescue
    puts "Command failed: '#{command}'. Perhaps git needs to be installed?"
    exit!
  end

  files = ['HPXMLtoOpenStudio/measure.*',
           'HPXMLtoOpenStudio/resources/*.*',
           'SimulationOutputReport/measure.*',
           'SimulationOutputReport/resources/*.*',
           'BuildResidentialHPXML/measure.*',
           'BuildResidentialHPXML/resources/*.*',
           'weather/*.*',
           'workflow/*.*',
           'workflow/sample_files/*.xml',
           'workflow/tests/*.rb',
           'workflow/tests/ASHRAE_Standard_140/*.xml',
           'documentation/index.html',
           'documentation/_static/**/*.*']

  if not ENV['CI']
    # Run ASHRAE 140 files
    puts 'Running ASHRAE 140 tests (this will take a minute)...'
    command = "#{OpenStudio.getOpenStudioCLI} workflow/tests/hpxml_translator_test.rb --name=test_ashrae_140 > log.txt"
    system(command)
    results_csv_path = 'workflow/tests/results/results_ashrae_140.csv'
    if not File.exist? results_csv_path
      puts 'ASHRAE 140 results CSV file not generated. Aborting...'
      exit!
    end
    File.delete('log.txt')

    # Generate documentation
    puts 'Generating documentation...'
    command = 'sphinx-build -b singlehtml docs/source documentation'
    begin
      `#{command}`
      if not File.exist? File.join(File.dirname(__FILE__), 'documentation', 'index.html')
        puts 'Documentation was not successfully generated. Aborting...'
        exit!
      end
    rescue
      puts "Command failed: '#{command}'. Perhaps sphinx needs to be installed?"
      exit!
    end
    FileUtils.rm_r(File.join(File.dirname(__FILE__), 'documentation', '_static', 'fonts'))

    # Check if we need to download weather files for the full release zip
    num_epws_expected = 1011
    num_epws_local = 0
    files.each do |f|
      Dir[f].each do |file|
        next unless file.end_with? '.epw'

        num_epws_local += 1
      end
    end

    # Make sure we have the full set of weather files
    if num_epws_local < num_epws_expected
      puts 'Fetching all weather files...'
      command = "#{OpenStudio.getOpenStudioCLI} #{__FILE__} download_weather"
      log = `#{command}`
    end
  end

  # Create zip files
  release_map.each do |zip_path, include_all_epws|
    puts "Creating #{zip_path}..."
    zip = OpenStudio::ZipFile.new(zip_path, false)
    if not ENV['CI']
      zip.addFile(results_csv_path, File.join('OpenStudio-HPXML', results_csv_path))
    end
    files.each do |f|
      Dir[f].each do |file|
        if file.start_with? 'documentation'
          # always include
        elsif include_all_epws
          if (not git_files.include? file) && (not file.start_with? 'weather')
            next
          end
        else
          if not git_files.include? file
            next
          end
        end

        zip.addFile(file, File.join('OpenStudio-HPXML', file))
      end
    end
    puts "Wrote file at #{zip_path}."
  end

  # Cleanup
  if not ENV['CI']
    FileUtils.rm_r(File.join(File.dirname(__FILE__), 'documentation'))
  end

  puts 'Done.'
end<|MERGE_RESOLUTION|>--- conflicted
+++ resolved
@@ -168,8 +168,7 @@
     # 'base-hvac-multiple2.osw' => 'base.osw', # Not supporting multiple heating/cooling systems for now
     'base-hvac-none.osw' => 'base.osw',
     'base-hvac-portable-heater-gas-only.osw' => 'base.osw',
-    # 'base-hvac-programmable-thermostat.osw' => 'base.osw',
-    # 'base-hvac-programmable-thermostat-detailed.osw' => 'base.osw',
+    'base-hvac-programmable-thermostat.osw' => 'base.osw',
     'base-hvac-room-ac-only.osw' => 'base.osw',
     'base-hvac-room-ac-only-33percent.osw' => 'base.osw',
     'base-hvac-setpoints.osw' => 'base.osw',
@@ -233,10 +232,6 @@
     'extra-mechvent-shared-preconditioning.osw' => 'extra-mechvent-shared.osw',
     'extra-vacancy-6-months.osw' => 'base-schedules-stochastic.osw',
     'extra-schedules-random-seed.osw' => 'base-schedules-stochastic.osw',
-<<<<<<< HEAD
-    'extra-hvac-programmable-thermostat.osw' => 'base.osw',
-=======
->>>>>>> 27f4c020
 
     'invalid_files/non-electric-heat-pump-water-heater.osw' => 'base.osw',
     'invalid_files/heating-system-and-heat-pump.osw' => 'base.osw',
@@ -462,10 +457,14 @@
     step.setArgument('heat_pump_backup_fuel', 'none')
     step.setArgument('heat_pump_backup_heating_efficiency', 1)
     step.setArgument('heat_pump_backup_heating_capacity', '34121.0')
-    step.setArgument('setpoint_heating_weekday_temp', 68)
-    step.setArgument('setpoint_heating_weekend_temp', 68)
-    step.setArgument('setpoint_cooling_weekday_temp', 78)
-    step.setArgument('setpoint_cooling_weekend_temp', 78)
+    step.setArgument('setpoint_heating_temp', 68)
+    step.setArgument('setpoint_heating_setback_temp', 68)
+    step.setArgument('setpoint_heating_setback_hours_per_week', 0)
+    step.setArgument('setpoint_heating_setback_start_hour', 0)
+    step.setArgument('setpoint_cooling_temp', 78)
+    step.setArgument('setpoint_cooling_setup_temp', 78)
+    step.setArgument('setpoint_cooling_setup_hours_per_week', 0)
+    step.setArgument('setpoint_cooling_setup_start_hour', 0)
     step.setArgument('ducts_supply_leakage_units', HPXML::UnitsCFM25)
     step.setArgument('ducts_return_leakage_units', HPXML::UnitsCFM25)
     step.setArgument('ducts_supply_leakage_value', 75.0)
@@ -1422,6 +1421,13 @@
     step.setArgument('heating_system_type', HPXML::HVACTypePortableHeater)
     step.setArgument('heating_system_heating_efficiency', 1.0)
     step.setArgument('heating_system_fan_power_watts', 0.0)
+  elsif ['base-hvac-programmable-thermostat.osw'].include? osw_file
+    step.setArgument('setpoint_heating_setback_temp', 66)
+    step.setArgument('setpoint_heating_setback_hours_per_week', 49)
+    step.setArgument('setpoint_heating_setback_start_hour', 23)
+    step.setArgument('setpoint_cooling_setup_temp', 80)
+    step.setArgument('setpoint_cooling_setup_hours_per_week', 42)
+    step.setArgument('setpoint_cooling_setup_start_hour', 9)
   elsif ['base-hvac-room-ac-only.osw'].include? osw_file
     step.setArgument('heating_system_type', 'none')
     step.setArgument('cooling_system_type', HPXML::HVACTypeRoomAirConditioner)
@@ -1434,10 +1440,8 @@
     step.setArgument('cooling_system_cooling_sensible_heat_fraction', 0.65)
     step.setArgument('cooling_system_fraction_cool_load_served', 0.33)
   elsif ['base-hvac-setpoints.osw'].include? osw_file
-    step.setArgument('setpoint_heating_weekday_temp', 60.0)
-    step.setArgument('setpoint_heating_weekend_temp', 60.0)
-    step.setArgument('setpoint_cooling_weekday_temp', 80.0)
-    step.setArgument('setpoint_cooling_weekend_temp', 80.0)
+    step.setArgument('setpoint_heating_temp', 60.0)
+    step.setArgument('setpoint_cooling_temp', 80.0)
   elsif ['base-hvac-stove-oil-only.osw'].include? osw_file
     step.setArgument('heating_system_type', HPXML::HVACTypeStove)
     step.setArgument('heating_system_fuel', HPXML::FuelTypeOil)
@@ -1774,18 +1778,6 @@
     step.setArgument('schedules_vacancy_end_day_of_month', 30)
   elsif ['extra-schedules-random-seed.osw'].include? osw_file
     step.setArgument('schedules_random_seed', 123)
-<<<<<<< HEAD
-  elsif ['extra-hvac-programmable-thermostat.osw'].include? osw_file
-    step.setArgument('setpoint_heating_weekday_offset_magnitude', 4)
-    step.setArgument('setpoint_heating_weekend_offset_magnitude', 4)
-    step.setArgument('setpoint_heating_weekday_schedule', '-1, -1, -1, -1, -1, -1, 0, 0, -1, -1, 0, 0, 0, 0, 0, 0, 0, 0, 0, 0, 0, 0, -1, -1')
-    step.setArgument('setpoint_heating_weekend_schedule', '-1, -1, -1, -1, -1, -1, 0, 0, -1, -1, 0, 0, 0, 0, 0, 0, 0, 0, 0, 0, 0, 0, -1, -1')
-    step.setArgument('setpoint_cooling_weekday_offset_magnitude', 4)
-    step.setArgument('setpoint_cooling_weekend_offset_magnitude', 4)
-    step.setArgument('setpoint_cooling_weekday_schedule', '0, 0, 0, 0, 1, 1, 0, 0, 0, 1, 1, 1, 1, 1, 1, 0, 0, 0, 0, 0, 0, 0, 0, 0')
-    step.setArgument('setpoint_cooling_weekend_schedule', '0, 0, 0, 0, 1, 1, 0, 0, 0, 1, 1, 1, 1, 1, 1, 0, 0, 0, 0, 0, 0, 0, 0, 0')
-=======
->>>>>>> 27f4c020
   end
 
   # Warnings/Errors
@@ -2146,7 +2138,6 @@
     'base-hvac-none.xml' => 'base.xml',
     'base-hvac-portable-heater-gas-only.xml' => 'base.xml',
     'base-hvac-programmable-thermostat.xml' => 'base.xml',
-    'base-hvac-programmable-thermostat-detailed.xml' => 'base.xml',
     'base-hvac-room-ac-only.xml' => 'base.xml',
     'base-hvac-room-ac-only-33percent.xml' => 'base-hvac-room-ac-only.xml',
     'base-hvac-setpoints.xml' => 'base.xml',
@@ -5107,14 +5098,6 @@
     hpxml.hvac_controls[0].cooling_setup_temp = 80
     hpxml.hvac_controls[0].cooling_setup_hours_per_week = 6 * 7
     hpxml.hvac_controls[0].cooling_setup_start_hour = 9 # 9am
-  elsif ['base-hvac-programmable-thermostat-detailed.xml'].include? hpxml_file
-    hpxml.hvac_controls[0].control_type = HPXML::HVACControlTypeProgrammable
-    hpxml.hvac_controls[0].heating_setpoint_temp = nil
-    hpxml.hvac_controls[0].cooling_setpoint_temp = nil
-    hpxml.hvac_controls[0].weekday_heating_setpoints = '64, 64, 64, 64, 64, 64, 64, 74, 74, 66, 66, 66, 66, 66, 66, 66, 66, 68, 68, 68, 68, 68, 64, 64'
-    hpxml.hvac_controls[0].weekend_heating_setpoints = '74, 74, 74, 74, 74, 74, 74, 74, 74, 74, 74, 74, 74, 74, 74, 74, 74, 74, 74, 74, 74, 74, 74, 74'
-    hpxml.hvac_controls[0].weekday_cooling_setpoints = '82, 82, 82, 82, 82, 82, 82, 72, 72, 80, 80, 80, 80, 80, 80, 80, 80, 78, 78, 78, 78, 78, 82, 82'
-    hpxml.hvac_controls[0].weekend_cooling_setpoints = '78, 78, 78, 78, 78, 78, 78, 78, 78, 78, 78, 78, 78, 78, 78, 78, 78, 78, 78, 78, 78, 78, 78, 78'
   elsif ['base-hvac-setpoints.xml'].include? hpxml_file
     hpxml.hvac_controls[0].heating_setpoint_temp = 60
     hpxml.hvac_controls[0].cooling_setpoint_temp = 80
