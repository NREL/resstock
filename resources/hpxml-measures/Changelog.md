--- conflicted
+++ resolved
@@ -14,17 +14,15 @@
 - Allows defaulting of mechanical ventilation fan power (by type).
 - Allows defaulting of color (solar absorptance) for walls, roofs, and rim joists.
 - Allows CEER (Combined Energy Efficiency Ratio) efficiency unit for room AC.
-<<<<<<< HEAD
-=======
 - Allows "none" for wall/rim joist siding.
 - Allows interior finish inputs (e.g., 0.5" drywall) for walls, ceilings, and roofs.
 - For water heaters w/ UEF, allows `UsageBin` instead of `FirstHourRating` (or defaults if neither provided).
 - Updates the reporting measure to register all outputs from the annual CSV with the OS runner (for use in, e.g., PAT).
 - Switches to the EnergyPlus Fan:SystemModel object for all HVAC systems.
->>>>>>> 97b772af
 
 __Bugfixes__
 - Improves ground reflectance when there is shading of windows/skylights.
+- Fixes heating fan power for single-stage systems that have different heating/cooling airflow rates.
 
 ## OpenStudio-HPXML v1.2.0
 
