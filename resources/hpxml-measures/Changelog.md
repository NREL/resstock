--- conflicted
+++ resolved
@@ -38,11 +38,8 @@
 - Interior/exterior window shading multipliers are now modeled using the EnergyPlus incident solar multiplier.
 - Updates ground temperatures using a correlation based on L. Xing's simplified design model (2014).
 - Improvements to HERS & MaxLoad heat pump sizing methodologies.
-<<<<<<< HEAD
-=======
 - Allows `WaterFixture/FlowRate` as an alternative to `LowFlow`; hot water credit is now calculated based on fraction of low flow fixtures.
 - Added README.md documentation for all OpenStudio measures.
->>>>>>> 36ca28c3
 
 __Bugfixes__
 - Fixes battery resilience output to properly incorporate battery losses.
