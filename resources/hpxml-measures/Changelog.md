--- conflicted
+++ resolved
@@ -1,14 +1,9 @@
 ## OpenStudio-HPXML v1.4.0
 __New Features__
 - Allows optional `AirInfiltrationMeasurement/InfiltrationHeight` input.
-<<<<<<< HEAD
-- Allows user-specified annual/timeseries output file names in the ReportSimulationOutput reporting measure.
-- Allows the HPXML file to be written with defaults applied in the BuildResidentialHPXML measure using the optional arguement `apply_defaults`.
-=======
 - Adds a "Fuel Use: Electricity: Net" timeseries output column for homes with electricity generation.
 - BuildResidentialHPXML measure: Adds an optional argument to allow the HPXML file to be written with default values applied.
 - ReportSimulationOutput measure: Allows user-specified annual/timeseries output file names.
->>>>>>> e535e3a3
 
 __Bugfixes__
 - Fixes possible HVAC sizing error if design temperature difference (TD) is negative.
