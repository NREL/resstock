## OpenStudio-HPXML v1.9.0

__New Features__
<<<<<<< HEAD
- Updates to OpenStudio 3.9/EnergyPlus 24.2/HPXML v4.0 final release.
=======
- Updates to OpenStudio 3.9/EnergyPlus 24.2/HPXML v4.1-rc1.
>>>>>>> f88cb14e
- Allows `Site/Address/ZipCode` to be provided instead of `ClimateandRiskZones/WeatherStation/extension/EPWFilePath`, in which case the closest TMY3 weather station will be automatically selected.
- Allows optional inputs for modeling skylight curbs and/or shafts.
- Allows modeling exterior horizontal insulation for a slab-on-grade foundation (or basement/crawlspace floor).
- Allows alternative infiltration input `AirInfiltrationMeasurement/LeakinessDescription`, in which the infiltration level is estimated using age of home, climate zone, foundation type, etc.
- Window shading enhancements:
  - Allows optional `InteriorShading/Type` input (blinds, shades, curtains) as a way to default summer/winter shading coefficients.
  - Allows optional `ExteriorShading/Type` input (trees, solar screens/films, etc.) as a way to default summer/winter shading coefficients.
  - Allows optional `InsectScreen` input.
- Adds optional `BuildingConstruction/UnitHeightAboveGrade` input for, e.g., apartment units of upper levels where the wind speed, and thus infiltration rate, is higher.
- Updates operational calculations (i.e., when `NumberofResidents` provided):
  - Updates hot water usage based on FSEC study.
  - Updates misc/tv plug load usage based on RECS 2020 data.
  - Updates relationship between number of bedrooms and number of occupants to use RECS 2020 instead of RECS 2015.
- Allows optional `HeatingCapacity` and `BackupHeatingCapacity` inputs for heat pump water heaters (HPWHs).
- Central Fan Integrated Supply (CFIS) mechanical ventilation enhancements:
  - Allows CFIS systems without automatic flow control of outdoor air (`CFISControls/HasOutdoorAirControl=false`).
  - Allows CFIS systems with no strategy to meet remainder of ventilation target (`CFISControls/AdditionalRuntimeOperatingMode="none"`).
  - Allows CFIS systems with supplemental fans that run simultaneously with the air handler (`CFISControls/extension/SupplementalFanRunsWithAirHandlerFan=true`).
  - Allows CFIS systems with timer control, in which ventilation operation occurs at a fixed interval (`CFISControls/extension/ControlType="timer"`).
  - Allows CFIS systems to be attached to ductless HVAC systems like PTHPs (requires using a DSE=1 distribution system, see documentation).
- HVAC Manual J design load and sizing calculations:
  - Adds optional `DistributionSystemType/AirDistribution/extension/ManualJInputs/BlowerFanHeatBtuh` input for HVAC equipment whose performance data has not been adjusted for blower heat.
  - Adds optional `DistributionSystemType/AirDistribution/extension/ManualJInputs/DefaultTableDuctLoad` input to use Manual J default duct factor tables instead of ASHRAE 152.
  - Adds optional `DistributionSystemType/HydronicDistribution/extension/ManualJInputs/HotWaterPipingBtuh` input to include hydronic distribution piping losses through unconditioned spaces.
  - Adds optional `HVACSizingControl/ManualJInputs/InfiltrationShieldingClass` input to specify wind shielding class for infiltration design load calculations.
  - Adds optional `HVACSizingControl/ManualJInputs/InfiltrationMethod` input to specify which method to use for infiltration design load calculations.
  - Updates heat pump HERS sizing methodology to better prevent unmet hours in warmer climates.
  - Misc Manual J design load calculation improvements.
  - **Breaking change**: Disaggregates "Walls" into "Above Grade Walls" and "Below Grade Walls" in results_design_load_details.csv output file.
  - Significant speed improvements when using optional space-level design load calculations.
- Advanced research features:
  - Optional input `SimulationControl/AdvancedResearchFeatures/OnOffThermostatDeadbandTemperature` to model on/off thermostat deadband with start-up degradation for single and two speed AC/ASHP systems and time-based realistic staging for two speed AC/ASHP systems.
  - Optional input `SimulationControl/AdvancedResearchFeatures/HeatPumpBackupCapacityIncrement` to model multi-stage electric backup coils with time-based staging.
  - Maximum power ratio detailed schedule for variable-speed HVAC systems can now be used with `NumberofUnits` dwelling unit multiplier.
- BuildResidentialHPXML measure:
  - **Breaking change**: Replaced `slab_under_width` and `slab_perimeter_depth` arguments with `slab_under_insulation_width` and `slab_perimeter_insulation_depth`
  - **Breaking change**: Replaced `schedules_vacancy_periods`, `schedules_power_outage_periods`, and `schedules_power_outage_periods_window_natvent_availability` arguments with `schedules_unavailable_period_types`, `schedules_unavailable_period_dates`, and `schedules_unavailable_period_window_natvent_availabilities`; this improves flexibility for handling more unavailable period types.
- Utility bill calculations:
  - Allows OpenEI URDB tariffs that have $/day fixed charges.
  - Updates `openei_rates.zip` with the latest residential utility rates from the [OpenEI U.S. Utility Rate database](https://apps.openei.org/USURDB/).
- Adds a warning if the sum of supply/return duct leakage to outside values is very high.

__Bugfixes__
- Prevents possible error if only one of FracSensible/FracLatent are provided for a PlugLoad or FuelLoad; **Breaking change**: FracSensible and FracLatent must now be both be provided or omitted.
- Prevents possible error when using multiple `Attic`/`Foundation` elements for the same attic/foundation type.
- Adds error-checking for `NumberofConditionedFloorsAboveGrade`=0, which is not allowed per the documentation.
- Fixes utility bill calculations if there is battery storage or a generator.
- BuildResidentialScheduleFile measure: Fixes possible divide by zero error during generation of stochastic clothes washer and dishwasher schedules.
- Allows negative values for `Building/Site/Elevation`.
- Fixes lower element height for a water heater using the advanced `WaterHeatingSystem/extension/TankModelType=stratified`.
- Fixes possible error for a combi boiler system.
- Fixes error if modeling a ground-to-air heat pump with a separate backup heating system.
- Fixes default CFIS fan power during ventilation only mode.
- Fixes a bug that potentially oversizes heat pumps when detailed performance capacity fractions are provided.
- For a CFIS system with a supplemental fan, fixes supplemental fan runtime when using sub-hourly timesteps.
- Fixes GSHP rated fan/pump powers in net to gross calculations and improves default modeled pump power (W/ton).

## OpenStudio-HPXML v1.8.1

__Bugfixes__
- Fixes cfm/ton restriction from incorrectly applying to furnace heating airflow rate.

## OpenStudio-HPXML v1.8.0

__New Features__
- Updates to OpenStudio 3.8/EnergyPlus 24.1/HPXML v4.0-rc4.
- Adds BPI-2400 HPXML test files and results; see [Testing Framework](https://openstudio-hpxml.readthedocs.io/en/latest/testing_framework.html) for more information.
- Updates per ANSI/RESNET/ICC 301-2022 w/ Addendum C:
  - **Breaking change**: For shared water heaters, `NumberofUnitsServed` is replaced by `extension/NumberofBedroomsServed`.
  - **Breaking change**: For shared hot water recirculation systems, `NumberofUnitsServed` is replaced by `NumberofBedroomsServed`.
  - Allows shared batteries (batteries serving multiple dwelling units).
  - Updated default CFIS fan power to 0.58 W/cfm.
  - Removed natural ventilation availability RH constraint; HR constraint remains.
  - Refrigerator and freezer schedules may now be based on ambient temperature using new `TemperatureScheduleCoefficients` and `ConstantScheduleCoefficients` inputs; the refrigerator default schedule uses these new inputs.  
  - Default schedules updated for cooking ranges, lighting, plug loads, televisions, hot water recirculation pumps, and occupant heat gains.
  - Adds schedule inputs for hot water recirculation pumps and general water use internal gains.
  - Updated water heater installation default location.
  - Updated calculation of hot water piping length for buildings with both conditioned and unconditioned basements to avoid double counting.
  - Updated how imbalanced infiltration and mechanical ventilation are combined on an hourly basis.
  - Updated handling of duct leakage imbalance induced infiltration.
  - Small change to default flow rate for imbalanced mechanical ventilation systems.
  - Updated window default interior shade coefficients to be calculated based on SHGC.
  - `AverageCeilingHeight` now used in natural ACH/CFM infiltration calculations.
- **Breaking change**: Replaces `BuildingSummary/Site/extension/GroundConductivity` with `BuildingSummary/Site/Soil/Conductivity`.
- **Breaking change**: Modeling whole SFA/MF buildings is now specified using a `SoftwareInfo/extension/WholeSFAorMFBuildingSimulation=true` element instead of `building-id=ALL` argument.
- **Breaking change**: Skylights attached to roofs of attics (e.g., with shafts or sun tunnels) must include the `Skylight/AttachedToFloor` element.
- Air source heat pump/air conditioner enhancements:
  - Adds heat pump backup autosizing methodology input (`HeatPumpBackupSizingMethodology`) with choices of "emergency" and "supplemental".
  - Allows autosizing with detailed performance data inputs for variable-speed HVAC systems using `CapacityFractionOfNominal`.
  - Now defaults to -20F for `CompressorLockoutTemperature` for variable-speed heat pump systems.
- Ground source heat pump enhancements:
  - Allows optional detailed inputs related to geothermal loop (`HVACPlant/GeothermalLoop`).
  - Allows optional ground diffusivity input.
  - Updates to using G-Functions from the [G-Function Library for Modeling Vertical Bore Ground Heat Exchanger](https://gdr.openei.org/submissions/1325).
  - Updated heating/cooling performance curves to reflect newer equipment.
  - Adds geothermal loop outputs (number/length of boreholes) to annual results output file.
- HVAC Manual J design load and sizing calculations:
  - **Breaking change**: Outputs for "Infiltration/Ventilation" category disaggregated into "Infiltration" and "Ventilation".
  - **Breaking change**: Outputs for "Windows" category no longer includes AED excursion; now a separate "AED Excursion" category.
  - Allows optional `HeatingAutosizingFactor`, `CoolingAutosizingFactor`, `BackupHeatingAutosizingFactor` inputs to scale HVAC capacities for autosized equipment.
  - Allows optional `HeatingAutosizingLimit`, `CoolingAutosizingLimit`, `BackupHeatingAutosizingLimit` inputs to set maximum HVAC capacities ceiling for autosized equipment.
  - Allows optional zone-level and space-level design load calculations using HPXML `Zones/Zone[ZoneType="conditioned"]/Spaces/Space` elements.
  - Allows additional outdoor design condition inputs: `DailyTemperatureRange` and `HumidityDifference`.
  - Adds a new detailed output file with block/space load details by surface, AED curves, etc.
  - Miscellaneous improvements.
- Allows optional `Ducts/DuctShape` and `Ducts/DuctFractionRectangular` inputs, which affect duct effective R-value used for modeling.
- Adds optional `Slab/extension/GapInsulationRValue` input for cases where a slab has horizontal (under slab) insulation.
- Allows radiant barriers for additional locations (attic gable walls and floor); reduced emissivity due to dust assumed for radiant barriers on attic floor.
- Adds window and skylight `GlassType` options of "low-e, high-solar-gain" and "low-e, low-solar-gain"; updates U-factor/SHGC lookup tables.
- Updates default temperature capacitance multiplier from 1 to 7, an average value found in the literature when calibrating timeseries EnergyPlus indoor temperatures to field data.
- Allows optional building site inputs (`GeoLocation/Latitude`, `GeoLocation/Longitude`, `Elevation`); useful when located far from, or at a very different elevation than, the EPW weather station.
- Updates default `ShieldingofHome` to be "well-shielded" for single-family attached and multifamily dwelling units.
- Improves heating/cooling component loads; for timesteps where there is no heating/cooling load, assigns heat transfer to heating or cooling by comparing indoor temperature to the average of heating/cooling setpoints.
- Adds net energy and net electricity timeseries output columns even when there is no PV or generator.
- Allow alternative label energy use (W) input for ceiling fans.
- Replaced state-average default fuel prices with EIA State Energy Data System (SEDS) prices.
- Adds more error-checking for inappropriate inputs (e.g., HVAC SHR=0 or clothes washer IMEF=0).
- Updates to run_simulation.rb script:
  - Allows requesting timeseries outputs with different frequencies (e.g., `--hourly enduses --monthly temperatures`).
  - **Breaking change**: Deprecates `--add-timeseries-output-variable`; EnergyPlus output variables can now be requested like other timeseries categories (using e.g. `--hourly 'Zone People Occupant Count'`).
  - Adds an optional `--skip-simulation` argument that allows skipping the EnergyPlus simulation.
- BuildResidentialHPXML measure:
  - **Breaking change**: Replaces `roof_radiant_barrier`/`roof_radiant_barrier_grade` arguments with `radiant_barrier_attic_location`/`radiant_barrier_grade`.
  - Allows specifying number of bedrooms served by the water heater which is used for apportioning tank losses; **Breaking change**: Replaces `water_heater_num_units_served` with `water_heater_num_bedrooms_served`.
  - Allows defining multiple unavailable periods; **Breaking change**: arguments renamed to `schedules_vacancy_periods`, `schedules_power_outage_periods`, and `schedules_power_outage_periods_window_natvent_availability`.
  - Adds detailed performance data inputs for variable-speed air source HVAC systems.
  - Adds heat pump backup sizing methodology input.
  - Add soil and moisture type arguments (for determining ground conductivity and diffusivity) and optional geothermal loop arguments for ground source heat pumps.
  - The "Geometry: Building Number of Units" input is now written to the HPXML `NumberofUnitsInBuilding` element.
  - Adds a blower fan efficiency input for specifying fan power W/cfm at maximum speed.
- BuildResidentialScheduleFile measure:
  - Allows appending columns to an existing CSV file rather than overwriting.
  - Other plug load schedules now use Other schedule fractions per ANSI/RESNET/ICC 301-2022 Addendum C.
  - TV plug load schedules now use TV schedule fractions from the American Time Use Survey and monthly multipliers from the 2010 Building America Analysis Spreadsheets.
  - Ceiling fan schedules now use ceiling fan schedule fractions and monthly multipliers from ANSI/RESNET/ICC 301-2022 Addendum C.
- ReportUtilityBills measure:
  - Adds new optional arguments for registering (with the OpenStudio runner) annual or monthly utility bills.
- Advanced research features:
  - **Breaking change**: Replaces `SimulationControl/TemperatureCapacitanceMultiplier` with `SimulationControl/AdvancedResearchFeatures/TemperatureCapacitanceMultiplier`.
  - Allows an optional boolean input `SimulationControl/AdvancedResearchFeatures/DefrostModelType` for heat pump advanced defrost model.
  - Adds maximum power ratio detailed schedule for variable-speed HVAC systems to model shedding controls per [AHRI 1380](https://www.ahrinet.org/search-standards/ahri-1380-i-p-demand-response-through-variable-capacity-hvac-systems-residential-and-small).

__Bugfixes__
- Fixes error if using AllowIncreasedFixedCapacities=true w/ HP detailed performance data.
- Prevents mains water temperature from going below freezing (0 C).
- Fixes error if HPXML has emissions scenario and abbreviated run period.
- Fixes detailed schedule error-checking where schedules with MAX < 1 were incorrectly allowed.
- Fixes error if using MF space types (e.g., "other heated space") and the building has no HVAC equipment.
- Fixes `ManualJInputs/HumiditySetpoint` not being used in the design load calculation.
- Fixes possible EnergyPlus error when a `Slab` representing a crawlspace dirt floor has perimeter or under slab insulation.
- Prevents errors due to incorrect `Floor/FloorOrCeiling` input; issues a warning when detected.
- Apportion shared water heater tank losses for HPWHs and combi systems.
- Fixes buried duct effective R-values.
- Fixes shared boiler default location (which could result in assuming there's a flue in conditioned space impacting infiltration).
- Fixes timeseries hot water energy consumption adjustment lag (associated with hot water distribution).
- Fixes possibility of negative timeseries delivered loads when there is a dehumidifier.

## OpenStudio-HPXML v1.7.0

__New Features__
- Updates to OpenStudio 3.7.0/EnergyPlus 23.2.
- **Breaking change**: Updates to HPXML v4.0-rc2:
  - HPXML namespace changed from http://hpxmlonline.com/2019/10 to http://hpxmlonline.com/2023/09.
  - Replaces "living space" with "conditioned space", which better represents what is modeled.
  - Replaces `HotTubs/HotTub` with `Spas/PermanentSpa`.
  - Replaces `PortableHeater` and `FixedHeater` with `SpaceHeater`.
- Allows simulating whole multifamily (MF) buildings in a single combined simulation:
  - **Breaking change**: Multiple elements move from `SoftwareInfo/extension` to `BuildingDetails/BuildingSummary/extension` to allow variation across units:
    - `HVACSizingControl`
    - `ShadingControl`
    - `SchedulesFilePath`
    - `NaturalVentilationAvailabilityDaysperWeek`
  - Allows `NumberofUnits` to be used as a multiplier on dwelling unit simulation results to reduce simulation runtime.
  - See the [OpenStudio-HPXML documentation](https://openstudio-hpxml.readthedocs.io/en/v1.7.0/workflow_inputs.html#whole-sfa-mf-buildings) for more detail.
- HVAC modeling updates:
  - Updated assumptions for variable-speed air conditioners, heat pumps, and mini-splits based on NEEP data. Expect results to change, potentially significantly so depending on the scenario.
  - Allows detailed heating and cooling performance data (min/max COPs and capacities at different outdoor temperatures) for variable-speed systems.
  - Updates deep ground temperatures (used for modeling ground-source heat pumps) using L. Xing's simplified design model (2014).
  - Replaces inverse calculations, used to calculate COPs from rated efficiencies, with regressions for single/two-speed central ACs and ASHPs.
- Output updates:
  - **Breaking change**: "Hot Tub" outputs renamed to "Permanent Spa".
  - Adds "Peak Electricity: Annual Total (W)" output.
  - Adds battery resilience hours output; allows requesting timeseries output.
  - ReportUtilityBills measure: Allows reporting monthly utility bills in addition to (or instead of) annual bills.
- BuildResidentialHPXML measure:
  - Allow duct area fractions (as an alternative to duct areas in ft^2).
  - Allow duct locations to be provided while defaulting duct areas (i.e., without providing duct area/fraction inputs).
  - Add generic "attic" and "crawlspace" location choices for supply/return ducts, water heater, and battery.
  - Always validate the HPXML file before applying defaults and only optionally validate the final HPXML file.
- Adds manufactured home belly as a foundation type and allows modeling ducts in a manufactured home belly.
- Battery losses now split between charging and discharging.
- Interior/exterior window shading multipliers are now modeled using the EnergyPlus incident solar multiplier.
- Allows `WaterFixture/FlowRate` as an alternative to `LowFlow`; hot water credit is now calculated based on fraction of low flow fixtures.
- Allows above-grade basements/crawlspaces defined solely with Wall (not FoundationWall) elements.
- Updates to 2022 EIA energy costs.
- Added README.md documentation for all OpenStudio measures.

__Bugfixes__
- Fixes battery resilience output to properly incorporate battery losses.
- Fixes lighting multipliers not being applied when kWh/yr inputs are used.
- Fixes running detailed schedules with mixed timesteps (e.g., hourly heating/cooling setpoints and 15-minutely miscellaneous plug load schedules).
- Fixes calculation of utility bill fixed costs for simulations with abbreviated run periods.
- Fixes error if heat pump `CompressorLockoutTemperature` == `BackupHeatingLockoutTemperature`.
- Fixes possible "Electricity category end uses do not sum to total" error for a heat pump w/o backup.
- Fixes ground source heat pump fan/pump adjustment to rated efficiency.
- Fixes error if conditioned basement has `InsulationSpansEntireSlab=true`.
- Fixes ReportSimulationOutput outputs for the Parametric Analysis Tool (PAT).
- Fixes missing radiation exchange between window and sky when an interior/exterior window shading multiplier less than 1 exists.
- Fixes monthly shallow ground temperatures (used primarily in HVAC autosizing) for the southern hemisphere.
- Various HVAC sizing bugfixes and improvements.
- Fixes low-speed heating COPs for some two-speed ASHPs and cooling COPs for some single-speed ACs/HPs.
- BuildResidentialHPXML measure: Fixes air distribution CFA served when there is not a central system that meets 100% of the load.

## OpenStudio-HPXML v1.6.0

__New Features__
- Updates to OpenStudio 3.6.1/EnergyPlus 23.1.
- **Breaking change**: Updates to newer proposed HPXML v4.0:
  - Replaces `VentilationFan/Quantity` and `CeilingFan/Quantity` with `Count`.
  - Replaces `PVSystem/InverterEfficiency` with `PVSystem/AttachedToInverter` and `Inverter/InverterEfficiency`.
  - Replaces `WaterHeatingSystem/extension/OperatingMode` with `WaterHeatingSystem/HPWHOperatingMode` for heat pump water heaters.
- Output updates:
  - **Breaking change**: Adds `End Use: Heating Heat Pump Backup Fans/Pumps` (disaggregated from `End Use: Heating Fans/Pumps`).
  - **Breaking change**: Replaces `Component Load: Windows` with `Component Load: Windows Conduction` and `Component Load: Windows Solar`.
  - **Breaking change**: Replaces `Component Load: Skylights` with `Component Load: Skylights Conduction` and `Component Load: Skylights Solar`.
  - **Breaking change**: Adds `Component Load: Lighting` (disaggregated from `Component Load: Internal Gains`).
  - **Breaking change**: Adds "net" values for emissions; "total" values now exclude generation (e.g., PV).
  - Adds `Load: Heating: Heat Pump Backup` (heating load delivered by heat pump backup systems).
  - Adds `System Use` outputs (end use outputs for each heating, cooling, and water heating system); allows requesting timeseries output.
  - All annual load outputs are now provided as timeseries outputs; previously only "Delivered" loads were available.
  - Peak summer/winter electricity outputs are now based on Jun/July/Aug and Dec/Jan/Feb months, not HVAC heating/cooling operation.
  - Allows specifying the number of decimal places for timeseries output.
  - Msgpack outputs are no longer rounded (since there is no file size penalty to storing full precision).
  - Annual emissions and utility bills now include all fuel/end uses, even if zero.
  - ReportSimulationOutput measure: Allows disabling individual annual output sections.
- **Breaking change**: Deprecates `OccupancyCalculationType` ("asset" or "operational").
   - If `NumberofResidents` not provided, an *asset* calculation is performed assuming standard occupancy per ANSI/RESNET/ICC 301.
   - If `NumberofResidents` is provided, an *operational* calculation is performed using a relationship between #Bedrooms and #Occupants from RECS 2015.
- Heat pump enhancements:
  - Allows `HeatingCapacityRetention[Fraction | Temperature]` inputs to define cold-climate performance; like `HeatingCapacity17F` but can apply to autosized systems and can use a user-specified temperature.
  - Default mini-split heating capacity retention updated from 0.4 to 0.5 (at 5 deg-F).
  - Allows `CompressorLockoutTemperature` as an optional input to control the minimum temperature the compressor can operate at.
  - Defaults for `CompressorLockoutTemperature`: 25F for dual-fuel, -20F for mini-split, 0F for all other heat pumps.
  - Defaults for `BackupHeatingLockoutTemperature`: 50F for dual-fuel, 40F for all other heat pumps.
  - Provides a warning if `BackupHeatingSwitchoverTemperature` or `BackupHeatingLockoutTemperature` are low and may cause unmet hours.
  - Autosizing is no longer all-or-none; backup heating can be autosized (defaulted) while specifying the heat pump capacities, or vice versa.
  - Allows `extension/CrankcaseHeaterPowerWatts` as an optional input; defaults to 50 W for central HPs/ACs and mini-splits.
  - Increased consistency between variable-speed central HP and mini-split HP models for degradation coefficients, gross SHR calculations, etc.
- Infiltration changes:
  - **Breaking change**: Infiltration for SFA/MF dwelling units must include `TypeOfInfiltrationLeakage` ("unit total" or "unit exterior only").
  - **Breaking change**: Replaces `BuildingConstruction/extension/HasFlueOrChimney` with `AirInfiltration/extension/HasFlueOrChimneyInConditionedSpace`; defaults now incorporate HVAC/water heater location.
  - Allows infiltration to be specified using `CFMnatural` or `EffectiveLeakageArea`.
- Lighting changes:
  - LightingGroups can now be specified using kWh/year annual consumption values as an alternative to fractions of different lighting types.
  - LightingGroups for interior, exterior, and garage are no longer required; if not provided, these lighting uses will not be modeled.
- HVAC sizing enhancements:
  - Allows optional inputs under `HVACSizingControl/ManualJInputs` to override Manual J defaults for HVAC autosizing calculations.
  - Updates to better align various default values and algorithms with Manual J.
  - Updates design load calculations to handle conditioned basements with insulated slabs.
- Duct enhancements:
  - Allows modeling ducts buried in attic loose-fill insulation using `Ducts/DuctBuriedInsulationLevel`.
  - Allows specifying `Ducts/DuctEffectiveRValue`, the value that will be used in the model, though its use is not recommended.
- Allows modeling a pilot light for non-electric heating systems (furnaces, stoves, boilers, and fireplaces).
- Allows summer vs winter shading seasons to be specified for windows and skylights.
- Allows defining one or more `UnavailablePeriods` (e.g., occupant vacancies or power outage periods).
- Stochastic schedules for garage lighting and TV plug loads now use interior lighting and miscellaneous plug load schedules, respectively.
- Performance improvement for HPXML files w/ large numbers of `Building` elements.
- Weather cache files (\*foo-cache.csv) are no longer used/needed.

__Bugfixes__
- Fixes `BackupHeatingSwitchoverTemperature` for a heat pump w/ *separate* backup system; now correctly ceases backup operation above this temperature.
- Fixes error if calculating utility bills for an all-electric home with a detailed JSON utility rate.
- Stochastic schedules now excludes columns for end uses that are not stochastically generated.
- Fixes operational calculation when the number of residents is set to zero.
- Fixes possible utility bill calculation error for a home with PV using a detailed electric utility rate.
- Fixes defaulted mechanical ventilation flow rate for SFA/MF buildings, with respect to infiltration credit.
- HPXML files w/ multiple `Building` elements now only show warnings for the single `Building` being simulated.
- Adds a warning for SFA/MF dwelling units without at least one attached wall/ceiling/floor surface.
- Various fixes for window/skylight/duct design loads for Manual J HVAC autosizing calculations.
- Ensure that ductless HVAC systems do not have a non-zero airflow defect ratio specified.
- Fixes possible "A neighbor building has an azimuth (XX) not equal to the azimuth of any wall" for SFA/MF units with neighboring buildings for shade.
- Fixes reported loads when no/partial HVAC system (e.g., room air conditioner that meets 30% of the cooling load).

## OpenStudio-HPXML v1.5.1

__New Features__
- When `Battery/Location` not provided, now defaults to garage if present, otherwise outside.
- BuildResidentialScheduleFile measure:
  - Allows requesting a subset of end uses (columns) to be generated.

__Bugfixes__
- Fixes total/net electricity timeseries outputs to include battery charging/discharging energy.
- Fixes error when a non-electric water heater has jacket insulation and the UEF metric is used.

## OpenStudio-HPXML v1.5.0

__New Features__
- Updates to OpenStudio 3.5.0/EnergyPlus 22.2.
- **Breaking change**: Updates to newer proposed HPXML v4.0:
  - Replaces `FrameFloors/FrameFloor` with `Floors/Floor`.
  - `Floor/FloorType` (WoodFrame, StructuralInsulatedPanel, SteelFrame, or SolidConcrete) is a required input.
  - All `Ducts` must now have a `SystemIdentifier`.
  - Replaces `WallType/StructurallyInsulatedPanel` with `WallType/StructuralInsulatedPanel`.
  - Replaces `SoftwareInfo/extension/SimulationControl/DaylightSaving/Enabled` with `Building/Site/TimeZone/DSTObserved`.
  - Replaces `StandbyLoss` with `StandbyLoss[Units="F/hr"]/Value` for an indirect water heater.
  - Replaces `BranchPipingLoopLength` with `BranchPipingLength` for a hot water recirculation system.
  - Replaces `Floor/extension/OtherSpaceAboveOrBelow` with `Floor/FloorOrCeiling`.
  - For PTAC with heating, replaces `HeatingSystem` of type PackagedTerminalAirConditionerHeating with `CoolingSystem/IntegratedHeating*` elements.
- **Breaking change**: Now performs full HPXML XSD schema validation (previously just limited checks); yields runtime speed improvements.
- **Breaking change**: HVAC/DHW equipment efficiencies can no longer be defaulted (e.g., based on age of equipment); they are now required.
- **Breaking change**: Deprecates ReportHPXMLOutput measure; HVAC autosized capacities & design loads moved to `results_annual.csv`.
- **Breaking change**: BuildResidentialHPXML measure: Replaces arguments using 'auto' for defaults with optional arguments of the appropriate data type.
- Utility bill calculations:
  - **Breaking change**: Removes utility rate and PV related arguments from the ReportUtilityBills measure in lieu of HPXML file inputs.
  - Allows calculating one or more utility bill scenarios (e.g., net metering vs feed-in tariff compensation types for a simulation with PV).
  - Adds detailed calculations for tiered, time-of-use, or real-time pricing electric rates using OpenEI tariff files.  
- Lithium ion battery:
  - Allows detailed charging/discharging schedules via CSV files.
  - Allows setting round trip efficiency.
  - **Breaking change**: Lifetime model is temporarily disabled; `Battery/extension/LifetimeModel` is not allowed.
- Allows SEER2/HSPF2 efficiency types for central air conditioners and heat pumps.
- Allows setting the natural ventilation availability (days/week that operable windows can be opened); default changed from 7 to 3 (M/W/F).
- Allows specifying duct surface area multipliers.
- Allows modeling CFIS ventilation systems with supplemental fans.
- Allows shared dishwasher/clothes washer to be attached to a hot water distribution system instead of a single water heater.
- Allows heating/cooling seasons that don't span the entire year.
- Allows modeling room air conditioners with heating or reverse cycle.
- Allows setting the ground soil conductivity used for foundation heat transfer and ground source heat pumps.
- Allows setting the EnergyPlus temperature capacitance multiplier.
- EnergyPlus modeling changes:
  - Switches Kiva foundation model timestep from 'Hourly' to 'Timestep'; small increase in runtime for sub-hourly simulations.
  - Improves Kiva foundation model heat transfer by providing better initial temperature assumptions based on foundation type and insulation levels.
- Annual/timeseries outputs:
  - Allows timeseries timestamps to be start or end of timestep convention; **Breaking change**: now defaults to start of timestep.
  - Adds annual emission outputs disaggregated by end use; timeseries emission outputs disaggregated by end use can be requested.
  - Allows generating timeseries unmet hours for heating and cooling.
  - Allows CSV timeseries output to be formatted for use with the DView application.
  - Adds heating/cooling setpoints to timeseries outputs when requesting zone temperatures.
  - Disaggregates Battery outputs from PV outputs.
  - Design temperatures, used to calculate design loads for HVAC equipment autosizing, are now output in `in.xml` and `results_annual.csv`.

__Bugfixes__
- Fixes possible incorrect autosizing of heat pump *separate* backup systems with respect to duct loads.
- Fixes incorrect autosizing of heat pump *integrated* backup systems if using MaxLoad/HERS sizing methodology and cooling design load exceeds heating design load.
- Fixes heating (or cooling) setpoints affecting the conditioned space temperature outside the heating (or cooling) season.
- Fixes handling non-integer number of occupants when using the stochastic occupancy schedule generator.
- Fixes units for Peak Loads (kBtu/hr, not kBtu) in annual results file.
- Fixes possible output error for ground source heat pumps with a shared hydronic circulation loop.
- Provides an error message if the EnergyPlus simulation used infinite energy.
- Fixes zero energy use for a ventilation fan w/ non-zero fan power and zero airflow rate.
- Fixes excessive heat transfer when foundation wall interior insulation does not start from the top of the wall.
- Fixes how relative paths are treated when using an OpenStudio Workflow.
- Fixes possible simulation error if a slab has an ExposedPerimeter near zero.
- Fixes possible "Could not identify surface type for surface" error.
- Fixes possible ruby error when defaulting water heater location.
- Battery round trip efficiency now correctly affects results.
- BuildResidentialHPXML measure: 
  - Fixes aspect ratio convention for single-family attached and multifamily dwelling units.

## OpenStudio-HPXML v1.4.0

__New Features__
- Updates to OpenStudio 3.4.0/EnergyPlus 22.1.
- High-level optional `OccupancyCalculationType` input to specify operational vs asset calculation. Defaults to asset. If operational, `NumberofResidents` is required.
- Allows calculating one or more emissions scenarios (e.g., high renewable penetration vs business as usual) for different emissions types (e.g., CO2e).
- New ReportUtilityBills reporting measure: adds a new results_bills.csv output file to summarize calculated utility bills.
- Switches from EnergyPlus SQL output to MessagePack output for faster performance and reduced file sizes when requesting timeseries outputs.
- New heat pump capabilities:
  - **Breaking change**: Replaces the `UseMaxLoadForHeatPumps` sizing option with `HeatPumpSizingMethodology`, which has three choices:
    - `ACCA`: nominal capacity sized per ACCA Manual J/S based on cooling design loads, with some oversizing allowances for larger heating design loads.
    - `HERS` (default): nominal capacity sized equal to the larger of heating/cooling design loads.
    - `MaxLoad`: nominal capacity sized based on the larger of heating/cooling design loads, while taking into account the heat pump's capacity retention at the design temperature.
  - Allows the separate backup system to be a central system (e.g., central furnace w/ ducts). Previously only non-central system types were allowed.
  - Heat pumps with switchover temperatures are now autosized by taking into account the switchover temperature, if higher than the heating design temperature.
  - Allows `BackupHeatingLockoutTemperature` as an optional input to control integrated backup heating availability during, e.g., a thermostat heating setback recovery event; defaults to 40F.
- New water heating capabilities:
  - Allows conventional storage tank water heaters to use a stratified (rather than mixed) tank model via `extension/TankModelType`; higher precision but runtime penalty. Defaults to mixed.
  - Allows operating mode (standard vs heat pump only) for heat pump water heaters (HPWHs) via `extension/OperatingMode`. Defaults to standard.
  - Updates combi boiler model to be simpler, faster, and more robust by using separate space/water heating plant loops and boilers.
- New capabilities for hourly/sub-hourly scheduling via schedule CSV files:
  - Detailed HVAC and water heater setpoints.
  - Detailed heat pump water heater operating modes.
- EnergyPlus modeling changes:
  - Switches from ScriptF to CarrollMRT radiant exchange algorithm.
  - Updates HVAC fans to use fan power law (cubic relationship between fan speed and power).
  - Updates HVAC rated fan power assumption per ASHRAE 1449-RP.
- Allows specifying a `StormWindow` element for windows/skylights; U-factors and SHGCs are automatically adjusted.
- Allows an optional `AirInfiltrationMeasurement/InfiltrationHeight` input.
- Allows an optional `Battery/UsableCapacity` input; now defaults to 0.9 x NominalCapacity (previously 0.8).
- For CFIS systems, allows an optional `extension/VentilationOnlyModeAirflowFraction` input to address duct losses during ventilation only mode.
- **Breaking change**: Each `VentilationFan` must have one (and only one) `UsedFor...` element set to true.
- BuildResidentialHPXML measure:
  - **Breaking change**: Changes the zip code argument name to `site_zip_code`.
  - Adds optional arguments for schedule CSV files, HPWH operating mode, water heater tank model, storm windows, heat pump lockout temperature, battery usable capacity, and emissions scenarios.
  - Adds support for ambient foundations for single-family attached and apartment units.
  - Adds support for unconditioned attics for apartment units.
  - Adds an optional argument to store additional custom properties in the HPXML file.
  - Adds an optional argument for whether the HPXML file is written with default values applied; defaults to false.
  - Adds an optional argument for whether the HPXML file is validated; defaults to false.
- ReportSimulationOutput measure:
  - **Breaking change**: New "End Use: \<Fuel\>: Heating Heat Pump Backup" output, disaggregated from "End Use: \<Fuel\>: Heating".
  - Adds "Energy Use: Total" and "Energy Use: Net" columns to the annual results output file; allows timeseries outputs.
  - Adds a "Fuel Use: Electricity: Net" timeseries output column for homes with electricity generation.
  - Adds optional argument for requesting timeseries EnergyPlus output variables.
  - Adds ability to include `TimeDST` and/or `TimeUTC` timestamp column(s) in results_timeseries.csv.
  - Timestamps in results_timeseries.csv are output in ISO 8601 standard format.
  - Allows user-specified annual/timeseries output file names.
- ReportHPXMLOutput measure:
  - Adds "Enclosure: Floor Area Foundation" output row in results_hpxml.csv.
- Adds support for shared hot water recirculation systems controlled by temperature.
- Relaxes requirement for `ConditionedFloorAreaServed` for air distribution systems; now only needed if duct surface areas not provided.
- Allows MessagePack annual/timeseries output files to be generated instead of CSV/JSON.

__Bugfixes__
- Adds more stringent limits for `AirflowDefectRatio` and `ChargeDefectRatio` (now allows values from 1/10th to 10x the design value).
- Catches case where leap year is specified but weather file does not contain 8784 hours.
- Fixes possible HVAC sizing error if design temperature difference (TD) is negative.
- Fixes an error if there is a pool or hot tub, but the pump `Type` is set to "none".
- Adds more decimal places in output files as needed for simulations with shorter timesteps and/or abbreviated run periods.
- Timeseries output fixes: some outputs off by 1 hour; possible negative combi boiler values.
- Fixes range hood ventilation interaction with infiltration to take into account the location of the cooking range.
- Fixes possible EMS error for ventilation systems with low (but non-zero) flow rates.
- Fixes documentation for `Overhangs/Depth` inputs; units should be ft and not inches.
- The `WaterFixturesUsageMultiplier` input now also applies to general water use internal gains and recirculation pump energy (for some control types).
- BuildResidentialHPXML measure:
  - Fixes units for "Cooling System: Cooling Capacity" argument (Btu/hr, not tons).
  - Fixes incorrect outside boundary condition for shared gable walls of cathedral ceilings, now set to adiabatic.

## OpenStudio-HPXML v1.3.0

__New Features__
- Updates to OpenStudio 3.3.0/EnergyPlus 9.6.0.
- **Breaking change**: Replaces "Unmet Load" outputs with "Unmet Hours".
- **Breaking change**: Renames "Load: Heating" and "Peak Load: Heating" (and Cooling) outputs to include "Delivered".
- **Breaking change**: Any heat pump backup heating requires `HeatPump/BackupType` ("integrated" or "separate") to be specified.
- **Breaking change**: For homes with multiple PV arrays, all inverter efficiencies must have the same value.
- **Breaking change**: HPXML schema version must now be '4.0' (proposed).
  - Moves `ClothesDryer/extension/IsVented` to `ClothesDryer/Vented`.
  - Moves `ClothesDryer/extension/VentedFlowRate` to `ClothesDryer/VentedFlowRate`.
  - Moves `FoundationWall/Insulation/Layer/extension/DistanceToTopOfInsulation` to `FoundationWall/Insulation/Layer/DistanceToTopOfInsulation`.
  - Moves `FoundationWall/Insulation/Layer/extension/DistanceToBottomOfInsulation` to `FoundationWall/Insulation/Layer/DistanceToBottomOfInsulation`.
  - Moves `Slab/PerimeterInsulationDepth` to `Slab/PerimeterInsulation/Layer/InsulationDepth`.
  - Moves `Slab/UnderSlabInsulationWidth` to `Slab/UnderSlabInsulation/Layer/InsulationWidth`.
  - Moves `Slab/UnderSlabInsulationSpansEntireSlab` to `Slab/UnderSlabInsulation/Layer/InsulationSpansEntireSlab`.
- Initial release of BuildResidentialHPXML measure, which generates an HPXML file from a set of building description inputs.
- Expanded capabilities for scheduling:
  - Allows modeling detailed occupancy via a schedule CSV file.
  - Introduces a measure for automatically generating detailed smooth/stochastic schedule CSV files.
  - Expands simplified weekday/weekend/monthly schedule inputs to additional building features.
  - Allows `HeatingSeason` & `CoolingSeason` to be specified for defining heating and cooling equipment availability.
- Adds a new results_hpxml.csv output file to summarize HPXML values (e.g., surface areas, HVAC capacities).
- Allows modeling lithium ion batteries.
- Allows use of `HeatPump/BackupSystem` for modeling a standalone (i.e., not integrated) backup heating system.
- Allows conditioned crawlspaces to be specified; modeled as crawlspaces that are actively maintained at setpoint.
- Allows non-zero refrigerant charge defect ratios for ground source heat pumps.
- Expands choices allowed for `Siding` (Wall/RimJoist) and `RoofType` (Roof) elements.
- Allows "none" for wall/rim joist siding.
- Allows interior finish inputs (e.g., 0.5" drywall) for walls, ceilings, and roofs.
- Allows specifying the foundation wall type (e.g., solid concrete, concrete block, wood, etc.).
- Allows additional fuel types for generators.
- Switches to the EnergyPlus Fan:SystemModel object for all HVAC systems.
- Introduces a small amount of infiltration for unvented spaces.
- Updates the assumption of flue losses vs tank losses for higher efficiency non-electric storage water heaters.
- Revises shared mechanical ventilation preconditioning control logic to operate less often.
- Adds alternative inputs:
  - Window/skylight physical properties (`GlassLayers`, `FrameType`, etc.) instead of `UFactor` & `SHGC`.
  - `Ducts/FractionDuctArea` instead of `Ducts/DuctSurfaceArea`.
  - `Length` instead of `Area` for foundation walls.
  - `Orientation` instead of `Azimuth` for all applicable surfaces, PV systems, and solar thermal systems.
  - CEER (Combined Energy Efficiency Ratio) instead of EER for room ACs.
  - `UsageBin` instead of `FirstHourRating` (for water heaters w/ UEF metric).
  - `CFM50` instead of `CFM25` or `Percent` for duct leakage.
- Allows more defaulting (optional inputs):
  - Mechanical ventilation airflow rate per ASHRAE 62.2-2019.
  - HVAC/DHW system efficiency (by age).
  - Mechanical ventilation fan power (by type).
  - Color (solar absorptance) for walls, roofs, and rim joists.
  - Foundation wall distance to top/bottom of insulation.
  - Door azimuth.
  - Radiant barrier grade.
  - Whole house fan airflow rate and fan power.
- Adds more warnings of inputs based on ANSI/BPI 2400 Standard.
- Removes error-check for number of bedrooms based on conditioned floor area, per RESNET guidance.
- Updates the reporting measure to register all outputs from the annual CSV with the OS runner (for use in, e.g., PAT).
- Removes timeseries CSV output columns that are all zeroes to reduce file size and processing time.
- Improves consistency of installation quality calculations for two/variable-speed air source heat pumps and ground source heat pumps.
- Relaxes requirement for heating (or cooling) setpoints so that they are only needed if heating (or cooling) equipment is present.
- Adds an `--ep-input-format` argument to run_simulation.rb to choose epJSON as the EnergyPlus input file format instead of IDF.
- Eliminates EnergyPlus warnings related to unused objects or invalid output meters/variables.
- Allows modeling PTAC and PTHP HVAC systems. 
- Allows user inputs for partition wall mass and furniture mass.

__Bugfixes__
- Improves ground reflectance when there is shading of windows/skylights.
- Improves HVAC fan power for central forced air systems.
- Fixes mechanical ventilation compartmentalization area calculation for SFA/MF homes with surfaces with InteriorAdjacentTo==ExteriorAdjacentTo.
- Negative `DistanceToTopOfInsulation` values are now disallowed.
- Fixes workflow errors if a `VentilationFan` has zero airflow rate or zero hours of operation.
- Fixes duct design load calculations for HPXML files with multiple ducted HVAC systems.
- Fixes ground source heat pump rated airflow.
- Relaxes `Overhangs` DistanceToBottomOfWindow vs DistanceToBottomOfWindow validation when Depth is zero.
- Fixes possibility of double-counting HVAC distribution losses if an `HVACDistribution` element has both AirDistribution properties and DSE values
- Fixes possibility of incorrect "Peak Electricity: Winter Total (W)" and "Peak Electricity: Summer Total (W)" outputs for homes with duct losses.
- Fixes heating/cooling seasons (used for e.g. summer vs winter window shading) for the southern hemisphere.
- Fixes possibility of EnergyPlus simulation failure for homes with ground-source heat pumps and airflow and/or charge defects.
- Fixes peak load/electricity outputs for homes with ground-source heat pumps and airflow and/or charge defects.

## OpenStudio-HPXML v1.2.0

__New Features__
- **Breaking change**: Heating/cooling component loads no longer calculated by default for faster performance; use `--add-component-loads` argument if desired.
- **Breaking change**: Replaces `Site/extension/ShelterCoefficient` with `Site/ShieldingofHome`.
- Allows `DuctLeakageMeasurement` & `ConditionedFloorAreaServed` to not be specified for ductless fan coil systems; **Breaking change**: `AirDistributionType` is now required for all air distribution systems.
- Allows `Slab/ExposedPerimeter` to be zero.
- Removes `ClothesDryer/ControlType` from being a required input, it is not used.
- Switches room air conditioner model to use Cutler performance curves.
- Relaxes tolerance for duct leakage to outside warning when ducts solely in conditioned space.
- Removes limitation that a shared water heater serving a shared laundry room can't also serve dwelling unit fixtures (i.e., FractionDHWLoadServed is no longer required to be zero).
- Adds IDs to schematron validation errors/warnings when possible.
- Moves additional error-checking from the ruby measure to the schematron validator. 

__Bugfixes__
- Fixes room air conditioner performance curve.
- Fixes ruby error if elements (e.g., `SystemIdentifier`) exist without the proper 'id'/'idref' attribute.
- Fixes error if boiler/GSHP pump power is zero
- Fixes possible "Electricity category end uses do not sum to total" error due to boiler pump energy.
- Fixes possible "Construction R-value ... does not match Assembly R-value" error for highly insulated enclosure elements.
- Adds error-checking for negative SEEReq results for shared cooling systems.
- Adds more detail to error messages regarding the wrong data type in the HPXML file.
- Prevents a solar hot water system w/ SolarFraction=1.

## OpenStudio-HPXML v1.1.0

__New Features__
- **Breaking change**: `Type` is now a required input for dehumidifiers; can be "portable" or "whole-home".
- **Breaking change**: `Location` is now a required input for dehumidifiers; must be "living space" as dehumidifiers are currently modeled as located in living space.
- **Breaking change**: `Type` is now a required input for Pool, PoolPump, HotTub, and HotTubPump.
- **Breaking change**: Both supply and return duct leakage to outside are now required inputs for AirDistribution systems.
- **Breaking change**: Simplifies inputs for fan coils and water loop heat pumps by A) removing HydronicAndAirDistribution element and B) moving WLHP inputs from extension elements to HeatPump element.
- Allows modeling airflow/charge defects for air conditioners, heat pumps, and furnaces (RESNET Standard 310).
- Allows modeling *multiple* dehumidifiers (previously only one allowed).
- Allows modeling generators (generic on-site power production).
- Allows detailed heating/cooling setpoints to be specified: 24-hour weekday & weekend values.
- Allows modeling window/skylight *exterior* shading via summer/winter shading coefficients.
- Allows JSON annual/timeseries output files to be generated instead of CSV. **Breaking change**: For CSV outputs, the first two sections in the results_annual.csv file are now prefixed with "Fuel Use:" and "End Use:", respectively.
- Allows more defaulting (optional inputs) for a variety of HPXML elements.
- Allows requesting timeseries unmet heating/cooling loads.
- Allows skipping schema/schematron validation (for speed); should only be used if the HPXML was already validated upstream.
- Allows HPXML files w/ multiple `Building` elements; requires providing the ID of the single building to be simulated.
- Includes hot water loads (in addition to heating/cooling loads) when timeseries total loads are requested.
- The `in.xml` HPXML file is now always produced for inspection of default values (e.g., autosized HVAC capacities). **Breaking change**: The `output_dir` HPXMLtoOpenStudio measure argument is now required.
- Overhauls documentation to be more comprehensive and standardized.
- `run_simulation.rb` now returns exit code 1 if not successful (i.e., either invalid inputs or simulation fails).

__Bugfixes__
- Improved modeling of window/skylight interior shading -- better reflects shading coefficient inputs.
- Adds error-checking on the HPXML schemaVersion.
- Adds various error-checking to the schematron validator.
- Adds error-checking for empty IDs in the HPXML file.
- Fixes heat pump water heater fan energy not included in SimulationOutputReport outputs.
- Fixes possibility of incorrect "A neighbor building has an azimuth (XXX) not equal to the azimuth of any wall" error.
- Fixes possibility of errors encountered before schematron validation has occurred.
- Small bugfixes related to basement interior surface solar absorptances.
- Allows NumberofConditionedFloors/NumberofConditionedFloorsAboveGrade to be non-integer values per the HPXML schema.
- HVAC sizing design load improvements for floors above crawlspaces/basements, walls, ducts, and heat pumps.
- Now recognizes Type="none" to prevent modeling of pools and hot tubs (pumps and heaters).
- Fixes error for overhangs with zero depth.
- Fixes possible error where the normalized flue height for the AIM-2 infiltration model is negative.
- Slight adjustment of default water heater recovery efficiency equation to prevent errors from values being too high.
- Fixes schematron file not being valid per ISO Schematron standard.

## OpenStudio-HPXML v1.0.0

__New Features__
- Updates to OpenStudio 3.1.0/EnergyPlus 9.4.0.
- **Breaking change**: Deprecates `WeatherStation/WMO` HPXML input, use `WeatherStation/extension/EPWFilePath` instead; also removes `weather_dir` argument from HPXMLtoOpenStudio measure.
- Implements water heater Uniform Energy Factor (UEF) model; replaces RESNET UEF->EF regression. **Breaking change**: `FirstHourRating` is now a required input for storage water heaters when UEF is provided.
- Adds optional HPXML fan power inputs for most HVAC system types. **Breaking change**: Removes ElectricAuxiliaryEnergy input for non-boiler heating systems.
- Uses air-source heat pump cooling performance curves for central air conditioners.
- Updates rated fan power assumption for mini-split heat pump models.
- Allows coal fuel type for non-boiler heating systems.
- Accommodates common walls adjacent to unconditioned space by using HPXML surfaces where InteriorAdjacentTo == ExteriorAdjacentTo.
- Adds optional HPXML inputs to define whether a clothes dryer is vented and its ventilation rate.
- Adds optional HPXML input for `SimulationControl/CalendarYear` for TMY weather files.
- Schematron validation improvements.
- Adds some HPXML XSD schema validation and additional error-checking.
- Various small updates to ASHRAE 140 test files.
- Reduces number of EnergyPlus output files produced by using new OutputControlFiles object.
- Release packages now include ASHRAE 140 test files/results.

__Bugfixes__
- EnergyPlus 9.4.0 fix for negative window solar absorptances at certain hours.
- Fixes airflow timeseries outputs to be averaged instead of summed.
- Updates HVAC sizing methodology for slab-on-grade foundation types.
- Fixes an error that could prevent schematron validation errors from being produced.
- Skips weather caching if filesystem is read only.

## OpenStudio-HPXML v0.11.0 Beta

__New Features__
- New [Schematron](http://schematron.com) validation (EPvalidator.xml) replaces custom ruby validation (EPvalidator.rb)
- **[Breaking change]** `BuildingConstruction/ResidentialFacilityType` ("single-family detached", "single-family attached", "apartment unit", or "manufactured home") is a required input
- Ability to model shared systems for Attached/Multifamily dwelling units
  - Shared HVAC systems (cooling towers, chillers, central boilers, water loop heat pumps, fan coils, ground source heat pumps on shared hydronic circulation loops)
  - Shared water heaters serving either A) multiple dwelling units' service hot water or B) a shared laundry/equipment room, as well as hot water recirculation systems
  - Shared appliances (e.g., clothes dryer in a shared laundry room)
  - Shared hot water recirculation systems
  - Shared ventilation systems (optionally with preconditioning equipment and recirculation)
  - Shared PV systems
  - **[Breaking change]** Appliances located in MF spaces (i.e., "other") must now be specified in more detail (i.e., "other heated space", "other non-freezing space", "other multifamily buffer space", or "other housing unit")
- Enclosure
  - New optional inputs: `Roof/RoofType`, `Wall/Siding`, and `RimJoist/Siding`
  - New optional inputs: `Skylight/InteriorShading/SummerShadingCoefficient` and `Skylight/InteriorShading/SummerShadingCoefficient`
  - New optional inputs: `Roof/RoofColor`, `Wall/Color`, and `RimJoist/Color` can be provided instead of `SolarAbsorptance`
  - New optional input to specify presence of flue/chimney, which results in increased infiltration
  - Allows adobe wall type
  - Allows `AirInfiltrationMeasurement/HousePressure` to be any value (previously required to be 50 Pa)
  - **[Breaking change]** `Roof/RadiantBarrierGrade` input now required when there is a radiant barrier
- HVAC
  - Adds optional high-level HVAC autosizing controls
    - `AllowIncreasedFixedCapacities`: Describes how HVAC equipment with fixed capacities are handled. If true, the maximum of the user-specified fixed capacity and the heating/cooling design load will be used to reduce potential for unmet loads. Defaults to false.
    - `UseMaxLoadForHeatPumps`: Describes how autosized heat pumps are handled. If true, heat pumps are sized based on the maximum of heating and cooling design loads. If false, heat pumps are sized per ACCA Manual J/S based on cooling design loads with some oversizing allowances for heating design loads. Defaults to true.
  - Additional HVAC types: mini-split air conditioners and fixed (non-portable) space heaters
  - Adds optional inputs for ground-to-air heat pumps: `extension/PumpPowerWattsPerTon` and `extension/FanPowerWattsPerCFM`
- Ventilation
  - Allows _multiple_ whole-home ventilation, spot ventilation, and/or whole house fans
- Appliances & Plug Loads
  - Allows _multiple_ `Refrigerator` and `Freezer`
  - Allows `Pool`, `HotTub`, `PlugLoad` of type "electric vehicle charging" and "well pump", and `FuelLoad` of type "grill", "lighting", and "fireplace"
  - **[Breaking change]** "other" and "TV other" plug loads now required
- Lighting
  - Allows lighting schedules and holiday lighting
- **[Breaking change]** For hydronic distributions, `HydronicDistributionType` is now required
- **[Breaking change]** For DSE distributions, `AnnualHeatingDistributionSystemEfficiency` and `AnnualCoolingDistributionSystemEfficiency` are both always required
- Allows more HPXML fuel types to be used for HVAC, water heating, appliances, etc.
- New inputs to define Daylight Saving period; defaults to enabled
- Adds more reporting of warnings/errors to run.log

__Bugfixes__
- Fixes pump energy for boilers and ground source heat pumps
- Fixes incorrect gallons of hot water use reported when there are multiple water heaters
- No longer report unmet load for buildings where the HVAC system only meets part of the load (e.g., room AC serving 33% of the load)
- Schedule bugfix for leap years

## OpenStudio-HPXML v0.10.0 Beta

__New Features__
- Dwelling units of single-family attached/multifamily buildings:
  - Adds new generic space types "other heated space", "other multifamily buffer space", and "other non-freezing space" for surface `ExteriorAdjacentTo` elements. "other housing unit", i.e. adiabatic surfaces, was already supported.
  - **[Breaking change]** For `FrameFloors`, replaces "other housing unit above" and "other housing unit below" enumerations with "other housing unit". All four "other ..." spaces must have an `extension/OtherSpaceAboveOrBelow` property set to either "above" or "below".
  - Allows ducts and water heaters to be located in all "other ..." spaces.
  - Allows all appliances to be located in "other", in which internal gains are neglected.
- Allows `Fireplace` and `FloorFurnace` for heating system types.
- Allows "exterior wall", "under slab", and "roof deck" for `DuctLocation`.
- Allows "wood" and "wood pellets" as fuel types for additional HVAC systems, water heaters, and appliances.
- Allows `Location` to be provided for `Dishwasher` and `CookingRange`.
- Allows `BuildingSummary/Site/SiteType` ("urban", "suburban", or "rural") to be provided.
- Allows user-specified `Refrigerator` and `CookingRange` schedules to be provided.
- HVAC capacity elements are no longer required; if not provided, ACCA Manual J autosizing calculations will be used (-1 can continue to be used for capacity elements but is discouraged).
- Duct locations/areas can be defaulted by specifying supply/return `Duct` elements without `DuctSurfaceArea` and `DuctLocation`. `HVACDistribution/DistributionSystemType/AirDistribution/NumberofReturnRegisters` can be optionally provided to inform the default duct area calculations.
- **[Breaking change]** Lighting inputs now use `LightingType[LightEmittingDiode | CompactFluorescent | FluorescentTube]` instead of `ThirdPartyCertification="ERI Tier I" or ThirdPartyCertification="ERI Tier II"`.
- **[Breaking change]** `HVACDistribution/ConditionedFloorAreaServed` is now required for air distribution systems.
- **[Breaking change]** Infiltration and attic ventilation specified using natural air changes per hour now uses `ACHnatural` instead of `extension/ConstantACHnatural`.
- **[Breaking change]** The optional `PerformanceAdjustment` input for instantaneous water heaters is now treated as a performance multiplier (e.g., 0.92) instead of derate (e.g., 0.08).
- Adds ASHRAE 140 Class II test files.
- SimulationOutputReport reporting measure:
  - New optional timeseries outputs:  airflows (e.g., infiltration, mechanical ventilation, natural ventilation, whole house fan) and weather (e.g., temperatures, wind speed, solar).
  - Timeseries frequency can now be set to 'none' as an alternative to setting all include_timeseries_foo variables to false.
  - **[Breaking change]** Renames "Wood" to "Wood Cord" to better distinguish from "Wood Pellets".
- Modeling improvements:
  - Improved calculation for infiltration height
  - Infiltration & mechanical ventilation now combined using ASHRAE 62.2 Normative Appendix C.
- Runtime improvements: 
  - Optimized ruby require calls.
  - Skip ViewFactor calculations when not needed (i.e., no conditioned basement).
- Error-checking:
  - Adds more space type-specific error checking of adjacent surfaces.
  - Adds additional HPXML datatype checks.
  - Adds a warning if a `HVACDistribution` system has ducts entirely within conditioned space and non-zero leakage to the outside.
  - Adds warnings if appliance inputs may be inappropriate and result in negative energy or hot water use.

__Bugfixes__
- Fixes error if there's a `FoundationWall` whose height is less than 0.5 ft.
- Fixes HVAC defrost control in EnergyPlus model to use "Timed" instead of "OnDemand".
- Fixes exterior air film and wind exposure for a `FrameFloor` over ambient conditions.
- Fixes air films for a `FrameFloor` ceiling.
- Fixes error if there are additional `LightingGroup` elements beyond the ones required.
- Fixes vented attic ventilation rate.
- Reported unmet heating/cooling load now correctly excludes latent energy.
- Ground-source heat pump backup fuel is now correctly honored instead of always using electricity.

## OpenStudio-HPXML v0.9.0 Beta

__New Features__
- **[Breaking change]** Updates to OpenStudio v3.0.0 and EnergyPlus 9.3
- Numerous HPXML inputs are now optional with built-in defaulting, particularly for water heating, appliances, and PV. Set the `debug` argument to true to output a in.xml HPXML file with defaults applied for inspection. See the documentation for defaulting equations/assumptions/references.
- **[Breaking change]** If clothes washer efficiency inputs are provided, `LabelUsage` is now required.
- **[Breaking change]** If dishwasher efficiency inputs are provided, `LabelElectricRate`, `LabelGasRate`, `LabelAnnualGasCost`, and `LabelUsage` are now required.
- Adds optional specification of simulation controls including timestep and begin/end dates.
- Adds optional `extension/UsageMultiplier` inputs for appliances, plug loads, lighting, and water fixtures. Can be used to, e.g., reflect high/low usage occupants.
- Adds ability to model a dehumidifier.
- Adds ability to model kitchen/bath fans (spot ventilation).
- Improved desuperheater model; desuperheater can now be connected to heat pump water heaters.
- Updated clothes washer/dryer and dishwasher models per ANSI/RESNET/ICC 301-2019 Addendum A.
- Solar thermal systems modeled with `SolarFraction` can now be connected to combi water heating systems.
- **[Breaking change]** Replaces optional `epw_output_path` and `osm_output_path` arguments with a single optional `output_dir` argument; adds an optional `debug` argument.
- **[Breaking change]** Replaces optional `BuildingConstruction/extension/FractionofOperableWindowArea` with optional `Window/FractionOperable`.
- **[Breaking change]** Replaces optional `extension/EPWFileName` with optional `extension/EPWFilePath` to allow absolute paths to be provided as an alternative to just the file name.
- Replaces REXML xml library with Oga for better runtime performance.
- Additional error-checking.
- SimulationOutputReport reporting measure:
  - Now reports wood and wood pellets
  - Can report monthly timeseries values if requested
  - Adds hot water outputs (gallons) for clothes washer, dishwasher, fixtures, and distribution waste.
  - Small improvement to calculation of component loads

__Bugfixes__
- Fixes possible simulation error for buildings with complex HVAC/duct systems.
- Fixes handling of infiltration induced by duct leakage imbalance (i.e., supply leakage != return leakage). Only affects ducts located in a vented crawlspace or vented attic.
- Fixes an unsuccessful simulation for buildings where the sum of multiple HVAC systems' fraction load served was slightly above 1 due to rounding.
- Small fix for interior partition wall thermal mass model.
- Skip building surfaces with areas that are extremely small.

## OpenStudio-HPXML v0.8.0 Beta

__Breaking changes__
- Weather cache files are now in .csv instead of .cache format.
- `extension/StandbyLoss` changed to `StandbyLoss` for indirect water heaters.
- `Site/extension/DisableNaturalVentilation` changed to `BuildingConstruction/extension/FractionofOperableWindowArea` for more granularity.

__New Features__
- Adds a SimulationOutputReport reporting measure that provides a variety of annual/timeseries outputs in CSV format.
- Allows modeling of whole-house fans to address cooling.
- Improved natural ventilation algorithm that reduces the potential for incurring additional heating energy.
- Optional `HotWaterTemperature` input for water heaters.
- Optional `CompressorType` input for air conditioners and air-source heat pumps.
- Allows specifying the EnergyPlus simulation timestep.
- Runtime performance improvements.
- Additional HPXML error-checking.

__Bugfixes__
- Fix for central fan integrated supply (CFIS) fan energy.
- Fix simulation error when `FractionHeatLoadServed` (or `FractionCoolLoadServed`) sums to slightly greater than 1.
- Fix for running simulations on a different drive (either local or remote network).
- Fix for HVAC sizing error when latitude is exactly 64 (Big Delta, Alaska).
- Fixes running simulations when there is no weather cache file.
- Fixes view factors when conditioned basement foundation walls have a window/door.
- Fixes weather file download.
- Allow a building with ceiling fans and without lighting.

## OpenStudio-HPXML v0.7.0 Beta

- Initial beta release<|MERGE_RESOLUTION|>--- conflicted
+++ resolved
@@ -1,11 +1,7 @@
 ## OpenStudio-HPXML v1.9.0
 
 __New Features__
-<<<<<<< HEAD
-- Updates to OpenStudio 3.9/EnergyPlus 24.2/HPXML v4.0 final release.
-=======
 - Updates to OpenStudio 3.9/EnergyPlus 24.2/HPXML v4.1-rc1.
->>>>>>> f88cb14e
 - Allows `Site/Address/ZipCode` to be provided instead of `ClimateandRiskZones/WeatherStation/extension/EPWFilePath`, in which case the closest TMY3 weather station will be automatically selected.
 - Allows optional inputs for modeling skylight curbs and/or shafts.
 - Allows modeling exterior horizontal insulation for a slab-on-grade foundation (or basement/crawlspace floor).
