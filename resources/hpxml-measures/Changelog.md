## OpenStudio-HPXML v1.4.0
__New Features__
<<<<<<< HEAD
- Expanded capabilities for scheduling:
  - Allows modeling detailed HVAC setpoints via a schedule CSV file.
- Adds "Energy Use: Total" and "Energy Use: Net" columns to the annual results output file; allows timeseries outputs.
=======
- Updates to OpenStudio 3.4.0/EnergyPlus 22.1.
>>>>>>> e1387e3e
- Allows calculating one or more emissions scenarios (e.g., high renewable penetration vs business as usual) for different emissions types (e.g., CO2e).
- Allows a heat pump separate backup system to be a central system (e.g., central furnace w/ ducts). Previously only non-central system types were allowed.
- **Breaking change**: Replaces the `UseMaxLoadForHeatPumps` sizing option with `HeatPumpSizingMethodology`, which has three choices:
  - `ACCA`: nominal capacity sized per ACCA Manual J/S based on cooling design loads, with some oversizing allowances for larger heating design loads.
  - `HERS` (default): nominal capacity sized equal to the larger of heating/cooling design loads.
  - `MaxLoad`: nominal capacity sized based on the larger of heating/cooling design loads, while taking into account the heat pump's capacity retention at the design temperature.
- Allows specifying a `StormWindow` element for windows/skylights; U-factors and SHGCs are automatically adjusted.
- Allows an optional `AirInfiltrationMeasurement/InfiltrationHeight` input.
- Allows an optional `Battery/UsableCapacity` input; now defaults to 0.9 x NominalCapacity (previously 0.8).
- For CFIS systems, allows an optional `extension/VentilationOnlyModeAirflowFraction` input to address duct losses during ventilation only mode.
- Adds support for shared hot water recirculation systems controlled by temperature.
- The `WaterFixturesUsageMultiplier` input now also applies to general water use internal gains and recirculation pump energy (for some control types).
- Relaxes requirement for `ConditionedFloorAreaServed` for air distribution systems; now only needed if duct surface areas not provided.
- **Breaking change**: Each `VentilationFan` must have one (and only one) `UsedFor...` element set to true.
<<<<<<< HEAD
=======
- Updates combi boiler model to be simpler, faster, and more robust by using separate space/water heating plant loops and boilers.
>>>>>>> e1387e3e
- BuildResidentialHPXML measure:
  - **Breaking change**: Changes the zip code argument name to `site_zip_code`.
  - Adds support for ambient foundations for single-family attached and apartment units.
  - Adds support for unconditioned attics for apartment units.
  - Adds an optional argument to store additional custom properties in the HPXML file.
  - Adds an optional argument for whether the HPXML file is written with default values applied; defaults to false.
  - Adds an optional argument for whether the HPXML file is validated; defaults to false.
- BuildResidentialScheduleFile:
  - Adds optional arguments for offsetting heating/cooling setpoint schedules during nighttime and daytime unoccupied hours.
- ReportSimulationOutput measure:
  - **Breaking change**: New "End Use: \<Fuel\>: Heating Heat Pump Backup" output, disaggregated from "End Use: \<Fuel\>: Heating".
  - Adds "Energy Use: Total" and "Energy Use: Net" columns to the annual results output file; allows timeseries outputs.
  - Adds a "Fuel Use: Electricity: Net" timeseries output column for homes with electricity generation.
  - Adds optional argument for requesting timeseries EnergyPlus output variables.
  - Adds ability to include `TimeDST` and/or `TimeUTC` timestamp column(s) in results_timeseries.csv.
  - Timestamps in results_timeseries.csv are output in ISO 8601 standard format.
  - Allows user-specified annual/timeseries output file names.
- ReportHPXMLOutput measure:
  - Adds "Enclosure: Floor Area Foundation" output row in results_hpxml.csv.
<<<<<<< HEAD
=======
- New ReportUtilityBills measure:
  - Adds a new results_bills.csv output file to summarize calculated utility bills.
>>>>>>> e1387e3e

__Bugfixes__
- Adds more stringent limits for `AirflowDefectRatio` and `ChargeDefectRatio` (now allows values from 1/10th to 10x the design value).
- Catches case where leap year is specified but weather file does not contain 8784 hours.
- Fixes possible HVAC sizing error if design temperature difference (TD) is negative.
- Fixes an error if there is a pool or hot tub, but the pump `Type` is set to "none".
- Adds more decimal places in output files as needed for simulations with shorter timesteps and/or abbreviated run periods.
- Timeseries output fixes: some outputs off by 1 hour; possible negative combi boiler values.
- Fixes range hood ventilation interaction with infiltration to take into account the location of the cooking range.
<<<<<<< HEAD
=======
- BuildResidentialHPXML measure: Fixes incorrect outside boundary condition for shared gable walls of cathedral ceilings, now set to adiabatic.
>>>>>>> e1387e3e

## OpenStudio-HPXML v1.3.0

__New Features__
- Updates to OpenStudio 3.3.0/EnergyPlus 9.6.0.
- **Breaking change**: Replaces "Unmet Load" outputs with "Unmet Hours".
- **Breaking change**: Renames "Load: Heating" and "Peak Load: Heating" (and Cooling) outputs to include "Delivered".
- **Breaking change**: Any heat pump backup heating requires `HeatPump/BackupType` ("integrated" or "separate") to be specified.
- **Breaking change**: For homes with multiple PV arrays, all inverter efficiencies must have the same value.
- **Breaking change**: HPXML schema version must now be '4.0' (proposed).
  - Moves `ClothesDryer/extension/IsVented` to `ClothesDryer/IsVented`.
  - Moves `ClothesDryer/extension/VentedFlowRate` to `ClothesDryer/VentedFlowRate`.
  - Moves `FoundationWall/Insulation/Layer/extension/DistanceToTopOfInsulation` to `FoundationWall/Insulation/Layer/DistanceToTopOfInsulation`.
  - Moves `FoundationWall/Insulation/Layer/extension/DistanceToBottomOfInsulation` to `FoundationWall/Insulation/Layer/DistanceToBottomOfInsulation`.
  - Moves `Slab/PerimeterInsulationDepth` to `Slab/PerimeterInsulation/Layer/InsulationDepth`.
  - Moves `Slab/UnderSlabInsulationWidth` to `Slab/UnderSlabInsulation/Layer/InsulationWidth`.
  - Moves `Slab/UnderSlabInsulationSpansEntireSlab` to `Slab/UnderSlabInsulation/Layer/InsulationSpansEntireSlab`.
- Initial release of BuildResidentialHPXML measure, which generates an HPXML file from a set of building description inputs.
- Expanded capabilities for scheduling:
  - Allows modeling detailed occupancy via a schedule CSV file.
  - Introduces a measure for automatically generating detailed smooth/stochastic schedule CSV files.
  - Expands simplified weekday/weekend/monthly schedule inputs to additional building features.
  - Allows `HeatingSeason` & `CoolingSeason` to be specified for defining heating and cooling equipment availability.
- Adds a new results_hpxml.csv output file to summarize HPXML values (e.g., surface areas, HVAC capacities).
- Allows modeling lithium ion batteries.
- Allows use of `HeatPump/BackupSystem` for modeling a standalone (i.e., not integrated) backup heating system.
- Allows conditioned crawlspaces to be specified; modeled as crawlspaces that are actively maintained at setpoint.
- Allows non-zero refrigerant charge defect ratios for ground source heat pumps.
- Expands choices allowed for `Siding` (Wall/RimJoist) and `RoofType` (Roof) elements.
- Allows "none" for wall/rim joist siding.
- Allows interior finish inputs (e.g., 0.5" drywall) for walls, ceilings, and roofs.
- Allows specifying the foundation wall type (e.g., solid concrete, concrete block, wood, etc.).
- Allows additional fuel types for generators.
- Switches to the EnergyPlus Fan:SystemModel object for all HVAC systems.
- Introduces a small amount of infiltration for unvented spaces.
- Updates the assumption of flue losses vs tank losses for higher efficiency non-electric storage water heaters.
- Revises shared mechanical ventilation preconditioning control logic to operate less often.
- Adds alternative inputs:
  - Window/skylight physical properties (`GlassLayers`, `FrameType`, etc.) instead of `UFactor` & `SHGC`.
  - `Ducts/FractionDuctArea` instead of `Ducts/DuctSurfaceArea`.
  - `Length` instead of `Area` for foundation walls.
  - `Orientation` instead of `Azimuth` for all applicable surfaces, PV systems, and solar thermal systems.
  - CEER (Combined Energy Efficiency Ratio) instead of EER for room ACs.
  - `UsageBin` instead of `FirstHourRating` (for water heaters w/ UEF metric).
  - `CFM50` instead of `CFM25` or `Percent` for duct leakage.
- Allows more defaulting (optional inputs):
  - Mechanical ventilation airflow rate per ASHRAE 62.2-2019.
  - HVAC/DHW system efficiency (by age).
  - Mechanical ventilation fan power (by type).
  - Color (solar absorptance) for walls, roofs, and rim joists.
  - Foundation wall distance to top/bottom of insulation.
  - Door azimuth.
  - Radiant barrier grade.
  - Whole house fan airflow rate and fan power.
- Adds more warnings of inputs based on ANSI/BPI 2400 Standard.
- Removes error-check for number of bedrooms based on conditioned floor area, per RESNET guidance.
- Updates the reporting measure to register all outputs from the annual CSV with the OS runner (for use in, e.g., PAT).
- Removes timeseries CSV output columns that are all zeroes to reduce file size and processing time.
- Improves consistency of installation quality calculations for two/variable-speed air source heat pumps and ground source heat pumps.
- Relaxes requirement for heating (or cooling) setpoints so that they are only needed if heating (or cooling) equipment is present.
- Adds an `--ep-input-format` argument to run_simulation.rb to choose epJSON as the EnergyPlus input file format instead of IDF.
- Eliminates EnergyPlus warnings related to unused objects or invalid output meters/variables.
- Allows modeling PTAC and PTHP HVAC systems. 
- Allows user inputs for partition wall mass and furniture mass.

__Bugfixes__
- Improves ground reflectance when there is shading of windows/skylights.
- Improves HVAC fan power for central forced air systems.
- Fixes mechanical ventilation compartmentalization area calculation for SFA/MF homes with surfaces with InteriorAdjacentTo==ExteriorAdjacentTo.
- Negative `DistanceToTopOfInsulation` values are now disallowed.
- Fixes workflow errors if a `VentilationFan` has zero airflow rate or zero hours of operation.
- Fixes duct design load calculations for HPXML files with multiple ducted HVAC systems.
- Fixes ground source heat pump rated airflow.
- Relaxes `Overhangs` DistanceToBottomOfWindow vs DistanceToBottomOfWindow validation when Depth is zero.
- Fixes possibility of double-counting HVAC distribution losses if an `HVACDistribution` element has both AirDistribution properties and DSE values
- Fixes possibility of incorrect "Peak Electricity: Winter Total (W)" and "Peak Electricity: Summer Total (W)" outputs for homes with duct losses.
- Fixes heating/cooling seasons (used for e.g. summer vs winter window shading) for the southern hemisphere.
- Fixes possibility of EnergyPlus simulation failure for homes with ground-source heat pumps and airflow and/or charge defects.
- Fixes peak load/electricity outputs for homes with ground-source heat pumps and airflow and/or charge defects.

## OpenStudio-HPXML v1.2.0

__New Features__
- **Breaking change**: Heating/cooling component loads no longer calculated by default for faster performance; use `--add-component-loads` argument if desired.
- **Breaking change**: Replaces `Site/extension/ShelterCoefficient` with `Site/ShieldingofHome`.
- Allows `DuctLeakageMeasurement` & `ConditionedFloorAreaServed` to not be specified for ductless fan coil systems; **Breaking change**: `AirDistributionType` is now required for all air distribution systems.
- Allows `Slab/ExposedPerimeter` to be zero.
- Removes `ClothesDryer/ControlType` from being a required input, it is not used.
- Switches room air conditioner model to use Cutler performance curves.
- Relaxes tolerance for duct leakage to outside warning when ducts solely in conditioned space.
- Removes limitation that a shared water heater serving a shared laundry room can't also serve dwelling unit fixtures (i.e., FractionDHWLoadServed is no longer required to be zero).
- Adds IDs to schematron validation errors/warnings when possible.
- Moves additional error-checking from the ruby measure to the schematron validator. 

__Bugfixes__
- Fixes room air conditioner performance curve.
- Fixes ruby error if elements (e.g., `SystemIdentifier`) exist without the proper 'id'/'idref' attribute.
- Fixes error if boiler/GSHP pump power is zero
- Fixes possible "Electricity category end uses do not sum to total" error due to boiler pump energy.
- Fixes possible "Construction R-value ... does not match Assembly R-value" error for highly insulated enclosure elements.
- Adds error-checking for negative SEEReq results for shared cooling systems.
- Adds more detail to error messages regarding the wrong data type in the HPXML file.
- Prevents a solar hot water system w/ SolarFraction=1.

## OpenStudio-HPXML v1.1.0

__New Features__
- **Breaking change**: `Type` is now a required input for dehumidifiers; can be "portable" or "whole-home".
- **Breaking change**: `Location` is now a required input for dehumidifiers; must be "living space" as dehumidifiers are currently modeled as located in living space.
- **Breaking change**: `Type` is now a required input for Pool, PoolPump, HotTub, and HotTubPump.
- **Breaking change**: Both supply and return duct leakage to outside are now required inputs for AirDistribution systems.
- **Breaking change**: Simplifies inputs for fan coils and water loop heat pumps by A) removing HydronicAndAirDistribution element and B) moving WLHP inputs from extension elements to HeatPump element.
- Allows modeling airflow/charge defects for air conditioners, heat pumps, and furnaces (RESNET Standard 310).
- Allows modeling *multiple* dehumidifiers (previously only one allowed).
- Allows modeling generators (generic on-site power production).
- Allows detailed heating/cooling setpoints to be specified: 24-hour weekday & weekend values.
- Allows modeling window/skylight *exterior* shading via summer/winter shading coefficients.
- Allows JSON annual/timeseries output files to be generated instead of CSV. **Breaking change**: For CSV outputs, the first two sections in the results_annual.csv file are now prefixed with "Fuel Use:" and "End Use:", respectively.
- Allows more defaulting (optional inputs) for a variety of HPXML elements.
- Allows requesting timeseries unmet heating/cooling loads.
- Allows skipping schema/schematron validation (for speed); should only be used if the HPXML was already validated upstream.
- Allows HPXML files w/ multiple `Building` elements; requires providing the ID of the single building to be simulated.
- Includes hot water loads (in addition to heating/cooling loads) when timeseries total loads are requested.
- The `in.xml` HPXML file is now always produced for inspection of default values (e.g., autosized HVAC capacities). **Breaking change**: The `output_dir` HPXMLtoOpenStudio measure argument is now required.
- Overhauls documentation to be more comprehensive and standardized.
- `run_simulation.rb` now returns exit code 1 if not successful (i.e., either invalid inputs or simulation fails).

__Bugfixes__
- Improved modeling of window/skylight interior shading -- better reflects shading coefficient inputs.
- Adds error-checking on the HPXML schemaVersion.
- Adds various error-checking to the schematron validator.
- Adds error-checking for empty IDs in the HPXML file.
- Fixes heat pump water heater fan energy not included in SimulationOutputReport outputs.
- Fixes possibility of incorrect "A neighbor building has an azimuth (XXX) not equal to the azimuth of any wall" error.
- Fixes possibility of errors encountered before schematron validation has occurred.
- Small bugfixes related to basement interior surface solar absorptances.
- Allows NumberofConditionedFloors/NumberofConditionedFloorsAboveGrade to be non-integer values per the HPXML schema.
- HVAC sizing design load improvements for floors above crawlspaces/basements, walls, ducts, and heat pumps.
- Now recognizes Type="none" to prevent modeling of pools and hot tubs (pumps and heaters).
- Fixes error for overhangs with zero depth.
- Fixes possible error where the normalized flue height for the AIM-2 infiltration model is negative.
- Slight adjustment of default water heater recovery efficiency equation to prevent errors from values being too high.
- Fixes schematron file not being valid per ISO Schematron standard.

## OpenStudio-HPXML v1.0.0

__New Features__
- Updates to OpenStudio 3.1.0/EnergyPlus 9.4.0.
- **Breaking change**: Deprecates `WeatherStation/WMO` HPXML input, use `WeatherStation/extension/EPWFilePath` instead; also removes `weather_dir` argument from HPXMLtoOpenStudio measure.
- Implements water heater Uniform Energy Factor (UEF) model; replaces RESNET UEF->EF regression. **Breaking change**: `FirstHourRating` is now a required input for storage water heaters when UEF is provided.
- Adds optional HPXML fan power inputs for most HVAC system types. **Breaking change**: Removes ElectricAuxiliaryEnergy input for non-boiler heating systems.
- Uses air-source heat pump cooling performance curves for central air conditioners.
- Updates rated fan power assumption for mini-split heat pump models.
- Allows coal fuel type for non-boiler heating systems.
- Accommodates common walls adjacent to unconditioned space by using HPXML surfaces where InteriorAdjacentTo == ExteriorAdjacentTo.
- Adds optional HPXML inputs to define whether a clothes dryer is vented and its ventilation rate.
- Adds optional HPXML input for `SimulationControl/CalendarYear` for TMY weather files.
- Schematron validation improvements.
- Adds some HPXML XSD schema validation and additional error-checking.
- Various small updates to ASHRAE 140 test files.
- Reduces number of EnergyPlus output files produced by using new OutputControlFiles object.
- Release packages now include ASHRAE 140 test files/results.

__Bugfixes__
- EnergyPlus 9.4.0 fix for negative window solar absorptances at certain hours.
- Fixes airflow timeseries outputs to be averaged instead of summed.
- Updates HVAC sizing methodology for slab-on-grade foundation types.
- Fixes an error that could prevent schematron validation errors from being produced.
- Skips weather caching if filesystem is read only.

## OpenStudio-HPXML v0.11.0 Beta

__New Features__
- New [Schematron](http://schematron.com) validation (EPvalidator.xml) replaces custom ruby validation (EPvalidator.rb)
- **[Breaking Change]** `BuildingConstruction/ResidentialFacilityType` ("single-family detached", "single-family attached", "apartment unit", or "manufactured home") is a required input
- Ability to model shared systems for Attached/Multifamily dwelling units
  - Shared HVAC systems (cooling towers, chillers, central boilers, water loop heat pumps, fan coils, ground source heat pumps on shared hydronic circulation loops)
  - Shared water heaters serving either A) multiple dwelling units' service hot water or B) a shared laundry/equipment room, as well as hot water recirculation systems
  - Shared appliances (e.g., clothes dryer in a shared laundry room)
  - Shared hot water recirculation systems
  - Shared ventilation systems (optionally with preconditioning equipment and recirculation)
  - Shared PV systems
  - **[Breaking Change]** Appliances located in MF spaces (i.e., "other") must now be specified in more detail (i.e., "other heated space", "other non-freezing space", "other multifamily buffer space", or "other housing unit")
- Enclosure
  - New optional inputs: `Roof/RoofType`, `Wall/Siding`, and `RimJoist/Siding`
  - New optional inputs: `Skylight/InteriorShading/SummerShadingCoefficient` and `Skylight/InteriorShading/SummerShadingCoefficient`
  - New optional inputs: `Roof/RoofColor`, `Wall/Color`, and `RimJoist/Color` can be provided instead of `SolarAbsorptance`
  - New optional input to specify presence of flue/chimney, which results in increased infiltration
  - Allows adobe wall type
  - Allows `AirInfiltrationMeasurement/HousePressure` to be any value (previously required to be 50 Pa)
  - **[Breaking Change]** `Roof/RadiantBarrierGrade` input now required when there is a radiant barrier
- HVAC
  - Adds optional high-level HVAC autosizing controls
    - `AllowIncreasedFixedCapacities`: Describes how HVAC equipment with fixed capacities are handled. If true, the maximum of the user-specified fixed capacity and the heating/cooling design load will be used to reduce potential for unmet loads. Defaults to false.
    - `UseMaxLoadForHeatPumps`: Describes how autosized heat pumps are handled. If true, heat pumps are sized based on the maximum of heating and cooling design loads. If false, heat pumps are sized per ACCA Manual J/S based on cooling design loads with some oversizing allowances for heating design loads. Defaults to true.
  - Additional HVAC types: mini-split air conditioners and fixed (non-portable) space heaters
  - Adds optional inputs for ground-to-air heat pumps: `extension/PumpPowerWattsPerTon` and `extension/FanPowerWattsPerCFM`
- Ventilation
  - Allows _multiple_ whole-home ventilation, spot ventilation, and/or whole house fans
- Appliances & Plug Loads
  - Allows _multiple_ `Refrigerator` and `Freezer`
  - Allows `Pool`, `HotTub`, `PlugLoad` of type "electric vehicle charging" and "well pump", and `FuelLoad` of type "grill", "lighting", and "fireplace"
  - **[Breaking Change]** "other" and "TV other" plug loads now required
- Lighting
  - Allows lighting schedules and holiday lighting
- **[Breaking Change]** For hydronic distributions, `HydronicDistributionType` is now required
- **[Breaking Change]** For DSE distributions, `AnnualHeatingDistributionSystemEfficiency` and `AnnualCoolingDistributionSystemEfficiency` are both always required
- Allows more HPXML fuel types to be used for HVAC, water heating, appliances, etc.
- New inputs to define Daylight Saving period; defaults to enabled
- Adds more reporting of warnings/errors to run.log

__Bugfixes__
- Fixes pump energy for boilers and ground source heat pumps
- Fixes incorrect gallons of hot water use reported when there are multiple water heaters
- No longer report unmet load for buildings where the HVAC system only meets part of the load (e.g., room AC serving 33% of the load)
- Schedule bugfix for leap years

## OpenStudio-HPXML v0.10.0 Beta

__New Features__
- Dwelling units of single-family attached/multifamily buildings:
  - Adds new generic space types "other heated space", "other multifamily buffer space", and "other non-freezing space" for surface `ExteriorAdjacentTo` elements. "other housing unit", i.e. adiabatic surfaces, was already supported.
  - **[Breaking Change]** For `FrameFloors`, replaces "other housing unit above" and "other housing unit below" enumerations with "other housing unit". All four "other ..." spaces must have an `extension/OtherSpaceAboveOrBelow` property set to either "above" or "below".
  - Allows ducts and water heaters to be located in all "other ..." spaces.
  - Allows all appliances to be located in "other", in which internal gains are neglected.
- Allows `Fireplace` and `FloorFurnace` for heating system types.
- Allows "exterior wall", "under slab", and "roof deck" for `DuctLocation`.
- Allows "wood" and "wood pellets" as fuel types for additional HVAC systems, water heaters, and appliances.
- Allows `Location` to be provided for `Dishwasher` and `CookingRange`.
- Allows `BuildingSummary/Site/SiteType` ("urban", "suburban", or "rural") to be provided.
- Allows user-specified `Refrigerator` and `CookingRange` schedules to be provided.
- HVAC capacity elements are no longer required; if not provided, ACCA Manual J autosizing calculations will be used (-1 can continue to be used for capacity elements but is discouraged).
- Duct locations/areas can be defaulted by specifying supply/return `Duct` elements without `DuctSurfaceArea` and `DuctLocation`. `HVACDistribution/DistributionSystemType/AirDistribution/NumberofReturnRegisters` can be optionally provided to inform the default duct area calculations.
- **[Breaking Change]** Lighting inputs now use `LightingType[LightEmittingDiode | CompactFluorescent | FluorescentTube]` instead of `ThirdPartyCertification="ERI Tier I" or ThirdPartyCertification="ERI Tier II"`.
- **[Breaking Change]** `HVACDistribution/ConditionedFloorAreaServed` is now required for air distribution systems.
- **[Breaking Change]** Infiltration and attic ventilation specified using natural air changes per hour now uses `ACHnatural` instead of `extension/ConstantACHnatural`.
- **[Breaking Change]** The optional `PerformanceAdjustment` input for instantaneous water heaters is now treated as a performance multiplier (e.g., 0.92) instead of derate (e.g., 0.08).
- Adds ASHRAE 140 Class II test files.
- SimulationOutputReport reporting measure:
  - New optional timeseries outputs:  airflows (e.g., infiltration, mechanical ventilation, natural ventilation, whole house fan) and weather (e.g., temperatures, wind speed, solar).
  - Timeseries frequency can now be set to 'none' as an alternative to setting all include_timeseries_foo variables to false.
  - **[Breaking Change]** Renames "Wood" to "Wood Cord" to better distinguish from "Wood Pellets".
- Modeling improvements:
  - Improved calculation for infiltration height
  - Infiltration & mechanical ventilation now combined using ASHRAE 62.2 Normative Appendix C.
- Runtime improvements: 
  - Optimized ruby require calls.
  - Skip ViewFactor calculations when not needed (i.e., no conditioned basement).
- Error-checking:
  - Adds more space type-specific error checking of adjacent surfaces.
  - Adds additional HPXML datatype checks.
  - Adds a warning if a `HVACDistribution` system has ducts entirely within conditioned space and non-zero leakage to the outside.
  - Adds warnings if appliance inputs may be inappropriate and result in negative energy or hot water use.

__Bugfixes__
- Fixes error if there's a `FoundationWall` whose height is less than 0.5 ft.
- Fixes HVAC defrost control in EnergyPlus model to use "Timed" instead of "OnDemand".
- Fixes exterior air film and wind exposure for a `FrameFloor` over ambient conditions.
- Fixes air films for a `FrameFloor` ceiling.
- Fixes error if there are additional `LightingGroup` elements beyond the ones required.
- Fixes vented attic ventilation rate.
- Reported unmet heating/cooling load now correctly excludes latent energy.
- Ground-source heat pump backup fuel is now correctly honored instead of always using electricity.

## OpenStudio-HPXML v0.9.0 Beta

__New Features__
- **[Breaking Change]** Updates to OpenStudio v3.0.0 and EnergyPlus 9.3
- Numerous HPXML inputs are now optional with built-in defaulting, particularly for water heating, appliances, and PV. Set the `debug` argument to true to output a in.xml HPXML file with defaults applied for inspection. See the documentation for defaulting equations/assumptions/references.
- **[Breaking Change]** If clothes washer efficiency inputs are provided, `LabelUsage` is now required.
- **[Breaking Change]** If dishwasher efficiency inputs are provided, `LabelElectricRate`, `LabelGasRate`, `LabelAnnualGasCost`, and `LabelUsage` are now required.
- Adds optional specification of simulation controls including timestep and begin/end dates.
- Adds optional `extension/UsageMultiplier` inputs for appliances, plug loads, lighting, and water fixtures. Can be used to, e.g., reflect high/low usage occupants.
- Adds ability to model a dehumidifier.
- Adds ability to model kitchen/bath fans (spot ventilation).
- Improved desuperheater model; desuperheater can now be connected to heat pump water heaters.
- Updated clothes washer/dryer and dishwasher models per ANSI/RESNET/ICC 301-2019 Addendum A.
- Solar thermal systems modeled with `SolarFraction` can now be connected to combi water heating systems.
- **[Breaking Change]** Replaces optional `epw_output_path` and `osm_output_path` arguments with a single optional `output_dir` argument; adds an optional `debug` argument.
- **[Breaking Change]** Replaces optional `BuildingConstruction/extension/FractionofOperableWindowArea` with optional `Window/FractionOperable`.
- **[Breaking Change]** Replaces optional `extension/EPWFileName` with optional `extension/EPWFilePath` to allow absolute paths to be provided as an alternative to just the file name.
- Replaces REXML xml library with Oga for better runtime performance.
- Additional error-checking.
- SimulationOutputReport reporting measure:
  - Now reports wood and wood pellets
  - Can report monthly timeseries values if requested
  - Adds hot water outputs (gallons) for clothes washer, dishwasher, fixtures, and distribution waste.
  - Small improvement to calculation of component loads

__Bugfixes__
- Fixes possible simulation error for buildings with complex HVAC/duct systems.
- Fixes handling of infiltration induced by duct leakage imbalance (i.e., supply leakage != return leakage). Only affects ducts located in a vented crawlspace or vented attic.
- Fixes an unsuccessful simulation for buildings where the sum of multiple HVAC systems' fraction load served was slightly above 1 due to rounding.
- Small fix for interior partition wall thermal mass model.
- Skip building surfaces with areas that are extremely small.

## OpenStudio-HPXML v0.8.0 Beta

__Breaking Changes__
- Weather cache files are now in .csv instead of .cache format.
- `extension/StandbyLoss` changed to `StandbyLoss` for indirect water heaters.
- `Site/extension/DisableNaturalVentilation` changed to `BuildingConstruction/extension/FractionofOperableWindowArea` for more granularity.

__New Features__
- Adds a SimulationOutputReport reporting measure that provides a variety of annual/timeseries outputs in CSV format.
- Allows modeling of whole-house fans to address cooling.
- Improved natural ventilation algorithm that reduces the potential for incurring additional heating energy.
- Optional `HotWaterTemperature` input for water heaters.
- Optional `CompressorType` input for air conditioners and air-source heat pumps.
- Allows specifying the EnergyPlus simulation timestep.
- Runtime performance improvements.
- Additional HPXML error-checking.

__Bugfixes__
- Fix for central fan integrated supply (CFIS) fan energy.
- Fix simulation error when `FractionHeatLoadServed` (or `FractionCoolLoadServed`) sums to slightly greater than 1.
- Fix for running simulations on a different drive (either local or remote network).
- Fix for HVAC sizing error when latitude is exactly 64 (Big Delta, Alaska).
- Fixes running simulations when there is no weather cache file.
- Fixes view factors when conditioned basement foundation walls have a window/door.
- Fixes weather file download.
- Allow a building with ceiling fans and without lighting.

## OpenStudio-HPXML v0.7.0 Beta

- Initial beta release<|MERGE_RESOLUTION|>--- conflicted
+++ resolved
@@ -1,12 +1,6 @@
 ## OpenStudio-HPXML v1.4.0
 __New Features__
-<<<<<<< HEAD
-- Expanded capabilities for scheduling:
-  - Allows modeling detailed HVAC setpoints via a schedule CSV file.
-- Adds "Energy Use: Total" and "Energy Use: Net" columns to the annual results output file; allows timeseries outputs.
-=======
 - Updates to OpenStudio 3.4.0/EnergyPlus 22.1.
->>>>>>> e1387e3e
 - Allows calculating one or more emissions scenarios (e.g., high renewable penetration vs business as usual) for different emissions types (e.g., CO2e).
 - Allows a heat pump separate backup system to be a central system (e.g., central furnace w/ ducts). Previously only non-central system types were allowed.
 - **Breaking change**: Replaces the `UseMaxLoadForHeatPumps` sizing option with `HeatPumpSizingMethodology`, which has three choices:
@@ -21,10 +15,7 @@
 - The `WaterFixturesUsageMultiplier` input now also applies to general water use internal gains and recirculation pump energy (for some control types).
 - Relaxes requirement for `ConditionedFloorAreaServed` for air distribution systems; now only needed if duct surface areas not provided.
 - **Breaking change**: Each `VentilationFan` must have one (and only one) `UsedFor...` element set to true.
-<<<<<<< HEAD
-=======
 - Updates combi boiler model to be simpler, faster, and more robust by using separate space/water heating plant loops and boilers.
->>>>>>> e1387e3e
 - BuildResidentialHPXML measure:
   - **Breaking change**: Changes the zip code argument name to `site_zip_code`.
   - Adds support for ambient foundations for single-family attached and apartment units.
@@ -32,8 +23,6 @@
   - Adds an optional argument to store additional custom properties in the HPXML file.
   - Adds an optional argument for whether the HPXML file is written with default values applied; defaults to false.
   - Adds an optional argument for whether the HPXML file is validated; defaults to false.
-- BuildResidentialScheduleFile:
-  - Adds optional arguments for offsetting heating/cooling setpoint schedules during nighttime and daytime unoccupied hours.
 - ReportSimulationOutput measure:
   - **Breaking change**: New "End Use: \<Fuel\>: Heating Heat Pump Backup" output, disaggregated from "End Use: \<Fuel\>: Heating".
   - Adds "Energy Use: Total" and "Energy Use: Net" columns to the annual results output file; allows timeseries outputs.
@@ -44,11 +33,8 @@
   - Allows user-specified annual/timeseries output file names.
 - ReportHPXMLOutput measure:
   - Adds "Enclosure: Floor Area Foundation" output row in results_hpxml.csv.
-<<<<<<< HEAD
-=======
 - New ReportUtilityBills measure:
   - Adds a new results_bills.csv output file to summarize calculated utility bills.
->>>>>>> e1387e3e
 
 __Bugfixes__
 - Adds more stringent limits for `AirflowDefectRatio` and `ChargeDefectRatio` (now allows values from 1/10th to 10x the design value).
@@ -58,10 +44,7 @@
 - Adds more decimal places in output files as needed for simulations with shorter timesteps and/or abbreviated run periods.
 - Timeseries output fixes: some outputs off by 1 hour; possible negative combi boiler values.
 - Fixes range hood ventilation interaction with infiltration to take into account the location of the cooking range.
-<<<<<<< HEAD
-=======
 - BuildResidentialHPXML measure: Fixes incorrect outside boundary condition for shared gable walls of cathedral ceilings, now set to adiabatic.
->>>>>>> e1387e3e
 
 ## OpenStudio-HPXML v1.3.0
 
