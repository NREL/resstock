## OpenStudio-HPXML v1.5.0

__New Features__
- Allows heating/cooling seasons that don't span the entire year.
- Allows generating timeseries unmet hours for heating and cooling.
- Allows CSV timeseries output to be formatted for use with the DView application.
<<<<<<< HEAD
=======
- BuildResidentialHPXML measure:
  - **Breaking change**: Replaces arguments using 'auto' for defaults with optional arguments of the appropriate data type. New `heat_pump_sizing_methodology` argument and new boolean `foo_present` arguments for lighting, appliances, etc.
- ReportUtilityBills measure:
  - **Breaking change**: Replaces arguments using 'auto' for defaults with optional arguments of the appropriate data type.
>>>>>>> 50cdce7f

__Bugfixes__
- Fixes heating (or cooling) setpoints from affecting the conditioned space temperature outside the heating (or cooling) season.

## OpenStudio-HPXML v1.4.0

__New Features__
- Updates to OpenStudio 3.4.0/EnergyPlus 22.1.
- High-level optional `OccupancyCalculationType` input to specify operational vs asset calculation. Defaults to asset. If operational, `NumberofResidents` is required.
- Allows calculating one or more emissions scenarios (e.g., high renewable penetration vs business as usual) for different emissions types (e.g., CO2e).
- New ReportUtilityBills reporting measure: adds a new results_bills.csv output file to summarize calculated utility bills.
- Switches from EnergyPlus SQL output to MessagePack output for faster performance and reduced file sizes when requesting timeseries outputs.
- New heat pump capabilities:
  - **Breaking change**: Replaces the `UseMaxLoadForHeatPumps` sizing option with `HeatPumpSizingMethodology`, which has three choices:
    - `ACCA`: nominal capacity sized per ACCA Manual J/S based on cooling design loads, with some oversizing allowances for larger heating design loads.
    - `HERS` (default): nominal capacity sized equal to the larger of heating/cooling design loads.
    - `MaxLoad`: nominal capacity sized based on the larger of heating/cooling design loads, while taking into account the heat pump's capacity retention at the design temperature.
  - Allows the separate backup system to be a central system (e.g., central furnace w/ ducts). Previously only non-central system types were allowed.
  - Heat pumps with switchover temperatures are now autosized by taking into account the switchover temperature, if higher than the heating design temperature.
  - Allows `BackupHeatingLockoutTemperature` as an optional input to control integrated backup heating availability during, e.g., a thermostat heating setback recovery event; defaults to 40F.
- New water heating capabilities:
  - Allows conventional storage tank water heaters to use a stratified (rather than mixed) tank model via `extension/TankModelType`; higher precision but runtime penalty. Defaults to mixed.
  - Allows operating mode (standard vs heat pump only) for heat pump water heaters (HPWHs) via `extension/OperatingMode`. Defaults to standard.
  - Updates combi boiler model to be simpler, faster, and more robust by using separate space/water heating plant loops and boilers.
- New capabilities for hourly/sub-hourly scheduling via schedule CSV files:
  - Detailed HVAC and water heater setpoints.
  - Detailed heat pump water heater operating modes.
- EnergyPlus modeling changes:
  - Switches from ScriptF to CarrollMRT radiant exchange algorithm.
  - Updates HVAC fans to use fan power law (cubic relationship between fan speed and power).
  - Updates HVAC rated fan power assumption per ASHRAE 1449-RP.
- Allows specifying a `StormWindow` element for windows/skylights; U-factors and SHGCs are automatically adjusted.
- Allows an optional `AirInfiltrationMeasurement/InfiltrationHeight` input.
- Allows an optional `Battery/UsableCapacity` input; now defaults to 0.9 x NominalCapacity (previously 0.8).
- For CFIS systems, allows an optional `extension/VentilationOnlyModeAirflowFraction` input to address duct losses during ventilation only mode.
- **Breaking change**: Each `VentilationFan` must have one (and only one) `UsedFor...` element set to true.
- BuildResidentialHPXML measure:
  - **Breaking change**: Changes the zip code argument name to `site_zip_code`.
  - Adds optional arguments for schedule CSV files, HPWH operating mode, water heater tank model, storm windows, heat pump lockout temperature, battery usable capacity, and emissions scenarios.
  - Adds support for ambient foundations for single-family attached and apartment units.
  - Adds support for unconditioned attics for apartment units.
  - Adds an optional argument to store additional custom properties in the HPXML file.
  - Adds an optional argument for whether the HPXML file is written with default values applied; defaults to false.
  - Adds an optional argument for whether the HPXML file is validated; defaults to false.
- ReportSimulationOutput measure:
  - **Breaking change**: New "End Use: \<Fuel\>: Heating Heat Pump Backup" output, disaggregated from "End Use: \<Fuel\>: Heating".
  - Adds "Energy Use: Total" and "Energy Use: Net" columns to the annual results output file; allows timeseries outputs.
  - Adds a "Fuel Use: Electricity: Net" timeseries output column for homes with electricity generation.
  - Adds optional argument for requesting timeseries EnergyPlus output variables.
  - Adds ability to include `TimeDST` and/or `TimeUTC` timestamp column(s) in results_timeseries.csv.
  - Timestamps in results_timeseries.csv are output in ISO 8601 standard format.
  - Allows user-specified annual/timeseries output file names.
- ReportHPXMLOutput measure:
  - Adds "Enclosure: Floor Area Foundation" output row in results_hpxml.csv.
- Adds support for shared hot water recirculation systems controlled by temperature.
- Relaxes requirement for `ConditionedFloorAreaServed` for air distribution systems; now only needed if duct surface areas not provided.
- Allows MessagePack annual/timeseries output files to be generated instead of CSV/JSON.

__Bugfixes__
- Adds more stringent limits for `AirflowDefectRatio` and `ChargeDefectRatio` (now allows values from 1/10th to 10x the design value).
- Catches case where leap year is specified but weather file does not contain 8784 hours.
- Fixes possible HVAC sizing error if design temperature difference (TD) is negative.
- Fixes an error if there is a pool or hot tub, but the pump `Type` is set to "none".
- Adds more decimal places in output files as needed for simulations with shorter timesteps and/or abbreviated run periods.
- Timeseries output fixes: some outputs off by 1 hour; possible negative combi boiler values.
- Fixes range hood ventilation interaction with infiltration to take into account the location of the cooking range.
- Fixes possible EMS error for ventilation systems with low (but non-zero) flow rates.
- Fixes documentation for `Overhangs/Depth` inputs; units should be ft and not inches.
- The `WaterFixturesUsageMultiplier` input now also applies to general water use internal gains and recirculation pump energy (for some control types).
- BuildResidentialHPXML measure:
  - Fixes units for "Cooling System: Cooling Capacity" argument (Btu/hr, not tons).
  - Fixes incorrect outside boundary condition for shared gable walls of cathedral ceilings, now set to adiabatic.

## OpenStudio-HPXML v1.3.0

__New Features__
- Updates to OpenStudio 3.3.0/EnergyPlus 9.6.0.
- **Breaking change**: Replaces "Unmet Load" outputs with "Unmet Hours".
- **Breaking change**: Renames "Load: Heating" and "Peak Load: Heating" (and Cooling) outputs to include "Delivered".
- **Breaking change**: Any heat pump backup heating requires `HeatPump/BackupType` ("integrated" or "separate") to be specified.
- **Breaking change**: For homes with multiple PV arrays, all inverter efficiencies must have the same value.
- **Breaking change**: HPXML schema version must now be '4.0' (proposed).
  - Moves `ClothesDryer/extension/IsVented` to `ClothesDryer/IsVented`.
  - Moves `ClothesDryer/extension/VentedFlowRate` to `ClothesDryer/VentedFlowRate`.
  - Moves `FoundationWall/Insulation/Layer/extension/DistanceToTopOfInsulation` to `FoundationWall/Insulation/Layer/DistanceToTopOfInsulation`.
  - Moves `FoundationWall/Insulation/Layer/extension/DistanceToBottomOfInsulation` to `FoundationWall/Insulation/Layer/DistanceToBottomOfInsulation`.
  - Moves `Slab/PerimeterInsulationDepth` to `Slab/PerimeterInsulation/Layer/InsulationDepth`.
  - Moves `Slab/UnderSlabInsulationWidth` to `Slab/UnderSlabInsulation/Layer/InsulationWidth`.
  - Moves `Slab/UnderSlabInsulationSpansEntireSlab` to `Slab/UnderSlabInsulation/Layer/InsulationSpansEntireSlab`.
- Initial release of BuildResidentialHPXML measure, which generates an HPXML file from a set of building description inputs.
- Expanded capabilities for scheduling:
  - Allows modeling detailed occupancy via a schedule CSV file.
  - Introduces a measure for automatically generating detailed smooth/stochastic schedule CSV files.
  - Expands simplified weekday/weekend/monthly schedule inputs to additional building features.
  - Allows `HeatingSeason` & `CoolingSeason` to be specified for defining heating and cooling equipment availability.
- Adds a new results_hpxml.csv output file to summarize HPXML values (e.g., surface areas, HVAC capacities).
- Allows modeling lithium ion batteries.
- Allows use of `HeatPump/BackupSystem` for modeling a standalone (i.e., not integrated) backup heating system.
- Allows conditioned crawlspaces to be specified; modeled as crawlspaces that are actively maintained at setpoint.
- Allows non-zero refrigerant charge defect ratios for ground source heat pumps.
- Expands choices allowed for `Siding` (Wall/RimJoist) and `RoofType` (Roof) elements.
- Allows "none" for wall/rim joist siding.
- Allows interior finish inputs (e.g., 0.5" drywall) for walls, ceilings, and roofs.
- Allows specifying the foundation wall type (e.g., solid concrete, concrete block, wood, etc.).
- Allows additional fuel types for generators.
- Switches to the EnergyPlus Fan:SystemModel object for all HVAC systems.
- Introduces a small amount of infiltration for unvented spaces.
- Updates the assumption of flue losses vs tank losses for higher efficiency non-electric storage water heaters.
- Revises shared mechanical ventilation preconditioning control logic to operate less often.
- Adds alternative inputs:
  - Window/skylight physical properties (`GlassLayers`, `FrameType`, etc.) instead of `UFactor` & `SHGC`.
  - `Ducts/FractionDuctArea` instead of `Ducts/DuctSurfaceArea`.
  - `Length` instead of `Area` for foundation walls.
  - `Orientation` instead of `Azimuth` for all applicable surfaces, PV systems, and solar thermal systems.
  - CEER (Combined Energy Efficiency Ratio) instead of EER for room ACs.
  - `UsageBin` instead of `FirstHourRating` (for water heaters w/ UEF metric).
  - `CFM50` instead of `CFM25` or `Percent` for duct leakage.
- Allows more defaulting (optional inputs):
  - Mechanical ventilation airflow rate per ASHRAE 62.2-2019.
  - HVAC/DHW system efficiency (by age).
  - Mechanical ventilation fan power (by type).
  - Color (solar absorptance) for walls, roofs, and rim joists.
  - Foundation wall distance to top/bottom of insulation.
  - Door azimuth.
  - Radiant barrier grade.
  - Whole house fan airflow rate and fan power.
- Adds more warnings of inputs based on ANSI/BPI 2400 Standard.
- Removes error-check for number of bedrooms based on conditioned floor area, per RESNET guidance.
- Updates the reporting measure to register all outputs from the annual CSV with the OS runner (for use in, e.g., PAT).
- Removes timeseries CSV output columns that are all zeroes to reduce file size and processing time.
- Improves consistency of installation quality calculations for two/variable-speed air source heat pumps and ground source heat pumps.
- Relaxes requirement for heating (or cooling) setpoints so that they are only needed if heating (or cooling) equipment is present.
- Adds an `--ep-input-format` argument to run_simulation.rb to choose epJSON as the EnergyPlus input file format instead of IDF.
- Eliminates EnergyPlus warnings related to unused objects or invalid output meters/variables.
- Allows modeling PTAC and PTHP HVAC systems. 
- Allows user inputs for partition wall mass and furniture mass.

__Bugfixes__
- Improves ground reflectance when there is shading of windows/skylights.
- Improves HVAC fan power for central forced air systems.
- Fixes mechanical ventilation compartmentalization area calculation for SFA/MF homes with surfaces with InteriorAdjacentTo==ExteriorAdjacentTo.
- Negative `DistanceToTopOfInsulation` values are now disallowed.
- Fixes workflow errors if a `VentilationFan` has zero airflow rate or zero hours of operation.
- Fixes duct design load calculations for HPXML files with multiple ducted HVAC systems.
- Fixes ground source heat pump rated airflow.
- Relaxes `Overhangs` DistanceToBottomOfWindow vs DistanceToBottomOfWindow validation when Depth is zero.
- Fixes possibility of double-counting HVAC distribution losses if an `HVACDistribution` element has both AirDistribution properties and DSE values
- Fixes possibility of incorrect "Peak Electricity: Winter Total (W)" and "Peak Electricity: Summer Total (W)" outputs for homes with duct losses.
- Fixes heating/cooling seasons (used for e.g. summer vs winter window shading) for the southern hemisphere.
- Fixes possibility of EnergyPlus simulation failure for homes with ground-source heat pumps and airflow and/or charge defects.
- Fixes peak load/electricity outputs for homes with ground-source heat pumps and airflow and/or charge defects.

## OpenStudio-HPXML v1.2.0

__New Features__
- **Breaking change**: Heating/cooling component loads no longer calculated by default for faster performance; use `--add-component-loads` argument if desired.
- **Breaking change**: Replaces `Site/extension/ShelterCoefficient` with `Site/ShieldingofHome`.
- Allows `DuctLeakageMeasurement` & `ConditionedFloorAreaServed` to not be specified for ductless fan coil systems; **Breaking change**: `AirDistributionType` is now required for all air distribution systems.
- Allows `Slab/ExposedPerimeter` to be zero.
- Removes `ClothesDryer/ControlType` from being a required input, it is not used.
- Switches room air conditioner model to use Cutler performance curves.
- Relaxes tolerance for duct leakage to outside warning when ducts solely in conditioned space.
- Removes limitation that a shared water heater serving a shared laundry room can't also serve dwelling unit fixtures (i.e., FractionDHWLoadServed is no longer required to be zero).
- Adds IDs to schematron validation errors/warnings when possible.
- Moves additional error-checking from the ruby measure to the schematron validator. 

__Bugfixes__
- Fixes room air conditioner performance curve.
- Fixes ruby error if elements (e.g., `SystemIdentifier`) exist without the proper 'id'/'idref' attribute.
- Fixes error if boiler/GSHP pump power is zero
- Fixes possible "Electricity category end uses do not sum to total" error due to boiler pump energy.
- Fixes possible "Construction R-value ... does not match Assembly R-value" error for highly insulated enclosure elements.
- Adds error-checking for negative SEEReq results for shared cooling systems.
- Adds more detail to error messages regarding the wrong data type in the HPXML file.
- Prevents a solar hot water system w/ SolarFraction=1.

## OpenStudio-HPXML v1.1.0

__New Features__
- **Breaking change**: `Type` is now a required input for dehumidifiers; can be "portable" or "whole-home".
- **Breaking change**: `Location` is now a required input for dehumidifiers; must be "living space" as dehumidifiers are currently modeled as located in living space.
- **Breaking change**: `Type` is now a required input for Pool, PoolPump, HotTub, and HotTubPump.
- **Breaking change**: Both supply and return duct leakage to outside are now required inputs for AirDistribution systems.
- **Breaking change**: Simplifies inputs for fan coils and water loop heat pumps by A) removing HydronicAndAirDistribution element and B) moving WLHP inputs from extension elements to HeatPump element.
- Allows modeling airflow/charge defects for air conditioners, heat pumps, and furnaces (RESNET Standard 310).
- Allows modeling *multiple* dehumidifiers (previously only one allowed).
- Allows modeling generators (generic on-site power production).
- Allows detailed heating/cooling setpoints to be specified: 24-hour weekday & weekend values.
- Allows modeling window/skylight *exterior* shading via summer/winter shading coefficients.
- Allows JSON annual/timeseries output files to be generated instead of CSV. **Breaking change**: For CSV outputs, the first two sections in the results_annual.csv file are now prefixed with "Fuel Use:" and "End Use:", respectively.
- Allows more defaulting (optional inputs) for a variety of HPXML elements.
- Allows requesting timeseries unmet heating/cooling loads.
- Allows skipping schema/schematron validation (for speed); should only be used if the HPXML was already validated upstream.
- Allows HPXML files w/ multiple `Building` elements; requires providing the ID of the single building to be simulated.
- Includes hot water loads (in addition to heating/cooling loads) when timeseries total loads are requested.
- The `in.xml` HPXML file is now always produced for inspection of default values (e.g., autosized HVAC capacities). **Breaking change**: The `output_dir` HPXMLtoOpenStudio measure argument is now required.
- Overhauls documentation to be more comprehensive and standardized.
- `run_simulation.rb` now returns exit code 1 if not successful (i.e., either invalid inputs or simulation fails).

__Bugfixes__
- Improved modeling of window/skylight interior shading -- better reflects shading coefficient inputs.
- Adds error-checking on the HPXML schemaVersion.
- Adds various error-checking to the schematron validator.
- Adds error-checking for empty IDs in the HPXML file.
- Fixes heat pump water heater fan energy not included in SimulationOutputReport outputs.
- Fixes possibility of incorrect "A neighbor building has an azimuth (XXX) not equal to the azimuth of any wall" error.
- Fixes possibility of errors encountered before schematron validation has occurred.
- Small bugfixes related to basement interior surface solar absorptances.
- Allows NumberofConditionedFloors/NumberofConditionedFloorsAboveGrade to be non-integer values per the HPXML schema.
- HVAC sizing design load improvements for floors above crawlspaces/basements, walls, ducts, and heat pumps.
- Now recognizes Type="none" to prevent modeling of pools and hot tubs (pumps and heaters).
- Fixes error for overhangs with zero depth.
- Fixes possible error where the normalized flue height for the AIM-2 infiltration model is negative.
- Slight adjustment of default water heater recovery efficiency equation to prevent errors from values being too high.
- Fixes schematron file not being valid per ISO Schematron standard.

## OpenStudio-HPXML v1.0.0

__New Features__
- Updates to OpenStudio 3.1.0/EnergyPlus 9.4.0.
- **Breaking change**: Deprecates `WeatherStation/WMO` HPXML input, use `WeatherStation/extension/EPWFilePath` instead; also removes `weather_dir` argument from HPXMLtoOpenStudio measure.
- Implements water heater Uniform Energy Factor (UEF) model; replaces RESNET UEF->EF regression. **Breaking change**: `FirstHourRating` is now a required input for storage water heaters when UEF is provided.
- Adds optional HPXML fan power inputs for most HVAC system types. **Breaking change**: Removes ElectricAuxiliaryEnergy input for non-boiler heating systems.
- Uses air-source heat pump cooling performance curves for central air conditioners.
- Updates rated fan power assumption for mini-split heat pump models.
- Allows coal fuel type for non-boiler heating systems.
- Accommodates common walls adjacent to unconditioned space by using HPXML surfaces where InteriorAdjacentTo == ExteriorAdjacentTo.
- Adds optional HPXML inputs to define whether a clothes dryer is vented and its ventilation rate.
- Adds optional HPXML input for `SimulationControl/CalendarYear` for TMY weather files.
- Schematron validation improvements.
- Adds some HPXML XSD schema validation and additional error-checking.
- Various small updates to ASHRAE 140 test files.
- Reduces number of EnergyPlus output files produced by using new OutputControlFiles object.
- Release packages now include ASHRAE 140 test files/results.

__Bugfixes__
- EnergyPlus 9.4.0 fix for negative window solar absorptances at certain hours.
- Fixes airflow timeseries outputs to be averaged instead of summed.
- Updates HVAC sizing methodology for slab-on-grade foundation types.
- Fixes an error that could prevent schematron validation errors from being produced.
- Skips weather caching if filesystem is read only.

## OpenStudio-HPXML v0.11.0 Beta

__New Features__
- New [Schematron](http://schematron.com) validation (EPvalidator.xml) replaces custom ruby validation (EPvalidator.rb)
- **[Breaking Change]** `BuildingConstruction/ResidentialFacilityType` ("single-family detached", "single-family attached", "apartment unit", or "manufactured home") is a required input
- Ability to model shared systems for Attached/Multifamily dwelling units
  - Shared HVAC systems (cooling towers, chillers, central boilers, water loop heat pumps, fan coils, ground source heat pumps on shared hydronic circulation loops)
  - Shared water heaters serving either A) multiple dwelling units' service hot water or B) a shared laundry/equipment room, as well as hot water recirculation systems
  - Shared appliances (e.g., clothes dryer in a shared laundry room)
  - Shared hot water recirculation systems
  - Shared ventilation systems (optionally with preconditioning equipment and recirculation)
  - Shared PV systems
  - **[Breaking Change]** Appliances located in MF spaces (i.e., "other") must now be specified in more detail (i.e., "other heated space", "other non-freezing space", "other multifamily buffer space", or "other housing unit")
- Enclosure
  - New optional inputs: `Roof/RoofType`, `Wall/Siding`, and `RimJoist/Siding`
  - New optional inputs: `Skylight/InteriorShading/SummerShadingCoefficient` and `Skylight/InteriorShading/SummerShadingCoefficient`
  - New optional inputs: `Roof/RoofColor`, `Wall/Color`, and `RimJoist/Color` can be provided instead of `SolarAbsorptance`
  - New optional input to specify presence of flue/chimney, which results in increased infiltration
  - Allows adobe wall type
  - Allows `AirInfiltrationMeasurement/HousePressure` to be any value (previously required to be 50 Pa)
  - **[Breaking Change]** `Roof/RadiantBarrierGrade` input now required when there is a radiant barrier
- HVAC
  - Adds optional high-level HVAC autosizing controls
    - `AllowIncreasedFixedCapacities`: Describes how HVAC equipment with fixed capacities are handled. If true, the maximum of the user-specified fixed capacity and the heating/cooling design load will be used to reduce potential for unmet loads. Defaults to false.
    - `UseMaxLoadForHeatPumps`: Describes how autosized heat pumps are handled. If true, heat pumps are sized based on the maximum of heating and cooling design loads. If false, heat pumps are sized per ACCA Manual J/S based on cooling design loads with some oversizing allowances for heating design loads. Defaults to true.
  - Additional HVAC types: mini-split air conditioners and fixed (non-portable) space heaters
  - Adds optional inputs for ground-to-air heat pumps: `extension/PumpPowerWattsPerTon` and `extension/FanPowerWattsPerCFM`
- Ventilation
  - Allows _multiple_ whole-home ventilation, spot ventilation, and/or whole house fans
- Appliances & Plug Loads
  - Allows _multiple_ `Refrigerator` and `Freezer`
  - Allows `Pool`, `HotTub`, `PlugLoad` of type "electric vehicle charging" and "well pump", and `FuelLoad` of type "grill", "lighting", and "fireplace"
  - **[Breaking Change]** "other" and "TV other" plug loads now required
- Lighting
  - Allows lighting schedules and holiday lighting
- **[Breaking Change]** For hydronic distributions, `HydronicDistributionType` is now required
- **[Breaking Change]** For DSE distributions, `AnnualHeatingDistributionSystemEfficiency` and `AnnualCoolingDistributionSystemEfficiency` are both always required
- Allows more HPXML fuel types to be used for HVAC, water heating, appliances, etc.
- New inputs to define Daylight Saving period; defaults to enabled
- Adds more reporting of warnings/errors to run.log

__Bugfixes__
- Fixes pump energy for boilers and ground source heat pumps
- Fixes incorrect gallons of hot water use reported when there are multiple water heaters
- No longer report unmet load for buildings where the HVAC system only meets part of the load (e.g., room AC serving 33% of the load)
- Schedule bugfix for leap years

## OpenStudio-HPXML v0.10.0 Beta

__New Features__
- Dwelling units of single-family attached/multifamily buildings:
  - Adds new generic space types "other heated space", "other multifamily buffer space", and "other non-freezing space" for surface `ExteriorAdjacentTo` elements. "other housing unit", i.e. adiabatic surfaces, was already supported.
  - **[Breaking Change]** For `FrameFloors`, replaces "other housing unit above" and "other housing unit below" enumerations with "other housing unit". All four "other ..." spaces must have an `extension/OtherSpaceAboveOrBelow` property set to either "above" or "below".
  - Allows ducts and water heaters to be located in all "other ..." spaces.
  - Allows all appliances to be located in "other", in which internal gains are neglected.
- Allows `Fireplace` and `FloorFurnace` for heating system types.
- Allows "exterior wall", "under slab", and "roof deck" for `DuctLocation`.
- Allows "wood" and "wood pellets" as fuel types for additional HVAC systems, water heaters, and appliances.
- Allows `Location` to be provided for `Dishwasher` and `CookingRange`.
- Allows `BuildingSummary/Site/SiteType` ("urban", "suburban", or "rural") to be provided.
- Allows user-specified `Refrigerator` and `CookingRange` schedules to be provided.
- HVAC capacity elements are no longer required; if not provided, ACCA Manual J autosizing calculations will be used (-1 can continue to be used for capacity elements but is discouraged).
- Duct locations/areas can be defaulted by specifying supply/return `Duct` elements without `DuctSurfaceArea` and `DuctLocation`. `HVACDistribution/DistributionSystemType/AirDistribution/NumberofReturnRegisters` can be optionally provided to inform the default duct area calculations.
- **[Breaking Change]** Lighting inputs now use `LightingType[LightEmittingDiode | CompactFluorescent | FluorescentTube]` instead of `ThirdPartyCertification="ERI Tier I" or ThirdPartyCertification="ERI Tier II"`.
- **[Breaking Change]** `HVACDistribution/ConditionedFloorAreaServed` is now required for air distribution systems.
- **[Breaking Change]** Infiltration and attic ventilation specified using natural air changes per hour now uses `ACHnatural` instead of `extension/ConstantACHnatural`.
- **[Breaking Change]** The optional `PerformanceAdjustment` input for instantaneous water heaters is now treated as a performance multiplier (e.g., 0.92) instead of derate (e.g., 0.08).
- Adds ASHRAE 140 Class II test files.
- SimulationOutputReport reporting measure:
  - New optional timeseries outputs:  airflows (e.g., infiltration, mechanical ventilation, natural ventilation, whole house fan) and weather (e.g., temperatures, wind speed, solar).
  - Timeseries frequency can now be set to 'none' as an alternative to setting all include_timeseries_foo variables to false.
  - **[Breaking Change]** Renames "Wood" to "Wood Cord" to better distinguish from "Wood Pellets".
- Modeling improvements:
  - Improved calculation for infiltration height
  - Infiltration & mechanical ventilation now combined using ASHRAE 62.2 Normative Appendix C.
- Runtime improvements: 
  - Optimized ruby require calls.
  - Skip ViewFactor calculations when not needed (i.e., no conditioned basement).
- Error-checking:
  - Adds more space type-specific error checking of adjacent surfaces.
  - Adds additional HPXML datatype checks.
  - Adds a warning if a `HVACDistribution` system has ducts entirely within conditioned space and non-zero leakage to the outside.
  - Adds warnings if appliance inputs may be inappropriate and result in negative energy or hot water use.

__Bugfixes__
- Fixes error if there's a `FoundationWall` whose height is less than 0.5 ft.
- Fixes HVAC defrost control in EnergyPlus model to use "Timed" instead of "OnDemand".
- Fixes exterior air film and wind exposure for a `FrameFloor` over ambient conditions.
- Fixes air films for a `FrameFloor` ceiling.
- Fixes error if there are additional `LightingGroup` elements beyond the ones required.
- Fixes vented attic ventilation rate.
- Reported unmet heating/cooling load now correctly excludes latent energy.
- Ground-source heat pump backup fuel is now correctly honored instead of always using electricity.

## OpenStudio-HPXML v0.9.0 Beta

__New Features__
- **[Breaking Change]** Updates to OpenStudio v3.0.0 and EnergyPlus 9.3
- Numerous HPXML inputs are now optional with built-in defaulting, particularly for water heating, appliances, and PV. Set the `debug` argument to true to output a in.xml HPXML file with defaults applied for inspection. See the documentation for defaulting equations/assumptions/references.
- **[Breaking Change]** If clothes washer efficiency inputs are provided, `LabelUsage` is now required.
- **[Breaking Change]** If dishwasher efficiency inputs are provided, `LabelElectricRate`, `LabelGasRate`, `LabelAnnualGasCost`, and `LabelUsage` are now required.
- Adds optional specification of simulation controls including timestep and begin/end dates.
- Adds optional `extension/UsageMultiplier` inputs for appliances, plug loads, lighting, and water fixtures. Can be used to, e.g., reflect high/low usage occupants.
- Adds ability to model a dehumidifier.
- Adds ability to model kitchen/bath fans (spot ventilation).
- Improved desuperheater model; desuperheater can now be connected to heat pump water heaters.
- Updated clothes washer/dryer and dishwasher models per ANSI/RESNET/ICC 301-2019 Addendum A.
- Solar thermal systems modeled with `SolarFraction` can now be connected to combi water heating systems.
- **[Breaking Change]** Replaces optional `epw_output_path` and `osm_output_path` arguments with a single optional `output_dir` argument; adds an optional `debug` argument.
- **[Breaking Change]** Replaces optional `BuildingConstruction/extension/FractionofOperableWindowArea` with optional `Window/FractionOperable`.
- **[Breaking Change]** Replaces optional `extension/EPWFileName` with optional `extension/EPWFilePath` to allow absolute paths to be provided as an alternative to just the file name.
- Replaces REXML xml library with Oga for better runtime performance.
- Additional error-checking.
- SimulationOutputReport reporting measure:
  - Now reports wood and wood pellets
  - Can report monthly timeseries values if requested
  - Adds hot water outputs (gallons) for clothes washer, dishwasher, fixtures, and distribution waste.
  - Small improvement to calculation of component loads

__Bugfixes__
- Fixes possible simulation error for buildings with complex HVAC/duct systems.
- Fixes handling of infiltration induced by duct leakage imbalance (i.e., supply leakage != return leakage). Only affects ducts located in a vented crawlspace or vented attic.
- Fixes an unsuccessful simulation for buildings where the sum of multiple HVAC systems' fraction load served was slightly above 1 due to rounding.
- Small fix for interior partition wall thermal mass model.
- Skip building surfaces with areas that are extremely small.

## OpenStudio-HPXML v0.8.0 Beta

__Breaking Changes__
- Weather cache files are now in .csv instead of .cache format.
- `extension/StandbyLoss` changed to `StandbyLoss` for indirect water heaters.
- `Site/extension/DisableNaturalVentilation` changed to `BuildingConstruction/extension/FractionofOperableWindowArea` for more granularity.

__New Features__
- Adds a SimulationOutputReport reporting measure that provides a variety of annual/timeseries outputs in CSV format.
- Allows modeling of whole-house fans to address cooling.
- Improved natural ventilation algorithm that reduces the potential for incurring additional heating energy.
- Optional `HotWaterTemperature` input for water heaters.
- Optional `CompressorType` input for air conditioners and air-source heat pumps.
- Allows specifying the EnergyPlus simulation timestep.
- Runtime performance improvements.
- Additional HPXML error-checking.

__Bugfixes__
- Fix for central fan integrated supply (CFIS) fan energy.
- Fix simulation error when `FractionHeatLoadServed` (or `FractionCoolLoadServed`) sums to slightly greater than 1.
- Fix for running simulations on a different drive (either local or remote network).
- Fix for HVAC sizing error when latitude is exactly 64 (Big Delta, Alaska).
- Fixes running simulations when there is no weather cache file.
- Fixes view factors when conditioned basement foundation walls have a window/door.
- Fixes weather file download.
- Allow a building with ceiling fans and without lighting.

## OpenStudio-HPXML v0.7.0 Beta

- Initial beta release<|MERGE_RESOLUTION|>--- conflicted
+++ resolved
@@ -4,13 +4,10 @@
 - Allows heating/cooling seasons that don't span the entire year.
 - Allows generating timeseries unmet hours for heating and cooling.
 - Allows CSV timeseries output to be formatted for use with the DView application.
-<<<<<<< HEAD
-=======
 - BuildResidentialHPXML measure:
   - **Breaking change**: Replaces arguments using 'auto' for defaults with optional arguments of the appropriate data type. New `heat_pump_sizing_methodology` argument and new boolean `foo_present` arguments for lighting, appliances, etc.
 - ReportUtilityBills measure:
   - **Breaking change**: Replaces arguments using 'auto' for defaults with optional arguments of the appropriate data type.
->>>>>>> 50cdce7f
 
 __Bugfixes__
 - Fixes heating (or cooling) setpoints from affecting the conditioned space temperature outside the heating (or cooling) season.
