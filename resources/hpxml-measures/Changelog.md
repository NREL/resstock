--- conflicted
+++ resolved
@@ -30,11 +30,7 @@
 
 __Bugfixes__
 - Improves ground reflectance when there is shading of windows/skylights.
-<<<<<<< HEAD
-- Improves HVAC fan power for central forced air systems.
-=======
 - Fixes heating fan power for single-stage systems that have different heating/cooling airflow rates.
->>>>>>> 1c7e0c2c
 - Negative `DistanceToTopOfInsulation` values are now disallowed in the EPvalidator schematron doc.
 
 ## OpenStudio-HPXML v1.2.0
