--- conflicted
+++ resolved
@@ -31,13 +31,9 @@
   - Allows optional ground diffusivity input.
   - Updates to using G-Functions from the [G-Function Library for Modeling Vertical Bore Ground Heat Exchanger](https://gdr.openei.org/submissions/1325).
   - Updated heating/cooling performance curves to reflect newer equipment.
-<<<<<<< HEAD
-- Now defaults to -20F for `CompressorLockoutTemperature` for variable-speed air-to-air heat pumps.
-=======
 - Allows optional `HeatingAutosizingFactor`, `CoolingAutosizingFactor`, `BackupHeatingAutosizingFactor` inputs to scale HVAC equipment autosizing results.
 - Allows radiant barriers for additional locations (attic gable walls and floor); reduced emissivity due to dust assumed for radiant barriers on attic floor.
 - Adds window and skylight `GlassType` options of "low-e, high-solar-gain" and "low-e, low-solar-gain"; updates U-factor/SHGC lookup tables.
->>>>>>> c0cf5de8
 - BuildResidentialHPXML measure:
   - **Breaking change**: Replaces `roof_radiant_barrier`/`roof_radiant_barrier_grade` arguments with `radiant_barrier_attic_location`/`radiant_barrier_grade`.
   - Allows specifying number of bedrooms served by the water heater which is used for apportioning tank losses; **Breaking change**: Replaces `water_heater_num_units_served` with `water_heater_num_bedrooms_served`.
@@ -50,9 +46,6 @@
   - Allow additional outdoor design condition inputs: `DailyTemperatureRange` and `HumidityDifference`.
   - Miscellaneous improvements.
 - Adds more error-checking for inappropriate inputs (e.g., HVAC SHR=0 or clothes washer IMEF=0).
-<<<<<<< HEAD
-- Update calculation of hot water piping length for buildings with both conditioned and unconditioned basements to avoid double counting.
-=======
 - Allow alternative label energy use (W) input for ceiling fans.
 - Updates to run_simulation.rb script:
   - Allows requesting timeseries outputs with different frequencies (e.g., `--hourly enduses --monthly temperatures`).
@@ -63,7 +56,6 @@
   - Other plug load schedules now use Other schedule fractions per ANSI/RESNET/ICC 301-2022 Addendum C.
   - TV plug load schedules now use TV schedule fractions from the American Time Use Survey and monthly multipliers from the 2010 Building America Analysis Spreadsheets.
   - Ceiling fan schedules now use ceiling fan schedule fractions and monthly multipliers from ANSI/RESNET/ICC 301-2022 Addendum C.
->>>>>>> c0cf5de8
 
 __Bugfixes__
 - Fixes error if using AllowIncreasedFixedCapacities=true w/ HP detailed performance data.
