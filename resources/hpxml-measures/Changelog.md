--- conflicted
+++ resolved
@@ -2,10 +2,7 @@
 
 __New Features__
 - Updates to HPXML v4.0-rc3.
-<<<<<<< HEAD
-=======
 - **Breaking change**: Modeling whole SFA/MF buildings is now specified using a `SoftwareInfo/extension/WholeSFAorMFBuildingSimulation=true` element instead of `building-id=ALL` argument.
->>>>>>> d27cdc51
 - Replaces `BuildingSummary/Site/extension/GroundConductivity` with `BuildingSummary/Site/Soil/Conductivity`.
 - Allows radiant barriers for additional locations (attic gable walls and floor); reduced emissivity due to dust assumed for radiant barriers on attic floor.
 - Allows autosizing with detailed performance data inputs for variable-speed air source HVAC systems using `CapacityFractionOfNominal`.
@@ -17,7 +14,6 @@
 - BuildResidentialHPXML measure:
   - **Breaking change**: Replaces `roof_radiant_barrier`/`roof_radiant_barrier_grade` arguments with `radiant_barrier_attic_location`/`radiant_barrier_grade`.
   - Adds detailed performance data inputs for variable-speed air source HVAC systems.
-  - Allows autosizing with detailed performance data inputs for variable-speed air source HVAC systems using `CapacityFractionOfNominal`.
   - Add soil and moisture type arguments (for determining ground conductivity and diffusivity) and optional geothermal loop arguments for ground source heat pumps.
   - The "Geometry: Building Number of Units" input is now written to the HPXML `NumberofUnitsInBuilding` element.
 - Updated water heater installation location defaulting to match ANSI 301-2022
