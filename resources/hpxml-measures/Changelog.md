## OpenStudio-HPXML v1.4.0
__New Features__
- Updates to OpenStudio 3.4.0/EnergyPlus 22.1.
- Expanded capabilities for scheduling:
  - Allows modeling detailed HVAC setpoints via a schedule CSV file.
- Allows calculating one or more emissions scenarios (e.g., high renewable penetration vs business as usual) for different emissions types (e.g., CO2e).
- Allows a heat pump separate backup system to be a central system (e.g., central furnace w/ ducts). Previously only non-central system types were allowed.
- **Breaking change**: Replaces the `UseMaxLoadForHeatPumps` sizing option with `HeatPumpSizingMethodology`, which has three choices:
  - `ACCA`: nominal capacity sized per ACCA Manual J/S based on cooling design loads, with some oversizing allowances for larger heating design loads.
  - `HERS` (default): nominal capacity sized equal to the larger of heating/cooling design loads.
  - `MaxLoad`: nominal capacity sized based on the larger of heating/cooling design loads, while taking into account the heat pump's capacity retention at the design temperature.
- Heat pumps with switchover temperatures are now autosized by taking into account the switchover temperature, if higher than the heating design temperature.
- Allows specifying a `StormWindow` element for windows/skylights; U-factors and SHGCs are automatically adjusted.
- Allows an optional `AirInfiltrationMeasurement/InfiltrationHeight` input.
- Allows an optional `Battery/UsableCapacity` input; now defaults to 0.9 x NominalCapacity (previously 0.8).
- For CFIS systems, allows an optional `extension/VentilationOnlyModeAirflowFraction` input to address duct losses during ventilation only mode.
- Adds support for shared hot water recirculation systems controlled by temperature.
- The `WaterFixturesUsageMultiplier` input now also applies to general water use internal gains and recirculation pump energy (for some control types).
- Relaxes requirement for `ConditionedFloorAreaServed` for air distribution systems; now only needed if duct surface areas not provided.
- **Breaking change**: Each `VentilationFan` must have one (and only one) `UsedFor...` element set to true.
- Updates combi boiler model to be simpler, faster, and more robust by using separate space/water heating plant loops and boilers.
<<<<<<< HEAD
=======
- Switches from EnergyPlus SQL output to MessagePack output for faster performance and reduced file sizes when requesting timeseries outputs.
- Allows MessagePack annual/timeseries output files to be generated instead of CSV/JSON.
>>>>>>> e0c17adc
- Switches from ScriptF to CarrollMRT radiant exchange algorithm.
- BuildResidentialHPXML measure:
  - **Breaking change**: Changes the zip code argument name to `site_zip_code`.
  - Adds support for ambient foundations for single-family attached and apartment units.
  - Adds support for unconditioned attics for apartment units.
  - Adds an optional argument to store additional custom properties in the HPXML file.
  - Adds an optional argument for whether the HPXML file is written with default values applied; defaults to false.
  - Adds an optional argument for whether the HPXML file is validated; defaults to false.
- BuildResidentialScheduleFile:
  - Adds optional arguments for offsetting heating/cooling setpoint schedules during nighttime and daytime unoccupied hours.
- ReportSimulationOutput measure:
  - **Breaking change**: New "End Use: \<Fuel\>: Heating Heat Pump Backup" output, disaggregated from "End Use: \<Fuel\>: Heating".
  - Adds "Energy Use: Total" and "Energy Use: Net" columns to the annual results output file; allows timeseries outputs.
  - Adds a "Fuel Use: Electricity: Net" timeseries output column for homes with electricity generation.
  - Adds optional argument for requesting timeseries EnergyPlus output variables.
  - Adds ability to include `TimeDST` and/or `TimeUTC` timestamp column(s) in results_timeseries.csv.
  - Timestamps in results_timeseries.csv are output in ISO 8601 standard format.
  - Allows user-specified annual/timeseries output file names.
- ReportHPXMLOutput measure:
  - Adds "Enclosure: Floor Area Foundation" output row in results_hpxml.csv.
- New ReportUtilityBills measure:
  - Adds a new results_bills.csv output file to summarize calculated utility bills.

__Bugfixes__
- Adds more stringent limits for `AirflowDefectRatio` and `ChargeDefectRatio` (now allows values from 1/10th to 10x the design value).
- Catches case where leap year is specified but weather file does not contain 8784 hours.
- Fixes possible HVAC sizing error if design temperature difference (TD) is negative.
- Fixes an error if there is a pool or hot tub, but the pump `Type` is set to "none".
- Adds more decimal places in output files as needed for simulations with shorter timesteps and/or abbreviated run periods.
- Timeseries output fixes: some outputs off by 1 hour; possible negative combi boiler values.
- Fixes range hood ventilation interaction with infiltration to take into account the location of the cooking range.
- BuildResidentialHPXML measure: Fixes incorrect outside boundary condition for shared gable walls of cathedral ceilings, now set to adiabatic.
- Fixes possible EMS error for ventilation systems with low (but non-zero) flow rates.

## OpenStudio-HPXML v1.3.0

__New Features__
- Updates to OpenStudio 3.3.0/EnergyPlus 9.6.0.
- **Breaking change**: Replaces "Unmet Load" outputs with "Unmet Hours".
- **Breaking change**: Renames "Load: Heating" and "Peak Load: Heating" (and Cooling) outputs to include "Delivered".
- **Breaking change**: Any heat pump backup heating requires `HeatPump/BackupType` ("integrated" or "separate") to be specified.
- **Breaking change**: For homes with multiple PV arrays, all inverter efficiencies must have the same value.
- **Breaking change**: HPXML schema version must now be '4.0' (proposed).
  - Moves `ClothesDryer/extension/IsVented` to `ClothesDryer/IsVented`.
  - Moves `ClothesDryer/extension/VentedFlowRate` to `ClothesDryer/VentedFlowRate`.
  - Moves `FoundationWall/Insulation/Layer/extension/DistanceToTopOfInsulation` to `FoundationWall/Insulation/Layer/DistanceToTopOfInsulation`.
  - Moves `FoundationWall/Insulation/Layer/extension/DistanceToBottomOfInsulation` to `FoundationWall/Insulation/Layer/DistanceToBottomOfInsulation`.
  - Moves `Slab/PerimeterInsulationDepth` to `Slab/PerimeterInsulation/Layer/InsulationDepth`.
  - Moves `Slab/UnderSlabInsulationWidth` to `Slab/UnderSlabInsulation/Layer/InsulationWidth`.
  - Moves `Slab/UnderSlabInsulationSpansEntireSlab` to `Slab/UnderSlabInsulation/Layer/InsulationSpansEntireSlab`.
- Initial release of BuildResidentialHPXML measure, which generates an HPXML file from a set of building description inputs.
- Expanded capabilities for scheduling:
  - Allows modeling detailed occupancy via a schedule CSV file.
  - Introduces a measure for automatically generating detailed smooth/stochastic schedule CSV files.
  - Expands simplified weekday/weekend/monthly schedule inputs to additional building features.
  - Allows `HeatingSeason` & `CoolingSeason` to be specified for defining heating and cooling equipment availability.
- Adds a new results_hpxml.csv output file to summarize HPXML values (e.g., surface areas, HVAC capacities).
- Allows modeling lithium ion batteries.
- Allows use of `HeatPump/BackupSystem` for modeling a standalone (i.e., not integrated) backup heating system.
- Allows conditioned crawlspaces to be specified; modeled as crawlspaces that are actively maintained at setpoint.
- Allows non-zero refrigerant charge defect ratios for ground source heat pumps.
- Expands choices allowed for `Siding` (Wall/RimJoist) and `RoofType` (Roof) elements.
- Allows "none" for wall/rim joist siding.
- Allows interior finish inputs (e.g., 0.5" drywall) for walls, ceilings, and roofs.
- Allows specifying the foundation wall type (e.g., solid concrete, concrete block, wood, etc.).
- Allows additional fuel types for generators.
- Switches to the EnergyPlus Fan:SystemModel object for all HVAC systems.
- Introduces a small amount of infiltration for unvented spaces.
- Updates the assumption of flue losses vs tank losses for higher efficiency non-electric storage water heaters.
- Revises shared mechanical ventilation preconditioning control logic to operate less often.
- Adds alternative inputs:
  - Window/skylight physical properties (`GlassLayers`, `FrameType`, etc.) instead of `UFactor` & `SHGC`.
  - `Ducts/FractionDuctArea` instead of `Ducts/DuctSurfaceArea`.
  - `Length` instead of `Area` for foundation walls.
  - `Orientation` instead of `Azimuth` for all applicable surfaces, PV systems, and solar thermal systems.
  - CEER (Combined Energy Efficiency Ratio) instead of EER for room ACs.
  - `UsageBin` instead of `FirstHourRating` (for water heaters w/ UEF metric).
  - `CFM50` instead of `CFM25` or `Percent` for duct leakage.
- Allows more defaulting (optional inputs):
  - Mechanical ventilation airflow rate per ASHRAE 62.2-2019.
  - HVAC/DHW system efficiency (by age).
  - Mechanical ventilation fan power (by type).
  - Color (solar absorptance) for walls, roofs, and rim joists.
  - Foundation wall distance to top/bottom of insulation.
  - Door azimuth.
  - Radiant barrier grade.
  - Whole house fan airflow rate and fan power.
- Adds more warnings of inputs based on ANSI/BPI 2400 Standard.
- Removes error-check for number of bedrooms based on conditioned floor area, per RESNET guidance.
- Updates the reporting measure to register all outputs from the annual CSV with the OS runner (for use in, e.g., PAT).
- Removes timeseries CSV output columns that are all zeroes to reduce file size and processing time.
- Improves consistency of installation quality calculations for two/variable-speed air source heat pumps and ground source heat pumps.
- Relaxes requirement for heating (or cooling) setpoints so that they are only needed if heating (or cooling) equipment is present.
- Adds an `--ep-input-format` argument to run_simulation.rb to choose epJSON as the EnergyPlus input file format instead of IDF.
- Eliminates EnergyPlus warnings related to unused objects or invalid output meters/variables.
- Allows modeling PTAC and PTHP HVAC systems. 
- Allows user inputs for partition wall mass and furniture mass.

__Bugfixes__
- Improves ground reflectance when there is shading of windows/skylights.
- Improves HVAC fan power for central forced air systems.
- Fixes mechanical ventilation compartmentalization area calculation for SFA/MF homes with surfaces with InteriorAdjacentTo==ExteriorAdjacentTo.
- Negative `DistanceToTopOfInsulation` values are now disallowed.
- Fixes workflow errors if a `VentilationFan` has zero airflow rate or zero hours of operation.
- Fixes duct design load calculations for HPXML files with multiple ducted HVAC systems.
- Fixes ground source heat pump rated airflow.
- Relaxes `Overhangs` DistanceToBottomOfWindow vs DistanceToBottomOfWindow validation when Depth is zero.
- Fixes possibility of double-counting HVAC distribution losses if an `HVACDistribution` element has both AirDistribution properties and DSE values
- Fixes possibility of incorrect "Peak Electricity: Winter Total (W)" and "Peak Electricity: Summer Total (W)" outputs for homes with duct losses.
- Fixes heating/cooling seasons (used for e.g. summer vs winter window shading) for the southern hemisphere.
- Fixes possibility of EnergyPlus simulation failure for homes with ground-source heat pumps and airflow and/or charge defects.
- Fixes peak load/electricity outputs for homes with ground-source heat pumps and airflow and/or charge defects.

## OpenStudio-HPXML v1.2.0

__New Features__
- **Breaking change**: Heating/cooling component loads no longer calculated by default for faster performance; use `--add-component-loads` argument if desired.
- **Breaking change**: Replaces `Site/extension/ShelterCoefficient` with `Site/ShieldingofHome`.
- Allows `DuctLeakageMeasurement` & `ConditionedFloorAreaServed` to not be specified for ductless fan coil systems; **Breaking change**: `AirDistributionType` is now required for all air distribution systems.
- Allows `Slab/ExposedPerimeter` to be zero.
- Removes `ClothesDryer/ControlType` from being a required input, it is not used.
- Switches room air conditioner model to use Cutler performance curves.
- Relaxes tolerance for duct leakage to outside warning when ducts solely in conditioned space.
- Removes limitation that a shared water heater serving a shared laundry room can't also serve dwelling unit fixtures (i.e., FractionDHWLoadServed is no longer required to be zero).
- Adds IDs to schematron validation errors/warnings when possible.
- Moves additional error-checking from the ruby measure to the schematron validator. 

__Bugfixes__
- Fixes room air conditioner performance curve.
- Fixes ruby error if elements (e.g., `SystemIdentifier`) exist without the proper 'id'/'idref' attribute.
- Fixes error if boiler/GSHP pump power is zero
- Fixes possible "Electricity category end uses do not sum to total" error due to boiler pump energy.
- Fixes possible "Construction R-value ... does not match Assembly R-value" error for highly insulated enclosure elements.
- Adds error-checking for negative SEEReq results for shared cooling systems.
- Adds more detail to error messages regarding the wrong data type in the HPXML file.
- Prevents a solar hot water system w/ SolarFraction=1.

## OpenStudio-HPXML v1.1.0

__New Features__
- **Breaking change**: `Type` is now a required input for dehumidifiers; can be "portable" or "whole-home".
- **Breaking change**: `Location` is now a required input for dehumidifiers; must be "living space" as dehumidifiers are currently modeled as located in living space.
- **Breaking change**: `Type` is now a required input for Pool, PoolPump, HotTub, and HotTubPump.
- **Breaking change**: Both supply and return duct leakage to outside are now required inputs for AirDistribution systems.
- **Breaking change**: Simplifies inputs for fan coils and water loop heat pumps by A) removing HydronicAndAirDistribution element and B) moving WLHP inputs from extension elements to HeatPump element.
- Allows modeling airflow/charge defects for air conditioners, heat pumps, and furnaces (RESNET Standard 310).
- Allows modeling *multiple* dehumidifiers (previously only one allowed).
- Allows modeling generators (generic on-site power production).
- Allows detailed heating/cooling setpoints to be specified: 24-hour weekday & weekend values.
- Allows modeling window/skylight *exterior* shading via summer/winter shading coefficients.
- Allows JSON annual/timeseries output files to be generated instead of CSV. **Breaking change**: For CSV outputs, the first two sections in the results_annual.csv file are now prefixed with "Fuel Use:" and "End Use:", respectively.
- Allows more defaulting (optional inputs) for a variety of HPXML elements.
- Allows requesting timeseries unmet heating/cooling loads.
- Allows skipping schema/schematron validation (for speed); should only be used if the HPXML was already validated upstream.
- Allows HPXML files w/ multiple `Building` elements; requires providing the ID of the single building to be simulated.
- Includes hot water loads (in addition to heating/cooling loads) when timeseries total loads are requested.
- The `in.xml` HPXML file is now always produced for inspection of default values (e.g., autosized HVAC capacities). **Breaking change**: The `output_dir` HPXMLtoOpenStudio measure argument is now required.
- Overhauls documentation to be more comprehensive and standardized.
- `run_simulation.rb` now returns exit code 1 if not successful (i.e., either invalid inputs or simulation fails).

__Bugfixes__
- Improved modeling of window/skylight interior shading -- better reflects shading coefficient inputs.
- Adds error-checking on the HPXML schemaVersion.
- Adds various error-checking to the schematron validator.
- Adds error-checking for empty IDs in the HPXML file.
- Fixes heat pump water heater fan energy not included in SimulationOutputReport outputs.
- Fixes possibility of incorrect "A neighbor building has an azimuth (XXX) not equal to the azimuth of any wall" error.
- Fixes possibility of errors encountered before schematron validation has occurred.
- Small bugfixes related to basement interior surface solar absorptances.
- Allows NumberofConditionedFloors/NumberofConditionedFloorsAboveGrade to be non-integer values per the HPXML schema.
- HVAC sizing design load improvements for floors above crawlspaces/basements, walls, ducts, and heat pumps.
- Now recognizes Type="none" to prevent modeling of pools and hot tubs (pumps and heaters).
- Fixes error for overhangs with zero depth.
- Fixes possible error where the normalized flue height for the AIM-2 infiltration model is negative.
- Slight adjustment of default water heater recovery efficiency equation to prevent errors from values being too high.
- Fixes schematron file not being valid per ISO Schematron standard.

## OpenStudio-HPXML v1.0.0

__New Features__
- Updates to OpenStudio 3.1.0/EnergyPlus 9.4.0.
- **Breaking change**: Deprecates `WeatherStation/WMO` HPXML input, use `WeatherStation/extension/EPWFilePath` instead; also removes `weather_dir` argument from HPXMLtoOpenStudio measure.
- Implements water heater Uniform Energy Factor (UEF) model; replaces RESNET UEF->EF regression. **Breaking change**: `FirstHourRating` is now a required input for storage water heaters when UEF is provided.
- Adds optional HPXML fan power inputs for most HVAC system types. **Breaking change**: Removes ElectricAuxiliaryEnergy input for non-boiler heating systems.
- Uses air-source heat pump cooling performance curves for central air conditioners.
- Updates rated fan power assumption for mini-split heat pump models.
- Allows coal fuel type for non-boiler heating systems.
- Accommodates common walls adjacent to unconditioned space by using HPXML surfaces where InteriorAdjacentTo == ExteriorAdjacentTo.
- Adds optional HPXML inputs to define whether a clothes dryer is vented and its ventilation rate.
- Adds optional HPXML input for `SimulationControl/CalendarYear` for TMY weather files.
- Schematron validation improvements.
- Adds some HPXML XSD schema validation and additional error-checking.
- Various small updates to ASHRAE 140 test files.
- Reduces number of EnergyPlus output files produced by using new OutputControlFiles object.
- Release packages now include ASHRAE 140 test files/results.

__Bugfixes__
- EnergyPlus 9.4.0 fix for negative window solar absorptances at certain hours.
- Fixes airflow timeseries outputs to be averaged instead of summed.
- Updates HVAC sizing methodology for slab-on-grade foundation types.
- Fixes an error that could prevent schematron validation errors from being produced.
- Skips weather caching if filesystem is read only.

## OpenStudio-HPXML v0.11.0 Beta

__New Features__
- New [Schematron](http://schematron.com) validation (EPvalidator.xml) replaces custom ruby validation (EPvalidator.rb)
- **[Breaking Change]** `BuildingConstruction/ResidentialFacilityType` ("single-family detached", "single-family attached", "apartment unit", or "manufactured home") is a required input
- Ability to model shared systems for Attached/Multifamily dwelling units
  - Shared HVAC systems (cooling towers, chillers, central boilers, water loop heat pumps, fan coils, ground source heat pumps on shared hydronic circulation loops)
  - Shared water heaters serving either A) multiple dwelling units' service hot water or B) a shared laundry/equipment room, as well as hot water recirculation systems
  - Shared appliances (e.g., clothes dryer in a shared laundry room)
  - Shared hot water recirculation systems
  - Shared ventilation systems (optionally with preconditioning equipment and recirculation)
  - Shared PV systems
  - **[Breaking Change]** Appliances located in MF spaces (i.e., "other") must now be specified in more detail (i.e., "other heated space", "other non-freezing space", "other multifamily buffer space", or "other housing unit")
- Enclosure
  - New optional inputs: `Roof/RoofType`, `Wall/Siding`, and `RimJoist/Siding`
  - New optional inputs: `Skylight/InteriorShading/SummerShadingCoefficient` and `Skylight/InteriorShading/SummerShadingCoefficient`
  - New optional inputs: `Roof/RoofColor`, `Wall/Color`, and `RimJoist/Color` can be provided instead of `SolarAbsorptance`
  - New optional input to specify presence of flue/chimney, which results in increased infiltration
  - Allows adobe wall type
  - Allows `AirInfiltrationMeasurement/HousePressure` to be any value (previously required to be 50 Pa)
  - **[Breaking Change]** `Roof/RadiantBarrierGrade` input now required when there is a radiant barrier
- HVAC
  - Adds optional high-level HVAC autosizing controls
    - `AllowIncreasedFixedCapacities`: Describes how HVAC equipment with fixed capacities are handled. If true, the maximum of the user-specified fixed capacity and the heating/cooling design load will be used to reduce potential for unmet loads. Defaults to false.
    - `UseMaxLoadForHeatPumps`: Describes how autosized heat pumps are handled. If true, heat pumps are sized based on the maximum of heating and cooling design loads. If false, heat pumps are sized per ACCA Manual J/S based on cooling design loads with some oversizing allowances for heating design loads. Defaults to true.
  - Additional HVAC types: mini-split air conditioners and fixed (non-portable) space heaters
  - Adds optional inputs for ground-to-air heat pumps: `extension/PumpPowerWattsPerTon` and `extension/FanPowerWattsPerCFM`
- Ventilation
  - Allows _multiple_ whole-home ventilation, spot ventilation, and/or whole house fans
- Appliances & Plug Loads
  - Allows _multiple_ `Refrigerator` and `Freezer`
  - Allows `Pool`, `HotTub`, `PlugLoad` of type "electric vehicle charging" and "well pump", and `FuelLoad` of type "grill", "lighting", and "fireplace"
  - **[Breaking Change]** "other" and "TV other" plug loads now required
- Lighting
  - Allows lighting schedules and holiday lighting
- **[Breaking Change]** For hydronic distributions, `HydronicDistributionType` is now required
- **[Breaking Change]** For DSE distributions, `AnnualHeatingDistributionSystemEfficiency` and `AnnualCoolingDistributionSystemEfficiency` are both always required
- Allows more HPXML fuel types to be used for HVAC, water heating, appliances, etc.
- New inputs to define Daylight Saving period; defaults to enabled
- Adds more reporting of warnings/errors to run.log

__Bugfixes__
- Fixes pump energy for boilers and ground source heat pumps
- Fixes incorrect gallons of hot water use reported when there are multiple water heaters
- No longer report unmet load for buildings where the HVAC system only meets part of the load (e.g., room AC serving 33% of the load)
- Schedule bugfix for leap years

## OpenStudio-HPXML v0.10.0 Beta

__New Features__
- Dwelling units of single-family attached/multifamily buildings:
  - Adds new generic space types "other heated space", "other multifamily buffer space", and "other non-freezing space" for surface `ExteriorAdjacentTo` elements. "other housing unit", i.e. adiabatic surfaces, was already supported.
  - **[Breaking Change]** For `FrameFloors`, replaces "other housing unit above" and "other housing unit below" enumerations with "other housing unit". All four "other ..." spaces must have an `extension/OtherSpaceAboveOrBelow` property set to either "above" or "below".
  - Allows ducts and water heaters to be located in all "other ..." spaces.
  - Allows all appliances to be located in "other", in which internal gains are neglected.
- Allows `Fireplace` and `FloorFurnace` for heating system types.
- Allows "exterior wall", "under slab", and "roof deck" for `DuctLocation`.
- Allows "wood" and "wood pellets" as fuel types for additional HVAC systems, water heaters, and appliances.
- Allows `Location` to be provided for `Dishwasher` and `CookingRange`.
- Allows `BuildingSummary/Site/SiteType` ("urban", "suburban", or "rural") to be provided.
- Allows user-specified `Refrigerator` and `CookingRange` schedules to be provided.
- HVAC capacity elements are no longer required; if not provided, ACCA Manual J autosizing calculations will be used (-1 can continue to be used for capacity elements but is discouraged).
- Duct locations/areas can be defaulted by specifying supply/return `Duct` elements without `DuctSurfaceArea` and `DuctLocation`. `HVACDistribution/DistributionSystemType/AirDistribution/NumberofReturnRegisters` can be optionally provided to inform the default duct area calculations.
- **[Breaking Change]** Lighting inputs now use `LightingType[LightEmittingDiode | CompactFluorescent | FluorescentTube]` instead of `ThirdPartyCertification="ERI Tier I" or ThirdPartyCertification="ERI Tier II"`.
- **[Breaking Change]** `HVACDistribution/ConditionedFloorAreaServed` is now required for air distribution systems.
- **[Breaking Change]** Infiltration and attic ventilation specified using natural air changes per hour now uses `ACHnatural` instead of `extension/ConstantACHnatural`.
- **[Breaking Change]** The optional `PerformanceAdjustment` input for instantaneous water heaters is now treated as a performance multiplier (e.g., 0.92) instead of derate (e.g., 0.08).
- Adds ASHRAE 140 Class II test files.
- SimulationOutputReport reporting measure:
  - New optional timeseries outputs:  airflows (e.g., infiltration, mechanical ventilation, natural ventilation, whole house fan) and weather (e.g., temperatures, wind speed, solar).
  - Timeseries frequency can now be set to 'none' as an alternative to setting all include_timeseries_foo variables to false.
  - **[Breaking Change]** Renames "Wood" to "Wood Cord" to better distinguish from "Wood Pellets".
- Modeling improvements:
  - Improved calculation for infiltration height
  - Infiltration & mechanical ventilation now combined using ASHRAE 62.2 Normative Appendix C.
- Runtime improvements: 
  - Optimized ruby require calls.
  - Skip ViewFactor calculations when not needed (i.e., no conditioned basement).
- Error-checking:
  - Adds more space type-specific error checking of adjacent surfaces.
  - Adds additional HPXML datatype checks.
  - Adds a warning if a `HVACDistribution` system has ducts entirely within conditioned space and non-zero leakage to the outside.
  - Adds warnings if appliance inputs may be inappropriate and result in negative energy or hot water use.

__Bugfixes__
- Fixes error if there's a `FoundationWall` whose height is less than 0.5 ft.
- Fixes HVAC defrost control in EnergyPlus model to use "Timed" instead of "OnDemand".
- Fixes exterior air film and wind exposure for a `FrameFloor` over ambient conditions.
- Fixes air films for a `FrameFloor` ceiling.
- Fixes error if there are additional `LightingGroup` elements beyond the ones required.
- Fixes vented attic ventilation rate.
- Reported unmet heating/cooling load now correctly excludes latent energy.
- Ground-source heat pump backup fuel is now correctly honored instead of always using electricity.

## OpenStudio-HPXML v0.9.0 Beta

__New Features__
- **[Breaking Change]** Updates to OpenStudio v3.0.0 and EnergyPlus 9.3
- Numerous HPXML inputs are now optional with built-in defaulting, particularly for water heating, appliances, and PV. Set the `debug` argument to true to output a in.xml HPXML file with defaults applied for inspection. See the documentation for defaulting equations/assumptions/references.
- **[Breaking Change]** If clothes washer efficiency inputs are provided, `LabelUsage` is now required.
- **[Breaking Change]** If dishwasher efficiency inputs are provided, `LabelElectricRate`, `LabelGasRate`, `LabelAnnualGasCost`, and `LabelUsage` are now required.
- Adds optional specification of simulation controls including timestep and begin/end dates.
- Adds optional `extension/UsageMultiplier` inputs for appliances, plug loads, lighting, and water fixtures. Can be used to, e.g., reflect high/low usage occupants.
- Adds ability to model a dehumidifier.
- Adds ability to model kitchen/bath fans (spot ventilation).
- Improved desuperheater model; desuperheater can now be connected to heat pump water heaters.
- Updated clothes washer/dryer and dishwasher models per ANSI/RESNET/ICC 301-2019 Addendum A.
- Solar thermal systems modeled with `SolarFraction` can now be connected to combi water heating systems.
- **[Breaking Change]** Replaces optional `epw_output_path` and `osm_output_path` arguments with a single optional `output_dir` argument; adds an optional `debug` argument.
- **[Breaking Change]** Replaces optional `BuildingConstruction/extension/FractionofOperableWindowArea` with optional `Window/FractionOperable`.
- **[Breaking Change]** Replaces optional `extension/EPWFileName` with optional `extension/EPWFilePath` to allow absolute paths to be provided as an alternative to just the file name.
- Replaces REXML xml library with Oga for better runtime performance.
- Additional error-checking.
- SimulationOutputReport reporting measure:
  - Now reports wood and wood pellets
  - Can report monthly timeseries values if requested
  - Adds hot water outputs (gallons) for clothes washer, dishwasher, fixtures, and distribution waste.
  - Small improvement to calculation of component loads

__Bugfixes__
- Fixes possible simulation error for buildings with complex HVAC/duct systems.
- Fixes handling of infiltration induced by duct leakage imbalance (i.e., supply leakage != return leakage). Only affects ducts located in a vented crawlspace or vented attic.
- Fixes an unsuccessful simulation for buildings where the sum of multiple HVAC systems' fraction load served was slightly above 1 due to rounding.
- Small fix for interior partition wall thermal mass model.
- Skip building surfaces with areas that are extremely small.

## OpenStudio-HPXML v0.8.0 Beta

__Breaking Changes__
- Weather cache files are now in .csv instead of .cache format.
- `extension/StandbyLoss` changed to `StandbyLoss` for indirect water heaters.
- `Site/extension/DisableNaturalVentilation` changed to `BuildingConstruction/extension/FractionofOperableWindowArea` for more granularity.

__New Features__
- Adds a SimulationOutputReport reporting measure that provides a variety of annual/timeseries outputs in CSV format.
- Allows modeling of whole-house fans to address cooling.
- Improved natural ventilation algorithm that reduces the potential for incurring additional heating energy.
- Optional `HotWaterTemperature` input for water heaters.
- Optional `CompressorType` input for air conditioners and air-source heat pumps.
- Allows specifying the EnergyPlus simulation timestep.
- Runtime performance improvements.
- Additional HPXML error-checking.

__Bugfixes__
- Fix for central fan integrated supply (CFIS) fan energy.
- Fix simulation error when `FractionHeatLoadServed` (or `FractionCoolLoadServed`) sums to slightly greater than 1.
- Fix for running simulations on a different drive (either local or remote network).
- Fix for HVAC sizing error when latitude is exactly 64 (Big Delta, Alaska).
- Fixes running simulations when there is no weather cache file.
- Fixes view factors when conditioned basement foundation walls have a window/door.
- Fixes weather file download.
- Allow a building with ceiling fans and without lighting.

## OpenStudio-HPXML v0.7.0 Beta

- Initial beta release<|MERGE_RESOLUTION|>--- conflicted
+++ resolved
@@ -1,8 +1,6 @@
 ## OpenStudio-HPXML v1.4.0
 __New Features__
 - Updates to OpenStudio 3.4.0/EnergyPlus 22.1.
-- Expanded capabilities for scheduling:
-  - Allows modeling detailed HVAC setpoints via a schedule CSV file.
 - Allows calculating one or more emissions scenarios (e.g., high renewable penetration vs business as usual) for different emissions types (e.g., CO2e).
 - Allows a heat pump separate backup system to be a central system (e.g., central furnace w/ ducts). Previously only non-central system types were allowed.
 - **Breaking change**: Replaces the `UseMaxLoadForHeatPumps` sizing option with `HeatPumpSizingMethodology`, which has three choices:
@@ -19,11 +17,8 @@
 - Relaxes requirement for `ConditionedFloorAreaServed` for air distribution systems; now only needed if duct surface areas not provided.
 - **Breaking change**: Each `VentilationFan` must have one (and only one) `UsedFor...` element set to true.
 - Updates combi boiler model to be simpler, faster, and more robust by using separate space/water heating plant loops and boilers.
-<<<<<<< HEAD
-=======
 - Switches from EnergyPlus SQL output to MessagePack output for faster performance and reduced file sizes when requesting timeseries outputs.
 - Allows MessagePack annual/timeseries output files to be generated instead of CSV/JSON.
->>>>>>> e0c17adc
 - Switches from ScriptF to CarrollMRT radiant exchange algorithm.
 - BuildResidentialHPXML measure:
   - **Breaking change**: Changes the zip code argument name to `site_zip_code`.
@@ -32,8 +27,6 @@
   - Adds an optional argument to store additional custom properties in the HPXML file.
   - Adds an optional argument for whether the HPXML file is written with default values applied; defaults to false.
   - Adds an optional argument for whether the HPXML file is validated; defaults to false.
-- BuildResidentialScheduleFile:
-  - Adds optional arguments for offsetting heating/cooling setpoint schedules during nighttime and daytime unoccupied hours.
 - ReportSimulationOutput measure:
   - **Breaking change**: New "End Use: \<Fuel\>: Heating Heat Pump Backup" output, disaggregated from "End Use: \<Fuel\>: Heating".
   - Adds "Energy Use: Total" and "Energy Use: Net" columns to the annual results output file; allows timeseries outputs.
