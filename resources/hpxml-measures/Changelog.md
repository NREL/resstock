--- conflicted
+++ resolved
@@ -32,11 +32,7 @@
   - Updates to using G-Functions from the [G-Function Library for Modeling Vertical Bore Ground Heat Exchanger](https://gdr.openei.org/submissions/1325).
   - Updated heating/cooling performance curves to reflect newer equipment.
 - Allows optional `HeatingAutosizingFactor`, `CoolingAutosizingFactor`, `BackupHeatingAutosizingFactor` inputs to scale HVAC equipment autosizing results.
-<<<<<<< HEAD
-- Adds optional `Slab/extension/GapInsulationRValue` input for cases where a slab has horizontal insulation.
-=======
 - Adds optional `Slab/extension/GapInsulationRValue` input for cases where a slab has horizontal (under slab) insulation.
->>>>>>> 23b64677
 - Allows radiant barriers for additional locations (attic gable walls and floor); reduced emissivity due to dust assumed for radiant barriers on attic floor.
 - Adds window and skylight `GlassType` options of "low-e, high-solar-gain" and "low-e, low-solar-gain"; updates U-factor/SHGC lookup tables.
 - BuildResidentialHPXML measure:
@@ -73,11 +69,8 @@
 - Fixes possible EnergyPlus error when a `Slab` representing a crawlspace dirt floor has perimeter or under slab insulation.
 - Prevents errors due to incorrect `Floor/FloorOrCeiling` input; issues a warning when detected.
 - Apportion shared water heater tank losses for HPWHs and combi systems.
-<<<<<<< HEAD
-=======
 - Fixes buried duct effective R-values.
 - Fixes shared boiler default location (which could result in assuming there's a flue in conditioned space impacting infiltration).
->>>>>>> 23b64677
 
 ## OpenStudio-HPXML v1.7.0
 
