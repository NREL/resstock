--- conflicted
+++ resolved
@@ -3,13 +3,8 @@
   <schema_version>3.0</schema_version>
   <name>simulation_output_report</name>
   <uid>df9d170c-c21a-4130-866d-0d46b06073fd</uid>
-<<<<<<< HEAD
-  <version_id>23876b78-d65f-4610-a0d0-247905f3ae86</version_id>
-  <version_modified>20210331T205719Z</version_modified>
-=======
   <version_id>f7773db9-9d5c-4ae8-abdf-a14285033436</version_id>
   <version_modified>20210409T185156Z</version_modified>
->>>>>>> e0bedcb8
   <xml_checksum>9BF1E6AC</xml_checksum>
   <class_name>SimulationOutputReport</class_name>
   <display_name>HPXML Simulation Output Report</display_name>
@@ -906,12 +901,6 @@
       <checksum>4E3EAA6F</checksum>
     </file>
     <file>
-      <filename>output_report_test.rb</filename>
-      <filetype>rb</filetype>
-      <usage_type>test</usage_type>
-      <checksum>61F4ADAC</checksum>
-    </file>
-    <file>
       <version>
         <software_program>OpenStudio</software_program>
         <identifier>2.9.1</identifier>
@@ -920,9 +909,6 @@
       <filename>measure.rb</filename>
       <filetype>rb</filetype>
       <usage_type>script</usage_type>
-<<<<<<< HEAD
-      <checksum>61FDF224</checksum>
-=======
       <checksum>A8CD702E</checksum>
     </file>
     <file>
@@ -930,7 +916,6 @@
       <filetype>rb</filetype>
       <usage_type>test</usage_type>
       <checksum>13863443</checksum>
->>>>>>> e0bedcb8
     </file>
   </files>
 </measure>