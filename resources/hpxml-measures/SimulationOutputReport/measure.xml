<?xml version="1.0"?>
<measure>
  <schema_version>3.0</schema_version>
  <name>simulation_output_report</name>
  <uid>df9d170c-c21a-4130-866d-0d46b06073fd</uid>
<<<<<<< HEAD
  <version_id>ea80730f-9a66-4302-898b-388644b3c77d</version_id>
  <version_modified>20200728T181850Z</version_modified>
=======
  <version_id>571b849d-cd8d-4521-b2ee-489ba1c240a5</version_id>
  <version_modified>20200810T160027Z</version_modified>
>>>>>>> c69cb9f7
  <xml_checksum>9BF1E6AC</xml_checksum>
  <class_name>SimulationOutputReport</class_name>
  <display_name>HPXML Simulation Output Report</display_name>
  <description>Reports simulation outputs for residential HPXML-based models.</description>
  <modeler_description>Processes EnergyPlus simulation outputs in order to generate an annual output CSV file and an optional timeseries output CSV file.</modeler_description>
  <arguments>
    <argument>
      <name>timeseries_frequency</name>
      <display_name>Timeseries Reporting Frequency</display_name>
      <description>The frequency at which to report timeseries output data. Using 'none' will disable timeseries outputs.</description>
      <type>Choice</type>
      <units></units>
      <required>true</required>
      <model_dependent>false</model_dependent>
      <default_value>none</default_value>
      <choices>
        <choice>
          <value>none</value>
          <display_name>none</display_name>
        </choice>
        <choice>
          <value>timestep</value>
          <display_name>timestep</display_name>
        </choice>
        <choice>
          <value>hourly</value>
          <display_name>hourly</display_name>
        </choice>
        <choice>
          <value>daily</value>
          <display_name>daily</display_name>
        </choice>
        <choice>
          <value>monthly</value>
          <display_name>monthly</display_name>
        </choice>
      </choices>
      <min_value></min_value>
      <max_value></max_value>
    </argument>
    <argument>
      <name>include_timeseries_fuel_consumptions</name>
      <display_name>Generate Timeseries Output: Fuel Consumptions</display_name>
      <description>Generates timeseries energy consumptions for each fuel type.</description>
      <type>Boolean</type>
      <units></units>
      <required>true</required>
      <model_dependent>false</model_dependent>
      <default_value>false</default_value>
      <choices>
        <choice>
          <value>true</value>
          <display_name>true</display_name>
        </choice>
        <choice>
          <value>false</value>
          <display_name>false</display_name>
        </choice>
      </choices>
      <min_value></min_value>
      <max_value></max_value>
    </argument>
    <argument>
      <name>include_timeseries_end_use_consumptions</name>
      <display_name>Generate Timeseries Output: End Use Consumptions</display_name>
      <description>Generates timeseries energy consumptions for each end use.</description>
      <type>Boolean</type>
      <units></units>
      <required>true</required>
      <model_dependent>false</model_dependent>
      <default_value>false</default_value>
      <choices>
        <choice>
          <value>true</value>
          <display_name>true</display_name>
        </choice>
        <choice>
          <value>false</value>
          <display_name>false</display_name>
        </choice>
      </choices>
      <min_value></min_value>
      <max_value></max_value>
    </argument>
    <argument>
      <name>include_timeseries_hot_water_uses</name>
      <display_name>Generate Timeseries Output: Hot Water Uses</display_name>
      <description>Generates timeseries hot water usages for each end use.</description>
      <type>Boolean</type>
      <units></units>
      <required>true</required>
      <model_dependent>false</model_dependent>
      <default_value>false</default_value>
      <choices>
        <choice>
          <value>true</value>
          <display_name>true</display_name>
        </choice>
        <choice>
          <value>false</value>
          <display_name>false</display_name>
        </choice>
      </choices>
      <min_value></min_value>
      <max_value></max_value>
    </argument>
    <argument>
      <name>include_timeseries_total_loads</name>
      <display_name>Generate Timeseries Output: Total Loads</display_name>
      <description>Generates timeseries heating/cooling loads.</description>
      <type>Boolean</type>
      <units></units>
      <required>true</required>
      <model_dependent>false</model_dependent>
      <default_value>false</default_value>
      <choices>
        <choice>
          <value>true</value>
          <display_name>true</display_name>
        </choice>
        <choice>
          <value>false</value>
          <display_name>false</display_name>
        </choice>
      </choices>
      <min_value></min_value>
      <max_value></max_value>
    </argument>
    <argument>
      <name>include_timeseries_component_loads</name>
      <display_name>Generate Timeseries Output: Component Loads</display_name>
      <description>Generates timeseries heating/cooling loads disaggregated by component type.</description>
      <type>Boolean</type>
      <units></units>
      <required>true</required>
      <model_dependent>false</model_dependent>
      <default_value>false</default_value>
      <choices>
        <choice>
          <value>true</value>
          <display_name>true</display_name>
        </choice>
        <choice>
          <value>false</value>
          <display_name>false</display_name>
        </choice>
      </choices>
      <min_value></min_value>
      <max_value></max_value>
    </argument>
    <argument>
      <name>include_timeseries_zone_temperatures</name>
      <display_name>Generate Timeseries Output: Zone Temperatures</display_name>
      <description>Generates timeseries temperatures for each thermal zone.</description>
      <type>Boolean</type>
      <units></units>
      <required>true</required>
      <model_dependent>false</model_dependent>
      <default_value>false</default_value>
      <choices>
        <choice>
          <value>true</value>
          <display_name>true</display_name>
        </choice>
        <choice>
          <value>false</value>
          <display_name>false</display_name>
        </choice>
      </choices>
      <min_value></min_value>
      <max_value></max_value>
    </argument>
    <argument>
      <name>include_timeseries_airflows</name>
      <display_name>Generate Timeseries Output: Airflows</display_name>
      <description>Generates timeseries airflows.</description>
      <type>Boolean</type>
      <units></units>
      <required>true</required>
      <model_dependent>false</model_dependent>
      <default_value>false</default_value>
      <choices>
        <choice>
          <value>true</value>
          <display_name>true</display_name>
        </choice>
        <choice>
          <value>false</value>
          <display_name>false</display_name>
        </choice>
      </choices>
      <min_value></min_value>
      <max_value></max_value>
    </argument>
    <argument>
      <name>include_timeseries_weather</name>
      <display_name>Generate Timeseries Output: Weather</display_name>
      <description>Generates timeseries weather data.</description>
      <type>Boolean</type>
      <units></units>
      <required>true</required>
      <model_dependent>false</model_dependent>
      <default_value>false</default_value>
      <choices>
        <choice>
          <value>true</value>
          <display_name>true</display_name>
        </choice>
        <choice>
          <value>false</value>
          <display_name>false</display_name>
        </choice>
      </choices>
      <min_value></min_value>
      <max_value></max_value>
    </argument>
  </arguments>
  <outputs>
    <output>
      <name>Electricity: Total MBtu</name>
      <display_name>Electricity: Total MBtu</display_name>
      <short_name>Electricity: Total MBtu</short_name>
      <description></description>
      <type>Double</type>
      <units></units>
      <model_dependent>false</model_dependent>
    </output>
    <output>
      <name>Natural Gas: Total MBtu</name>
      <display_name>Natural Gas: Total MBtu</display_name>
      <short_name>Natural Gas: Total MBtu</short_name>
      <description></description>
      <type>Double</type>
      <units></units>
      <model_dependent>false</model_dependent>
    </output>
    <output>
      <name>Fuel Oil: Total MBtu</name>
      <display_name>Fuel Oil: Total MBtu</display_name>
      <short_name>Fuel Oil: Total MBtu</short_name>
      <description></description>
      <type>Double</type>
      <units></units>
      <model_dependent>false</model_dependent>
    </output>
    <output>
      <name>Propane: Total MBtu</name>
      <display_name>Propane: Total MBtu</display_name>
      <short_name>Propane: Total MBtu</short_name>
      <description></description>
      <type>Double</type>
      <units></units>
      <model_dependent>false</model_dependent>
    </output>
    <output>
      <name>Wood Cord: Total MBtu</name>
      <display_name>Wood Cord: Total MBtu</display_name>
      <short_name>Wood Cord: Total MBtu</short_name>
      <description></description>
      <type>Double</type>
      <units></units>
      <model_dependent>false</model_dependent>
    </output>
    <output>
      <name>Wood Pellets: Total MBtu</name>
      <display_name>Wood Pellets: Total MBtu</display_name>
      <short_name>Wood Pellets: Total MBtu</short_name>
      <description></description>
      <type>Double</type>
      <units></units>
      <model_dependent>false</model_dependent>
    </output>
    <output>
      <name>Coal: Total MBtu</name>
      <display_name>Coal: Total MBtu</display_name>
      <short_name>Coal: Total MBtu</short_name>
      <description></description>
      <type>Double</type>
      <units></units>
      <model_dependent>false</model_dependent>
    </output>
    <output>
      <name>Electricity: Heating MBtu</name>
      <display_name>Electricity: Heating MBtu</display_name>
      <short_name>Electricity: Heating MBtu</short_name>
      <description></description>
      <type>Double</type>
      <units></units>
      <model_dependent>false</model_dependent>
    </output>
    <output>
      <name>Electricity: Heating Fans/Pumps MBtu</name>
      <display_name>Electricity: Heating Fans/Pumps MBtu</display_name>
      <short_name>Electricity: Heating Fans/Pumps MBtu</short_name>
      <description></description>
      <type>Double</type>
      <units></units>
      <model_dependent>false</model_dependent>
    </output>
    <output>
      <name>Electricity: Cooling MBtu</name>
      <display_name>Electricity: Cooling MBtu</display_name>
      <short_name>Electricity: Cooling MBtu</short_name>
      <description></description>
      <type>Double</type>
      <units></units>
      <model_dependent>false</model_dependent>
    </output>
    <output>
      <name>Electricity: Cooling Fans/Pumps MBtu</name>
      <display_name>Electricity: Cooling Fans/Pumps MBtu</display_name>
      <short_name>Electricity: Cooling Fans/Pumps MBtu</short_name>
      <description></description>
      <type>Double</type>
      <units></units>
      <model_dependent>false</model_dependent>
    </output>
    <output>
      <name>Electricity: Hot Water MBtu</name>
      <display_name>Electricity: Hot Water MBtu</display_name>
      <short_name>Electricity: Hot Water MBtu</short_name>
      <description></description>
      <type>Double</type>
      <units></units>
      <model_dependent>false</model_dependent>
    </output>
    <output>
      <name>Electricity: Hot Water Recirc Pump MBtu</name>
      <display_name>Electricity: Hot Water Recirc Pump MBtu</display_name>
      <short_name>Electricity: Hot Water Recirc Pump MBtu</short_name>
      <description></description>
      <type>Double</type>
      <units></units>
      <model_dependent>false</model_dependent>
    </output>
    <output>
      <name>Electricity: Hot Water Solar Thermal Pump MBtu</name>
      <display_name>Electricity: Hot Water Solar Thermal Pump MBtu</display_name>
      <short_name>Electricity: Hot Water Solar Thermal Pump MBtu</short_name>
      <description></description>
      <type>Double</type>
      <units></units>
      <model_dependent>false</model_dependent>
    </output>
    <output>
      <name>Electricity: Lighting Interior MBtu</name>
      <display_name>Electricity: Lighting Interior MBtu</display_name>
      <short_name>Electricity: Lighting Interior MBtu</short_name>
      <description></description>
      <type>Double</type>
      <units></units>
      <model_dependent>false</model_dependent>
    </output>
    <output>
      <name>Electricity: Lighting Garage MBtu</name>
      <display_name>Electricity: Lighting Garage MBtu</display_name>
      <short_name>Electricity: Lighting Garage MBtu</short_name>
      <description></description>
      <type>Double</type>
      <units></units>
      <model_dependent>false</model_dependent>
    </output>
    <output>
      <name>Electricity: Lighting Exterior MBtu</name>
      <display_name>Electricity: Lighting Exterior MBtu</display_name>
      <short_name>Electricity: Lighting Exterior MBtu</short_name>
      <description></description>
      <type>Double</type>
      <units></units>
      <model_dependent>false</model_dependent>
    </output>
    <output>
      <name>Electricity: Mech Vent MBtu</name>
      <display_name>Electricity: Mech Vent MBtu</display_name>
      <short_name>Electricity: Mech Vent MBtu</short_name>
      <description></description>
      <type>Double</type>
      <units></units>
      <model_dependent>false</model_dependent>
    </output>
    <output>
      <name>Electricity: Whole House Fan MBtu</name>
      <display_name>Electricity: Whole House Fan MBtu</display_name>
      <short_name>Electricity: Whole House Fan MBtu</short_name>
      <description></description>
      <type>Double</type>
      <units></units>
      <model_dependent>false</model_dependent>
    </output>
    <output>
      <name>Electricity: Refrigerator MBtu</name>
      <display_name>Electricity: Refrigerator MBtu</display_name>
      <short_name>Electricity: Refrigerator MBtu</short_name>
      <description></description>
      <type>Double</type>
      <units></units>
      <model_dependent>false</model_dependent>
    </output>
    <output>
      <name>Electricity: Freezer MBtu</name>
      <display_name>Electricity: Freezer MBtu</display_name>
      <short_name>Electricity: Freezer MBtu</short_name>
      <description></description>
      <type>Double</type>
      <units></units>
      <model_dependent>false</model_dependent>
    </output>
    <output>
      <name>Electricity: Dehumidifier MBtu</name>
      <display_name>Electricity: Dehumidifier MBtu</display_name>
      <short_name>Electricity: Dehumidifier MBtu</short_name>
      <description></description>
      <type>Double</type>
      <units></units>
      <model_dependent>false</model_dependent>
    </output>
    <output>
      <name>Electricity: Dishwasher MBtu</name>
      <display_name>Electricity: Dishwasher MBtu</display_name>
      <short_name>Electricity: Dishwasher MBtu</short_name>
      <description></description>
      <type>Double</type>
      <units></units>
      <model_dependent>false</model_dependent>
    </output>
    <output>
      <name>Electricity: Clothes Washer MBtu</name>
      <display_name>Electricity: Clothes Washer MBtu</display_name>
      <short_name>Electricity: Clothes Washer MBtu</short_name>
      <description></description>
      <type>Double</type>
      <units></units>
      <model_dependent>false</model_dependent>
    </output>
    <output>
      <name>Electricity: Clothes Dryer MBtu</name>
      <display_name>Electricity: Clothes Dryer MBtu</display_name>
      <short_name>Electricity: Clothes Dryer MBtu</short_name>
      <description></description>
      <type>Double</type>
      <units></units>
      <model_dependent>false</model_dependent>
    </output>
    <output>
      <name>Electricity: Range/Oven MBtu</name>
      <display_name>Electricity: Range/Oven MBtu</display_name>
      <short_name>Electricity: Range/Oven MBtu</short_name>
      <description></description>
      <type>Double</type>
      <units></units>
      <model_dependent>false</model_dependent>
    </output>
    <output>
      <name>Electricity: Ceiling Fan MBtu</name>
      <display_name>Electricity: Ceiling Fan MBtu</display_name>
      <short_name>Electricity: Ceiling Fan MBtu</short_name>
      <description></description>
      <type>Double</type>
      <units></units>
      <model_dependent>false</model_dependent>
    </output>
    <output>
      <name>Electricity: Television MBtu</name>
      <display_name>Electricity: Television MBtu</display_name>
      <short_name>Electricity: Television MBtu</short_name>
      <description></description>
      <type>Double</type>
      <units></units>
      <model_dependent>false</model_dependent>
    </output>
    <output>
      <name>Electricity: Plug Loads MBtu</name>
      <display_name>Electricity: Plug Loads MBtu</display_name>
      <short_name>Electricity: Plug Loads MBtu</short_name>
      <description></description>
      <type>Double</type>
      <units></units>
      <model_dependent>false</model_dependent>
    </output>
    <output>
      <name>Electricity: Electric Vehicle Charging MBtu</name>
      <display_name>Electricity: Electric Vehicle Charging MBtu</display_name>
      <short_name>Electricity: Electric Vehicle Charging MBtu</short_name>
      <description></description>
      <type>Double</type>
      <units></units>
      <model_dependent>false</model_dependent>
    </output>
    <output>
      <name>Electricity: Well Pump MBtu</name>
      <display_name>Electricity: Well Pump MBtu</display_name>
      <short_name>Electricity: Well Pump MBtu</short_name>
      <description></description>
      <type>Double</type>
      <units></units>
      <model_dependent>false</model_dependent>
    </output>
    <output>
      <name>Electricity: Pool Heater MBtu</name>
      <display_name>Electricity: Pool Heater MBtu</display_name>
      <short_name>Electricity: Pool Heater MBtu</short_name>
      <description></description>
      <type>Double</type>
      <units></units>
      <model_dependent>false</model_dependent>
    </output>
    <output>
      <name>Electricity: Pool Pump MBtu</name>
      <display_name>Electricity: Pool Pump MBtu</display_name>
      <short_name>Electricity: Pool Pump MBtu</short_name>
      <description></description>
      <type>Double</type>
      <units></units>
      <model_dependent>false</model_dependent>
    </output>
    <output>
      <name>Electricity: Hot Tub Heater MBtu</name>
      <display_name>Electricity: Hot Tub Heater MBtu</display_name>
      <short_name>Electricity: Hot Tub Heater MBtu</short_name>
      <description></description>
      <type>Double</type>
      <units></units>
      <model_dependent>false</model_dependent>
    </output>
    <output>
      <name>Electricity: Hot Tub Pump MBtu</name>
      <display_name>Electricity: Hot Tub Pump MBtu</display_name>
      <short_name>Electricity: Hot Tub Pump MBtu</short_name>
      <description></description>
      <type>Double</type>
      <units></units>
      <model_dependent>false</model_dependent>
    </output>
    <output>
      <name>Electricity: PV MBtu</name>
      <display_name>Electricity: PV MBtu</display_name>
      <short_name>Electricity: PV MBtu</short_name>
      <description></description>
      <type>Double</type>
      <units></units>
      <model_dependent>false</model_dependent>
    </output>
    <output>
      <name>Natural Gas: Heating MBtu</name>
      <display_name>Natural Gas: Heating MBtu</display_name>
      <short_name>Natural Gas: Heating MBtu</short_name>
      <description></description>
      <type>Double</type>
      <units></units>
      <model_dependent>false</model_dependent>
    </output>
    <output>
      <name>Natural Gas: Hot Water MBtu</name>
      <display_name>Natural Gas: Hot Water MBtu</display_name>
      <short_name>Natural Gas: Hot Water MBtu</short_name>
      <description></description>
      <type>Double</type>
      <units></units>
      <model_dependent>false</model_dependent>
    </output>
    <output>
      <name>Natural Gas: Clothes Dryer MBtu</name>
      <display_name>Natural Gas: Clothes Dryer MBtu</display_name>
      <short_name>Natural Gas: Clothes Dryer MBtu</short_name>
      <description></description>
      <type>Double</type>
      <units></units>
      <model_dependent>false</model_dependent>
    </output>
    <output>
      <name>Natural Gas: Range/Oven MBtu</name>
      <display_name>Natural Gas: Range/Oven MBtu</display_name>
      <short_name>Natural Gas: Range/Oven MBtu</short_name>
      <description></description>
      <type>Double</type>
      <units></units>
      <model_dependent>false</model_dependent>
    </output>
    <output>
      <name>Natural Gas: Pool Heater MBtu</name>
      <display_name>Natural Gas: Pool Heater MBtu</display_name>
      <short_name>Natural Gas: Pool Heater MBtu</short_name>
      <description></description>
      <type>Double</type>
      <units></units>
      <model_dependent>false</model_dependent>
    </output>
    <output>
      <name>Natural Gas: Hot Tub Heater MBtu</name>
      <display_name>Natural Gas: Hot Tub Heater MBtu</display_name>
      <short_name>Natural Gas: Hot Tub Heater MBtu</short_name>
      <description></description>
      <type>Double</type>
      <units></units>
      <model_dependent>false</model_dependent>
    </output>
    <output>
      <name>Natural Gas: Grill MBtu</name>
      <display_name>Natural Gas: Grill MBtu</display_name>
      <short_name>Natural Gas: Grill MBtu</short_name>
      <description></description>
      <type>Double</type>
      <units></units>
      <model_dependent>false</model_dependent>
    </output>
    <output>
      <name>Natural Gas: Lighting MBtu</name>
      <display_name>Natural Gas: Lighting MBtu</display_name>
      <short_name>Natural Gas: Lighting MBtu</short_name>
      <description></description>
      <type>Double</type>
      <units></units>
      <model_dependent>false</model_dependent>
    </output>
    <output>
      <name>Natural Gas: Fireplace MBtu</name>
      <display_name>Natural Gas: Fireplace MBtu</display_name>
      <short_name>Natural Gas: Fireplace MBtu</short_name>
      <description></description>
      <type>Double</type>
      <units></units>
      <model_dependent>false</model_dependent>
    </output>
    <output>
      <name>Fuel Oil: Heating MBtu</name>
      <display_name>Fuel Oil: Heating MBtu</display_name>
      <short_name>Fuel Oil: Heating MBtu</short_name>
      <description></description>
      <type>Double</type>
      <units></units>
      <model_dependent>false</model_dependent>
    </output>
    <output>
      <name>Fuel Oil: Hot Water MBtu</name>
      <display_name>Fuel Oil: Hot Water MBtu</display_name>
      <short_name>Fuel Oil: Hot Water MBtu</short_name>
      <description></description>
      <type>Double</type>
      <units></units>
      <model_dependent>false</model_dependent>
    </output>
    <output>
      <name>Fuel Oil: Clothes Dryer MBtu</name>
      <display_name>Fuel Oil: Clothes Dryer MBtu</display_name>
      <short_name>Fuel Oil: Clothes Dryer MBtu</short_name>
      <description></description>
      <type>Double</type>
      <units></units>
      <model_dependent>false</model_dependent>
    </output>
    <output>
      <name>Fuel Oil: Range/Oven MBtu</name>
      <display_name>Fuel Oil: Range/Oven MBtu</display_name>
      <short_name>Fuel Oil: Range/Oven MBtu</short_name>
      <description></description>
      <type>Double</type>
      <units></units>
      <model_dependent>false</model_dependent>
    </output>
    <output>
      <name>Fuel Oil: Grill MBtu</name>
      <display_name>Fuel Oil: Grill MBtu</display_name>
      <short_name>Fuel Oil: Grill MBtu</short_name>
      <description></description>
      <type>Double</type>
      <units></units>
      <model_dependent>false</model_dependent>
    </output>
    <output>
      <name>Fuel Oil: Lighting MBtu</name>
      <display_name>Fuel Oil: Lighting MBtu</display_name>
      <short_name>Fuel Oil: Lighting MBtu</short_name>
      <description></description>
      <type>Double</type>
      <units></units>
      <model_dependent>false</model_dependent>
    </output>
    <output>
      <name>Fuel Oil: Fireplace MBtu</name>
      <display_name>Fuel Oil: Fireplace MBtu</display_name>
      <short_name>Fuel Oil: Fireplace MBtu</short_name>
      <description></description>
      <type>Double</type>
      <units></units>
      <model_dependent>false</model_dependent>
    </output>
    <output>
      <name>Propane: Heating MBtu</name>
      <display_name>Propane: Heating MBtu</display_name>
      <short_name>Propane: Heating MBtu</short_name>
      <description></description>
      <type>Double</type>
      <units></units>
      <model_dependent>false</model_dependent>
    </output>
    <output>
      <name>Propane: Hot Water MBtu</name>
      <display_name>Propane: Hot Water MBtu</display_name>
      <short_name>Propane: Hot Water MBtu</short_name>
      <description></description>
      <type>Double</type>
      <units></units>
      <model_dependent>false</model_dependent>
    </output>
    <output>
      <name>Propane: Clothes Dryer MBtu</name>
      <display_name>Propane: Clothes Dryer MBtu</display_name>
      <short_name>Propane: Clothes Dryer MBtu</short_name>
      <description></description>
      <type>Double</type>
      <units></units>
      <model_dependent>false</model_dependent>
    </output>
    <output>
      <name>Propane: Range/Oven MBtu</name>
      <display_name>Propane: Range/Oven MBtu</display_name>
      <short_name>Propane: Range/Oven MBtu</short_name>
      <description></description>
      <type>Double</type>
      <units></units>
      <model_dependent>false</model_dependent>
    </output>
    <output>
      <name>Propane: Grill MBtu</name>
      <display_name>Propane: Grill MBtu</display_name>
      <short_name>Propane: Grill MBtu</short_name>
      <description></description>
      <type>Double</type>
      <units></units>
      <model_dependent>false</model_dependent>
    </output>
    <output>
      <name>Propane: Lighting MBtu</name>
      <display_name>Propane: Lighting MBtu</display_name>
      <short_name>Propane: Lighting MBtu</short_name>
      <description></description>
      <type>Double</type>
      <units></units>
      <model_dependent>false</model_dependent>
    </output>
    <output>
      <name>Propane: Fireplace MBtu</name>
      <display_name>Propane: Fireplace MBtu</display_name>
      <short_name>Propane: Fireplace MBtu</short_name>
      <description></description>
      <type>Double</type>
      <units></units>
      <model_dependent>false</model_dependent>
    </output>
    <output>
      <name>Wood Cord: Heating MBtu</name>
      <display_name>Wood Cord: Heating MBtu</display_name>
      <short_name>Wood Cord: Heating MBtu</short_name>
      <description></description>
      <type>Double</type>
      <units></units>
      <model_dependent>false</model_dependent>
    </output>
    <output>
      <name>Wood Cord: Hot Water MBtu</name>
      <display_name>Wood Cord: Hot Water MBtu</display_name>
      <short_name>Wood Cord: Hot Water MBtu</short_name>
      <description></description>
      <type>Double</type>
      <units></units>
      <model_dependent>false</model_dependent>
    </output>
    <output>
      <name>Wood Cord: Clothes Dryer MBtu</name>
      <display_name>Wood Cord: Clothes Dryer MBtu</display_name>
      <short_name>Wood Cord: Clothes Dryer MBtu</short_name>
      <description></description>
      <type>Double</type>
      <units></units>
      <model_dependent>false</model_dependent>
    </output>
    <output>
      <name>Wood Cord: Range/Oven MBtu</name>
      <display_name>Wood Cord: Range/Oven MBtu</display_name>
      <short_name>Wood Cord: Range/Oven MBtu</short_name>
      <description></description>
      <type>Double</type>
      <units></units>
      <model_dependent>false</model_dependent>
    </output>
    <output>
      <name>Wood Cord: Grill MBtu</name>
      <display_name>Wood Cord: Grill MBtu</display_name>
      <short_name>Wood Cord: Grill MBtu</short_name>
      <description></description>
      <type>Double</type>
      <units></units>
      <model_dependent>false</model_dependent>
    </output>
    <output>
      <name>Wood Cord: Lighting MBtu</name>
      <display_name>Wood Cord: Lighting MBtu</display_name>
      <short_name>Wood Cord: Lighting MBtu</short_name>
      <description></description>
      <type>Double</type>
      <units></units>
      <model_dependent>false</model_dependent>
    </output>
    <output>
      <name>Wood Cord: Fireplace MBtu</name>
      <display_name>Wood Cord: Fireplace MBtu</display_name>
      <short_name>Wood Cord: Fireplace MBtu</short_name>
      <description></description>
      <type>Double</type>
      <units></units>
      <model_dependent>false</model_dependent>
    </output>
    <output>
      <name>Wood Pellets: Heating MBtu</name>
      <display_name>Wood Pellets: Heating MBtu</display_name>
      <short_name>Wood Pellets: Heating MBtu</short_name>
      <description></description>
      <type>Double</type>
      <units></units>
      <model_dependent>false</model_dependent>
    </output>
    <output>
      <name>Wood Pellets: Hot Water MBtu</name>
      <display_name>Wood Pellets: Hot Water MBtu</display_name>
      <short_name>Wood Pellets: Hot Water MBtu</short_name>
      <description></description>
      <type>Double</type>
      <units></units>
      <model_dependent>false</model_dependent>
    </output>
    <output>
      <name>Wood Pellets: Clothes Dryer MBtu</name>
      <display_name>Wood Pellets: Clothes Dryer MBtu</display_name>
      <short_name>Wood Pellets: Clothes Dryer MBtu</short_name>
      <description></description>
      <type>Double</type>
      <units></units>
      <model_dependent>false</model_dependent>
    </output>
    <output>
      <name>Wood Pellets: Range/Oven MBtu</name>
      <display_name>Wood Pellets: Range/Oven MBtu</display_name>
      <short_name>Wood Pellets: Range/Oven MBtu</short_name>
      <description></description>
      <type>Double</type>
      <units></units>
      <model_dependent>false</model_dependent>
    </output>
    <output>
      <name>Wood Pellets: Grill MBtu</name>
      <display_name>Wood Pellets: Grill MBtu</display_name>
      <short_name>Wood Pellets: Grill MBtu</short_name>
      <description></description>
      <type>Double</type>
      <units></units>
      <model_dependent>false</model_dependent>
    </output>
    <output>
      <name>Wood Pellets: Lighting MBtu</name>
      <display_name>Wood Pellets: Lighting MBtu</display_name>
      <short_name>Wood Pellets: Lighting MBtu</short_name>
      <description></description>
      <type>Double</type>
      <units></units>
      <model_dependent>false</model_dependent>
    </output>
    <output>
      <name>Wood Pellets: Fireplace MBtu</name>
      <display_name>Wood Pellets: Fireplace MBtu</display_name>
      <short_name>Wood Pellets: Fireplace MBtu</short_name>
      <description></description>
      <type>Double</type>
      <units></units>
      <model_dependent>false</model_dependent>
    </output>
    <output>
      <name>Coal: Heating MBtu</name>
      <display_name>Coal: Heating MBtu</display_name>
      <short_name>Coal: Heating MBtu</short_name>
      <description></description>
      <type>Double</type>
      <units></units>
      <model_dependent>false</model_dependent>
    </output>
    <output>
      <name>Coal: Hot Water MBtu</name>
      <display_name>Coal: Hot Water MBtu</display_name>
      <short_name>Coal: Hot Water MBtu</short_name>
      <description></description>
      <type>Double</type>
      <units></units>
      <model_dependent>false</model_dependent>
    </output>
    <output>
      <name>Coal: Clothes Dryer MBtu</name>
      <display_name>Coal: Clothes Dryer MBtu</display_name>
      <short_name>Coal: Clothes Dryer MBtu</short_name>
      <description></description>
      <type>Double</type>
      <units></units>
      <model_dependent>false</model_dependent>
    </output>
    <output>
      <name>Coal: Range/Oven MBtu</name>
      <display_name>Coal: Range/Oven MBtu</display_name>
      <short_name>Coal: Range/Oven MBtu</short_name>
      <description></description>
      <type>Double</type>
      <units></units>
      <model_dependent>false</model_dependent>
    </output>
    <output>
      <name>Coal: Grill MBtu</name>
      <display_name>Coal: Grill MBtu</display_name>
      <short_name>Coal: Grill MBtu</short_name>
      <description></description>
      <type>Double</type>
      <units></units>
      <model_dependent>false</model_dependent>
    </output>
    <output>
      <name>Coal: Lighting MBtu</name>
      <display_name>Coal: Lighting MBtu</display_name>
      <short_name>Coal: Lighting MBtu</short_name>
      <description></description>
      <type>Double</type>
      <units></units>
      <model_dependent>false</model_dependent>
    </output>
    <output>
      <name>Coal: Fireplace MBtu</name>
      <display_name>Coal: Fireplace MBtu</display_name>
      <short_name>Coal: Fireplace MBtu</short_name>
      <description></description>
      <type>Double</type>
      <units></units>
      <model_dependent>false</model_dependent>
    </output>
  </outputs>
  <provenances />
  <tags>
    <tag>Reporting.QAQC</tag>
  </tags>
  <attributes>
    <attribute>
      <name>Measure Type</name>
      <value>ReportingMeasure</value>
      <datatype>string</datatype>
    </attribute>
    <attribute>
      <name>Intended Software Tool</name>
      <value>OpenStudio Application</value>
      <datatype>string</datatype>
    </attribute>
    <attribute>
      <name>Intended Software Tool</name>
      <value>Parametric Analysis Tool</value>
      <datatype>string</datatype>
    </attribute>
  </attributes>
  <files>
    <file>
      <filename>constants.rb</filename>
      <filetype>rb</filetype>
      <usage_type>resource</usage_type>
      <checksum>BFBDB9E1</checksum>
    </file>
    <file>
      <filename>output_report_test.rb</filename>
      <filetype>rb</filetype>
      <usage_type>test</usage_type>
      <checksum>DE79CABB</checksum>
    </file>
    <file>
      <version>
        <software_program>OpenStudio</software_program>
        <identifier>2.9.1</identifier>
        <min_compatible>2.9.1</min_compatible>
      </version>
      <filename>measure.rb</filename>
      <filetype>rb</filetype>
      <usage_type>script</usage_type>
<<<<<<< HEAD
      <checksum>C470FD0B</checksum>
    </file>
    <file>
      <filename>output_report_test.rb</filename>
      <filetype>rb</filetype>
      <usage_type>test</usage_type>
      <checksum>20E7D5CF</checksum>
=======
      <checksum>D1E8966A</checksum>
>>>>>>> c69cb9f7
    </file>
  </files>
</measure>
<error>uninitialized constant SimulationOutputReport::EPlus</error><|MERGE_RESOLUTION|>--- conflicted
+++ resolved
@@ -3,13 +3,8 @@
   <schema_version>3.0</schema_version>
   <name>simulation_output_report</name>
   <uid>df9d170c-c21a-4130-866d-0d46b06073fd</uid>
-<<<<<<< HEAD
-  <version_id>ea80730f-9a66-4302-898b-388644b3c77d</version_id>
-  <version_modified>20200728T181850Z</version_modified>
-=======
   <version_id>571b849d-cd8d-4521-b2ee-489ba1c240a5</version_id>
   <version_modified>20200810T160027Z</version_modified>
->>>>>>> c69cb9f7
   <xml_checksum>9BF1E6AC</xml_checksum>
   <class_name>SimulationOutputReport</class_name>
   <display_name>HPXML Simulation Output Report</display_name>
@@ -992,17 +987,7 @@
       <filename>measure.rb</filename>
       <filetype>rb</filetype>
       <usage_type>script</usage_type>
-<<<<<<< HEAD
-      <checksum>C470FD0B</checksum>
-    </file>
-    <file>
-      <filename>output_report_test.rb</filename>
-      <filetype>rb</filetype>
-      <usage_type>test</usage_type>
-      <checksum>20E7D5CF</checksum>
-=======
       <checksum>D1E8966A</checksum>
->>>>>>> c69cb9f7
     </file>
   </files>
 </measure>
