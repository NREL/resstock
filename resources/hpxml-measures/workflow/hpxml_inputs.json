{
  "tests/ASHRAE_Standard_140/L100AC.xml": {
    "weather_station_epw_filepath": "USA_CO_Colorado.Springs-Peterson.Field.724660_TMY3.epw",
    "geometry_unit_type": "single-family detached",
    "geometry_unit_num_floors_above_grade": 1,
    "geometry_unit_cfa": 1539,
    "geometry_unit_aspect_ratio": 2.111111111,
    "geometry_unit_orientation": 180,
    "geometry_unit_num_bedrooms": 3,
    "geometry_unit_num_occupants": 0,
    "geometry_average_ceiling_height": 8,
    "geometry_garage_width": 0,
    "geometry_garage_depth": 0,
    "geometry_garage_protrusion": 0,
    "geometry_garage_position": "Right",
    "geometry_foundation_type": "Ambient",
    "geometry_foundation_height": 7.25,
    "geometry_foundation_height_above_grade": 0.667,
    "geometry_rim_joist_height": 9,
    "geometry_attic_type": "VentedAttic",
    "geometry_roof_type": "gable",
    "geometry_roof_pitch": "4:12",
    "geometry_eaves_depth": 0,
    "neighbor_front_distance": 0,
    "neighbor_back_distance": 0,
    "neighbor_left_distance": 0,
    "neighbor_right_distance": 0,
    "floor_over_foundation_assembly_r": 14.15,
    "floor_over_garage_assembly_r": 0,
    "floor_type": "WoodFrame",
    "foundation_wall_thickness": 6,
    "foundation_wall_insulation_r": 0,
    "foundation_wall_insulation_distance_to_top": 0,
    "foundation_wall_insulation_distance_to_bottom": 0,
    "rim_joist_assembly_r": 5.01,
    "slab_perimeter_insulation_r": 0,
    "slab_perimeter_depth": 0,
    "slab_under_insulation_r": 0,
    "slab_under_width": 0,
    "slab_thickness": 4,
    "slab_carpet_fraction": 0,
    "slab_carpet_r": 0,
    "ceiling_assembly_r": 18.45,
    "roof_material_type": "asphalt or fiberglass shingles",
    "roof_color": "medium",
    "roof_assembly_r": 1.99,
    "radiant_barrier_grade": 2,
    "radiant_barrier_attic_location": "none",
    "wall_type": "WoodStud",
    "wall_siding_type": "wood siding",
    "wall_color": "medium",
    "wall_assembly_r": 11.76,
    "window_front_wwr": 0,
    "window_back_wwr": 0,
    "window_left_wwr": 0,
    "window_right_wwr": 0,
    "window_area_front": 90,
    "window_area_back": 90,
    "window_area_left": 45,
    "window_area_right": 45,
    "window_aspect_ratio": 1.667,
    "window_fraction_operable": 0,
    "window_ufactor": 1.039,
    "window_shgc": 0.67,
    "window_interior_shading_winter": 1,
    "window_interior_shading_summer": 1,
    "overhangs_front_depth": 0,
    "overhangs_front_distance_to_top_of_window": 0,
    "overhangs_front_distance_to_bottom_of_window": 0,
    "overhangs_back_depth": 0,
    "overhangs_back_distance_to_top_of_window": 0,
    "overhangs_back_distance_to_bottom_of_window": 0,
    "overhangs_left_depth": 0,
    "overhangs_left_distance_to_top_of_window": 0,
    "overhangs_left_distance_to_bottom_of_window": 0,
    "overhangs_right_depth": 0,
    "overhangs_right_distance_to_top_of_window": 0,
    "overhangs_right_distance_to_bottom_of_window": 0,
    "skylight_area_front": 0,
    "skylight_area_back": 0,
    "skylight_area_left": 0,
    "skylight_area_right": 0,
    "skylight_ufactor": 0,
    "skylight_shgc": 0,
    "door_area": 40,
    "door_rvalue": 3.04,
    "air_leakage_units": "ACHnatural",
    "air_leakage_house_pressure": 50,
    "air_leakage_value": 0.67,
    "heating_system_type": "none",
    "heating_system_fuel": "natural gas",
    "heating_system_heating_efficiency": 0,
    "heating_system_fraction_heat_load_served": 0,
    "cooling_system_type": "none",
    "cooling_system_cooling_efficiency_type": "SEER",
    "cooling_system_cooling_efficiency": 0,
    "cooling_system_fraction_cool_load_served": 0,
    "heat_pump_type": "none",
    "heat_pump_heating_efficiency_type": "HSPF",
    "heat_pump_heating_efficiency": 0,
    "heat_pump_cooling_efficiency_type": "SEER",
    "heat_pump_cooling_efficiency": 0,
    "heat_pump_fraction_heat_load_served": 0,
    "heat_pump_fraction_cool_load_served": 0,
    "heat_pump_backup_type": "none",
    "heat_pump_backup_fuel": "electricity",
    "heat_pump_backup_heating_efficiency": 0,
    "heating_system_2_type": "none",
    "heating_system_2_fuel": "electricity",
    "heating_system_2_heating_efficiency": 0,
    "heating_system_2_fraction_heat_load_served": 0,
    "hvac_control_heating_weekday_setpoint": 68,
    "hvac_control_heating_weekend_setpoint": 68,
    "hvac_control_cooling_weekday_setpoint": 78,
    "hvac_control_cooling_weekend_setpoint": 78,
    "ducts_leakage_units": "CFM25",
    "ducts_supply_leakage_to_outside_value": 0,
    "ducts_return_leakage_to_outside_value": 0,
    "ducts_supply_insulation_r": 0,
    "ducts_return_insulation_r": 0,
    "mech_vent_fan_type": "none",
    "mech_vent_recovery_efficiency_type": "Unadjusted",
    "mech_vent_total_recovery_efficiency": 0,
    "mech_vent_sensible_recovery_efficiency": 0,
    "mech_vent_num_units_served": 0,
    "mech_vent_2_fan_type": "none",
    "mech_vent_2_flow_rate": 0,
    "mech_vent_2_hours_in_operation": 0,
    "mech_vent_2_recovery_efficiency_type": "Unadjusted",
    "mech_vent_2_total_recovery_efficiency": 0,
    "mech_vent_2_sensible_recovery_efficiency": 0,
    "mech_vent_2_fan_power": 0,
    "kitchen_fans_quantity": 0,
    "bathroom_fans_quantity": 0,
    "whole_house_fan_present": false,
    "water_heater_type": "none",
    "water_heater_fuel_type": "electricity",
    "water_heater_efficiency_type": "EnergyFactor",
    "water_heater_efficiency": 0,
    "water_heater_num_bedrooms_served": 0,
    "hot_water_distribution_system_type": "Standard",
    "dwhr_facilities_connected": "none",
    "water_fixtures_shower_low_flow": false,
    "water_fixtures_sink_low_flow": false,
    "water_fixtures_usage_multiplier": null,
    "solar_thermal_system_type": "none",
    "solar_thermal_collector_area": 0,
    "solar_thermal_collector_loop_type": "liquid indirect",
    "solar_thermal_collector_type": "single glazing black",
    "solar_thermal_collector_azimuth": 0,
    "solar_thermal_collector_tilt": 0,
    "solar_thermal_collector_rated_optical_efficiency": 0,
    "solar_thermal_collector_rated_thermal_losses": 0,
    "solar_thermal_solar_fraction": 0,
    "pv_system_present": false,
    "pv_system_array_azimuth": 0,
    "pv_system_array_tilt": 0,
    "pv_system_max_power_output": 0,
    "pv_system_2_present": false,
    "pv_system_2_array_azimuth": 0,
    "pv_system_2_array_tilt": 0,
    "pv_system_2_max_power_output": 0,
    "battery_present": false,
    "lighting_present": false,
    "lighting_interior_fraction_cfl": 0,
    "lighting_interior_fraction_lfl": 0,
    "lighting_interior_fraction_led": 0,
    "lighting_exterior_fraction_cfl": 0,
    "lighting_exterior_fraction_lfl": 0,
    "lighting_exterior_fraction_led": 0,
    "lighting_garage_fraction_cfl": 0,
    "lighting_garage_fraction_lfl": 0,
    "lighting_garage_fraction_led": 0,
    "holiday_lighting_present": false,
    "dehumidifier_type": "none",
    "dehumidifier_efficiency_type": "EnergyFactor",
    "dehumidifier_efficiency": 0,
    "dehumidifier_capacity": 0,
    "dehumidifier_rh_setpoint": 0,
    "dehumidifier_fraction_dehumidification_load_served": 0,
    "clothes_washer_present": false,
    "clothes_washer_efficiency_type": "IntegratedModifiedEnergyFactor",
    "clothes_dryer_present": false,
    "clothes_dryer_fuel_type": "electricity",
    "clothes_dryer_efficiency_type": "CombinedEnergyFactor",
    "dishwasher_present": false,
    "dishwasher_efficiency_type": "RatedAnnualkWh",
    "refrigerator_present": false,
    "extra_refrigerator_present": false,
    "freezer_present": false,
    "cooking_range_oven_present": false,
    "cooking_range_oven_fuel_type": "electricity",
    "ceiling_fan_present": false,
    "misc_plug_loads_television_present": false,
    "misc_plug_loads_other_annual_kwh": 7302,
    "misc_plug_loads_other_frac_sensible": 0.822,
    "misc_plug_loads_other_frac_latent": 0.178,
    "misc_plug_loads_well_pump_present": false,
    "misc_plug_loads_vehicle_present": false,
    "misc_fuel_loads_grill_present": false,
    "misc_fuel_loads_grill_fuel_type": "natural gas",
    "misc_fuel_loads_lighting_present": false,
    "misc_fuel_loads_lighting_fuel_type": "natural gas",
    "misc_fuel_loads_fireplace_present": false,
    "misc_fuel_loads_fireplace_fuel_type": "natural gas",
    "pool_present": false,
    "pool_heater_type": "none",
    "permanent_spa_present": false,
    "permanent_spa_heater_type": "none",
    "combine_like_surfaces": false
  },
  "tests/ASHRAE_Standard_140/L110AC.xml": {
    "parent_hpxml": "tests/ASHRAE_Standard_140/L100AC.xml",
    "air_leakage_value": 1.5
  },
  "tests/ASHRAE_Standard_140/L120AC.xml": {
    "parent_hpxml": "tests/ASHRAE_Standard_140/L100AC.xml",
    "ceiling_assembly_r": 57.49,
    "wall_assembly_r": 23.58
  },
  "tests/ASHRAE_Standard_140/L130AC.xml": {
    "parent_hpxml": "tests/ASHRAE_Standard_140/L100AC.xml",
    "window_ufactor": 0.3,
    "window_shgc": 0.335
  },
  "tests/ASHRAE_Standard_140/L140AC.xml": {
    "parent_hpxml": "tests/ASHRAE_Standard_140/L100AC.xml",
    "window_area_front": 0,
    "window_area_back": 0,
    "window_area_left": 0,
    "window_area_right": 0
  },
  "tests/ASHRAE_Standard_140/L150AC.xml": {
    "parent_hpxml": "tests/ASHRAE_Standard_140/L100AC.xml",
    "window_area_front": 270,
    "window_area_back": 0,
    "window_area_left": 0,
    "window_area_right": 0,
    "window_aspect_ratio": 3.333
  },
  "tests/ASHRAE_Standard_140/L155AC.xml": {
    "parent_hpxml": "tests/ASHRAE_Standard_140/L150AC.xml",
    "overhangs_front_depth": 2.5,
    "overhangs_front_distance_to_top_of_window": 1,
    "overhangs_front_distance_to_bottom_of_window": 6
  },
  "tests/ASHRAE_Standard_140/L160AC.xml": {
    "parent_hpxml": "tests/ASHRAE_Standard_140/L100AC.xml",
    "window_area_front": 0,
    "window_area_back": 0,
    "window_area_left": 135,
    "window_area_right": 135,
    "window_aspect_ratio": 3.333
  },
  "tests/ASHRAE_Standard_140/L170AC.xml": {
    "parent_hpxml": "tests/ASHRAE_Standard_140/L100AC.xml",
    "misc_plug_loads_other_annual_kwh": 0,
    "misc_plug_loads_other_frac_sensible": null,
    "misc_plug_loads_other_frac_latent": null
  },
  "tests/ASHRAE_Standard_140/L200AC.xml": {
    "parent_hpxml": "tests/ASHRAE_Standard_140/L100AC.xml",
    "floor_over_foundation_assembly_r": 4.24,
    "ceiling_assembly_r": 11.75,
    "wall_assembly_r": 4.84,
    "air_leakage_value": 1.5
  },
  "tests/ASHRAE_Standard_140/L202AC.xml": {
    "parent_hpxml": "tests/ASHRAE_Standard_140/L200AC.xml",
    "roof_color": "reflective",
    "wall_color": "reflective"
  },
  "tests/ASHRAE_Standard_140/L302XC.xml": {
    "parent_hpxml": "tests/ASHRAE_Standard_140/L100AC.xml",
    "geometry_foundation_type": "SlabOnGrade",
    "slab_carpet_fraction": 1,
    "slab_carpet_r": 2.08
  },
  "tests/ASHRAE_Standard_140/L304XC.xml": {
    "parent_hpxml": "tests/ASHRAE_Standard_140/L302XC.xml",
    "slab_perimeter_insulation_r": 5.4,
    "slab_perimeter_depth": 2.5
  },
  "tests/ASHRAE_Standard_140/L322XC.xml": {
    "parent_hpxml": "tests/ASHRAE_Standard_140/L100AC.xml",
    "geometry_unit_cfa": 3078,
    "geometry_foundation_type": "ConditionedBasement",
    "air_leakage_value": 0.335
  },
  "tests/ASHRAE_Standard_140/L324XC.xml": {
    "parent_hpxml": "tests/ASHRAE_Standard_140/L322XC.xml",
    "foundation_wall_insulation_r": 10.2,
    "foundation_wall_insulation_location": "interior",
    "foundation_wall_insulation_distance_to_bottom": 7.25,
    "rim_joist_assembly_r": 13.14
  },
  "tests/ASHRAE_Standard_140/L100AL.xml": {
    "parent_hpxml": "tests/ASHRAE_Standard_140/L100AC.xml",
    "weather_station_epw_filepath": "USA_NV_Las.Vegas-McCarran.Intl.AP.723860_TMY3.epw"
  },
  "tests/ASHRAE_Standard_140/L110AL.xml": {
    "parent_hpxml": "tests/ASHRAE_Standard_140/L100AL.xml",
    "air_leakage_value": 1.5
  },
  "tests/ASHRAE_Standard_140/L120AL.xml": {
    "parent_hpxml": "tests/ASHRAE_Standard_140/L100AL.xml",
    "ceiling_assembly_r": 57.49,
    "wall_assembly_r": 23.58
  },
  "tests/ASHRAE_Standard_140/L130AL.xml": {
    "parent_hpxml": "tests/ASHRAE_Standard_140/L100AL.xml",
    "window_ufactor": 0.3,
    "window_shgc": 0.335
  },
  "tests/ASHRAE_Standard_140/L140AL.xml": {
    "parent_hpxml": "tests/ASHRAE_Standard_140/L100AL.xml",
    "window_area_front": 0,
    "window_area_back": 0,
    "window_area_left": 0,
    "window_area_right": 0
  },
  "tests/ASHRAE_Standard_140/L150AL.xml": {
    "parent_hpxml": "tests/ASHRAE_Standard_140/L100AL.xml",
    "window_area_front": 270,
    "window_area_back": 0,
    "window_area_left": 0,
    "window_area_right": 0,
    "window_aspect_ratio": 3.333
  },
  "tests/ASHRAE_Standard_140/L155AL.xml": {
    "parent_hpxml": "tests/ASHRAE_Standard_140/L150AL.xml",
    "overhangs_front_depth": 2.5,
    "overhangs_front_distance_to_top_of_window": 1,
    "overhangs_front_distance_to_bottom_of_window": 6
  },
  "tests/ASHRAE_Standard_140/L160AL.xml": {
    "parent_hpxml": "tests/ASHRAE_Standard_140/L100AL.xml",
    "window_area_front": 0,
    "window_area_back": 0,
    "window_area_left": 135,
    "window_area_right": 135,
    "window_aspect_ratio": 3.333
  },
  "tests/ASHRAE_Standard_140/L170AL.xml": {
    "parent_hpxml": "tests/ASHRAE_Standard_140/L100AL.xml",
    "misc_plug_loads_other_annual_kwh": 0,
    "misc_plug_loads_other_frac_sensible": null,
    "misc_plug_loads_other_frac_latent": null
  },
  "tests/ASHRAE_Standard_140/L200AL.xml": {
    "parent_hpxml": "tests/ASHRAE_Standard_140/L100AL.xml",
    "floor_over_foundation_assembly_r": 4.24,
    "ceiling_assembly_r": 11.75,
    "wall_assembly_r": 4.84,
    "air_leakage_value": 1.5
  },
  "tests/ASHRAE_Standard_140/L202AL.xml": {
    "parent_hpxml": "tests/ASHRAE_Standard_140/L200AL.xml",
    "roof_color": "reflective",
    "wall_color": "reflective"
  },
  "tests/HERS_HVAC/HVAC1a.xml": {
    "parent_hpxml": "tests/ASHRAE_Standard_140/L100AL.xml",
    "heating_system_type": "Furnace",
    "heating_system_fuel": "natural gas",
    "heating_system_heating_capacity": 56100,
    "heating_system_heating_efficiency": 0.78,
    "heating_system_fraction_heat_load_served": 1.0,
    "cooling_system_type": "central air conditioner",
    "cooling_system_cooling_capacity": 38300,
    "cooling_system_cooling_efficiency": 10,
    "cooling_system_cooling_efficiency_type": "SEER",
    "cooling_system_fraction_cool_load_served": 1,
    "hvac_blower_fan_watts_per_cfm": 0.5
  },
  "tests/HERS_HVAC/HVAC1b.xml": {
    "parent_hpxml": "tests/HERS_HVAC/HVAC1a.xml",
    "cooling_system_cooling_efficiency": 13
  },
  "tests/HERS_HVAC/HVAC2a.xml": {
    "parent_hpxml": "tests/HERS_HVAC/HVAC1a.xml",
    "weather_station_epw_filepath": "USA_CO_Colorado.Springs-Peterson.Field.724660_TMY3.epw"
  },
  "tests/HERS_HVAC/HVAC2b.xml": {
    "parent_hpxml": "tests/HERS_HVAC/HVAC2a.xml",
    "heating_system_heating_efficiency": 0.9
  },
  "tests/HERS_HVAC/HVAC2c.xml": {
    "parent_hpxml": "tests/HERS_HVAC/HVAC2a.xml",
    "heating_system_type": "none",
    "cooling_system_type": "none",
    "heat_pump_type": "air-to-air",
    "heat_pump_cooling_capacity": 56100,
    "heat_pump_heating_capacity": 56100,
    "heat_pump_backup_type": "integrated",
    "heat_pump_backup_fuel": "electricity",
    "heat_pump_backup_heating_capacity": 34121,
    "heat_pump_backup_heating_efficiency": 1.0,
    "heat_pump_fraction_heat_load_served": 1.0,
    "heat_pump_fraction_cool_load_served": 1.0,
    "heat_pump_heating_efficiency_type": "HSPF",
    "heat_pump_heating_efficiency": 6.8,
    "heat_pump_cooling_efficiency_type": "SEER",
    "heat_pump_cooling_efficiency": 10
  },
  "tests/HERS_HVAC/HVAC2d.xml": {
    "parent_hpxml": "tests/HERS_HVAC/HVAC2c.xml",
    "heat_pump_heating_efficiency": 9.85,
    "heat_pump_cooling_efficiency": 13
  },
  "tests/HERS_HVAC/HVAC2e.xml": {
    "parent_hpxml": "tests/HERS_HVAC/HVAC2a.xml",
    "heating_system_fuel": "electricity",
    "heating_system_heating_efficiency": 1.0
  },
  "tests/HERS_DSE/HVAC3a.xml": {
    "parent_hpxml": "tests/ASHRAE_Standard_140/L322XC.xml",
    "geometry_foundation_type": "UnconditionedBasement",
    "geometry_unit_cfa": 1539,
    "air_leakage_value": 0.67,
    "floor_over_foundation_assembly_r": 13.85,
    "heating_system_type": "Furnace",
    "heating_system_fuel": "natural gas",
    "heating_system_heating_capacity": 46600,
    "heating_system_heating_efficiency": 0.78,
    "heating_system_fraction_heat_load_served": 1.0,
    "cooling_system_type": "central air conditioner",
    "cooling_system_cooling_capacity": 38400,
    "cooling_system_cooling_efficiency": 10,
    "cooling_system_cooling_efficiency_type": "SEER",
    "cooling_system_fraction_cool_load_served": 1,
    "hvac_blower_fan_watts_per_cfm": 0.5,
    "ducts_supply_insulation_r": 0,
    "ducts_supply_location": "conditioned space",
    "ducts_supply_surface_area": 308,
    "ducts_return_insulation_r": 0,
    "ducts_return_location": "conditioned space",
    "ducts_return_surface_area": 77
  },
  "tests/HERS_DSE/HVAC3b.xml": {
    "parent_hpxml": "tests/HERS_DSE/HVAC3a.xml",
    "heating_system_heating_capacity": 56000,
    "ducts_supply_location": "basement - unconditioned",
    "ducts_return_location": "basement - unconditioned"
  },
  "tests/HERS_DSE/HVAC3c.xml": {
    "parent_hpxml": "tests/HERS_DSE/HVAC3b.xml",
    "heating_system_heating_capacity": 49000,
    "ducts_supply_insulation_r": 6,
    "ducts_return_insulation_r": 6
  },
  "tests/HERS_DSE/HVAC3d.xml": {
    "parent_hpxml": "tests/HERS_DSE/HVAC3c.xml",
    "heating_system_heating_capacity": 61000,
    "ducts_supply_leakage_to_outside_value": 125.0,
    "ducts_return_leakage_to_outside_value": 125.0
  },
  "tests/HERS_DSE/HVAC3e.xml": {
    "parent_hpxml": "tests/ASHRAE_Standard_140/L100AL.xml",
    "heating_system_type": "Furnace",
    "heating_system_fuel": "natural gas",
    "heating_system_heating_capacity": 46600,
    "heating_system_heating_efficiency": 0.78,
    "heating_system_fraction_heat_load_served": 1.0,
    "cooling_system_type": "central air conditioner",
    "cooling_system_cooling_capacity": 38400,
    "cooling_system_cooling_efficiency": 10,
    "cooling_system_cooling_efficiency_type": "SEER",
    "cooling_system_fraction_cool_load_served": 1,
    "hvac_blower_fan_watts_per_cfm": 0.5,
    "ducts_supply_insulation_r": 0,
    "ducts_supply_location": "conditioned space",
    "ducts_supply_surface_area": 308,
    "ducts_return_insulation_r": 0,
    "ducts_return_location": "conditioned space",
    "ducts_return_surface_area": 77
  },
  "tests/HERS_DSE/HVAC3f.xml": {
    "parent_hpxml": "tests/HERS_DSE/HVAC3e.xml",
    "cooling_system_cooling_capacity": 49900,
    "ducts_supply_location": "attic - vented",
    "ducts_return_location": "attic - vented"
  },
  "tests/HERS_DSE/HVAC3g.xml": {
    "parent_hpxml": "tests/HERS_DSE/HVAC3f.xml",
    "cooling_system_cooling_capacity": 42200,
    "ducts_supply_insulation_r": 6,
    "ducts_return_insulation_r": 6
  },
  "tests/HERS_DSE/HVAC3h.xml": {
    "parent_hpxml": "tests/HERS_DSE/HVAC3g.xml",
    "cooling_system_cooling_capacity": 55000,
    "ducts_supply_leakage_to_outside_value": 125.0,
    "ducts_return_leakage_to_outside_value": 125.0
  },
  "tests/HERS_Hot_Water/L100AD-HW-01.xml": {
    "parent_hpxml": "tests/ASHRAE_Standard_140/L100AC.xml",
    "geometry_unit_num_occupants": null,
    "air_leakage_units": "EffectiveLeakageArea",
    "air_leakage_value": 79.8,
    "weather_station_epw_filepath": "USA_MN_Duluth.Intl.AP.727450_TMY3.epw",
    "geometry_unit_num_bedrooms": 2,
    "wall_assembly_r": 17.54,
    "floor_over_foundation_assembly_r": 30.3,
    "ceiling_assembly_r": 38.46,
    "door_rvalue": 2.86,
    "window_shgc": 0.4,
    "window_ufactor": 0.35,
    "window_interior_shading_winter": null,
    "window_interior_shading_summer": null,
    "heating_system_type": "Furnace",
    "heating_system_fuel": "natural gas",
    "heating_system_heating_efficiency": 0.78,
    "heating_system_fraction_heat_load_served": 1.0,
    "cooling_system_type": "central air conditioner",
    "cooling_system_cooling_efficiency": 13,
    "cooling_system_cooling_efficiency_type": "SEER",
    "cooling_system_fraction_cool_load_served": 1,
    "water_heater_type": "storage water heater",
    "water_heater_fuel_type": "natural gas",
    "water_heater_tank_volume": 40.0,
    "water_heater_efficiency_type": "EnergyFactor",
    "water_heater_efficiency": 0.56,
    "water_heater_recovery_efficiency": 0.78,
    "water_heater_location": "conditioned space",
    "clothes_washer_present": true,
    "clothes_dryer_present": true,
    "dishwasher_present": true,
    "refrigerator_present": true,
    "cooking_range_oven_present": true,
    "lighting_present": true,
    "misc_plug_loads_other_annual_kwh": null,
    "misc_plug_loads_other_frac_sensible": null,
    "misc_plug_loads_other_frac_latent": null,
    "misc_plug_loads_television_present": true,
    "lighting_interior_fraction_cfl": 0.1
  },
  "tests/HERS_Hot_Water/L100AD-HW-02.xml": {
    "parent_hpxml": "tests/HERS_Hot_Water/L100AD-HW-01.xml",
    "geometry_unit_num_bedrooms": 4
  },
  "tests/HERS_Hot_Water/L100AD-HW-03.xml": {
    "parent_hpxml": "tests/HERS_Hot_Water/L100AD-HW-01.xml",
    "water_heater_efficiency": 0.62
  },
  "tests/HERS_Hot_Water/L100AD-HW-04.xml": {
    "parent_hpxml": "tests/HERS_Hot_Water/L100AD-HW-02.xml",
    "water_fixtures_shower_low_flow": true,
    "water_fixtures_sink_low_flow": true
  },
  "tests/HERS_Hot_Water/L100AD-HW-05.xml": {
    "parent_hpxml": "tests/HERS_Hot_Water/L100AD-HW-02.xml",
    "hot_water_distribution_system_type": "Recirculation",
    "hot_water_distribution_recirc_control_type": "no control",
    "hot_water_distribution_recirc_branch_piping_length": 10,
    "hot_water_distribution_recirc_pump_power": 50,
    "hot_water_distribution_pipe_r": 3
  },
  "tests/HERS_Hot_Water/L100AD-HW-06.xml": {
    "parent_hpxml": "tests/HERS_Hot_Water/L100AD-HW-05.xml",
    "hot_water_distribution_recirc_control_type": "manual demand control"
  },
  "tests/HERS_Hot_Water/L100AD-HW-07.xml": {
    "parent_hpxml": "tests/HERS_Hot_Water/L100AD-HW-02.xml",
    "dwhr_facilities_connected": "all",
    "dwhr_equal_flow": true,
    "dwhr_efficiency": 0.54
  },
  "tests/HERS_Hot_Water/L100AM-HW-01.xml": {
    "parent_hpxml": "tests/HERS_Hot_Water/L100AD-HW-01.xml",
    "weather_station_epw_filepath": "USA_FL_Miami.Intl.AP.722020_TMY3.epw",
    "wall_assembly_r": 12.20,
    "floor_over_foundation_assembly_r": 15.63,
    "ceiling_assembly_r": 28.57,
    "window_shgc": 0.4,
    "window_ufactor": 1.2,
    "door_rvalue": 0.83
  },
  "tests/HERS_Hot_Water/L100AM-HW-02.xml": {
    "parent_hpxml": "tests/HERS_Hot_Water/L100AD-HW-02.xml",
    "weather_station_epw_filepath": "USA_FL_Miami.Intl.AP.722020_TMY3.epw"
  },
  "tests/HERS_Hot_Water/L100AM-HW-03.xml": {
    "parent_hpxml": "tests/HERS_Hot_Water/L100AD-HW-03.xml",
    "weather_station_epw_filepath": "USA_FL_Miami.Intl.AP.722020_TMY3.epw"
  },
  "tests/HERS_Hot_Water/L100AM-HW-04.xml": {
    "parent_hpxml": "tests/HERS_Hot_Water/L100AD-HW-04.xml",
    "weather_station_epw_filepath": "USA_FL_Miami.Intl.AP.722020_TMY3.epw"
  },
  "tests/HERS_Hot_Water/L100AM-HW-05.xml": {
    "parent_hpxml": "tests/HERS_Hot_Water/L100AD-HW-05.xml",
    "weather_station_epw_filepath": "USA_FL_Miami.Intl.AP.722020_TMY3.epw"
  },
  "tests/HERS_Hot_Water/L100AM-HW-06.xml": {
    "parent_hpxml": "tests/HERS_Hot_Water/L100AD-HW-06.xml",
    "weather_station_epw_filepath": "USA_FL_Miami.Intl.AP.722020_TMY3.epw"
  },
  "tests/HERS_Hot_Water/L100AM-HW-07.xml": {
    "parent_hpxml": "tests/HERS_Hot_Water/L100AD-HW-07.xml",
    "weather_station_epw_filepath": "USA_FL_Miami.Intl.AP.722020_TMY3.epw"
  },
  "sample_files/base.xml": {
    "simulation_control_timestep": 60,
    "site_type": "suburban",
    "site_iecc_zone": "5B",
    "site_state_code": "CO",
    "weather_station_epw_filepath": "USA_CO_Denver.Intl.AP.725650_TMY3.epw",
    "geometry_unit_type": "single-family detached",
    "geometry_unit_num_floors_above_grade": 1,
    "geometry_unit_cfa": 2700,
    "geometry_unit_aspect_ratio": 1.5,
    "geometry_unit_orientation": 180,
    "geometry_unit_num_bedrooms": 3,
    "geometry_unit_num_bathrooms": 2,
    "geometry_average_ceiling_height": 8,
    "geometry_garage_width": 0,
    "geometry_garage_depth": 20,
    "geometry_garage_protrusion": 0,
    "geometry_garage_position": "Right",
    "geometry_foundation_type": "ConditionedBasement",
    "geometry_foundation_height": 8,
    "geometry_foundation_height_above_grade": 1,
    "geometry_rim_joist_height": 9.25,
    "geometry_attic_type": "UnventedAttic",
    "geometry_roof_type": "gable",
    "geometry_roof_pitch": "6:12",
    "geometry_eaves_depth": 0,
    "neighbor_front_distance": 0,
    "neighbor_back_distance": 0,
    "neighbor_left_distance": 0,
    "neighbor_right_distance": 0,
    "floor_over_foundation_assembly_r": 0,
    "floor_over_garage_assembly_r": 0,
    "floor_type": "WoodFrame",
    "foundation_wall_thickness": 8,
    "foundation_wall_insulation_r": 8.9,
    "foundation_wall_insulation_distance_to_top": 0,
    "foundation_wall_insulation_distance_to_bottom": 8,
    "rim_joist_assembly_r": 23,
    "slab_perimeter_insulation_r": 0,
    "slab_perimeter_depth": 0,
    "slab_under_insulation_r": 0,
    "slab_under_width": 0,
    "slab_thickness": 4,
    "slab_carpet_fraction": 0,
    "slab_carpet_r": 0,
    "ceiling_assembly_r": 39.3,
    "roof_material_type": "asphalt or fiberglass shingles",
    "roof_color": "medium",
    "roof_assembly_r": 2.3,
    "radiant_barrier_grade": 2,
    "radiant_barrier_attic_location": "none",
    "wall_type": "WoodStud",
    "wall_siding_type": "wood siding",
    "wall_color": "medium",
    "wall_assembly_r": 23,
    "window_front_wwr": 0,
    "window_back_wwr": 0,
    "window_left_wwr": 0,
    "window_right_wwr": 0,
    "window_area_front": 108,
    "window_area_back": 108,
    "window_area_left": 72,
    "window_area_right": 72,
    "window_aspect_ratio": 1.333,
    "window_fraction_operable": 0.67,
    "window_ufactor": 0.33,
    "window_shgc": 0.45,
    "window_interior_shading_winter": 0.85,
    "window_interior_shading_summer": 0.7,
    "overhangs_front_depth": 0,
    "overhangs_front_distance_to_top_of_window": 0,
    "overhangs_front_distance_to_bottom_of_window": 0,
    "overhangs_back_depth": 0,
    "overhangs_back_distance_to_top_of_window": 0,
    "overhangs_back_distance_to_bottom_of_window": 0,
    "overhangs_left_depth": 0,
    "overhangs_left_distance_to_top_of_window": 0,
    "overhangs_left_distance_to_bottom_of_window": 0,
    "overhangs_right_depth": 0,
    "overhangs_right_distance_to_top_of_window": 0,
    "overhangs_right_distance_to_bottom_of_window": 0,
    "skylight_area_front": 0,
    "skylight_area_back": 0,
    "skylight_area_left": 0,
    "skylight_area_right": 0,
    "skylight_ufactor": 0.33,
    "skylight_shgc": 0.45,
    "door_area": 40,
    "door_rvalue": 4.4,
    "air_leakage_units": "ACH",
    "air_leakage_house_pressure": 50,
    "air_leakage_value": 3,
    "heating_system_type": "Furnace",
    "heating_system_fuel": "natural gas",
    "heating_system_heating_efficiency": 0.92,
    "heating_system_heating_capacity": 36000,
    "heating_system_fraction_heat_load_served": 1,
    "cooling_system_type": "central air conditioner",
    "cooling_system_cooling_efficiency_type": "SEER",
    "cooling_system_cooling_efficiency": 13,
    "cooling_system_cooling_compressor_type": "single stage",
    "cooling_system_cooling_sensible_heat_fraction": 0.73,
    "cooling_system_cooling_capacity": 24000,
    "cooling_system_fraction_cool_load_served": 1,
    "heat_pump_type": "none",
    "heat_pump_heating_efficiency_type": "HSPF",
    "heat_pump_heating_efficiency": 0,
    "heat_pump_cooling_efficiency_type": "SEER",
    "heat_pump_cooling_efficiency": 0,
    "heat_pump_fraction_heat_load_served": 0,
    "heat_pump_fraction_cool_load_served": 0,
    "heat_pump_backup_type": "none",
    "heat_pump_backup_fuel": "electricity",
    "heat_pump_backup_heating_efficiency": 0,
    "heating_system_2_type": "none",
    "heating_system_2_fuel": "electricity",
    "heating_system_2_heating_efficiency": 0,
    "heating_system_2_fraction_heat_load_served": 0,
    "hvac_control_heating_weekday_setpoint": 68,
    "hvac_control_heating_weekend_setpoint": 68,
    "hvac_control_cooling_weekday_setpoint": 78,
    "hvac_control_cooling_weekend_setpoint": 78,
    "ducts_leakage_units": "CFM25",
    "ducts_supply_leakage_to_outside_value": 75,
    "ducts_return_leakage_to_outside_value": 25,
    "ducts_supply_location": "attic - unvented",
    "ducts_supply_insulation_r": 4,
    "ducts_supply_surface_area": 150,
    "ducts_return_location": "attic - unvented",
    "ducts_return_insulation_r": 0,
    "ducts_return_surface_area": 50,
    "mech_vent_fan_type": "none",
    "mech_vent_recovery_efficiency_type": "Unadjusted",
    "mech_vent_total_recovery_efficiency": 0,
    "mech_vent_sensible_recovery_efficiency": 0,
    "mech_vent_num_units_served": 0,
    "mech_vent_2_fan_type": "none",
    "mech_vent_2_flow_rate": 0,
    "mech_vent_2_hours_in_operation": 0,
    "mech_vent_2_recovery_efficiency_type": "Unadjusted",
    "mech_vent_2_total_recovery_efficiency": 0,
    "mech_vent_2_sensible_recovery_efficiency": 0,
    "mech_vent_2_fan_power": 0,
    "kitchen_fans_quantity": 0,
    "bathroom_fans_quantity": 0,
    "whole_house_fan_present": false,
    "water_heater_type": "storage water heater",
    "water_heater_fuel_type": "electricity",
    "water_heater_location": "conditioned space",
    "water_heater_tank_volume": 40,
    "water_heater_efficiency_type": "EnergyFactor",
    "water_heater_efficiency": 0.95,
    "water_heater_heating_capacity": 18767,
    "water_heater_jacket_rvalue": 0,
    "water_heater_setpoint_temperature": 125,
    "water_heater_num_bedrooms_served": 3,
    "hot_water_distribution_system_type": "Standard",
    "hot_water_distribution_standard_piping_length": 50,
    "hot_water_distribution_pipe_r": 0,
    "dwhr_facilities_connected": "none",
    "water_fixtures_shower_low_flow": true,
    "water_fixtures_sink_low_flow": false,
    "solar_thermal_system_type": "none",
    "solar_thermal_collector_area": 0,
    "solar_thermal_collector_loop_type": "liquid indirect",
    "solar_thermal_collector_type": "single glazing black",
    "solar_thermal_collector_azimuth": 0,
    "solar_thermal_collector_tilt": 0,
    "solar_thermal_collector_rated_optical_efficiency": 0,
    "solar_thermal_collector_rated_thermal_losses": 0,
    "solar_thermal_solar_fraction": 0,
    "pv_system_present": false,
    "pv_system_array_azimuth": 0,
    "pv_system_array_tilt": 0,
    "pv_system_max_power_output": 0,
    "pv_system_2_present": false,
    "pv_system_2_array_azimuth": 0,
    "pv_system_2_array_tilt": 0,
    "pv_system_2_max_power_output": 0,
    "battery_present": false,
    "lighting_present": true,
    "lighting_interior_fraction_cfl": 0.4,
    "lighting_interior_fraction_lfl": 0.1,
    "lighting_interior_fraction_led": 0.25,
    "lighting_exterior_fraction_cfl": 0.4,
    "lighting_exterior_fraction_lfl": 0.1,
    "lighting_exterior_fraction_led": 0.25,
    "lighting_garage_fraction_cfl": 0.4,
    "lighting_garage_fraction_lfl": 0.1,
    "lighting_garage_fraction_led": 0.25,
    "holiday_lighting_present": false,
    "dehumidifier_type": "none",
    "dehumidifier_efficiency_type": "EnergyFactor",
    "dehumidifier_efficiency": 0,
    "dehumidifier_capacity": 0,
    "dehumidifier_rh_setpoint": 0,
    "dehumidifier_fraction_dehumidification_load_served": 0,
    "clothes_washer_present": true,
    "clothes_washer_location": "conditioned space",
    "clothes_washer_efficiency_type": "IntegratedModifiedEnergyFactor",
    "clothes_washer_efficiency": 1.21,
    "clothes_washer_rated_annual_kwh": 380,
    "clothes_washer_label_electric_rate": 0.12,
    "clothes_washer_label_gas_rate": 1.09,
    "clothes_washer_label_annual_gas_cost": 27,
    "clothes_washer_label_usage": 6,
    "clothes_washer_capacity": 3.2,
    "clothes_dryer_present": true,
    "clothes_dryer_location": "conditioned space",
    "clothes_dryer_fuel_type": "electricity",
    "clothes_dryer_efficiency_type": "CombinedEnergyFactor",
    "clothes_dryer_efficiency": 3.73,
    "clothes_dryer_vented_flow_rate": 150,
    "dishwasher_present": true,
    "dishwasher_location": "conditioned space",
    "dishwasher_efficiency_type": "RatedAnnualkWh",
    "dishwasher_efficiency": 307,
    "dishwasher_label_electric_rate": 0.12,
    "dishwasher_label_gas_rate": 1.09,
    "dishwasher_label_annual_gas_cost": 22.32,
    "dishwasher_label_usage": 4,
    "dishwasher_place_setting_capacity": 12,
    "refrigerator_present": true,
    "refrigerator_location": "conditioned space",
    "refrigerator_rated_annual_kwh": 650,
    "extra_refrigerator_present": false,
    "freezer_present": false,
    "cooking_range_oven_present": true,
    "cooking_range_oven_location": "conditioned space",
    "cooking_range_oven_fuel_type": "electricity",
    "cooking_range_oven_is_induction": false,
    "cooking_range_oven_is_convection": false,
    "ceiling_fan_present": false,
    "misc_plug_loads_television_present": true,
    "misc_plug_loads_television_annual_kwh": 620,
    "misc_plug_loads_other_annual_kwh": 2457,
    "misc_plug_loads_other_frac_sensible": 0.855,
    "misc_plug_loads_other_frac_latent": 0.045,
    "misc_plug_loads_well_pump_present": false,
    "misc_plug_loads_vehicle_present": false,
    "misc_fuel_loads_grill_present": false,
    "misc_fuel_loads_grill_fuel_type": "natural gas",
    "misc_fuel_loads_lighting_present": false,
    "misc_fuel_loads_lighting_fuel_type": "natural gas",
    "misc_fuel_loads_fireplace_present": false,
    "misc_fuel_loads_fireplace_fuel_type": "natural gas",
    "pool_present": false,
    "pool_heater_type": "none",
    "permanent_spa_present": false,
    "permanent_spa_heater_type": "none",
    "utility_bill_scenario_names": "Bills",
    "combine_like_surfaces": true
  },
  "sample_files/base-appliances-coal.xml": {
    "parent_hpxml": "sample_files/base-appliances-gas.xml",
    "clothes_dryer_fuel_type": "coal",
    "cooking_range_oven_fuel_type": "coal"
  },
  "sample_files/base-appliances-dehumidifier.xml": {
    "parent_hpxml": "sample_files/base-location-dallas-tx.xml",
    "dehumidifier_type": "portable",
    "dehumidifier_efficiency": 1.8,
    "dehumidifier_capacity": 40,
    "dehumidifier_rh_setpoint": 0.5,
    "dehumidifier_fraction_dehumidification_load_served": 1
  },
  "sample_files/base-appliances-dehumidifier-ief-portable.xml": {
    "parent_hpxml": "sample_files/base-appliances-dehumidifier.xml",
    "dehumidifier_efficiency_type": "IntegratedEnergyFactor",
    "dehumidifier_efficiency": 1.5
  },
  "sample_files/base-appliances-dehumidifier-ief-whole-home.xml": {
    "parent_hpxml": "sample_files/base-appliances-dehumidifier-ief-portable.xml",
    "dehumidifier_type": "whole-home"
  },
  "sample_files/base-appliances-dehumidifier-multiple.xml": {
    "parent_hpxml": "sample_files/base-appliances-dehumidifier.xml"
  },
  "sample_files/base-appliances-gas.xml": {
    "parent_hpxml": "sample_files/base.xml",
    "clothes_dryer_fuel_type": "natural gas",
    "clothes_dryer_efficiency": 3.3,
    "clothes_dryer_vented_flow_rate": null,
    "cooking_range_oven_fuel_type": "natural gas"
  },
  "sample_files/base-appliances-oil.xml": {
    "parent_hpxml": "sample_files/base-appliances-gas.xml",
    "clothes_dryer_fuel_type": "fuel oil",
    "cooking_range_oven_fuel_type": "fuel oil"
  },
  "sample_files/base-appliances-propane.xml": {
    "parent_hpxml": "sample_files/base-appliances-gas.xml",
    "clothes_dryer_fuel_type": "propane",
    "cooking_range_oven_fuel_type": "propane"
  },
  "sample_files/base-appliances-wood.xml": {
    "parent_hpxml": "sample_files/base-appliances-gas.xml",
    "clothes_dryer_fuel_type": "wood",
    "cooking_range_oven_fuel_type": "wood"
  },
  "sample_files/base-appliances-modified.xml": {
    "parent_hpxml": "sample_files/base.xml",
    "clothes_washer_efficiency_type": "ModifiedEnergyFactor",
    "clothes_washer_efficiency": 1.65,
    "clothes_dryer_efficiency_type": "EnergyFactor",
    "clothes_dryer_efficiency": 4.29,
    "clothes_dryer_vented_flow_rate": 0,
    "dishwasher_efficiency_type": "EnergyFactor",
    "dishwasher_efficiency": 0.7,
    "dishwasher_place_setting_capacity": 6
  },
  "sample_files/base-appliances-none.xml": {
    "parent_hpxml": "sample_files/base.xml",
    "clothes_washer_present": false,
    "clothes_dryer_present": false,
    "dishwasher_present": false,
    "refrigerator_present": false,
    "cooking_range_oven_present": false
  },
  "sample_files/base-appliances-freezer-temperature-dependent-schedule.xml": {
    "parent_hpxml": "sample_files/base.xml"
  },
  "sample_files/base-appliances-refrigerator-temperature-dependent-schedule.xml": {
    "parent_hpxml": "sample_files/base.xml"
  },
  "sample_files/base-atticroof-cathedral.xml": {
    "parent_hpxml": "sample_files/base.xml",
    "geometry_unit_num_floors_above_grade": 2,
    "geometry_unit_cfa": 4050,
    "geometry_attic_type": "ConditionedAttic",
    "roof_assembly_r": 25.8,
    "window_area_left": 120,
    "window_area_right": 120,
    "window_aspect_ratio": 2,
    "ducts_supply_leakage_to_outside_value": 0,
    "ducts_return_leakage_to_outside_value": 0,
    "ducts_supply_location": "conditioned space",
    "ducts_return_location": "conditioned space"
  },
  "sample_files/base-atticroof-conditioned.xml": {
    "parent_hpxml": "sample_files/base.xml",
    "geometry_unit_num_floors_above_grade": 2,
    "geometry_unit_cfa": 3600,
    "geometry_attic_type": "ConditionedAttic",
    "ducts_supply_leakage_to_outside_value": 5,
    "ducts_return_leakage_to_outside_value": 10,
    "ducts_supply_location": "conditioned space",
    "ducts_return_location": "conditioned space",
    "water_heater_location": "basement - conditioned",
    "clothes_washer_location": "basement - conditioned",
    "clothes_dryer_location": "basement - conditioned",
    "dishwasher_location": "basement - conditioned",
    "refrigerator_location": "basement - conditioned",
    "cooking_range_oven_location": "basement - conditioned",
    "misc_plug_loads_other_annual_kwh": 3276
  },
  "sample_files/base-atticroof-flat.xml": {
    "parent_hpxml": "sample_files/base.xml",
    "geometry_attic_type": "FlatRoof",
    "roof_assembly_r": 25.8,
    "ducts_supply_leakage_to_outside_value": 0,
    "ducts_return_leakage_to_outside_value": 0,
    "ducts_supply_location": "basement - conditioned",
    "ducts_return_location": "basement - conditioned"
  },
  "sample_files/base-atticroof-radiant-barrier.xml": {
    "parent_hpxml": "sample_files/base-location-dallas-tx.xml",
    "ceiling_assembly_r": 8.7,
    "radiant_barrier_grade": 2,
    "radiant_barrier_attic_location": "Attic roof and gable walls"
  },
  "sample_files/base-atticroof-radiant-barrier-ceiling.xml": {
    "parent_hpxml": "sample_files/base-atticroof-radiant-barrier.xml",
    "radiant_barrier_attic_location": "Attic floor"
  },
  "sample_files/base-atticroof-unvented-insulated-roof.xml": {
    "parent_hpxml": "sample_files/base.xml",
    "ceiling_assembly_r": 2.1,
    "roof_assembly_r": 25.8
  },
  "sample_files/base-atticroof-vented.xml": {
    "parent_hpxml": "sample_files/base.xml",
    "geometry_attic_type": "VentedAttic",
    "ducts_supply_location": "attic - vented",
    "ducts_return_location": "attic - vented",
    "water_heater_location": "attic - vented"
  },
  "sample_files/base-battery.xml": {
    "parent_hpxml": "sample_files/base.xml",
    "battery_present": true,
    "battery_location": "outside",
    "battery_power": 6000,
    "battery_capacity": 20,
    "battery_usable_capacity": 18
  },
  "sample_files/base-battery-scheduled.xml": {
    "parent_hpxml": "sample_files/base-battery.xml",
    "schedules_filepaths": "../../HPXMLtoOpenStudio/resources/schedule_files/battery.csv"
  },
  "sample_files/base-bldgtype-sfa-unit.xml": {
    "parent_hpxml": "sample_files/base.xml",
    "geometry_unit_type": "single-family attached",
    "geometry_unit_right_wall_is_adiabatic": true,
    "geometry_unit_cfa": 1800,
    "geometry_unit_aspect_ratio": 0.6667,
    "geometry_building_num_units": 3,
    "window_front_wwr": 0.18,
    "window_back_wwr": 0.18,
    "window_left_wwr": 0.18,
    "window_right_wwr": 0.18,
    "window_area_front": 0,
    "window_area_back": 0,
    "window_area_left": 0,
    "window_area_right": 0,
    "air_leakage_type": "unit exterior only",
    "heating_system_heating_capacity": 24000,
    "misc_plug_loads_other_annual_kwh": 1638
  },
  "sample_files/base-bldgtype-sfa-unit-2stories.xml": {
    "parent_hpxml": "sample_files/base-bldgtype-sfa-unit.xml",
    "geometry_unit_num_floors_above_grade": 2,
    "geometry_unit_cfa": 2700,
    "heating_system_heating_capacity": 48000,
    "cooling_system_cooling_capacity": 36000,
    "ducts_supply_surface_area": 112.5,
    "ducts_return_surface_area": 37.5,
    "misc_plug_loads_other_annual_kwh": 2457
  },
  "sample_files/base-bldgtype-sfa-unit-atticroof-cathedral.xml": {
    "parent_hpxml": "sample_files/base-bldgtype-sfa-unit-2stories.xml",
    "geometry_attic_type": "ConditionedAttic",
    "ducts_supply_leakage_to_outside_value": 0,
    "ducts_return_leakage_to_outside_value": 0,
    "ducts_supply_location": "conditioned space",
    "ducts_return_location": "conditioned space"
  },
  "sample_files/base-bldgtype-sfa-unit-infil-compartmentalization-test.xml": {
    "parent_hpxml": "sample_files/base-bldgtype-sfa-unit.xml",
    "air_leakage_value": 3.57,
    "air_leakage_type": "unit total"
  },
  "sample_files/base-bldgtype-mf-unit.xml": {
    "parent_hpxml": "sample_files/base.xml",
    "geometry_unit_type": "apartment unit",
    "geometry_unit_right_wall_is_adiabatic": true,
    "geometry_unit_cfa": 900,
    "geometry_unit_aspect_ratio": 0.6667,
    "geometry_building_num_units": 6,
    "geometry_foundation_type": "AboveApartment",
    "geometry_attic_type": "BelowApartment",
    "window_front_wwr": 0.18,
    "window_back_wwr": 0.18,
    "window_left_wwr": 0.18,
    "window_right_wwr": 0.18,
    "window_area_front": 0,
    "window_area_back": 0,
    "window_area_left": 0,
    "window_area_right": 0,
    "door_area": 20,
    "air_leakage_type": "unit exterior only",
    "heating_system_heating_capacity": 12000,
    "cooling_system_cooling_capacity": 12000,
    "ducts_supply_leakage_to_outside_value": 0,
    "ducts_return_leakage_to_outside_value": 0,
    "ducts_supply_location": "conditioned space",
    "ducts_supply_insulation_r": 0,
    "ducts_return_location": "conditioned space",
    "misc_plug_loads_other_annual_kwh": 819
  },
  "sample_files/base-bldgtype-mf-unit-adjacent-to-multifamily-buffer-space.xml": {
    "parent_hpxml": "sample_files/base-bldgtype-mf-unit.xml"
  },
  "sample_files/base-bldgtype-mf-unit-adjacent-to-multiple.xml": {
    "parent_hpxml": "sample_files/base-bldgtype-mf-unit.xml"
  },
  "sample_files/base-bldgtype-mf-unit-adjacent-to-non-freezing-space.xml": {
    "parent_hpxml": "sample_files/base-bldgtype-mf-unit.xml"
  },
  "sample_files/base-bldgtype-mf-unit-adjacent-to-other-heated-space.xml": {
    "parent_hpxml": "sample_files/base-bldgtype-mf-unit.xml"
  },
  "sample_files/base-bldgtype-mf-unit-adjacent-to-multiple-hvac-none.xml": {
    "parent_hpxml": "sample_files/base-bldgtype-mf-unit-adjacent-to-multiple.xml",
    "heating_system_type": "none",
    "cooling_system_type": "none"
  },
  "sample_files/base-bldgtype-mf-unit-adjacent-to-other-housing-unit.xml": {
    "parent_hpxml": "sample_files/base-bldgtype-mf-unit.xml"
  },
  "sample_files/base-bldgtype-mf-unit-infil-compartmentalization-test.xml": {
    "parent_hpxml": "sample_files/base-bldgtype-mf-unit.xml",
    "air_leakage_value": 12.16,
    "air_leakage_type": "unit total"
  },
  "sample_files/base-bldgtype-mf-unit-residents-1.xml": {
    "parent_hpxml": "sample_files/base-bldgtype-mf-unit.xml",
    "geometry_unit_num_occupants": 1,
    "misc_plug_loads_television_annual_kwh": null,
    "misc_plug_loads_other_annual_kwh": null
  },
  "sample_files/base-bldgtype-mf-unit-shared-boiler-chiller-baseboard.xml": {
    "parent_hpxml": "sample_files/base-bldgtype-mf-unit.xml",
    "heating_system_type": "Shared Boiler w/ Baseboard",
    "cooling_system_type": "none",
    "cooling_system_cooling_efficiency": 0,
    "cooling_system_fraction_cool_load_served": 0
  },
  "sample_files/base-bldgtype-mf-unit-shared-boiler-chiller-fan-coil.xml": {
    "parent_hpxml": "sample_files/base-bldgtype-mf-unit-shared-boiler-chiller-baseboard.xml",
    "heating_system_type": "Shared Boiler w/ Ductless Fan Coil"
  },
  "sample_files/base-bldgtype-mf-unit-shared-boiler-chiller-fan-coil-ducted.xml": {
    "parent_hpxml": "sample_files/base-bldgtype-mf-unit-shared-boiler-chiller-fan-coil.xml"
  },
  "sample_files/base-bldgtype-mf-unit-shared-boiler-chiller-water-loop-heat-pump.xml": {
    "parent_hpxml": "sample_files/base-bldgtype-mf-unit-shared-boiler-chiller-baseboard.xml"
  },
  "sample_files/base-bldgtype-mf-unit-shared-boiler-cooling-tower-water-loop-heat-pump.xml": {
    "parent_hpxml": "sample_files/base-bldgtype-mf-unit-shared-boiler-chiller-water-loop-heat-pump.xml"
  },
  "sample_files/base-bldgtype-mf-unit-shared-boiler-only-baseboard.xml": {
    "parent_hpxml": "sample_files/base-bldgtype-mf-unit.xml",
    "heating_system_type": "Shared Boiler w/ Baseboard",
    "cooling_system_type": "none",
    "cooling_system_cooling_efficiency": 0,
    "cooling_system_fraction_cool_load_served": 0
  },
  "sample_files/base-bldgtype-mf-unit-shared-boiler-only-fan-coil.xml": {
    "parent_hpxml": "sample_files/base-bldgtype-mf-unit-shared-boiler-only-baseboard.xml",
    "heating_system_type": "Shared Boiler w/ Ductless Fan Coil"
  },
  "sample_files/base-bldgtype-mf-unit-shared-boiler-only-fan-coil-fireplace-elec.xml": {
    "parent_hpxml": "sample_files/base-bldgtype-mf-unit-shared-boiler-only-fan-coil.xml",
    "heating_system_fraction_heat_load_served": 0.75,
    "heating_system_2_type": "Fireplace",
    "heating_system_2_heating_efficiency": 1.0,
    "heating_system_2_fraction_heat_load_served": 0.25
  },
  "sample_files/base-bldgtype-mf-unit-shared-boiler-only-fan-coil-ducted.xml": {
    "parent_hpxml": "sample_files/base-bldgtype-mf-unit-shared-boiler-only-fan-coil.xml"
  },
  "sample_files/base-bldgtype-mf-unit-shared-boiler-only-fan-coil-eae.xml": {
    "parent_hpxml": "sample_files/base-bldgtype-mf-unit-shared-boiler-only-fan-coil.xml"
  },
  "sample_files/base-bldgtype-mf-unit-shared-boiler-only-water-loop-heat-pump.xml": {
    "parent_hpxml": "sample_files/base-bldgtype-mf-unit-shared-boiler-only-baseboard.xml"
  },
  "sample_files/base-bldgtype-mf-unit-shared-chiller-only-baseboard.xml": {
    "parent_hpxml": "sample_files/base-bldgtype-mf-unit.xml",
    "heating_system_type": "none",
    "heating_system_heating_efficiency": 0,
    "heating_system_fraction_heat_load_served": 0,
    "cooling_system_type": "none",
    "cooling_system_cooling_efficiency": 0,
    "cooling_system_fraction_cool_load_served": 0
  },
  "sample_files/base-bldgtype-mf-unit-shared-chiller-only-fan-coil.xml": {
    "parent_hpxml": "sample_files/base-bldgtype-mf-unit-shared-chiller-only-baseboard.xml"
  },
  "sample_files/base-bldgtype-mf-unit-shared-chiller-only-fan-coil-ducted.xml": {
    "parent_hpxml": "sample_files/base-bldgtype-mf-unit-shared-chiller-only-fan-coil.xml"
  },
  "sample_files/base-bldgtype-mf-unit-shared-chiller-only-water-loop-heat-pump.xml": {
    "parent_hpxml": "sample_files/base-bldgtype-mf-unit-shared-chiller-only-baseboard.xml"
  },
  "sample_files/base-bldgtype-mf-unit-shared-cooling-tower-only-water-loop-heat-pump.xml": {
    "parent_hpxml": "sample_files/base-bldgtype-mf-unit-shared-chiller-only-water-loop-heat-pump.xml"
  },
  "sample_files/base-bldgtype-mf-unit-shared-generator.xml": {
    "parent_hpxml": "sample_files/base-bldgtype-mf-unit.xml"
  },
  "sample_files/base-bldgtype-mf-unit-shared-ground-loop-ground-to-air-heat-pump.xml": {
    "parent_hpxml": "sample_files/base-bldgtype-mf-unit.xml",
    "heating_system_type": "none",
    "heating_system_heating_efficiency": 0,
    "heating_system_fraction_heat_load_served": 0,
    "cooling_system_type": "none",
    "cooling_system_cooling_efficiency": 0,
    "cooling_system_fraction_cool_load_served": 0,
    "heat_pump_type": "ground-to-air",
    "heat_pump_heating_efficiency_type": "COP",
    "heat_pump_heating_efficiency": 3.6,
    "heat_pump_cooling_efficiency_type": "EER",
    "heat_pump_cooling_efficiency": 16.6,
    "heat_pump_cooling_sensible_heat_fraction": 0.73,
    "heat_pump_heating_capacity": 12000,
    "heat_pump_cooling_capacity": 12000,
    "heat_pump_fraction_heat_load_served": 1,
    "heat_pump_fraction_cool_load_served": 1,
    "heat_pump_backup_type": "integrated",
    "heat_pump_backup_heating_efficiency": 1,
    "heat_pump_backup_heating_capacity": 12000
  },
  "sample_files/base-bldgtype-mf-unit-shared-laundry-room.xml": {
    "parent_hpxml": "sample_files/base-bldgtype-mf-unit.xml"
  },
  "sample_files/base-bldgtype-mf-unit-shared-laundry-room-multiple-water-heaters.xml": {
    "parent_hpxml": "sample_files/base-bldgtype-mf-unit-shared-laundry-room.xml"
  },
  "sample_files/base-bldgtype-mf-unit-shared-mechvent.xml": {
    "parent_hpxml": "sample_files/base-bldgtype-mf-unit.xml",
    "mech_vent_fan_type": "supply only",
    "mech_vent_flow_rate": 800,
    "mech_vent_hours_in_operation": 24,
    "mech_vent_total_recovery_efficiency": 0.48,
    "mech_vent_sensible_recovery_efficiency": 0.72,
    "mech_vent_fan_power": 240,
    "mech_vent_num_units_served": 10,
    "mech_vent_shared_frac_recirculation": 0.5,
    "mech_vent_2_fan_type": "exhaust only",
    "mech_vent_2_flow_rate": 72,
    "mech_vent_2_hours_in_operation": 24,
    "mech_vent_2_total_recovery_efficiency": 0.48,
    "mech_vent_2_sensible_recovery_efficiency": 0.72,
    "mech_vent_2_fan_power": 26
  },
  "sample_files/base-bldgtype-mf-unit-shared-mechvent-multiple.xml": {
    "parent_hpxml": "sample_files/base-bldgtype-mf-unit.xml"
  },
  "sample_files/base-bldgtype-mf-unit-shared-mechvent-preconditioning.xml": {
    "parent_hpxml": "sample_files/base-bldgtype-mf-unit-shared-mechvent.xml",
    "mech_vent_shared_preheating_fuel": "natural gas",
    "mech_vent_shared_preheating_efficiency": 0.92,
    "mech_vent_shared_preheating_fraction_heat_load_served": 0.7,
    "mech_vent_shared_precooling_fuel": "electricity",
    "mech_vent_shared_precooling_efficiency": 4,
    "mech_vent_shared_precooling_fraction_cool_load_served": 0.8
  },
  "sample_files/base-bldgtype-mf-unit-shared-pv.xml": {
    "parent_hpxml": "sample_files/base-bldgtype-mf-unit.xml",
    "pv_system_present": true,
    "pv_system_module_type": "standard",
    "pv_system_location": "ground",
    "pv_system_tracking": "fixed",
    "pv_system_array_azimuth": 225,
    "pv_system_array_tilt": 30,
    "pv_system_max_power_output": 30000,
    "pv_system_inverter_efficiency": 0.96,
    "pv_system_system_losses_fraction": 0.14,
    "pv_system_num_bedrooms_served": 18
  },
  "sample_files/base-bldgtype-mf-unit-shared-pv-battery.xml": {
    "parent_hpxml": "sample_files/base-bldgtype-mf-unit-shared-pv.xml",
    "battery_present": true,
    "battery_power": 36000,
    "battery_capacity": 120,
    "battery_usable_capacity": 108,
    "battery_num_bedrooms_served": 18
  },
  "sample_files/base-bldgtype-mf-unit-shared-water-heater.xml": {
    "parent_hpxml": "sample_files/base-bldgtype-mf-unit.xml",
    "water_heater_fuel_type": "natural gas",
    "water_heater_tank_volume": 120,
    "water_heater_efficiency": 0.59,
    "water_heater_recovery_efficiency": 0.76,
    "water_heater_heating_capacity": 40000,
    "water_heater_num_bedrooms_served": 18
  },
  "sample_files/base-bldgtype-mf-unit-shared-water-heater-heat-pump.xml": {
    "parent_hpxml": "sample_files/base-bldgtype-mf-unit.xml",
    "water_heater_type": "heat pump water heater",
    "water_heater_tank_volume": 120,
    "water_heater_efficiency": 2.3,
    "water_heater_num_bedrooms_served": 18
  },
  "sample_files/base-bldgtype-mf-unit-shared-water-heater-recirc.xml": {
    "parent_hpxml": "sample_files/base-bldgtype-mf-unit-shared-water-heater.xml"
  },
  "sample_files/base-bldgtype-mf-unit-shared-water-heater-recirc-beds-0.xml": {
    "parent_hpxml": "sample_files/base-bldgtype-mf-unit-shared-water-heater.xml",
    "geometry_unit_num_bedrooms": 0,
    "water_heater_num_bedrooms_served": 6
  },
  "sample_files/base-bldgtype-mf-unit-shared-water-heater-recirc-scheduled.xml": {
    "parent_hpxml": "sample_files/base-bldgtype-mf-unit-shared-water-heater-recirc.xml"
  },
  "sample_files/base-dhw-combi-tankless.xml": {
    "parent_hpxml": "sample_files/base-dhw-indirect.xml",
    "water_heater_type": "space-heating boiler with tankless coil"
  },
  "sample_files/base-dhw-combi-tankless-outside.xml": {
    "parent_hpxml": "sample_files/base-dhw-combi-tankless.xml",
    "water_heater_location": "other exterior"
  },
  "sample_files/base-dhw-desuperheater.xml": {
    "parent_hpxml": "sample_files/base-hvac-central-ac-only-1-speed.xml",
    "water_heater_uses_desuperheater": true
  },
  "sample_files/base-dhw-desuperheater-2-speed.xml": {
    "parent_hpxml": "sample_files/base-hvac-central-ac-only-2-speed.xml",
    "water_heater_uses_desuperheater": true
  },
  "sample_files/base-dhw-desuperheater-gshp.xml": {
    "parent_hpxml": "sample_files/base-hvac-ground-to-air-heat-pump.xml",
    "water_heater_uses_desuperheater": true
  },
  "sample_files/base-dhw-desuperheater-hpwh.xml": {
    "parent_hpxml": "sample_files/base-dhw-tank-heat-pump.xml",
    "water_heater_uses_desuperheater": true
  },
  "sample_files/base-dhw-desuperheater-tankless.xml": {
    "parent_hpxml": "sample_files/base-hvac-central-ac-only-1-speed.xml",
    "water_heater_type": "instantaneous water heater",
    "water_heater_efficiency": 0.99,
    "water_heater_uses_desuperheater": true
  },
  "sample_files/base-dhw-desuperheater-var-speed.xml": {
    "parent_hpxml": "sample_files/base-hvac-central-ac-only-var-speed.xml",
    "water_heater_uses_desuperheater": true
  },
  "sample_files/base-dhw-dwhr.xml": {
    "parent_hpxml": "sample_files/base.xml",
    "dwhr_facilities_connected": "all",
    "dwhr_equal_flow": true,
    "dwhr_efficiency": 0.55
  },
  "sample_files/base-dhw-indirect.xml": {
    "parent_hpxml": "sample_files/base-hvac-boiler-gas-only.xml",
    "water_heater_type": "space-heating boiler with storage tank",
    "water_heater_tank_volume": 50
  },
  "sample_files/base-dhw-indirect-detailed-setpoints.xml": {
    "parent_hpxml": "sample_files/base-dhw-indirect.xml",
    "water_heater_setpoint_temperature": null,
    "schedules_filepaths": "../../HPXMLtoOpenStudio/resources/schedule_files/water-heater-setpoints.csv"
  },
  "sample_files/base-dhw-indirect-dse.xml": {
    "parent_hpxml": "sample_files/base-dhw-indirect.xml"
  },
  "sample_files/base-dhw-indirect-outside.xml": {
    "parent_hpxml": "sample_files/base-dhw-indirect.xml",
    "water_heater_location": "other exterior"
  },
  "sample_files/base-dhw-indirect-standbyloss.xml": {
    "parent_hpxml": "sample_files/base-dhw-indirect.xml",
    "water_heater_standby_loss": 1
  },
  "sample_files/base-dhw-indirect-with-solar-fraction.xml": {
    "parent_hpxml": "sample_files/base-dhw-indirect.xml",
    "solar_thermal_system_type": "hot water",
    "solar_thermal_solar_fraction": 0.65
  },
  "sample_files/base-dhw-jacket-indirect.xml": {
    "parent_hpxml": "sample_files/base-dhw-indirect.xml",
    "water_heater_jacket_rvalue": 10
  },
  "sample_files/base-dhw-jacket-electric.xml": {
    "parent_hpxml": "sample_files/base.xml",
    "water_heater_jacket_rvalue": 10
  },
  "sample_files/base-dhw-jacket-gas.xml": {
    "parent_hpxml": "sample_files/base-dhw-tank-gas.xml",
    "water_heater_jacket_rvalue": 10
  },
  "sample_files/base-dhw-jacket-hpwh.xml": {
    "parent_hpxml": "sample_files/base-dhw-tank-heat-pump.xml",
    "water_heater_jacket_rvalue": 10
  },
  "sample_files/base-dhw-low-flow-fixtures.xml": {
    "parent_hpxml": "sample_files/base.xml",
    "water_fixtures_sink_low_flow": true
  },
  "sample_files/base-dhw-multiple.xml": {
    "parent_hpxml": "sample_files/base-hvac-boiler-gas-only.xml"
  },
  "sample_files/base-dhw-none.xml": {
    "parent_hpxml": "sample_files/base.xml",
    "water_heater_type": "none",
    "water_heater_efficiency": 0
  },
  "sample_files/base-dhw-recirc-demand.xml": {
    "parent_hpxml": "sample_files/base-dhw-recirc-nocontrol.xml",
    "hot_water_distribution_recirc_control_type": "presence sensor demand control",
    "hot_water_distribution_pipe_r": 3
  },
  "sample_files/base-dhw-recirc-demand-scheduled.xml": {
    "parent_hpxml": "sample_files/base-dhw-recirc-demand.xml"
  },
  "sample_files/base-dhw-recirc-manual.xml": {
    "parent_hpxml": "sample_files/base-dhw-recirc-nocontrol.xml",
    "hot_water_distribution_recirc_control_type": "manual demand control",
    "hot_water_distribution_pipe_r": 3
  },
  "sample_files/base-dhw-recirc-nocontrol.xml": {
    "parent_hpxml": "sample_files/base.xml",
    "hot_water_distribution_system_type": "Recirculation",
    "hot_water_distribution_recirc_control_type": "no control",
    "hot_water_distribution_recirc_piping_length": 50,
    "hot_water_distribution_recirc_branch_piping_length": 50,
    "hot_water_distribution_recirc_pump_power": 50
  },
  "sample_files/base-dhw-recirc-temperature.xml": {
    "parent_hpxml": "sample_files/base-dhw-recirc-nocontrol.xml",
    "hot_water_distribution_recirc_control_type": "temperature"
  },
  "sample_files/base-dhw-recirc-timer.xml": {
    "parent_hpxml": "sample_files/base-dhw-recirc-nocontrol.xml",
    "hot_water_distribution_recirc_control_type": "timer"
  },
  "sample_files/base-dhw-solar-direct-evacuated-tube.xml": {
    "parent_hpxml": "sample_files/base-dhw-solar-indirect-flat-plate.xml",
    "solar_thermal_collector_loop_type": "liquid direct",
    "solar_thermal_collector_type": "evacuated tube",
    "solar_thermal_collector_rated_optical_efficiency": 0.5,
    "solar_thermal_collector_rated_thermal_losses": 0.2799
  },
  "sample_files/base-dhw-solar-direct-flat-plate.xml": {
    "parent_hpxml": "sample_files/base-dhw-solar-indirect-flat-plate.xml",
    "solar_thermal_collector_loop_type": "liquid direct"
  },
  "sample_files/base-dhw-solar-direct-ics.xml": {
    "parent_hpxml": "sample_files/base-dhw-solar-indirect-flat-plate.xml",
    "solar_thermal_collector_loop_type": "liquid direct",
    "solar_thermal_collector_type": "integrated collector storage"
  },
  "sample_files/base-dhw-solar-fraction.xml": {
    "parent_hpxml": "sample_files/base.xml",
    "solar_thermal_system_type": "hot water",
    "solar_thermal_solar_fraction": 0.65
  },
  "sample_files/base-dhw-solar-indirect-flat-plate.xml": {
    "parent_hpxml": "sample_files/base.xml",
    "solar_thermal_system_type": "hot water",
    "solar_thermal_collector_area": 40,
    "solar_thermal_collector_azimuth": 180,
    "solar_thermal_collector_tilt": 20,
    "solar_thermal_collector_rated_optical_efficiency": 0.77,
    "solar_thermal_collector_rated_thermal_losses": 0.793,
    "solar_thermal_storage_volume": 60
  },
  "sample_files/base-dhw-solar-thermosyphon-flat-plate.xml": {
    "parent_hpxml": "sample_files/base-dhw-solar-indirect-flat-plate.xml",
    "solar_thermal_collector_loop_type": "passive thermosyphon"
  },
  "sample_files/base-dhw-tank-coal.xml": {
    "parent_hpxml": "sample_files/base-dhw-tank-gas.xml",
    "water_heater_fuel_type": "coal"
  },
  "sample_files/base-dhw-tank-detailed-setpoints.xml": {
    "parent_hpxml": "sample_files/base.xml",
    "water_heater_setpoint_temperature": null,
    "schedules_filepaths": "../../HPXMLtoOpenStudio/resources/schedule_files/water-heater-setpoints.csv"
  },
  "sample_files/base-dhw-tank-elec-uef.xml": {
    "parent_hpxml": "sample_files/base.xml",
    "water_heater_tank_volume": 30,
    "water_heater_efficiency_type": "UniformEnergyFactor",
    "water_heater_efficiency": 0.93,
    "water_heater_usage_bin": "low",
    "water_heater_heating_capacity": 15354
  },
  "sample_files/base-dhw-tank-gas.xml": {
    "parent_hpxml": "sample_files/base.xml",
    "water_heater_fuel_type": "natural gas",
    "water_heater_tank_volume": 50,
    "water_heater_efficiency": 0.59,
    "water_heater_recovery_efficiency": 0.76,
    "water_heater_heating_capacity": 40000
  },
  "sample_files/base-dhw-tank-gas-uef.xml": {
    "parent_hpxml": "sample_files/base-dhw-tank-gas.xml",
    "water_heater_tank_volume": 30,
    "water_heater_efficiency_type": "UniformEnergyFactor",
    "water_heater_usage_bin": "medium",
    "water_heater_recovery_efficiency": 0.75,
    "water_heater_heating_capacity": 30000
  },
  "sample_files/base-dhw-tank-gas-uef-fhr.xml": {
    "parent_hpxml": "sample_files/base-dhw-tank-gas-uef.xml"
  },
  "sample_files/base-dhw-tank-gas-outside.xml": {
    "parent_hpxml": "sample_files/base-dhw-tank-gas.xml",
    "water_heater_location": "other exterior"
  },
  "sample_files/base-dhw-tank-heat-pump.xml": {
    "parent_hpxml": "sample_files/base.xml",
    "water_heater_type": "heat pump water heater",
    "water_heater_tank_volume": 80,
    "water_heater_efficiency": 2.3
  },
  "sample_files/base-dhw-tank-heat-pump-outside.xml": {
    "parent_hpxml": "sample_files/base-dhw-tank-heat-pump.xml",
    "water_heater_location": "other exterior"
  },
  "sample_files/base-dhw-tank-heat-pump-uef.xml": {
    "parent_hpxml": "sample_files/base-dhw-tank-heat-pump.xml",
    "water_heater_tank_volume": 50,
    "water_heater_efficiency_type": "UniformEnergyFactor",
    "water_heater_efficiency": 3.75,
    "water_heater_usage_bin": "medium"
  },
  "sample_files/base-dhw-tank-heat-pump-with-solar.xml": {
    "parent_hpxml": "sample_files/base-dhw-tank-heat-pump.xml",
    "solar_thermal_system_type": "hot water",
    "solar_thermal_collector_area": 40,
    "solar_thermal_collector_azimuth": 180,
    "solar_thermal_collector_tilt": 20,
    "solar_thermal_collector_rated_optical_efficiency": 0.77,
    "solar_thermal_collector_rated_thermal_losses": 0.793,
    "solar_thermal_storage_volume": 60
  },
  "sample_files/base-dhw-tank-heat-pump-with-solar-fraction.xml": {
    "parent_hpxml": "sample_files/base-dhw-tank-heat-pump.xml",
    "solar_thermal_system_type": "hot water",
    "solar_thermal_solar_fraction": 0.65
  },
  "sample_files/base-dhw-tank-heat-pump-operating-mode-heat-pump-only.xml": {
    "parent_hpxml": "sample_files/base-dhw-tank-heat-pump-uef.xml",
    "water_heater_operating_mode": "heat pump only"
  },
  "sample_files/base-dhw-tank-heat-pump-detailed-schedules.xml": {
    "parent_hpxml": "sample_files/base-dhw-tank-heat-pump-uef.xml",
    "water_heater_setpoint_temperature": null,
    "schedules_filepaths": "../../HPXMLtoOpenStudio/resources/schedule_files/water-heater-setpoints.csv, ../../HPXMLtoOpenStudio/resources/schedule_files/water-heater-operating-modes.csv"
  },
  "sample_files/base-dhw-tank-model-type-stratified.xml": {
    "parent_hpxml": "sample_files/base.xml",
    "water_heater_tank_model_type": "stratified"
  },
  "sample_files/base-dhw-tank-model-type-stratified-detailed-occupancy-stochastic.xml": {
    "parent_hpxml": "sample_files/base-dhw-tank-model-type-stratified.xml",
    "schedules_filepaths": "../../HPXMLtoOpenStudio/resources/schedule_files/occupancy-stochastic.csv"
  },
  "sample_files/base-dhw-tank-oil.xml": {
    "parent_hpxml": "sample_files/base-dhw-tank-gas.xml",
    "water_heater_fuel_type": "fuel oil"
  },
  "sample_files/base-dhw-tank-wood.xml": {
    "parent_hpxml": "sample_files/base-dhw-tank-gas.xml",
    "water_heater_fuel_type": "wood"
  },
  "sample_files/base-dhw-tankless-electric.xml": {
    "parent_hpxml": "sample_files/base.xml",
    "water_heater_type": "instantaneous water heater",
    "water_heater_efficiency": 0.99
  },
  "sample_files/base-dhw-tankless-electric-outside.xml": {
    "parent_hpxml": "sample_files/base-dhw-tankless-electric.xml",
    "water_heater_location": "other exterior"
  },
  "sample_files/base-dhw-tankless-electric-uef.xml": {
    "parent_hpxml": "sample_files/base-dhw-tankless-electric.xml",
    "water_heater_efficiency_type": "UniformEnergyFactor",
    "water_heater_efficiency": 0.98
  },
  "sample_files/base-dhw-tankless-gas.xml": {
    "parent_hpxml": "sample_files/base.xml",
    "water_heater_type": "instantaneous water heater",
    "water_heater_fuel_type": "natural gas",
    "water_heater_efficiency": 0.82
  },
  "sample_files/base-dhw-tankless-gas-uef.xml": {
    "parent_hpxml": "sample_files/base-dhw-tankless-gas.xml",
    "water_heater_efficiency_type": "UniformEnergyFactor",
    "water_heater_efficiency": 0.93
  },
  "sample_files/base-dhw-tankless-gas-with-solar.xml": {
    "parent_hpxml": "sample_files/base-dhw-tankless-gas.xml",
    "solar_thermal_system_type": "hot water",
    "solar_thermal_collector_area": 40,
    "solar_thermal_collector_azimuth": 180,
    "solar_thermal_collector_tilt": 20,
    "solar_thermal_collector_rated_optical_efficiency": 0.77,
    "solar_thermal_collector_rated_thermal_losses": 0.793,
    "solar_thermal_storage_volume": 60
  },
  "sample_files/base-dhw-tankless-gas-with-solar-fraction.xml": {
    "parent_hpxml": "sample_files/base-dhw-tankless-gas.xml",
    "solar_thermal_system_type": "hot water",
    "solar_thermal_solar_fraction": 0.65
  },
  "sample_files/base-dhw-tankless-propane.xml": {
    "parent_hpxml": "sample_files/base-dhw-tankless-gas.xml",
    "water_heater_fuel_type": "propane"
  },
  "sample_files/base-dhw-tankless-detailed-setpoints.xml": {
    "parent_hpxml": "sample_files/base-dhw-tankless-gas.xml",
    "water_heater_setpoint_temperature": null,
    "schedules_filepaths": "../../HPXMLtoOpenStudio/resources/schedule_files/water-heater-setpoints.csv"
  },
  "sample_files/base-enclosure-2stories.xml": {
    "parent_hpxml": "sample_files/base.xml",
    "geometry_unit_num_floors_above_grade": 2,
    "geometry_unit_cfa": 4050,
    "window_area_front": 216,
    "window_area_back": 216,
    "window_area_left": 144,
    "window_area_right": 144,
    "heating_system_heating_capacity": 48000,
    "cooling_system_cooling_capacity": 36000,
    "ducts_supply_surface_area": 112.5,
    "ducts_return_surface_area": 37.5,
    "misc_plug_loads_other_annual_kwh": 3685.5
  },
  "sample_files/base-enclosure-2stories-garage.xml": {
    "parent_hpxml": "sample_files/base-enclosure-2stories.xml",
    "geometry_unit_cfa": 3250,
    "geometry_garage_width": 20,
    "floor_over_garage_assembly_r": 39.3,
    "misc_plug_loads_other_annual_kwh": 2957.5
  },
  "sample_files/base-enclosure-beds-1.xml": {
    "parent_hpxml": "sample_files/base.xml",
    "geometry_unit_num_bedrooms": 1,
    "geometry_unit_num_bathrooms": 1,
    "misc_plug_loads_television_annual_kwh": 482
  },
  "sample_files/base-enclosure-beds-2.xml": {
    "parent_hpxml": "sample_files/base.xml",
    "geometry_unit_num_bedrooms": 2,
    "geometry_unit_num_bathrooms": 1,
    "misc_plug_loads_television_annual_kwh": 551
  },
  "sample_files/base-enclosure-beds-4.xml": {
    "parent_hpxml": "sample_files/base.xml",
    "geometry_unit_num_bedrooms": 4,
    "misc_plug_loads_television_annual_kwh": 689
  },
  "sample_files/base-enclosure-beds-5.xml": {
    "parent_hpxml": "sample_files/base.xml",
    "geometry_unit_num_bedrooms": 5,
    "geometry_unit_num_bathrooms": 3,
    "misc_plug_loads_television_annual_kwh": 758
  },
  "sample_files/base-enclosure-ceilingtypes.xml": {
    "parent_hpxml": "sample_files/base.xml"
  },
  "sample_files/base-enclosure-floortypes.xml": {
    "parent_hpxml": "sample_files/base-foundation-ambient.xml"
  },
  "sample_files/base-enclosure-garage.xml": {
    "parent_hpxml": "sample_files/base.xml",
    "geometry_garage_width": 30,
    "geometry_garage_protrusion": 1,
    "window_area_front": 12,
    "window_aspect_ratio": 3.333,
    "ducts_supply_location": "garage",
    "ducts_return_location": "garage",
    "water_heater_location": "garage",
    "clothes_washer_location": "garage",
    "clothes_dryer_location": "garage",
    "dishwasher_location": "garage",
    "refrigerator_location": "garage",
    "cooking_range_oven_location": "garage"
  },
  "sample_files/base-enclosure-infil-ach-house-pressure.xml": {
    "parent_hpxml": "sample_files/base.xml",
    "air_leakage_house_pressure": 45,
    "air_leakage_value": 2.8
  },
  "sample_files/base-enclosure-infil-cfm-house-pressure.xml": {
    "parent_hpxml": "sample_files/base-enclosure-infil-cfm50.xml",
    "air_leakage_house_pressure": 45,
    "air_leakage_value": 1008.5
  },
  "sample_files/base-enclosure-infil-cfm50.xml": {
    "parent_hpxml": "sample_files/base.xml",
    "air_leakage_units": "CFM",
    "air_leakage_value": 1080
  },
  "sample_files/base-enclosure-infil-ela.xml": {
    "parent_hpxml": "sample_files/base.xml",
    "air_leakage_units": "EffectiveLeakageArea",
    "air_leakage_value": 123
  },
  "sample_files/base-enclosure-infil-flue.xml": {
    "parent_hpxml": "sample_files/base.xml",
    "air_leakage_has_flue_or_chimney_in_conditioned_space": true
  },
  "sample_files/base-enclosure-infil-natural-ach.xml": {
    "parent_hpxml": "sample_files/base.xml",
    "air_leakage_units": "ACHnatural",
    "air_leakage_value": 0.2
  },
  "sample_files/base-enclosure-infil-natural-cfm.xml": {
    "parent_hpxml": "sample_files/base.xml",
    "air_leakage_units": "CFMnatural",
    "air_leakage_value": 72
  },
  "sample_files/base-enclosure-orientations.xml": {
    "parent_hpxml": "sample_files/base.xml"
  },
  "sample_files/base-enclosure-overhangs.xml": {
    "parent_hpxml": "sample_files/base.xml",
    "overhangs_back_depth": 2.5,
    "overhangs_back_distance_to_bottom_of_window": 4,
    "overhangs_left_depth": 1.5,
    "overhangs_left_distance_to_top_of_window": 2,
    "overhangs_left_distance_to_bottom_of_window": 7,
    "overhangs_right_depth": 1.5,
    "overhangs_right_distance_to_top_of_window": 2,
    "overhangs_right_distance_to_bottom_of_window": 6
  },
  "sample_files/base-enclosure-rooftypes.xml": {
    "parent_hpxml": "sample_files/base.xml"
  },
  "sample_files/base-enclosure-skylights.xml": {
    "parent_hpxml": "sample_files/base.xml",
    "skylight_area_front": 15,
    "skylight_area_back": 15
  },
  "sample_files/base-enclosure-skylights-physical-properties.xml": {
    "parent_hpxml": "sample_files/base-enclosure-skylights.xml"
  },
  "sample_files/base-enclosure-skylights-shading.xml": {
    "parent_hpxml": "sample_files/base-enclosure-skylights.xml"
  },
  "sample_files/base-enclosure-skylights-storms.xml": {
    "parent_hpxml": "sample_files/base-enclosure-skylights.xml",
    "skylight_ufactor": 0.6,
    "skylight_storm_type": "clear"
  },
  "sample_files/base-enclosure-split-level.xml": {
    "parent_hpxml": "sample_files/base-foundation-slab.xml"
  },
  "sample_files/base-enclosure-walltypes.xml": {
    "parent_hpxml": "sample_files/base.xml"
  },
  "sample_files/base-enclosure-windows-natural-ventilation-availability.xml": {
    "parent_hpxml": "sample_files/base.xml",
    "window_natvent_availability": 7
  },
  "sample_files/base-enclosure-windows-none.xml": {
    "parent_hpxml": "sample_files/base.xml",
    "window_area_front": 0,
    "window_area_back": 0,
    "window_area_left": 0,
    "window_area_right": 0
  },
  "sample_files/base-enclosure-windows-physical-properties.xml": {
    "parent_hpxml": "sample_files/base.xml"
  },
  "sample_files/base-enclosure-windows-shading.xml": {
    "parent_hpxml": "sample_files/base.xml"
  },
  "sample_files/base-enclosure-windows-shading-seasons.xml": {
    "parent_hpxml": "sample_files/base.xml",
    "window_shading_summer_season": "May 1 - Sep 30"
  },
  "sample_files/base-enclosure-windows-storms.xml": {
    "parent_hpxml": "sample_files/base.xml",
    "window_ufactor": 0.6,
    "window_storm_type": "low-e"
  },
  "sample_files/base-enclosure-thermal-mass.xml": {
    "parent_hpxml": "sample_files/base.xml"
  },
  "sample_files/base-foundation-ambient.xml": {
    "parent_hpxml": "sample_files/base.xml",
    "geometry_unit_cfa": 1350,
    "geometry_foundation_type": "Ambient",
    "floor_over_foundation_assembly_r": 18.7,
    "misc_plug_loads_other_annual_kwh": 1228.5
  },
  "sample_files/base-foundation-basement-garage.xml": {
    "parent_hpxml": "sample_files/base.xml",
    "misc_plug_loads_other_annual_kwh": 1729
  },
  "sample_files/base-foundation-belly-wing-skirt.xml": {
    "parent_hpxml": "sample_files/base-foundation-ambient.xml",
    "geometry_unit_type": "manufactured home",
    "geometry_unit_aspect_ratio": 4.0,
    "geometry_foundation_type": "BellyAndWingWithSkirt",
    "geometry_foundation_height": 2,
    "geometry_foundation_height_above_grade": 2,
    "geometry_roof_pitch": "3:12",
    "window_area_front": 140,
    "window_area_back": 140,
    "window_area_left": 20,
    "window_area_right": 20,
    "ducts_supply_location": "manufactured home belly",
    "ducts_supply_insulation_r": 0,
    "ducts_return_location": "manufactured home belly"
  },
  "sample_files/base-foundation-belly-wing-no-skirt.xml": {
    "parent_hpxml": "sample_files/base-foundation-belly-wing-skirt.xml",
    "geometry_foundation_type": "BellyAndWingNoSkirt"
  },
  "sample_files/base-foundation-complex.xml": {
    "parent_hpxml": "sample_files/base.xml"
  },
  "sample_files/base-foundation-conditioned-basement-slab-insulation.xml": {
    "parent_hpxml": "sample_files/base.xml",
    "slab_under_insulation_r": 10,
    "slab_under_width": 4
  },
  "sample_files/base-foundation-conditioned-basement-slab-insulation-full.xml": {
    "parent_hpxml": "sample_files/base.xml",
    "slab_under_insulation_r": 10,
    "slab_under_width": 999
  },
  "sample_files/base-foundation-conditioned-basement-wall-insulation.xml": {
    "parent_hpxml": "sample_files/base.xml",
    "foundation_wall_type": "concrete block foam core",
    "foundation_wall_insulation_r": 18.9,
    "foundation_wall_insulation_distance_to_top": 1
  },
  "sample_files/base-foundation-conditioned-crawlspace.xml": {
    "parent_hpxml": "sample_files/base.xml",
    "geometry_unit_cfa": 1350,
    "geometry_foundation_type": "ConditionedCrawlspace",
    "geometry_foundation_height": 4,
    "floor_over_foundation_assembly_r": 18.7,
    "foundation_wall_insulation_distance_to_bottom": 4,
    "ducts_supply_leakage_to_outside_value": 0,
    "ducts_return_leakage_to_outside_value": 0,
    "ducts_supply_location": "crawlspace - conditioned",
    "ducts_return_location": "crawlspace - conditioned",
    "water_heater_location": "crawlspace - conditioned",
    "misc_plug_loads_other_annual_kwh": 1228.5
  },
  "sample_files/base-foundation-slab.xml": {
    "parent_hpxml": "sample_files/base.xml",
    "geometry_unit_cfa": 1350,
    "geometry_foundation_type": "SlabOnGrade",
    "geometry_foundation_height": 0,
    "geometry_foundation_height_above_grade": 0,
    "slab_under_insulation_r": 5,
    "slab_under_width": 999,
    "slab_carpet_fraction": 1,
    "slab_carpet_r": 2.5,
    "ducts_supply_location": "under slab",
    "ducts_return_location": "under slab",
    "misc_plug_loads_other_annual_kwh": 1228.5
  },
  "sample_files/base-foundation-multiple.xml": {
    "parent_hpxml": "sample_files/base-foundation-unconditioned-basement.xml"
  },
  "sample_files/base-foundation-unconditioned-basement.xml": {
    "parent_hpxml": "sample_files/base.xml",
    "geometry_unit_cfa": 1350,
    "geometry_foundation_type": "UnconditionedBasement",
    "floor_over_foundation_assembly_r": 18.7,
    "foundation_wall_insulation_r": 0,
    "foundation_wall_insulation_distance_to_bottom": 0,
    "rim_joist_assembly_r": 4,
    "ducts_supply_location": "basement - unconditioned",
    "ducts_return_location": "basement - unconditioned",
    "water_heater_location": "basement - unconditioned",
    "clothes_washer_location": "basement - unconditioned",
    "clothes_dryer_location": "basement - unconditioned",
    "dishwasher_location": "basement - unconditioned",
    "refrigerator_location": "basement - unconditioned",
    "cooking_range_oven_location": "basement - unconditioned",
    "misc_plug_loads_other_annual_kwh": 1228.5
  },
  "sample_files/base-foundation-unconditioned-basement-above-grade.xml": {
    "parent_hpxml": "sample_files/base-foundation-unconditioned-basement.xml",
    "geometry_foundation_height_above_grade": 4
  },
  "sample_files/base-foundation-unconditioned-basement-assembly-r.xml": {
    "parent_hpxml": "sample_files/base-foundation-unconditioned-basement.xml",
    "foundation_wall_assembly_r": 10.69
  },
  "sample_files/base-foundation-unconditioned-basement-wall-insulation.xml": {
    "parent_hpxml": "sample_files/base-foundation-unconditioned-basement.xml",
    "floor_over_foundation_assembly_r": 2.1,
    "foundation_wall_insulation_r": 8.9,
    "foundation_wall_insulation_distance_to_bottom": 4,
    "rim_joist_assembly_r": 23
  },
  "sample_files/base-foundation-unvented-crawlspace.xml": {
    "parent_hpxml": "sample_files/base.xml",
    "geometry_unit_cfa": 1350,
    "geometry_foundation_type": "UnventedCrawlspace",
    "geometry_foundation_height": 4,
    "floor_over_foundation_assembly_r": 18.7,
    "foundation_wall_insulation_distance_to_bottom": 4,
    "slab_thickness": 0,
    "ducts_supply_location": "crawlspace - unvented",
    "ducts_return_location": "crawlspace - unvented",
    "water_heater_location": "crawlspace - unvented",
    "misc_plug_loads_other_annual_kwh": 1228.5
  },
  "sample_files/base-foundation-vented-crawlspace.xml": {
    "parent_hpxml": "sample_files/base.xml",
    "geometry_unit_cfa": 1350,
    "geometry_foundation_type": "VentedCrawlspace",
    "geometry_foundation_height": 4,
    "floor_over_foundation_assembly_r": 18.7,
    "foundation_wall_insulation_distance_to_bottom": 4,
    "slab_thickness": 0,
    "ducts_supply_location": "crawlspace - vented",
    "ducts_return_location": "crawlspace - vented",
    "water_heater_location": "crawlspace - vented",
    "misc_plug_loads_other_annual_kwh": 1228.5
  },
  "sample_files/base-foundation-vented-crawlspace-above-grade.xml": {
    "parent_hpxml": "sample_files/base-foundation-vented-crawlspace.xml",
    "geometry_foundation_height_above_grade": 4
  },
  "sample_files/base-foundation-walkout-basement.xml": {
    "parent_hpxml": "sample_files/base.xml",
    "geometry_foundation_height_above_grade": 5,
    "foundation_wall_insulation_distance_to_bottom": 4
  },
  "sample_files/base-hvac-air-to-air-heat-pump-1-speed.xml": {
    "parent_hpxml": "sample_files/base.xml",
    "heating_system_type": "none",
    "heating_system_heating_efficiency": 0,
    "heating_system_fraction_heat_load_served": 0,
    "cooling_system_type": "none",
    "cooling_system_cooling_efficiency": 0,
    "cooling_system_fraction_cool_load_served": 0,
    "heat_pump_type": "air-to-air",
    "heat_pump_heating_efficiency": 7.7,
    "heat_pump_cooling_efficiency": 13,
    "heat_pump_cooling_compressor_type": "single stage",
    "heat_pump_cooling_sensible_heat_fraction": 0.73,
    "heat_pump_heating_capacity": 36000,
    "heat_pump_heating_capacity_retention_fraction": 0.6,
    "heat_pump_heating_capacity_retention_temp": 17.0,
    "heat_pump_cooling_capacity": 36000,
    "heat_pump_fraction_heat_load_served": 1,
    "heat_pump_fraction_cool_load_served": 1,
    "heat_pump_backup_type": "integrated",
    "heat_pump_backup_heating_efficiency": 1,
    "heat_pump_backup_heating_capacity": 36000
  },
  "sample_files/base-hvac-air-to-air-heat-pump-1-speed-airflow.xml": {
    "parent_hpxml": "sample_files/base-hvac-air-to-air-heat-pump-1-speed.xml",
    "heat_pump_heating_airflow": 700,
    "heat_pump_cooling_airflow": 900
  },
  "sample_files/base-hvac-air-to-air-heat-pump-1-speed-autosize-factor.xml": {
    "parent_hpxml": "sample_files/base-hvac-air-to-air-heat-pump-1-speed.xml",
    "heat_pump_cooling_capacity": null,
    "heat_pump_heating_capacity": null,
    "heat_pump_backup_heating_capacity": null,
    "heat_pump_cooling_autosizing_factor": 1.7,
    "heat_pump_heating_autosizing_factor": 1.4,
    "heat_pump_backup_heating_autosizing_factor": 0.9,
    "heat_pump_cooling_autosizing_limit": 53000,
    "heat_pump_heating_autosizing_limit": 44000,
    "heat_pump_backup_heating_autosizing_limit": 28000
  },
  "sample_files/base-hvac-air-to-air-heat-pump-1-speed-autosize-limit.xml": {
    "parent_hpxml": "sample_files/base-hvac-air-to-air-heat-pump-1-speed.xml",
    "heat_pump_cooling_capacity": null,
    "heat_pump_heating_capacity": null,
    "heat_pump_backup_heating_capacity": null,
    "heat_pump_cooling_autosizing_limit": 15000,
    "heat_pump_heating_autosizing_limit": 15000,
    "heat_pump_backup_heating_autosizing_limit": 15000
  },
  "sample_files/base-hvac-air-to-air-heat-pump-1-speed-heating-capacity-17f.xml": {
    "parent_hpxml": "sample_files/base-hvac-air-to-air-heat-pump-1-speed.xml"
  },
  "sample_files/base-hvac-air-to-air-heat-pump-1-speed-cooling-only.xml": {
    "parent_hpxml": "sample_files/base-hvac-air-to-air-heat-pump-1-speed.xml",
    "heat_pump_heating_capacity": 0,
    "heat_pump_fraction_heat_load_served": 0,
    "heat_pump_backup_type": "none",
    "heat_pump_backup_heating_efficiency": 0
  },
  "sample_files/base-hvac-air-to-air-heat-pump-1-speed-heating-only.xml": {
    "parent_hpxml": "sample_files/base-hvac-air-to-air-heat-pump-1-speed.xml",
    "heat_pump_cooling_capacity": 0,
    "heat_pump_fraction_cool_load_served": 0
  },
  "sample_files/base-hvac-air-to-air-heat-pump-1-speed-lockout-temperatures.xml": {
    "parent_hpxml": "sample_files/base-hvac-air-to-air-heat-pump-1-speed.xml",
    "heat_pump_compressor_lockout_temp": 5,
    "heat_pump_backup_heating_lockout_temp": 35,
    "hvac_control_heating_weekday_setpoint": "64, 64, 64, 64, 64, 64, 64, 70, 70, 70, 70, 70, 70, 70, 70, 70, 70, 70, 70, 70, 70, 70, 64, 64",
    "hvac_control_heating_weekend_setpoint": "64, 64, 64, 64, 64, 64, 64, 70, 70, 70, 70, 70, 70, 70, 70, 70, 70, 70, 70, 70, 70, 70, 64, 64"
  },
  "sample_files/base-hvac-air-to-air-heat-pump-1-speed-seer2-hspf2.xml": {
    "parent_hpxml": "sample_files/base-hvac-air-to-air-heat-pump-1-speed.xml",
    "heat_pump_heating_efficiency_type": "HSPF2",
    "heat_pump_heating_efficiency": 6.5,
    "heat_pump_cooling_efficiency_type": "SEER2",
    "heat_pump_cooling_efficiency": 12.4
  },
  "sample_files/base-hvac-air-to-air-heat-pump-2-speed.xml": {
    "parent_hpxml": "sample_files/base-hvac-air-to-air-heat-pump-1-speed.xml",
    "heat_pump_heating_efficiency": 9.3,
    "heat_pump_cooling_efficiency": 18,
    "heat_pump_cooling_compressor_type": "two stage"
  },
  "sample_files/base-hvac-air-to-air-heat-pump-var-speed.xml": {
    "parent_hpxml": "sample_files/base-hvac-air-to-air-heat-pump-1-speed.xml",
    "heat_pump_heating_efficiency": 10,
    "heat_pump_cooling_efficiency": 22,
    "heat_pump_cooling_compressor_type": "variable speed",
    "heat_pump_cooling_sensible_heat_fraction": 0.78
  },
  "sample_files/base-hvac-air-to-air-heat-pump-var-speed-autosize-maxload.xml": {
    "parent_hpxml": "sample_files/base-hvac-air-to-air-heat-pump-var-speed.xml",
    "heat_pump_heating_capacity": null,
    "heat_pump_cooling_capacity": null,
    "heat_pump_backup_heating_capacity": null,
    "heat_pump_sizing_methodology": "MaxLoad",
    "heat_pump_backup_sizing_methodology": "supplemental"
  },
  "sample_files/base-hvac-air-to-air-heat-pump-var-speed-backup-boiler.xml": {
    "parent_hpxml": "sample_files/base-hvac-air-to-air-heat-pump-var-speed.xml",
    "heat_pump_heating_capacity": 18000,
    "heat_pump_heating_capacity_retention_fraction": 0.6,
    "heat_pump_heating_capacity_retention_temp": 17.0,
    "heat_pump_cooling_capacity": 18000,
    "heat_pump_backup_type": "separate",
    "heating_system_2_type": "Boiler",
    "heating_system_2_fuel": "natural gas",
    "heating_system_2_heating_efficiency": 0.8,
    "heating_system_2_heating_capacity": 60000
  },
  "sample_files/base-hvac-air-to-air-heat-pump-var-speed-backup-boiler-hvac-seasons.xml": {
    "parent_hpxml": "sample_files/base-hvac-air-to-air-heat-pump-var-speed-backup-boiler.xml",
    "hvac_control_heating_season_period": "Nov 1 - May 1",
    "hvac_control_cooling_season_period": "Jun 1 - Oct 1"
  },
  "sample_files/base-hvac-air-to-air-heat-pump-var-speed-backup-boiler-switchover-temperature.xml": {
    "parent_hpxml": "sample_files/base-hvac-air-to-air-heat-pump-var-speed-backup-boiler.xml",
    "heat_pump_compressor_lockout_temp": 30,
    "heat_pump_backup_heating_lockout_temp": 30
  },
  "sample_files/base-hvac-air-to-air-heat-pump-var-speed-backup-furnace.xml": {
    "parent_hpxml": "sample_files/base-hvac-air-to-air-heat-pump-var-speed-backup-boiler.xml"
  },
  "sample_files/base-hvac-air-to-air-heat-pump-var-speed-backup-furnace-airflow.xml": {
    "parent_hpxml": "sample_files/base-hvac-air-to-air-heat-pump-var-speed-backup-furnace.xml",
    "heat_pump_heating_airflow": 600,
    "heat_pump_cooling_airflow": 600,
    "heating_system_2_heating_airflow": 600
  },
  "sample_files/base-hvac-air-to-air-heat-pump-var-speed-backup-furnace-autosize-factor.xml": {
    "parent_hpxml": "sample_files/base-hvac-air-to-air-heat-pump-var-speed-backup-furnace.xml",
    "heat_pump_cooling_capacity": null,
    "heat_pump_heating_capacity": null,
    "heating_system_2_heating_capacity": null,
    "heat_pump_cooling_autosizing_factor": 1.7,
    "heat_pump_heating_autosizing_factor": 1.4,
    "heating_system_2_heating_autosizing_factor": 0.9,
    "heat_pump_cooling_autosizing_limit": 53000,
    "heat_pump_heating_autosizing_limit": 44000,
    "heating_system_2_heating_autosizing_limit": 29000
  },
  "sample_files/base-hvac-air-to-air-heat-pump-var-speed-backup-furnace-autosize-limit.xml": {
    "parent_hpxml": "sample_files/base-hvac-air-to-air-heat-pump-var-speed-backup-furnace.xml",
    "heat_pump_cooling_capacity": null,
    "heat_pump_heating_capacity": null,
    "heating_system_2_heating_capacity": null,
    "heat_pump_cooling_autosizing_limit": 15000,
    "heat_pump_heating_autosizing_limit": 15000,
    "heating_system_2_heating_autosizing_limit": 25000
  },
  "sample_files/base-hvac-air-to-air-heat-pump-var-speed-max-power-ratio-schedule.xml": {
    "parent_hpxml": "sample_files/base-hvac-air-to-air-heat-pump-var-speed.xml",
    "schedules_filepaths": "../../HPXMLtoOpenStudio/resources/schedule_files/hvac-variable-system-maximum-power-ratios-varied.csv"
  },
  "sample_files/base-hvac-air-to-air-heat-pump-var-speed-max-power-ratio-schedule-two-systems.xml": {
    "parent_hpxml": "sample_files/base-hvac-air-to-air-heat-pump-var-speed-max-power-ratio-schedule.xml"
  },
  "sample_files/base-hvac-air-to-air-heat-pump-var-speed-max-power-ratio-schedule-10-mins.xml": {
    "parent_hpxml": "sample_files/base-hvac-air-to-air-heat-pump-var-speed-max-power-ratio-schedule.xml",
    "simulation_control_timestep": 10
  },
  "sample_files/base-hvac-air-to-air-heat-pump-var-speed-detailed-performance.xml": {
    "parent_hpxml": "sample_files/base-hvac-air-to-air-heat-pump-var-speed.xml",
    "heat_pump_cooling_compressor_type": "variable speed",
    "heat_pump_heating_capacity_retention_fraction": null,
    "heat_pump_heating_capacity_retention_temp": null,
    "heat_pump_cooling_efficiency": 17.25,
    "heat_pump_heating_efficiency": 10.0,
    "hvac_perf_data_capacity_type": "Absolute capacities",
    "hvac_perf_data_heating_outdoor_temperatures": "47.0, 17.0, 5.0",
    "hvac_perf_data_heating_min_speed_capacities": "10000, 4200, 1900",
    "hvac_perf_data_heating_max_speed_capacities": "36000, 24800, 19900",
    "hvac_perf_data_heating_min_speed_cops": "4.73, 1.84, 0.81",
    "hvac_perf_data_heating_max_speed_cops": "3.44, 2.66, 2.28",
    "hvac_perf_data_cooling_outdoor_temperatures": "95.0, 82.0",
    "hvac_perf_data_cooling_min_speed_capacities": "11700, 13200",
    "hvac_perf_data_cooling_max_speed_capacities": "36000, 40000",
    "hvac_perf_data_cooling_min_speed_cops": "4.47, 6.34",
    "hvac_perf_data_cooling_max_speed_cops": "2.71, 3.53"
  },
  "sample_files/base-hvac-air-to-air-heat-pump-var-speed-detailed-performance-heating-only.xml": {
    "parent_hpxml": "sample_files/base-hvac-air-to-air-heat-pump-var-speed-detailed-performance.xml",
    "hvac_perf_data_cooling_outdoor_temperatures": null,
    "hvac_perf_data_cooling_min_speed_capacities": null,
    "hvac_perf_data_cooling_max_speed_capacities": null,
    "hvac_perf_data_cooling_min_speed_cops": null,
    "hvac_perf_data_cooling_max_speed_cops": null
  },
  "sample_files/base-hvac-air-to-air-heat-pump-var-speed-detailed-performance-normalized-capacities.xml": {
    "parent_hpxml": "sample_files/base-hvac-air-to-air-heat-pump-var-speed-detailed-performance.xml",
    "hvac_perf_data_capacity_type": "Normalized capacity fractions",
    "hvac_perf_data_heating_min_speed_capacities": "0.28, 0.12, 0.05",
    "hvac_perf_data_heating_max_speed_capacities": "1.0, 0.69, 0.55",
    "hvac_perf_data_cooling_min_speed_capacities": "0.325, 0.37",
    "hvac_perf_data_cooling_max_speed_capacities": "1.0, 1.11"
  },
  "sample_files/base-hvac-air-to-air-heat-pump-var-speed-detailed-performance-autosize.xml": {
    "parent_hpxml": "sample_files/base-hvac-air-to-air-heat-pump-var-speed-detailed-performance.xml",
    "heat_pump_heating_capacity": null,
    "heat_pump_cooling_capacity": null,
    "hvac_perf_data_capacity_type": "Normalized capacity fractions",
    "hvac_perf_data_heating_min_speed_capacities": "0.28, 0.12, 0.05",
    "hvac_perf_data_heating_max_speed_capacities": "1.0, 0.69, 0.55",
    "hvac_perf_data_cooling_min_speed_capacities": "0.325, 0.37",
    "hvac_perf_data_cooling_max_speed_capacities": "1.0, 1.11"
  },
  "sample_files/base-hvac-air-to-air-heat-pump-var-speed-detailed-performance-other-temperatures.xml": {
    "parent_hpxml": "sample_files/base-hvac-air-to-air-heat-pump-var-speed-detailed-performance.xml",
    "hvac_perf_data_capacity_type": "Absolute capacities",
    "hvac_perf_data_heating_outdoor_temperatures": "47.0, 55.0",
    "hvac_perf_data_heating_min_speed_capacities": "10000, 12000",
    "hvac_perf_data_heating_max_speed_capacities": "36000, 45000",
    "hvac_perf_data_heating_min_speed_cops": "4.73, 5.5",
    "hvac_perf_data_heating_max_speed_cops": "3.44, 4.0",
    "hvac_perf_data_cooling_outdoor_temperatures": "95.0, 105.0",
    "hvac_perf_data_cooling_min_speed_capacities": "11700, 10000",
    "hvac_perf_data_cooling_max_speed_capacities": "36000, 30000",
    "hvac_perf_data_cooling_min_speed_cops": "4.47, 3.9",
    "hvac_perf_data_cooling_max_speed_cops": "2.71, 2.3"
  },
  "sample_files/base-hvac-autosize.xml": {
    "parent_hpxml": "sample_files/base.xml",
    "heating_system_heating_capacity": null,
    "cooling_system_cooling_capacity": null
  },
  "sample_files/base-hvac-autosize-sizing-controls.xml": {
    "parent_hpxml": "sample_files/base-hvac-autosize.xml",
    "geometry_unit_num_occupants": 5,
    "hvac_control_heating_weekday_setpoint": 60,
    "hvac_control_heating_weekend_setpoint": 60,
    "hvac_control_cooling_weekday_setpoint": 80,
    "hvac_control_cooling_weekend_setpoint": 80
  },
  "sample_files/base-hvac-boiler-coal-only.xml": {
    "parent_hpxml": "sample_files/base-hvac-boiler-gas-only.xml",
    "heating_system_fuel": "coal"
  },
  "sample_files/base-hvac-boiler-elec-only.xml": {
    "parent_hpxml": "sample_files/base.xml",
    "heating_system_type": "Boiler",
    "heating_system_fuel": "electricity",
    "heating_system_heating_efficiency": 0.98,
    "cooling_system_type": "none",
    "cooling_system_cooling_efficiency": 0,
    "cooling_system_fraction_cool_load_served": 0
  },
  "sample_files/base-hvac-boiler-gas-central-ac-1-speed.xml": {
    "parent_hpxml": "sample_files/base.xml",
    "heating_system_type": "Boiler"
  },
  "sample_files/base-hvac-boiler-gas-only.xml": {
    "parent_hpxml": "sample_files/base.xml",
    "heating_system_type": "Boiler",
    "cooling_system_type": "none",
    "cooling_system_cooling_efficiency": 0,
    "cooling_system_fraction_cool_load_served": 0
  },
  "sample_files/base-hvac-boiler-gas-only-pilot.xml": {
    "parent_hpxml": "sample_files/base-hvac-boiler-gas-only.xml",
    "heating_system_pilot_light": 600
  },
  "sample_files/base-hvac-boiler-oil-only.xml": {
    "parent_hpxml": "sample_files/base-hvac-boiler-gas-only.xml",
    "heating_system_fuel": "fuel oil"
  },
  "sample_files/base-hvac-boiler-propane-only.xml": {
    "parent_hpxml": "sample_files/base-hvac-boiler-gas-only.xml",
    "heating_system_fuel": "propane"
  },
  "sample_files/base-hvac-boiler-wood-only.xml": {
    "parent_hpxml": "sample_files/base-hvac-boiler-gas-only.xml",
    "heating_system_fuel": "wood"
  },
  "sample_files/base-hvac-central-ac-only-1-speed.xml": {
    "parent_hpxml": "sample_files/base.xml",
    "heating_system_type": "none",
    "heating_system_heating_efficiency": 0,
    "heating_system_fraction_heat_load_served": 0
  },
  "sample_files/base-hvac-central-ac-only-1-speed-airflow.xml": {
    "parent_hpxml": "sample_files/base-hvac-central-ac-only-1-speed.xml",
    "cooling_system_cooling_airflow": 750
  },
  "sample_files/base-hvac-central-ac-only-1-speed-autosize-factor.xml": {
    "parent_hpxml": "sample_files/base-hvac-central-ac-only-1-speed.xml",
    "cooling_system_cooling_capacity": null,
    "cooling_system_cooling_autosizing_factor": 1.7,
    "cooling_system_cooling_autosizing_limit": 37000
  },
  "sample_files/base-hvac-central-ac-only-1-speed-autosize-limit.xml": {
    "parent_hpxml": "sample_files/base-hvac-central-ac-only-1-speed.xml",
    "cooling_system_cooling_capacity": null,
    "cooling_system_cooling_autosizing_limit": 15000
  },
  "sample_files/base-hvac-central-ac-only-1-speed-seer2.xml": {
    "parent_hpxml": "sample_files/base-hvac-central-ac-only-1-speed.xml",
    "cooling_system_cooling_efficiency_type": "SEER2",
    "cooling_system_cooling_efficiency": 12.4
  },
  "sample_files/base-hvac-central-ac-only-2-speed.xml": {
    "parent_hpxml": "sample_files/base-hvac-central-ac-only-1-speed.xml",
    "cooling_system_cooling_efficiency": 18,
    "cooling_system_cooling_compressor_type": "two stage"
  },
  "sample_files/base-hvac-central-ac-only-var-speed.xml": {
    "parent_hpxml": "sample_files/base-hvac-central-ac-only-1-speed.xml",
    "cooling_system_cooling_efficiency": 24,
    "cooling_system_cooling_compressor_type": "variable speed",
    "cooling_system_cooling_sensible_heat_fraction": 0.78
  },
  "sample_files/base-hvac-central-ac-only-var-speed-max-power-ratio-schedule.xml": {
    "parent_hpxml": "sample_files/base-hvac-central-ac-only-var-speed.xml",
    "schedules_filepaths": "../../HPXMLtoOpenStudio/resources/schedule_files/hvac-variable-system-maximum-power-ratios-varied.csv"
  },
  "sample_files/base-hvac-central-ac-only-var-speed-detailed-performance.xml": {
    "parent_hpxml": "sample_files/base-hvac-central-ac-only-var-speed.xml",
    "cooling_system_cooling_compressor_type": "variable speed",
    "cooling_system_cooling_efficiency": 17.25,
    "cooling_system_cooling_capacity": 36000,
    "hvac_perf_data_capacity_type": "Absolute capacities",
    "hvac_perf_data_cooling_outdoor_temperatures": "95.0, 82.0",
    "hvac_perf_data_cooling_min_speed_capacities": "11700, 13200",
    "hvac_perf_data_cooling_max_speed_capacities": "36000, 40000",
    "hvac_perf_data_cooling_min_speed_cops": "4.47, 6.34",
    "hvac_perf_data_cooling_max_speed_cops": "2.71, 3.53"
  },
  "sample_files/base-hvac-central-ac-only-var-speed-detailed-performance-autosize.xml": {
    "parent_hpxml": "sample_files/base-hvac-central-ac-only-var-speed-detailed-performance.xml",
    "cooling_system_cooling_capacity": null,
    "hvac_perf_data_capacity_type": "Normalized capacity fractions",
    "hvac_perf_data_cooling_min_speed_capacities": "0.325, 0.37",
    "hvac_perf_data_cooling_max_speed_capacities": "1.0, 1.11"
  },
  "sample_files/base-hvac-central-ac-plus-air-to-air-heat-pump-heating.xml": {
    "parent_hpxml": "sample_files/base-hvac-central-ac-only-1-speed.xml",
    "heat_pump_type": "air-to-air",
    "heat_pump_heating_efficiency": 7.7,
    "heat_pump_cooling_efficiency": 13,
    "heat_pump_cooling_compressor_type": "single stage",
    "heat_pump_cooling_sensible_heat_fraction": 0.73,
    "heat_pump_heating_capacity": 36000,
    "heat_pump_heating_capacity_retention_fraction": 0.6,
    "heat_pump_heating_capacity_retention_temp": 17.0,
    "heat_pump_cooling_capacity": 36000,
    "heat_pump_fraction_heat_load_served": 1,
    "heat_pump_backup_type": "integrated",
    "heat_pump_backup_heating_efficiency": 1,
    "heat_pump_backup_heating_capacity": 36000
  },
  "sample_files/base-hvac-dse.xml": {
    "parent_hpxml": "sample_files/base.xml"
  },
  "sample_files/base-hvac-dual-fuel-air-to-air-heat-pump-1-speed.xml": {
    "parent_hpxml": "sample_files/base-hvac-air-to-air-heat-pump-1-speed.xml",
    "heat_pump_compressor_lockout_temp": 30,
    "heat_pump_backup_fuel": "natural gas",
    "heat_pump_backup_heating_efficiency": 0.95,
    "heat_pump_backup_heating_lockout_temp": 30
  },
  "sample_files/base-hvac-dual-fuel-air-to-air-heat-pump-1-speed-lockout-temperatures.xml": {
    "parent_hpxml": "sample_files/base-hvac-dual-fuel-air-to-air-heat-pump-1-speed.xml",
    "heat_pump_compressor_lockout_temp": 25,
    "heat_pump_backup_heating_lockout_temp": 45
  },
  "sample_files/base-hvac-dual-fuel-air-to-air-heat-pump-2-speed.xml": {
    "parent_hpxml": "sample_files/base-hvac-air-to-air-heat-pump-2-speed.xml",
    "heat_pump_compressor_lockout_temp": 30,
    "heat_pump_backup_fuel": "natural gas",
    "heat_pump_backup_heating_efficiency": 0.95,
    "heat_pump_backup_heating_lockout_temp": 30
  },
  "sample_files/base-hvac-dual-fuel-air-to-air-heat-pump-var-speed.xml": {
    "parent_hpxml": "sample_files/base-hvac-air-to-air-heat-pump-var-speed.xml",
    "heat_pump_compressor_lockout_temp": 30,
    "heat_pump_backup_fuel": "natural gas",
    "heat_pump_backup_heating_efficiency": 0.95,
    "heat_pump_backup_heating_lockout_temp": 30
  },
  "sample_files/base-hvac-dual-fuel-mini-split-heat-pump-ducted.xml": {
    "parent_hpxml": "sample_files/base-hvac-mini-split-heat-pump-ducted.xml",
    "heat_pump_compressor_lockout_temp": 30,
    "heat_pump_backup_fuel": "natural gas",
    "heat_pump_backup_heating_efficiency": 0.95,
    "heat_pump_backup_heating_lockout_temp": 30
  },
  "sample_files/base-hvac-ducts-leakage-cfm50.xml": {
    "parent_hpxml": "sample_files/base.xml",
    "ducts_leakage_units": "CFM50",
    "ducts_supply_leakage_to_outside_value": 100,
    "ducts_return_leakage_to_outside_value": 125
  },
  "sample_files/base-hvac-ducts-leakage-percent.xml": {
    "parent_hpxml": "sample_files/base.xml",
    "ducts_leakage_units": "Percent",
    "ducts_supply_leakage_to_outside_value": 0.1,
    "ducts_return_leakage_to_outside_value": 0.05
  },
  "sample_files/base-hvac-ducts-area-fractions.xml": {
    "parent_hpxml": "sample_files/base-enclosure-2stories.xml",
    "ducts_supply_surface_area": null,
    "ducts_supply_surface_area_fraction": 0.75,
    "ducts_return_surface_area": null,
    "ducts_return_surface_area_fraction": 0.75
  },
  "sample_files/base-hvac-ducts-area-multipliers.xml": {
    "parent_hpxml": "sample_files/base.xml"
  },
  "sample_files/base-hvac-ducts-buried.xml": {
    "parent_hpxml": "sample_files/base.xml",
    "ducts_supply_buried_insulation_level": "deeply buried",
    "ducts_return_buried_insulation_level": "deeply buried",
    "ducts_return_insulation_r": 4
  },
  "sample_files/base-hvac-ducts-defaults.xml": {
    "parent_hpxml": "sample_files/base-hvac-furnace-gas-room-ac.xml",
    "heating_system_fraction_heat_load_served": 0.75,
    "heating_system_2_type": "Fireplace",
    "heating_system_2_heating_efficiency": 1.0,
    "heating_system_2_fraction_heat_load_served": 0.25,
    "ducts_supply_location": null,
    "ducts_supply_surface_area": null,
    "ducts_return_location": null,
    "ducts_return_surface_area": null
  },
  "sample_files/base-hvac-ducts-effective-rvalue.xml": {
    "parent_hpxml": "sample_files/base.xml"
  },
  "sample_files/base-hvac-ducts-shape-round.xml": {
    "parent_hpxml": "sample_files/base.xml",
    "ducts_supply_fraction_rectangular": 0.0,
    "ducts_return_fraction_rectangular": 0.0
  },
  "sample_files/base-hvac-ducts-shape-rectangular.xml": {
    "parent_hpxml": "sample_files/base.xml",
    "ducts_supply_fraction_rectangular": 1.0,
    "ducts_return_fraction_rectangular": 1.0
  },
  "sample_files/base-hvac-ducts-shape-mixed.xml": {
    "parent_hpxml": "sample_files/base.xml",
    "ducts_supply_fraction_rectangular": 0.25,
    "ducts_return_fraction_rectangular": 0.75
  },
  "sample_files/base-hvac-elec-resistance-only.xml": {
    "parent_hpxml": "sample_files/base.xml",
    "heating_system_type": "ElectricResistance",
    "heating_system_fuel": "electricity",
    "heating_system_heating_efficiency": 1,
    "cooling_system_type": "none",
    "cooling_system_cooling_efficiency": 0,
    "cooling_system_fraction_cool_load_served": 0
  },
  "sample_files/base-hvac-evap-cooler-furnace-gas.xml": {
    "parent_hpxml": "sample_files/base.xml",
    "cooling_system_type": "evaporative cooler",
    "cooling_system_is_ducted": false
  },
  "sample_files/base-hvac-evap-cooler-only.xml": {
    "parent_hpxml": "sample_files/base-hvac-evap-cooler-furnace-gas.xml",
    "heating_system_type": "none",
    "heating_system_heating_efficiency": 0,
    "heating_system_fraction_heat_load_served": 0
  },
  "sample_files/base-hvac-evap-cooler-only-ducted.xml": {
    "parent_hpxml": "sample_files/base-hvac-evap-cooler-only.xml",
    "cooling_system_is_ducted": true,
    "ducts_return_leakage_to_outside_value": 0
  },
  "sample_files/base-hvac-fireplace-wood-only.xml": {
    "parent_hpxml": "sample_files/base-hvac-stove-oil-only.xml",
    "heating_system_type": "Fireplace",
    "heating_system_fuel": "wood"
  },
  "sample_files/base-hvac-floor-furnace-propane-only.xml": {
    "parent_hpxml": "sample_files/base-hvac-stove-oil-only.xml",
    "heating_system_type": "FloorFurnace",
    "heating_system_fuel": "propane",
    "heating_system_pilot_light": 600
  },
  "sample_files/base-hvac-furnace-coal-only.xml": {
    "parent_hpxml": "sample_files/base-hvac-furnace-gas-only.xml",
    "heating_system_fuel": "coal"
  },
  "sample_files/base-hvac-furnace-elec-central-ac-1-speed.xml": {
    "parent_hpxml": "sample_files/base.xml",
    "heating_system_fuel": "electricity",
    "heating_system_heating_efficiency": 1
  },
  "sample_files/base-hvac-furnace-elec-only.xml": {
    "parent_hpxml": "sample_files/base.xml",
    "heating_system_fuel": "electricity",
    "heating_system_heating_efficiency": 0.98,
    "cooling_system_type": "none",
    "cooling_system_cooling_efficiency": 0,
    "cooling_system_fraction_cool_load_served": 0
  },
  "sample_files/base-hvac-furnace-gas-central-ac-2-speed.xml": {
    "parent_hpxml": "sample_files/base.xml",
    "cooling_system_cooling_efficiency": 18,
    "cooling_system_cooling_compressor_type": "two stage"
  },
  "sample_files/base-hvac-furnace-gas-central-ac-var-speed.xml": {
    "parent_hpxml": "sample_files/base.xml",
    "cooling_system_cooling_efficiency": 24,
    "cooling_system_cooling_compressor_type": "variable speed",
    "cooling_system_cooling_sensible_heat_fraction": 0.78
  },
  "sample_files/base-hvac-furnace-gas-central-ac-var-speed-max-power-ratio-schedule.xml": {
    "parent_hpxml": "sample_files/base-hvac-furnace-gas-central-ac-var-speed.xml",
    "schedules_filepaths": "../../HPXMLtoOpenStudio/resources/schedule_files/hvac-variable-system-maximum-power-ratios-varied.csv"
  },
  "sample_files/base-hvac-furnace-gas-only.xml": {
    "parent_hpxml": "sample_files/base.xml",
    "cooling_system_type": "none",
    "cooling_system_cooling_efficiency": 0,
    "cooling_system_fraction_cool_load_served": 0
  },
  "sample_files/base-hvac-furnace-gas-only-airflow.xml": {
    "parent_hpxml": "sample_files/base-hvac-furnace-gas-only.xml",
    "heating_system_heating_airflow": 600
  },
  "sample_files/base-hvac-furnace-gas-only-autosize-factor.xml": {
    "parent_hpxml": "sample_files/base-hvac-furnace-gas-only.xml",
    "heating_system_heating_capacity": null,
    "heating_system_heating_autosizing_factor": 1.4,
    "heating_system_heating_autosizing_limit": 45000
  },
  "sample_files/base-hvac-furnace-gas-only-autosize-limit.xml": {
    "parent_hpxml": "sample_files/base-hvac-furnace-gas-only.xml",
    "heating_system_heating_capacity": null,
    "heating_system_heating_autosizing_limit": 25000
  },
  "sample_files/base-hvac-furnace-gas-only-pilot.xml": {
    "parent_hpxml": "sample_files/base-hvac-furnace-gas-only.xml",
    "heating_system_pilot_light": 600
  },
  "sample_files/base-hvac-furnace-gas-only-detailed-setpoints.xml": {
    "parent_hpxml": "sample_files/base-hvac-furnace-gas-only.xml",
    "hvac_control_heating_weekday_setpoint": null,
    "hvac_control_heating_weekend_setpoint": null,
    "schedules_filepaths": "../../HPXMLtoOpenStudio/resources/schedule_files/setpoints-heating-only.csv"
  },
  "sample_files/base-hvac-furnace-gas-room-ac.xml": {
    "parent_hpxml": "sample_files/base.xml",
    "cooling_system_type": "room air conditioner",
    "cooling_system_cooling_efficiency_type": "EER",
    "cooling_system_cooling_efficiency": 8.5,
    "cooling_system_cooling_sensible_heat_fraction": 0.65
  },
  "sample_files/base-hvac-furnace-oil-only.xml": {
    "parent_hpxml": "sample_files/base-hvac-furnace-gas-only.xml",
    "heating_system_fuel": "fuel oil"
  },
  "sample_files/base-hvac-furnace-propane-only.xml": {
    "parent_hpxml": "sample_files/base-hvac-furnace-gas-only.xml",
    "heating_system_fuel": "propane"
  },
  "sample_files/base-hvac-furnace-wood-only.xml": {
    "parent_hpxml": "sample_files/base-hvac-furnace-gas-only.xml",
    "heating_system_fuel": "wood"
  },
  "sample_files/base-hvac-furnace-x3-dse.xml": {
    "parent_hpxml": "sample_files/base.xml"
  },
  "sample_files/base-hvac-ground-to-air-heat-pump.xml": {
    "parent_hpxml": "sample_files/base.xml",
    "heating_system_type": "none",
    "heating_system_heating_efficiency": 0,
    "heating_system_fraction_heat_load_served": 0,
    "cooling_system_type": "none",
    "cooling_system_cooling_efficiency": 0,
    "cooling_system_fraction_cool_load_served": 0,
    "heat_pump_type": "ground-to-air",
    "heat_pump_heating_efficiency_type": "COP",
    "heat_pump_heating_efficiency": 3.6,
    "heat_pump_cooling_efficiency_type": "EER",
    "heat_pump_cooling_efficiency": 16.6,
    "heat_pump_cooling_sensible_heat_fraction": 0.73,
    "heat_pump_heating_capacity": 36000,
    "heat_pump_cooling_capacity": 36000,
    "heat_pump_fraction_heat_load_served": 1,
    "heat_pump_fraction_cool_load_served": 1,
    "heat_pump_backup_type": "integrated",
    "heat_pump_backup_heating_efficiency": 1,
    "heat_pump_backup_heating_capacity": 36000
  },
  "sample_files/base-hvac-ground-to-air-heat-pump-detailed-geothermal-loop.xml": {
    "parent_hpxml": "sample_files/base-hvac-ground-to-air-heat-pump.xml",
    "geothermal_loop_configuration": "vertical",
    "geothermal_loop_borefield_configuration": "Lopsided U",
    "geothermal_loop_loop_flow": 10.0,
    "geothermal_loop_boreholes_count": 9,
    "geothermal_loop_boreholes_length": 314.961,
    "geothermal_loop_boreholes_spacing": 16.4042,
    "geothermal_loop_boreholes_diameter": 5.905512,
    "geothermal_loop_grout_type": "standard",
    "geothermal_loop_pipe_type": "standard",
    "geothermal_loop_pipe_diameter": "1\" pipe",
    "site_ground_diffusivity": 0.03,
    "site_soil_and_moisture_type": "sand, dry"
  },
  "sample_files/base-hvac-ground-to-air-heat-pump-cooling-only.xml": {
    "parent_hpxml": "sample_files/base-hvac-ground-to-air-heat-pump.xml",
    "heat_pump_heating_capacity": 0,
    "heat_pump_fraction_heat_load_served": 0,
    "heat_pump_backup_type": "none",
    "heat_pump_backup_heating_efficiency": 0
  },
  "sample_files/base-hvac-ground-to-air-heat-pump-heating-only.xml": {
    "parent_hpxml": "sample_files/base-hvac-ground-to-air-heat-pump.xml",
    "heat_pump_cooling_capacity": 0,
    "heat_pump_fraction_cool_load_served": 0
  },
  "sample_files/base-hvac-install-quality-air-to-air-heat-pump-1-speed.xml": {
    "parent_hpxml": "sample_files/base-hvac-air-to-air-heat-pump-1-speed.xml",
    "heat_pump_airflow_defect_ratio": -0.25,
    "heat_pump_charge_defect_ratio": -0.25,
<<<<<<< HEAD
    "hvac_distribution_fan_watts_per_cfm": 0.365
=======
    "hvac_blower_fan_watts_per_cfm": 0.365
>>>>>>> 8fa3d387
  },
  "sample_files/base-hvac-install-quality-air-to-air-heat-pump-2-speed.xml": {
    "parent_hpxml": "sample_files/base-hvac-air-to-air-heat-pump-2-speed.xml",
    "heat_pump_airflow_defect_ratio": -0.25,
    "heat_pump_charge_defect_ratio": -0.25,
<<<<<<< HEAD
    "hvac_distribution_fan_watts_per_cfm": 0.365
=======
    "hvac_blower_fan_watts_per_cfm": 0.365
>>>>>>> 8fa3d387
  },
  "sample_files/base-hvac-install-quality-air-to-air-heat-pump-var-speed.xml": {
    "parent_hpxml": "sample_files/base-hvac-air-to-air-heat-pump-var-speed.xml",
    "heat_pump_airflow_defect_ratio": -0.25,
    "heat_pump_charge_defect_ratio": -0.25,
<<<<<<< HEAD
    "hvac_distribution_fan_watts_per_cfm": 0.365
=======
    "hvac_blower_fan_watts_per_cfm": 0.365
>>>>>>> 8fa3d387
  },
  "sample_files/base-hvac-install-quality-air-to-air-heat-pump-var-speed-detailed-performance.xml": {
    "parent_hpxml": "sample_files/base-hvac-air-to-air-heat-pump-var-speed-detailed-performance.xml",
    "heat_pump_airflow_defect_ratio": -0.25,
    "heat_pump_charge_defect_ratio": -0.25,
<<<<<<< HEAD
    "hvac_distribution_fan_watts_per_cfm": 0.365
=======
    "hvac_blower_fan_watts_per_cfm": 0.365
>>>>>>> 8fa3d387
  },
  "sample_files/base-hvac-install-quality-furnace-gas-central-ac-1-speed.xml": {
    "parent_hpxml": "sample_files/base.xml",
    "heating_system_airflow_defect_ratio": -0.25,
    "cooling_system_airflow_defect_ratio": -0.25,
    "cooling_system_charge_defect_ratio": -0.25,
<<<<<<< HEAD
    "hvac_distribution_fan_watts_per_cfm": 0.365
=======
    "hvac_blower_fan_watts_per_cfm": 0.365
>>>>>>> 8fa3d387
  },
  "sample_files/base-hvac-install-quality-furnace-gas-central-ac-2-speed.xml": {
    "parent_hpxml": "sample_files/base-hvac-furnace-gas-central-ac-2-speed.xml",
    "heating_system_airflow_defect_ratio": -0.25,
    "cooling_system_airflow_defect_ratio": -0.25,
    "cooling_system_charge_defect_ratio": -0.25,
<<<<<<< HEAD
    "hvac_distribution_fan_watts_per_cfm": 0.365
=======
    "hvac_blower_fan_watts_per_cfm": 0.365
>>>>>>> 8fa3d387
  },
  "sample_files/base-hvac-install-quality-furnace-gas-central-ac-var-speed.xml": {
    "parent_hpxml": "sample_files/base-hvac-furnace-gas-central-ac-var-speed.xml",
    "heating_system_airflow_defect_ratio": -0.25,
    "cooling_system_airflow_defect_ratio": -0.25,
    "cooling_system_charge_defect_ratio": -0.25,
<<<<<<< HEAD
    "hvac_distribution_fan_watts_per_cfm": 0.365
=======
    "hvac_blower_fan_watts_per_cfm": 0.365
>>>>>>> 8fa3d387
  },
  "sample_files/base-hvac-install-quality-furnace-gas-only.xml": {
    "parent_hpxml": "sample_files/base-hvac-furnace-gas-only.xml",
    "heating_system_airflow_defect_ratio": -0.25,
<<<<<<< HEAD
    "hvac_distribution_fan_watts_per_cfm": 0.365
=======
    "hvac_blower_fan_watts_per_cfm": 0.365
>>>>>>> 8fa3d387
  },
  "sample_files/base-hvac-install-quality-ground-to-air-heat-pump.xml": {
    "parent_hpxml": "sample_files/base-hvac-ground-to-air-heat-pump.xml",
    "heat_pump_airflow_defect_ratio": -0.25,
    "heat_pump_charge_defect_ratio": -0.25,
<<<<<<< HEAD
    "hvac_distribution_fan_watts_per_cfm": 0.365
=======
    "hvac_blower_fan_watts_per_cfm": 0.365
>>>>>>> 8fa3d387
  },
  "sample_files/base-hvac-install-quality-mini-split-air-conditioner-only-ducted.xml": {
    "parent_hpxml": "sample_files/base-hvac-mini-split-air-conditioner-only-ducted.xml",
    "cooling_system_airflow_defect_ratio": -0.25,
    "cooling_system_charge_defect_ratio": -0.25,
<<<<<<< HEAD
    "hvac_distribution_fan_watts_per_cfm": 0.365
=======
    "hvac_blower_fan_watts_per_cfm": 0.365
>>>>>>> 8fa3d387
  },
  "sample_files/base-hvac-install-quality-mini-split-heat-pump-ducted.xml": {
    "parent_hpxml": "sample_files/base-hvac-mini-split-heat-pump-ducted.xml",
    "heat_pump_airflow_defect_ratio": -0.25,
    "heat_pump_charge_defect_ratio": -0.25,
<<<<<<< HEAD
    "hvac_distribution_fan_watts_per_cfm": 0.365
=======
    "hvac_blower_fan_watts_per_cfm": 0.365
>>>>>>> 8fa3d387
  },
  "sample_files/base-hvac-mini-split-air-conditioner-only-ducted.xml": {
    "parent_hpxml": "sample_files/base.xml",
    "heating_system_type": "none",
    "heating_system_heating_efficiency": 0,
    "heating_system_fraction_heat_load_served": 0,
    "cooling_system_type": "mini-split",
    "cooling_system_cooling_compressor_type": null,
    "cooling_system_cooling_efficiency": 19,
    "cooling_system_is_ducted": true,
    "ducts_supply_leakage_to_outside_value": 15,
    "ducts_return_leakage_to_outside_value": 5,
    "ducts_supply_insulation_r": 0,
    "ducts_supply_surface_area": 30,
    "ducts_return_surface_area": 10
  },
  "sample_files/base-hvac-mini-split-air-conditioner-only-ductless.xml": {
    "parent_hpxml": "sample_files/base-hvac-mini-split-air-conditioner-only-ducted.xml",
    "cooling_system_is_ducted": false
  },
  "sample_files/base-hvac-mini-split-air-conditioner-only-ductless-detailed-performance.xml": {
    "parent_hpxml": "sample_files/base-hvac-mini-split-air-conditioner-only-ductless.xml",
    "cooling_system_cooling_compressor_type": "variable speed",
    "cooling_system_cooling_efficiency": 21.5,
    "cooling_system_cooling_capacity": 36000,
    "hvac_perf_data_capacity_type": "Absolute capacities",
    "hvac_perf_data_cooling_outdoor_temperatures": "95.0, 82.0",
    "hvac_perf_data_cooling_min_speed_capacities": "10372, 19456",
    "hvac_perf_data_cooling_max_speed_capacities": "42653, 40093",
    "hvac_perf_data_cooling_min_speed_cops": "4.05, 8.03",
    "hvac_perf_data_cooling_max_speed_cops": "3.27, 3.27"
  },
  "sample_files/base-hvac-mini-split-air-conditioner-only-ductless-detailed-performance-autosize.xml": {
    "parent_hpxml": "sample_files/base-hvac-mini-split-air-conditioner-only-ductless-detailed-performance.xml",
    "cooling_system_cooling_capacity": null,
    "hvac_perf_data_capacity_type": "Normalized capacity fractions",
    "hvac_perf_data_cooling_min_speed_capacities": "0.255, 0.28",
    "hvac_perf_data_cooling_max_speed_capacities": "1.0, 1.033"
  },
  "sample_files/base-hvac-mini-split-heat-pump-ducted.xml": {
    "parent_hpxml": "sample_files/base.xml",
    "heating_system_type": "none",
    "heating_system_heating_efficiency": 0,
    "heating_system_fraction_heat_load_served": 0,
    "cooling_system_type": "none",
    "cooling_system_cooling_efficiency": 0,
    "cooling_system_fraction_cool_load_served": 0,
    "heat_pump_type": "mini-split",
    "heat_pump_heating_efficiency": 10,
    "heat_pump_cooling_efficiency": 19,
    "heat_pump_cooling_sensible_heat_fraction": 0.73,
    "heat_pump_heating_capacity": 36000,
    "heat_pump_heating_capacity_retention_fraction": 0.6,
    "heat_pump_heating_capacity_retention_temp": 17.0,
    "heat_pump_cooling_capacity": 36000,
    "heat_pump_fraction_heat_load_served": 1,
    "heat_pump_fraction_cool_load_served": 1,
    "heat_pump_backup_type": "integrated",
    "heat_pump_backup_heating_efficiency": 1,
    "heat_pump_backup_heating_capacity": 36000,
    "heat_pump_is_ducted": true,
    "ducts_supply_leakage_to_outside_value": 15,
    "ducts_return_leakage_to_outside_value": 5,
    "ducts_supply_insulation_r": 0,
    "ducts_supply_surface_area": 30,
    "ducts_return_surface_area": 10
  },
  "sample_files/base-hvac-mini-split-heat-pump-ducted-detailed-performance.xml": {
    "parent_hpxml": "sample_files/base-hvac-mini-split-heat-pump-ducted.xml",
    "heat_pump_cooling_compressor_type": "variable speed",
    "heat_pump_heating_capacity_retention_fraction": null,
    "heat_pump_heating_capacity_retention_temp": null,
    "heat_pump_cooling_efficiency": 16.7,
    "heat_pump_heating_efficiency": 11.3,
    "hvac_perf_data_capacity_type": "Absolute capacities",
    "hvac_perf_data_heating_outdoor_temperatures": "47.0, 17.0, 5.0",
    "hvac_perf_data_heating_min_speed_capacities": "9200, 7063, 6310",
    "hvac_perf_data_heating_max_speed_capacities": "48000, 36800, 32920",
    "hvac_perf_data_heating_min_speed_cops": "4.35, 2.92, 2.60",
    "hvac_perf_data_heating_max_speed_cops": "3.21, 2.15, 1.93",
    "hvac_perf_data_cooling_outdoor_temperatures": "95.0, 82.0",
    "hvac_perf_data_cooling_min_speed_capacities": "9600, 10224",
    "hvac_perf_data_cooling_max_speed_capacities": "39000, 41587",
    "hvac_perf_data_cooling_min_speed_cops": "4.02, 4.61",
    "hvac_perf_data_cooling_max_speed_cops": "2.86, 3.29"
  },
  "sample_files/base-hvac-mini-split-heat-pump-ducted-detailed-performance-autosize.xml": {
    "parent_hpxml": "sample_files/base-hvac-mini-split-heat-pump-ducted-detailed-performance.xml",
    "heat_pump_heating_capacity": null,
    "heat_pump_cooling_capacity": null,
    "hvac_perf_data_capacity_type": "Normalized capacity fractions",
    "hvac_perf_data_heating_min_speed_capacities": "0.26, 0.20, 0.18",
    "hvac_perf_data_heating_max_speed_capacities": "1.33, 1.02, 0.91",
    "hvac_perf_data_cooling_min_speed_capacities": "0.27, 0.28",
    "hvac_perf_data_cooling_max_speed_capacities": "1.08, 1.16"
  },
  "sample_files/base-hvac-mini-split-heat-pump-ducted-cooling-only.xml": {
    "parent_hpxml": "sample_files/base-hvac-mini-split-heat-pump-ducted.xml",
    "heat_pump_heating_capacity": 0,
    "heat_pump_fraction_heat_load_served": 0,
    "heat_pump_backup_type": "none",
    "heat_pump_backup_heating_efficiency": 0
  },
  "sample_files/base-hvac-mini-split-heat-pump-ducted-heating-only.xml": {
    "parent_hpxml": "sample_files/base-hvac-mini-split-heat-pump-ducted.xml",
    "heat_pump_cooling_capacity": 0,
    "heat_pump_fraction_cool_load_served": 0
  },
  "sample_files/base-hvac-mini-split-heat-pump-ducted-heating-only-max-power-ratio-schedule.xml": {
    "parent_hpxml": "sample_files/base-hvac-mini-split-heat-pump-ducted-heating-only.xml",
    "schedules_filepaths": "../../HPXMLtoOpenStudio/resources/schedule_files/hvac-variable-system-maximum-power-ratios-varied.csv"
  },
  "sample_files/base-hvac-mini-split-heat-pump-ducted-max-power-ratio-schedule.xml": {
    "parent_hpxml": "sample_files/base-hvac-mini-split-heat-pump-ducted.xml",
    "schedules_filepaths": "../../HPXMLtoOpenStudio/resources/schedule_files/hvac-variable-system-maximum-power-ratios-varied.csv"
  },
  "sample_files/base-hvac-mini-split-heat-pump-ductless.xml": {
    "parent_hpxml": "sample_files/base-hvac-mini-split-heat-pump-ducted.xml",
    "heat_pump_backup_type": "none",
    "heat_pump_backup_heating_efficiency": 0,
    "heat_pump_is_ducted": false
  },
<<<<<<< HEAD
  "sample_files/base-hvac-mini-split-heat-pump-ductless-airflow.xml": {
    "parent_hpxml": "sample_files/base-hvac-mini-split-heat-pump-ductless.xml",
    "heat_pump_heating_airflow": 400,
    "heat_pump_cooling_airflow": 500
  },
  "sample_files/base-hvac-mini-split-heat-pump-ductless-autosize-limit.xml": {
    "parent_hpxml": "sample_files/base-hvac-mini-split-heat-pump-ductless.xml",
    "heat_pump_cooling_capacity": null,
    "heat_pump_heating_capacity": null,
    "heat_pump_heating_autosizing_limit": 15000,
    "heat_pump_cooling_autosizing_limit": 15000
=======
  "sample_files/base-hvac-mini-split-heat-pump-ductless-autosize-factor.xml": {
    "parent_hpxml": "sample_files/base-hvac-mini-split-heat-pump-ductless.xml",
    "heat_pump_cooling_capacity": null,
    "heat_pump_heating_capacity": null,
    "heat_pump_cooling_autosizing_factor": 1.7,
    "heat_pump_heating_autosizing_factor": 1.4,
    "heat_pump_cooling_autosizing_limit": 41000,
    "heat_pump_heating_autosizing_limit": 33000
>>>>>>> 8fa3d387
  },
  "sample_files/base-hvac-mini-split-heat-pump-ductless-detailed-performance.xml": {
    "parent_hpxml": "sample_files/base-hvac-mini-split-heat-pump-ductless.xml",
    "heat_pump_cooling_compressor_type": "variable speed",
    "heat_pump_heating_capacity_retention_fraction": null,
    "heat_pump_heating_capacity_retention_temp": null,
    "heat_pump_cooling_efficiency": 21.5,
    "heat_pump_heating_efficiency": 10.5,
    "hvac_perf_data_capacity_type": "Absolute capacities",
    "hvac_perf_data_heating_outdoor_temperatures": "47.0, 17.0, 5.0",
    "hvac_perf_data_heating_min_speed_capacities": "12143, 7414, 8130",
    "hvac_perf_data_heating_max_speed_capacities": "56499, 43387, 36037",
    "hvac_perf_data_heating_min_speed_cops": "4.81, 1.96, 1.71",
    "hvac_perf_data_heating_max_speed_cops": "3.17, 2.31, 1.96",
    "hvac_perf_data_cooling_outdoor_temperatures": "95.0, 82.0",
    "hvac_perf_data_cooling_min_speed_capacities": "10372, 19456",
    "hvac_perf_data_cooling_max_speed_capacities": "42653, 40093",
    "hvac_perf_data_cooling_min_speed_cops": "4.05, 8.03",
    "hvac_perf_data_cooling_max_speed_cops": "3.27, 3.27"
  },
  "sample_files/base-hvac-mini-split-heat-pump-ductless-detailed-performance-autosize.xml": {
    "parent_hpxml": "sample_files/base-hvac-mini-split-heat-pump-ductless-detailed-performance.xml",
    "heat_pump_heating_capacity": null,
    "heat_pump_cooling_capacity": null,
    "hvac_perf_data_capacity_type": "Normalized capacity fractions",
    "hvac_perf_data_heating_min_speed_capacities": "0.34, 0.21, 0.23",
    "hvac_perf_data_heating_max_speed_capacities": "1.57, 1.21, 1.00",
    "hvac_perf_data_cooling_min_speed_capacities": "0.29, 0.54",
    "hvac_perf_data_cooling_max_speed_capacities": "1.18, 1.11"
  },
  "sample_files/base-hvac-mini-split-heat-pump-ductless-heating-capacity-17f.xml": {
    "parent_hpxml": "sample_files/base-hvac-mini-split-heat-pump-ductless.xml"
  },
  "sample_files/base-hvac-mini-split-heat-pump-ductless-backup-stove.xml": {
    "parent_hpxml": "sample_files/base-hvac-mini-split-heat-pump-ductless.xml",
    "heat_pump_heating_capacity": 18000,
    "heat_pump_heating_capacity_retention_fraction": 0.6,
    "heat_pump_heating_capacity_retention_temp": 17.0,
    "heat_pump_cooling_capacity": 18000,
    "heat_pump_backup_type": "separate",
    "heat_pump_backup_heating_efficiency": 1,
    "heat_pump_backup_heating_capacity": 36000,
    "heating_system_2_type": "Stove",
    "heating_system_2_fuel": "fuel oil",
    "heating_system_2_heating_efficiency": 0.6,
    "heating_system_2_heating_capacity": 60000
  },
  "sample_files/base-hvac-mini-split-heat-pump-ductless-backup-baseboard.xml": {
    "parent_hpxml": "sample_files/base-hvac-mini-split-heat-pump-ductless-backup-stove.xml",
    "heating_system_2_type": "ElectricResistance",
    "heating_system_2_fuel": "electricity",
    "heating_system_2_heating_efficiency": 1
  },
  "sample_files/base-hvac-mini-split-heat-pump-ductless-backup-furnace.xml": {
    "parent_hpxml": "sample_files/base-hvac-mini-split-heat-pump-ductless-backup-stove.xml",
    "heating_system_2_type": "Furnace",
    "heating_system_2_fuel": "natural gas",
    "heating_system_2_heating_efficiency": 0.8
  },
  "sample_files/base-hvac-mini-split-heat-pump-ductless-backup-furnace-ducts-defaults.xml": {
    "parent_hpxml": "sample_files/base-hvac-mini-split-heat-pump-ductless-backup-furnace.xml",
    "ducts_supply_location": null,
    "ducts_supply_surface_area": null,
    "ducts_return_location": null,
    "ducts_return_surface_area": null
  },
  "sample_files/base-hvac-multiple.xml": {
    "parent_hpxml": "sample_files/base.xml"
  },
  "sample_files/base-hvac-none.xml": {
    "parent_hpxml": "sample_files/base-location-honolulu-hi.xml",
    "heating_system_type": "none",
    "heating_system_heating_efficiency": 0,
    "heating_system_fraction_heat_load_served": 0,
    "cooling_system_type": "none",
    "cooling_system_cooling_efficiency": 0,
    "cooling_system_fraction_cool_load_served": 0
  },
  "sample_files/base-hvac-ptac.xml": {
    "parent_hpxml": "sample_files/base.xml",
    "heating_system_type": "none",
    "heating_system_heating_efficiency": 0,
    "heating_system_fraction_heat_load_served": 0,
    "cooling_system_type": "packaged terminal air conditioner",
    "cooling_system_cooling_efficiency_type": "EER",
    "cooling_system_cooling_efficiency": 10.7,
    "cooling_system_cooling_sensible_heat_fraction": 0.65
  },
  "sample_files/base-hvac-ptac-with-heating-electricity.xml": {
    "parent_hpxml": "sample_files/base-hvac-ptac.xml",
    "cooling_system_integrated_heating_system_fuel": "electricity",
    "cooling_system_integrated_heating_system_efficiency_percent": 1,
    "cooling_system_integrated_heating_system_capacity": 36000,
    "cooling_system_integrated_heating_system_fraction_heat_load_served": 1
  },
  "sample_files/base-hvac-ptac-with-heating-natural-gas.xml": {
    "parent_hpxml": "sample_files/base-hvac-ptac.xml",
    "cooling_system_integrated_heating_system_fuel": "natural gas",
    "cooling_system_integrated_heating_system_efficiency_percent": 0.8,
    "cooling_system_integrated_heating_system_capacity": 36000,
    "cooling_system_integrated_heating_system_fraction_heat_load_served": 1
  },
  "sample_files/base-hvac-pthp.xml": {
    "parent_hpxml": "sample_files/base-hvac-ground-to-air-heat-pump.xml",
    "heat_pump_type": "packaged terminal heat pump",
    "heat_pump_cooling_efficiency": 11.4,
    "heat_pump_cooling_sensible_heat_fraction": 0.65,
    "heat_pump_heating_capacity_retention_fraction": 0.6,
    "heat_pump_heating_capacity_retention_temp": 17.0
  },
  "sample_files/base-hvac-pthp-heating-capacity-17f.xml": {
    "parent_hpxml": "sample_files/base-hvac-pthp.xml"
  },
  "sample_files/base-hvac-room-ac-only.xml": {
    "parent_hpxml": "sample_files/base.xml",
    "heating_system_type": "none",
    "heating_system_heating_efficiency": 0,
    "heating_system_fraction_heat_load_served": 0,
    "cooling_system_type": "room air conditioner",
    "cooling_system_cooling_efficiency_type": "EER",
    "cooling_system_cooling_efficiency": 8.5,
    "cooling_system_cooling_sensible_heat_fraction": 0.65
  },
  "sample_files/base-hvac-room-ac-only-33percent.xml": {
    "parent_hpxml": "sample_files/base-hvac-room-ac-only.xml",
    "cooling_system_cooling_capacity": 8000,
    "cooling_system_fraction_cool_load_served": 0.33
  },
  "sample_files/base-hvac-room-ac-only-ceer.xml": {
    "parent_hpxml": "sample_files/base-hvac-room-ac-only.xml",
    "cooling_system_cooling_efficiency_type": "CEER",
    "cooling_system_cooling_efficiency": 8.4
  },
  "sample_files/base-hvac-room-ac-with-heating.xml": {
    "parent_hpxml": "sample_files/base-hvac-room-ac-only.xml",
    "cooling_system_integrated_heating_system_fuel": "electricity",
    "cooling_system_integrated_heating_system_efficiency_percent": 1,
    "cooling_system_integrated_heating_system_capacity": 36000,
    "cooling_system_integrated_heating_system_fraction_heat_load_served": 1
  },
  "sample_files/base-hvac-room-ac-with-reverse-cycle.xml": {
    "parent_hpxml": "sample_files/base-hvac-pthp.xml",
    "heat_pump_type": "room air conditioner with reverse cycle",
    "heat_pump_heating_capacity_retention_fraction": 0.6,
    "heat_pump_heating_capacity_retention_temp": 17.0
  },
  "sample_files/base-hvac-room-ac-only-detailed-setpoints.xml": {
    "parent_hpxml": "sample_files/base-hvac-room-ac-only.xml",
    "hvac_control_cooling_weekday_setpoint": null,
    "hvac_control_cooling_weekend_setpoint": null,
    "schedules_filepaths": "../../HPXMLtoOpenStudio/resources/schedule_files/setpoints-cooling-only.csv"
  },
  "sample_files/base-hvac-seasons.xml": {
    "parent_hpxml": "sample_files/base.xml",
    "hvac_control_heating_season_period": "Nov 1 - May 1",
    "hvac_control_cooling_season_period": "Jun 1 - Oct 1"
  },
  "sample_files/base-hvac-setpoints.xml": {
    "parent_hpxml": "sample_files/base.xml",
    "hvac_control_heating_weekday_setpoint": 60,
    "hvac_control_heating_weekend_setpoint": 60,
    "hvac_control_cooling_weekday_setpoint": 80,
    "hvac_control_cooling_weekend_setpoint": 80
  },
  "sample_files/base-hvac-setpoints-daily-schedules.xml": {
    "parent_hpxml": "sample_files/base-hvac-setpoints-daily-setbacks.xml",
    "hvac_control_heating_weekday_setpoint": "64, 64, 64, 64, 64, 64, 64, 70, 70, 66, 66, 66, 66, 66, 66, 66, 66, 68, 68, 68, 68, 68, 64, 64",
    "hvac_control_heating_weekend_setpoint": "68, 68, 68, 70, 70, 70, 70, 70, 70, 70, 70, 70, 70, 70, 70, 70, 70, 70, 70, 70, 70, 70, 70, 70",
    "hvac_control_cooling_weekday_setpoint": "80, 80, 80, 80, 80, 80, 80, 75, 75, 80, 80, 80, 80, 80, 80, 80, 80, 78, 78, 78, 78, 78, 80, 80",
    "hvac_control_cooling_weekend_setpoint": "78, 78, 78, 78, 78, 78, 78, 78, 78, 78, 78, 78, 78, 78, 78, 78, 78, 78, 78, 78, 78, 78, 78, 78"
  },
  "sample_files/base-hvac-setpoints-daily-setbacks.xml": {
    "parent_hpxml": "sample_files/base.xml"
  },
  "sample_files/base-hvac-space-heater-gas-only.xml": {
    "parent_hpxml": "sample_files/base.xml",
    "heating_system_type": "SpaceHeater",
    "heating_system_heating_efficiency": 1,
    "cooling_system_type": "none",
    "cooling_system_cooling_efficiency": 0,
    "cooling_system_fraction_cool_load_served": 0
  },
  "sample_files/base-hvac-stove-oil-only.xml": {
    "parent_hpxml": "sample_files/base.xml",
    "heating_system_type": "Stove",
    "heating_system_fuel": "fuel oil",
    "heating_system_heating_efficiency": 0.8,
    "cooling_system_type": "none",
    "cooling_system_cooling_efficiency": 0,
    "cooling_system_fraction_cool_load_served": 0
  },
  "sample_files/base-hvac-stove-wood-pellets-only.xml": {
    "parent_hpxml": "sample_files/base-hvac-stove-oil-only.xml",
    "heating_system_fuel": "wood pellets"
  },
  "sample_files/base-hvac-undersized.xml": {
    "parent_hpxml": "sample_files/base.xml",
    "heating_system_heating_capacity": 3600,
    "cooling_system_cooling_capacity": 2400,
    "ducts_supply_leakage_to_outside_value": 7.5,
    "ducts_return_leakage_to_outside_value": 2.5
  },
  "sample_files/base-hvac-wall-furnace-elec-only.xml": {
    "parent_hpxml": "sample_files/base.xml",
    "heating_system_type": "WallFurnace",
    "heating_system_fuel": "electricity",
    "heating_system_heating_efficiency": 0.98,
    "cooling_system_type": "none",
    "cooling_system_cooling_efficiency": 0,
    "cooling_system_fraction_cool_load_served": 0
  },
  "sample_files/base-lighting-ceiling-fans.xml": {
    "parent_hpxml": "sample_files/base.xml",
    "ceiling_fan_present": true,
    "ceiling_fan_efficiency": 100,
    "ceiling_fan_quantity": 4,
    "ceiling_fan_cooling_setpoint_temp_offset": 0.5
  },
  "sample_files/base-lighting-ceiling-fans-label-energy-use.xml": {
    "parent_hpxml": "sample_files/base-lighting-ceiling-fans.xml",
    "ceiling_fan_label_energy_use": 39
  },
  "sample_files/base-lighting-holiday.xml": {
    "parent_hpxml": "sample_files/base.xml",
    "holiday_lighting_present": true,
    "holiday_lighting_daily_kwh": 1.1,
    "holiday_lighting_period": "Nov 24 - Jan 6"
  },
  "sample_files/base-lighting-kwh-per-year.xml": {
    "parent_hpxml": "sample_files/base.xml",
    "lighting_interior_usage_multiplier": 1.5
  },
  "sample_files/base-lighting-mixed.xml": {
    "parent_hpxml": "sample_files/base.xml"
  },
  "sample_files/base-lighting-none.xml": {
    "parent_hpxml": "sample_files/base.xml",
    "lighting_present": false
  },
  "sample_files/base-lighting-none-ceiling-fans.xml": {
    "parent_hpxml": "sample_files/base-lighting-ceiling-fans.xml",
    "lighting_present": false
  },
  "sample_files/base-location-AMY-2012.xml": {
    "parent_hpxml": "sample_files/base.xml",
    "weather_station_epw_filepath": "US_CO_Boulder_AMY_2012.epw"
  },
  "sample_files/base-location-baltimore-md.xml": {
    "parent_hpxml": "sample_files/base-foundation-unvented-crawlspace.xml",
    "site_iecc_zone": "4A",
    "site_state_code": "MD",
    "weather_station_epw_filepath": "USA_MD_Baltimore-Washington.Intl.AP.724060_TMY3.epw",
    "heating_system_heating_capacity": 24000
  },
  "sample_files/base-location-capetown-zaf.xml": {
    "parent_hpxml": "sample_files/base-foundation-vented-crawlspace.xml",
    "site_iecc_zone": null,
    "site_state_code": null,
    "weather_station_epw_filepath": "ZAF_Cape.Town.688160_IWEC.epw",
    "heating_system_heating_capacity": 24000
  },
  "sample_files/base-location-dallas-tx.xml": {
    "parent_hpxml": "sample_files/base-foundation-slab.xml",
    "site_iecc_zone": "3A",
    "site_state_code": "TX",
    "weather_station_epw_filepath": "USA_TX_Dallas-Fort.Worth.Intl.AP.722590_TMY3.epw",
    "heating_system_heating_capacity": 24000
  },
  "sample_files/base-location-detailed.xml": {
    "parent_hpxml": "sample_files/base.xml",
    "site_time_zone_utc_offset": -7,
    "site_elevation": 6191,
    "site_latitude": 40.51,
    "site_longitude": -107.55,
    "site_state_code": "CO",
    "site_city": "Craig",
    "site_zip_code": 81625
  },
  "sample_files/base-location-duluth-mn.xml": {
    "parent_hpxml": "sample_files/base-foundation-unconditioned-basement.xml",
    "site_iecc_zone": 7,
    "site_state_code": "MN",
    "weather_station_epw_filepath": "USA_MN_Duluth.Intl.AP.727450_TMY3.epw"
  },
  "sample_files/base-location-helena-mt.xml": {
    "parent_hpxml": "sample_files/base.xml",
    "site_iecc_zone": "6B",
    "site_state_code": "MT",
    "weather_station_epw_filepath": "USA_MT_Helena.Rgnl.AP.727720_TMY3.epw",
    "heating_system_heating_capacity": 48000
  },
  "sample_files/base-location-honolulu-hi.xml": {
    "parent_hpxml": "sample_files/base-foundation-slab.xml",
    "site_iecc_zone": "1A",
    "site_state_code": "HI",
    "weather_station_epw_filepath": "USA_HI_Honolulu.Intl.AP.911820_TMY3.epw",
    "heating_system_heating_capacity": 12000
  },
  "sample_files/base-location-miami-fl.xml": {
    "parent_hpxml": "sample_files/base-foundation-slab.xml",
    "site_iecc_zone": "1A",
    "site_state_code": "FL",
    "weather_station_epw_filepath": "USA_FL_Miami.Intl.AP.722020_TMY3.epw",
    "heating_system_heating_capacity": 12000
  },
  "sample_files/base-location-phoenix-az.xml": {
    "parent_hpxml": "sample_files/base-foundation-slab.xml",
    "site_iecc_zone": "2B",
    "site_state_code": "AZ",
    "weather_station_epw_filepath": "USA_AZ_Phoenix-Sky.Harbor.Intl.AP.722780_TMY3.epw",
    "heating_system_heating_capacity": 24000
  },
  "sample_files/base-location-portland-or.xml": {
    "parent_hpxml": "sample_files/base-foundation-vented-crawlspace.xml",
    "site_iecc_zone": "4C",
    "site_state_code": "OR",
    "weather_station_epw_filepath": "USA_OR_Portland.Intl.AP.726980_TMY3.epw",
    "heating_system_heating_capacity": 24000
  },
  "sample_files/base-mechvent-balanced.xml": {
    "parent_hpxml": "sample_files/base.xml",
    "mech_vent_fan_type": "balanced",
    "mech_vent_flow_rate": 110,
    "mech_vent_hours_in_operation": 24,
    "mech_vent_total_recovery_efficiency": 0.48,
    "mech_vent_sensible_recovery_efficiency": 0.72,
    "mech_vent_fan_power": 60,
    "mech_vent_num_units_served": 1
  },
  "sample_files/base-mechvent-bath-kitchen-fans.xml": {
    "parent_hpxml": "sample_files/base.xml",
    "kitchen_fans_quantity": 1,
    "kitchen_fans_flow_rate": 100,
    "kitchen_fans_hours_in_operation": 1.5,
    "kitchen_fans_power": 30,
    "kitchen_fans_start_hour": 18,
    "bathroom_fans_quantity": 2,
    "bathroom_fans_flow_rate": 50,
    "bathroom_fans_hours_in_operation": 1.5,
    "bathroom_fans_power": 15,
    "bathroom_fans_start_hour": 7
  },
  "sample_files/base-mechvent-cfis.xml": {
    "parent_hpxml": "sample_files/base.xml",
    "mech_vent_fan_type": "central fan integrated supply",
    "mech_vent_flow_rate": 330,
    "mech_vent_hours_in_operation": 8,
    "mech_vent_total_recovery_efficiency": 0.48,
    "mech_vent_sensible_recovery_efficiency": 0.72,
    "mech_vent_fan_power": 300,
    "mech_vent_num_units_served": 1
  },
  "sample_files/base-mechvent-cfis-airflow-fraction-zero.xml": {
    "parent_hpxml": "sample_files/base-mechvent-cfis.xml"
  },
  "sample_files/base-mechvent-cfis-dse.xml": {
    "parent_hpxml": "sample_files/base-hvac-dse.xml",
    "mech_vent_fan_type": "central fan integrated supply",
    "mech_vent_flow_rate": 330,
    "mech_vent_hours_in_operation": 8,
    "mech_vent_total_recovery_efficiency": 0.48,
    "mech_vent_sensible_recovery_efficiency": 0.72,
    "mech_vent_fan_power": 300,
    "mech_vent_num_units_served": 1
  },
  "sample_files/base-mechvent-cfis-evap-cooler-only-ducted.xml": {
    "parent_hpxml": "sample_files/base-hvac-evap-cooler-only-ducted.xml",
    "mech_vent_fan_type": "central fan integrated supply",
    "mech_vent_flow_rate": 330,
    "mech_vent_hours_in_operation": 8,
    "mech_vent_total_recovery_efficiency": 0.48,
    "mech_vent_sensible_recovery_efficiency": 0.72,
    "mech_vent_fan_power": 300,
    "mech_vent_num_units_served": 1
  },
  "sample_files/base-mechvent-cfis-supplemental-fan-exhaust.xml": {
    "parent_hpxml": "sample_files/base-mechvent-cfis.xml"
  },
  "sample_files/base-mechvent-cfis-supplemental-fan-supply.xml": {
    "parent_hpxml": "sample_files/base-mechvent-cfis.xml"
  },
  "sample_files/base-mechvent-erv.xml": {
    "parent_hpxml": "sample_files/base.xml",
    "mech_vent_fan_type": "energy recovery ventilator",
    "mech_vent_flow_rate": 110,
    "mech_vent_hours_in_operation": 24,
    "mech_vent_total_recovery_efficiency": 0.48,
    "mech_vent_sensible_recovery_efficiency": 0.72,
    "mech_vent_fan_power": 60,
    "mech_vent_num_units_served": 1
  },
  "sample_files/base-mechvent-erv-atre-asre.xml": {
    "parent_hpxml": "sample_files/base-mechvent-erv.xml",
    "mech_vent_recovery_efficiency_type": "Adjusted",
    "mech_vent_total_recovery_efficiency": 0.526,
    "mech_vent_sensible_recovery_efficiency": 0.79
  },
  "sample_files/base-mechvent-exhaust.xml": {
    "parent_hpxml": "sample_files/base.xml",
    "mech_vent_fan_type": "exhaust only",
    "mech_vent_flow_rate": 110,
    "mech_vent_hours_in_operation": 24,
    "mech_vent_total_recovery_efficiency": 0.48,
    "mech_vent_sensible_recovery_efficiency": 0.72,
    "mech_vent_fan_power": 30,
    "mech_vent_num_units_served": 1
  },
  "sample_files/base-mechvent-exhaust-rated-flow-rate.xml": {
    "parent_hpxml": "sample_files/base-mechvent-exhaust.xml"
  },
  "sample_files/base-mechvent-hrv.xml": {
    "parent_hpxml": "sample_files/base.xml",
    "mech_vent_fan_type": "heat recovery ventilator",
    "mech_vent_flow_rate": 110,
    "mech_vent_hours_in_operation": 24,
    "mech_vent_total_recovery_efficiency": 0.48,
    "mech_vent_sensible_recovery_efficiency": 0.72,
    "mech_vent_fan_power": 60,
    "mech_vent_num_units_served": 1
  },
  "sample_files/base-mechvent-hrv-asre.xml": {
    "parent_hpxml": "sample_files/base-mechvent-hrv.xml",
    "mech_vent_recovery_efficiency_type": "Adjusted",
    "mech_vent_sensible_recovery_efficiency": 0.79
  },
  "sample_files/base-mechvent-multiple.xml": {
    "parent_hpxml": "sample_files/base-mechvent-bath-kitchen-fans.xml"
  },
  "sample_files/base-mechvent-supply.xml": {
    "parent_hpxml": "sample_files/base.xml",
    "mech_vent_fan_type": "supply only",
    "mech_vent_flow_rate": 110,
    "mech_vent_hours_in_operation": 24,
    "mech_vent_total_recovery_efficiency": 0.48,
    "mech_vent_sensible_recovery_efficiency": 0.72,
    "mech_vent_fan_power": 30,
    "mech_vent_num_units_served": 1
  },
  "sample_files/base-mechvent-whole-house-fan.xml": {
    "parent_hpxml": "sample_files/base.xml",
    "whole_house_fan_present": true,
    "whole_house_fan_flow_rate": 4500,
    "whole_house_fan_power": 300
  },
  "sample_files/base-misc-additional-properties.xml": {
    "parent_hpxml": "sample_files/base.xml",
    "additional_properties": "LowIncome=false|Remodeled|Description=2-story home in Denver|comma=,|special=<|special2=>|special3=/|special4=\\"
  },
  "sample_files/base-misc-bills.xml": {
    "parent_hpxml": "sample_files/base.xml",
    "utility_bill_electricity_fixed_charges": 12,
    "utility_bill_natural_gas_fixed_charges": 12,
    "utility_bill_electricity_marginal_rates": 0.12,
    "utility_bill_natural_gas_marginal_rates": 1.1
  },
  "sample_files/base-misc-bills-pv.xml": {
    "parent_hpxml": "sample_files/base-pv.xml",
    "pv_system_max_power_output": 10000,
    "utility_bill_scenario_names": "Net Metering w/ Wholesale Excess Rate, Net Metering w/ Retail Excess Rate, Feed-In Tariff",
    "utility_bill_electricity_fixed_charges": "10, 10, 10",
    "utility_bill_natural_gas_fixed_charges": "11, 11, 11",
    "utility_bill_electricity_marginal_rates": "0.12, 0.12, 0.12",
    "utility_bill_natural_gas_marginal_rates": "1.1, 1.1, 1.1",
    "utility_bill_pv_compensation_types": "NetMetering, NetMetering, FeedInTariff",
    "utility_bill_pv_net_metering_annual_excess_sellback_rate_types": "User-Specified, Retail Electricity Cost, NA",
    "utility_bill_pv_net_metering_annual_excess_sellback_rates": "0.035, NA, NA",
    "utility_bill_pv_feed_in_tariff_rates": "NA, NA, 0.13",
    "utility_bill_pv_monthly_grid_connection_fee_units": "$/kW, $/kW, $",
    "utility_bill_pv_monthly_grid_connection_fees": "2.5, 2.5, 7.5"
  },
  "sample_files/base-misc-bills-pv-detailed-only.xml": {
    "parent_hpxml": "sample_files/base-pv.xml",
    "utility_bill_scenario_names": "Tiered, TOU, Tiered and TOU, Real-Time Pricing",
    "utility_bill_electricity_filepaths": "../../ReportUtilityBills/resources/detailed_rates/Sample Tiered Rate.json, ../../ReportUtilityBills/resources/detailed_rates/Sample Time-of-Use Rate.json, ../../ReportUtilityBills/resources/detailed_rates/Sample Tiered Time-of-Use Rate.json, ../../ReportUtilityBills/resources/detailed_rates/Sample Real-Time Pricing Rate.json"
  },
  "sample_files/base-misc-bills-pv-mixed.xml": {
    "parent_hpxml": "sample_files/base-pv.xml",
    "utility_bill_scenario_names": "Simple, Detailed",
    "utility_bill_electricity_filepaths": "NA, ../../ReportUtilityBills/resources/detailed_rates/Sample Tiered Rate.json"
  },
  "sample_files/base-misc-defaults.xml": {
    "parent_hpxml": "sample_files/base.xml",
    "simulation_control_timestep": null,
    "site_type": null,
    "site_iecc_zone": null,
    "site_state_code": null,
    "geometry_unit_num_bathrooms": null,
    "foundation_wall_thickness": null,
    "foundation_wall_insulation_distance_to_top": null,
    "foundation_wall_insulation_distance_to_bottom": null,
    "slab_thickness": null,
    "slab_carpet_fraction": null,
    "roof_material_type": null,
    "roof_color": "light",
    "wall_siding_type": null,
    "window_fraction_operable": null,
    "window_interior_shading_winter": null,
    "window_interior_shading_summer": null,
    "cooling_system_cooling_compressor_type": null,
    "cooling_system_cooling_sensible_heat_fraction": null,
    "hvac_control_heating_weekday_setpoint": null,
    "hvac_control_heating_weekend_setpoint": null,
    "hvac_control_cooling_weekday_setpoint": null,
    "hvac_control_cooling_weekend_setpoint": null,
    "ducts_supply_location": null,
    "ducts_supply_surface_area": null,
    "ducts_return_location": null,
    "ducts_return_surface_area": null,
    "ducts_number_of_return_registers": 2,
    "mech_vent_fan_type": "exhaust only",
    "mech_vent_total_recovery_efficiency": 0.48,
    "mech_vent_sensible_recovery_efficiency": 0.72,
    "mech_vent_num_units_served": 1,
    "kitchen_fans_quantity": null,
    "bathroom_fans_quantity": null,
    "whole_house_fan_present": true,
    "water_heater_location": null,
    "water_heater_tank_volume": null,
    "water_heater_setpoint_temperature": null,
    "hot_water_distribution_standard_piping_length": null,
    "hot_water_distribution_pipe_r": null,
    "solar_thermal_system_type": "hot water",
    "solar_thermal_collector_area": 40,
    "solar_thermal_collector_loop_type": "liquid direct",
    "solar_thermal_collector_azimuth": 180,
    "solar_thermal_collector_tilt": 20,
    "solar_thermal_collector_rated_optical_efficiency": 0.77,
    "solar_thermal_collector_rated_thermal_losses": 0.793,
    "pv_system_present": true,
    "pv_system_array_azimuth": 180,
    "pv_system_array_tilt": 20,
    "pv_system_max_power_output": 4000,
    "battery_present": true,
    "clothes_washer_location": null,
    "clothes_washer_efficiency": null,
    "clothes_washer_rated_annual_kwh": null,
    "clothes_washer_label_electric_rate": null,
    "clothes_washer_label_gas_rate": null,
    "clothes_washer_label_annual_gas_cost": null,
    "clothes_washer_label_usage": null,
    "clothes_washer_capacity": null,
    "clothes_dryer_location": null,
    "clothes_dryer_efficiency": null,
    "clothes_dryer_vented_flow_rate": null,
    "dishwasher_location": null,
    "dishwasher_efficiency": null,
    "dishwasher_label_electric_rate": null,
    "dishwasher_label_gas_rate": null,
    "dishwasher_label_annual_gas_cost": null,
    "dishwasher_label_usage": null,
    "dishwasher_place_setting_capacity": null,
    "refrigerator_location": null,
    "refrigerator_rated_annual_kwh": null,
    "cooking_range_oven_location": null,
    "cooking_range_oven_is_induction": null,
    "cooking_range_oven_is_convection": null,
    "ceiling_fan_present": true,
    "misc_plug_loads_television_annual_kwh": null,
    "misc_plug_loads_other_annual_kwh": null,
    "misc_plug_loads_other_frac_sensible": null,
    "misc_plug_loads_other_frac_latent": null
  },
  "sample_files/base-misc-emissions.xml": {
    "parent_hpxml": "sample_files/base-pv-battery.xml",
    "emissions_scenario_names": "Cambium Hourly MidCase LRMER RMPA, Cambium Hourly LowRECosts LRMER RMPA, Cambium Annual MidCase AER National, eGRID RMPA, eGRID RMPA",
    "emissions_types": "CO2e, CO2e, CO2e, SO2, NOx",
    "emissions_electricity_units": "kg/MWh, kg/MWh, kg/MWh, lb/MWh, lb/MWh",
    "emissions_electricity_values_or_filepaths": "../../HPXMLtoOpenStudio/resources/data/cambium/LRMER_MidCase.csv, ../../HPXMLtoOpenStudio/resources/data/cambium/LRMER_LowRECosts.csv, 392.6, 0.384, 0.67",
    "emissions_electricity_number_of_header_rows": "1, 1, , , ",
    "emissions_electricity_column_numbers": "17, 17, , , "
  },
  "sample_files/base-misc-generators.xml": {
    "parent_hpxml": "sample_files/base.xml"
  },
  "sample_files/base-misc-generators-battery.xml": {
    "parent_hpxml": "sample_files/base-misc-generators.xml",
    "battery_present": true,
    "battery_location": "outside",
    "battery_power": 6000,
    "battery_capacity": 20,
    "battery_usable_capacity": 18
  },
  "sample_files/base-misc-generators-battery-scheduled.xml": {
    "parent_hpxml": "sample_files/base-misc-generators-battery.xml",
    "schedules_filepaths": "../../HPXMLtoOpenStudio/resources/schedule_files/battery.csv"
  },
  "sample_files/base-misc-ground-conductivity.xml": {
    "parent_hpxml": "sample_files/base.xml",
    "site_ground_conductivity": 0.8
  },
  "sample_files/base-misc-loads-large-uncommon.xml": {
    "parent_hpxml": "sample_files/base-schedules-simple.xml",
    "hot_water_distribution_system_type": "Standard",
    "extra_refrigerator_present": true,
    "extra_refrigerator_rated_annual_kwh": 700,
    "freezer_present": true,
    "freezer_location": "conditioned space",
    "freezer_rated_annual_kwh": 300,
    "misc_plug_loads_well_pump_present": true,
    "misc_plug_loads_well_pump_annual_kwh": 475,
    "misc_plug_loads_vehicle_present": true,
    "misc_plug_loads_vehicle_annual_kwh": 1500,
    "misc_fuel_loads_grill_present": true,
    "misc_fuel_loads_grill_fuel_type": "propane",
    "misc_fuel_loads_grill_annual_therm": 25,
    "misc_fuel_loads_lighting_present": true,
    "misc_fuel_loads_lighting_annual_therm": 28,
    "misc_fuel_loads_fireplace_present": true,
    "misc_fuel_loads_fireplace_fuel_type": "wood",
    "misc_fuel_loads_fireplace_annual_therm": 55,
    "misc_fuel_loads_fireplace_frac_sensible": 0.5,
    "misc_fuel_loads_fireplace_frac_latent": 0.1,
    "pool_present": true,
    "pool_pump_annual_kwh": 2700,
    "pool_heater_type": "gas fired",
    "pool_heater_annual_therm": 500,
    "permanent_spa_present": true,
    "permanent_spa_pump_annual_kwh": 1000,
    "permanent_spa_heater_type": "electric resistance",
    "permanent_spa_heater_annual_kwh": 1300
  },
  "sample_files/base-misc-loads-large-uncommon2.xml": {
    "parent_hpxml": "sample_files/base-misc-loads-large-uncommon.xml",
    "misc_fuel_loads_grill_fuel_type": "fuel oil",
    "misc_fuel_loads_fireplace_fuel_type": "wood pellets",
    "pool_heater_type": "none",
    "permanent_spa_heater_type": "heat pump",
    "permanent_spa_heater_annual_kwh": 260
  },
  "sample_files/base-misc-loads-none.xml": {
    "parent_hpxml": "sample_files/base.xml",
    "misc_plug_loads_television_present": false,
    "misc_plug_loads_other_annual_kwh": 0,
    "misc_plug_loads_other_frac_sensible": null,
    "misc_plug_loads_other_frac_latent": null
  },
  "sample_files/base-misc-neighbor-shading.xml": {
    "parent_hpxml": "sample_files/base.xml",
    "neighbor_front_distance": 15,
    "neighbor_back_distance": 10,
    "neighbor_front_height": 12
  },
  "sample_files/base-misc-neighbor-shading-bldgtype-multifamily.xml": {
    "parent_hpxml": "sample_files/base-bldgtype-mf-unit.xml",
    "neighbor_right_distance": 15,
    "combine_like_surfaces": false
  },
  "sample_files/base-misc-shielding-of-home.xml": {
    "parent_hpxml": "sample_files/base.xml",
    "site_shielding_of_home": "well-shielded"
  },
  "sample_files/base-misc-unit-multiplier.xml": {
    "parent_hpxml": "sample_files/base.xml",
    "unit_multiplier": "10"
  },
  "sample_files/base-misc-usage-multiplier.xml": {
    "parent_hpxml": "sample_files/base.xml",
    "general_water_use_usage_multiplier": 0.9,
    "water_fixtures_usage_multiplier": 0.9,
    "lighting_interior_usage_multiplier": 0.9,
    "lighting_exterior_usage_multiplier": 0.9,
    "lighting_garage_usage_multiplier": 0.9,
    "clothes_washer_usage_multiplier": 0.9,
    "clothes_dryer_usage_multiplier": 0.9,
    "dishwasher_usage_multiplier": 0.9,
    "refrigerator_usage_multiplier": 0.9,
    "freezer_present": true,
    "freezer_location": "conditioned space",
    "freezer_rated_annual_kwh": 300,
    "freezer_usage_multiplier": 0.9,
    "cooking_range_oven_usage_multiplier": 0.9,
    "misc_plug_loads_television_usage_multiplier": 0.9,
    "misc_plug_loads_other_usage_multiplier": 0.9,
    "misc_fuel_loads_grill_present": true,
    "misc_fuel_loads_grill_fuel_type": "propane",
    "misc_fuel_loads_grill_annual_therm": 25,
    "misc_fuel_loads_grill_usage_multiplier": 0.9,
    "misc_fuel_loads_lighting_present": true,
    "misc_fuel_loads_lighting_annual_therm": 28,
    "misc_fuel_loads_lighting_usage_multiplier": 0.9,
    "misc_fuel_loads_fireplace_present": true,
    "misc_fuel_loads_fireplace_fuel_type": "wood",
    "misc_fuel_loads_fireplace_annual_therm": 55,
    "misc_fuel_loads_fireplace_frac_sensible": 0.5,
    "misc_fuel_loads_fireplace_frac_latent": 0.1,
    "misc_fuel_loads_fireplace_usage_multiplier": 0.9,
    "pool_present": true,
    "pool_pump_annual_kwh": 2700,
    "pool_pump_usage_multiplier": 0.9,
    "pool_heater_type": "gas fired",
    "pool_heater_annual_therm": 500,
    "pool_heater_usage_multiplier": 0.9,
    "permanent_spa_present": true,
    "permanent_spa_pump_annual_kwh": 1000,
    "permanent_spa_pump_usage_multiplier": 0.9,
    "permanent_spa_heater_type": "electric resistance",
    "permanent_spa_heater_annual_kwh": 1300,
    "permanent_spa_heater_usage_multiplier": 0.9
  },
  "sample_files/base-bldgtype-mf-whole-building.xml": {
    "parent_hpxml": "sample_files/base.xml",
    "whole_sfa_or_mf_building_sim": true,
    "geometry_unit_type": "apartment unit",
    "geometry_unit_right_wall_is_adiabatic": true,
    "geometry_unit_cfa": 1200,
    "geometry_unit_aspect_ratio": 0.75,
    "geometry_building_num_units": 6,
    "floor_over_foundation_assembly_r": 22.84,
    "air_leakage_type": "unit exterior only",
    "air_leakage_units": "ACHnatural",
    "air_leakage_value": 0.375,
    "window_front_wwr": 0.18,
    "window_back_wwr": 0.18,
    "window_left_wwr": 0.18,
    "window_right_wwr": 0.18,
    "window_area_front": 0,
    "window_area_back": 0,
    "window_area_left": 0,
    "window_area_right": 0,
    "door_area": 20,
    "cooling_system_type": "room air conditioner",
    "cooling_system_cooling_efficiency_type": "EER",
    "cooling_system_cooling_efficiency": 8.5,
    "cooling_system_cooling_capacity": 12000,
    "heating_system_type": "ElectricResistance",
    "heating_system_fuel": "electricity",
    "heating_system_heating_efficiency": 1,
    "heating_system_heating_capacity": 12000,
    "clothes_dryer_present": false
  },
  "sample_files/base-pv.xml": {
    "parent_hpxml": "sample_files/base.xml",
    "pv_system_present": true,
    "pv_system_module_type": "standard",
    "pv_system_location": "roof",
    "pv_system_tracking": "fixed",
    "pv_system_array_azimuth": 180,
    "pv_system_array_tilt": 20,
    "pv_system_max_power_output": 4000,
    "pv_system_inverter_efficiency": 0.96,
    "pv_system_system_losses_fraction": 0.14,
    "pv_system_2_present": true,
    "pv_system_2_module_type": "premium",
    "pv_system_2_location": "roof",
    "pv_system_2_tracking": "fixed",
    "pv_system_2_array_azimuth": 90,
    "pv_system_2_array_tilt": 20,
    "pv_system_2_max_power_output": 1500
  },
  "sample_files/base-pv-battery.xml": {
    "parent_hpxml": "sample_files/base-battery.xml",
    "pv_system_present": true,
    "pv_system_module_type": "standard",
    "pv_system_location": "roof",
    "pv_system_tracking": "fixed",
    "pv_system_array_azimuth": 180,
    "pv_system_array_tilt": 20,
    "pv_system_max_power_output": 4000,
    "pv_system_inverter_efficiency": 0.96,
    "pv_system_system_losses_fraction": 0.14,
    "pv_system_2_present": true,
    "pv_system_2_module_type": "premium",
    "pv_system_2_location": "roof",
    "pv_system_2_tracking": "fixed",
    "pv_system_2_array_azimuth": 90,
    "pv_system_2_array_tilt": 20,
    "pv_system_2_max_power_output": 1500
  },
  "sample_files/base-pv-battery-ah.xml": {
    "parent_hpxml": "sample_files/base-pv-battery.xml"
  },
  "sample_files/base-pv-battery-garage.xml": {
    "parent_hpxml": "sample_files/base-enclosure-garage.xml",
    "pv_system_present": true,
    "pv_system_module_type": "standard",
    "pv_system_location": "roof",
    "pv_system_tracking": "fixed",
    "pv_system_array_azimuth": 180,
    "pv_system_array_tilt": 20,
    "pv_system_max_power_output": 4000,
    "pv_system_inverter_efficiency": 0.96,
    "pv_system_system_losses_fraction": 0.14,
    "pv_system_2_present": true,
    "pv_system_2_module_type": "premium",
    "pv_system_2_location": "roof",
    "pv_system_2_tracking": "fixed",
    "pv_system_2_array_azimuth": 90,
    "pv_system_2_array_tilt": 20,
    "pv_system_2_max_power_output": 1500,
    "battery_present": true,
    "battery_location": "garage",
    "battery_power": 6000,
    "battery_capacity": 20,
    "battery_usable_capacity": 18
  },
  "sample_files/base-pv-battery-round-trip-efficiency.xml": {
    "parent_hpxml": "sample_files/base-pv-battery.xml",
    "battery_round_trip_efficiency": 0.8
  },
  "sample_files/base-pv-battery-scheduled.xml": {
    "parent_hpxml": "sample_files/base-pv-battery.xml",
    "schedules_filepaths": "../../HPXMLtoOpenStudio/resources/schedule_files/battery.csv"
  },
  "sample_files/base-pv-generators.xml": {
    "parent_hpxml": "sample_files/base-pv.xml"
  },
  "sample_files/base-pv-generators-battery.xml": {
    "parent_hpxml": "sample_files/base-pv-generators.xml",
    "battery_present": true,
    "battery_location": "outside",
    "battery_power": 6000,
    "battery_capacity": 20,
    "battery_usable_capacity": 18
  },
  "sample_files/base-pv-generators-battery-scheduled.xml": {
    "parent_hpxml": "sample_files/base-pv-generators-battery.xml",
    "schedules_filepaths": "../../HPXMLtoOpenStudio/resources/schedule_files/battery.csv"
  },
  "sample_files/base-residents-0.xml": {
    "parent_hpxml": "sample_files/base.xml",
    "geometry_unit_num_occupants": 0
  },
  "sample_files/base-residents-0-runperiod-1-month.xml": {
    "parent_hpxml": "sample_files/base-residents-0.xml",
    "simulation_control_run_period": "Feb 1 - Feb 28"
  },
  "sample_files/base-residents-1.xml": {
    "parent_hpxml": "sample_files/base.xml",
    "geometry_unit_num_occupants": 1,
    "misc_plug_loads_television_annual_kwh": null,
    "misc_plug_loads_other_annual_kwh": null
  },
  "sample_files/base-residents-1-misc-loads-large-uncommon.xml": {
    "parent_hpxml": "sample_files/base-misc-loads-large-uncommon.xml",
    "geometry_unit_num_occupants": 1,
    "misc_plug_loads_television_annual_kwh": null,
    "misc_plug_loads_other_annual_kwh": null,
    "misc_plug_loads_well_pump_annual_kwh": null,
    "misc_plug_loads_vehicle_annual_kwh": null,
    "misc_fuel_loads_grill_annual_therm": null,
    "misc_fuel_loads_lighting_annual_therm": null,
    "misc_fuel_loads_fireplace_annual_therm": null,
    "pool_pump_annual_kwh": null,
    "pool_heater_annual_therm": null,
    "permanent_spa_pump_annual_kwh": null,
    "permanent_spa_heater_annual_kwh": null
  },
  "sample_files/base-residents-1-misc-loads-large-uncommon2.xml": {
    "parent_hpxml": "sample_files/base-misc-loads-large-uncommon2.xml",
    "geometry_unit_num_occupants": 1,
    "misc_plug_loads_television_annual_kwh": null,
    "misc_plug_loads_other_annual_kwh": null,
    "misc_plug_loads_well_pump_annual_kwh": null,
    "misc_plug_loads_vehicle_annual_kwh": null,
    "misc_fuel_loads_grill_annual_therm": null,
    "misc_fuel_loads_lighting_annual_therm": null,
    "misc_fuel_loads_fireplace_annual_therm": null,
    "pool_pump_annual_kwh": null,
    "pool_heater_annual_therm": null,
    "permanent_spa_pump_annual_kwh": null,
    "permanent_spa_heater_annual_kwh": null
  },
  "sample_files/base-residents-5.xml": {
    "parent_hpxml": "sample_files/base-misc-defaults.xml",
    "geometry_unit_num_occupants": 5
  },
  "sample_files/base-schedules-simple.xml": {
    "parent_hpxml": "sample_files/base.xml",
    "hot_water_distribution_system_type": "Recirculation",
    "hot_water_distribution_recirc_control_type": "no control",
    "hot_water_distribution_recirc_piping_length": 50,
    "hot_water_distribution_recirc_branch_piping_length": 50,
    "hot_water_distribution_recirc_pump_power": 50
  },
  "sample_files/base-schedules-simple-vacancy.xml": {
    "parent_hpxml": "sample_files/base.xml",
    "schedules_vacancy_periods": "Dec 1 - Jan 31",
    "hot_water_distribution_system_type": "Recirculation",
    "hot_water_distribution_recirc_control_type": "no control",
    "hot_water_distribution_recirc_piping_length": 50,
    "hot_water_distribution_recirc_branch_piping_length": 50,
    "hot_water_distribution_recirc_pump_power": 50
  },
  "sample_files/base-schedules-simple-power-outage.xml": {
    "parent_hpxml": "sample_files/base.xml",
    "schedules_power_outage_periods": "Jul 1 5 - Jul 31 14",
    "hot_water_distribution_system_type": "Recirculation",
    "hot_water_distribution_recirc_control_type": "no control",
    "hot_water_distribution_recirc_piping_length": 50,
    "hot_water_distribution_recirc_branch_piping_length": 50,
    "hot_water_distribution_recirc_pump_power": 50
  },
  "sample_files/base-schedules-detailed-all-10-mins.xml": {
    "parent_hpxml": "sample_files/base-simcontrol-timestep-10-mins.xml",
    "hvac_control_heating_weekday_setpoint": null,
    "hvac_control_heating_weekend_setpoint": null,
    "hvac_control_cooling_weekday_setpoint": null,
    "hvac_control_cooling_weekend_setpoint": null,
    "water_heater_setpoint_temperature": null,
    "schedules_filepaths": "../../HPXMLtoOpenStudio/resources/schedule_files/setpoints-10-mins.csv, ../../HPXMLtoOpenStudio/resources/schedule_files/water-heater-setpoints-10-mins.csv, ../../HPXMLtoOpenStudio/resources/schedule_files/occupancy-stochastic-10-mins.csv"
  },
  "sample_files/base-schedules-detailed-mixed-timesteps.xml": {
    "parent_hpxml": "sample_files/base-simcontrol-timestep-10-mins.xml",
    "hvac_control_heating_weekday_setpoint": null,
    "hvac_control_heating_weekend_setpoint": null,
    "hvac_control_cooling_weekday_setpoint": null,
    "hvac_control_cooling_weekend_setpoint": null,
    "water_heater_setpoint_temperature": null,
    "schedules_filepaths": "../../HPXMLtoOpenStudio/resources/schedule_files/setpoints.csv, ../../HPXMLtoOpenStudio/resources/schedule_files/water-heater-setpoints-10-mins.csv, ../../HPXMLtoOpenStudio/resources/schedule_files/occupancy-stochastic-30-mins.csv"
  },
  "sample_files/base-schedules-detailed-mixed-timesteps-power-outage.xml": {
    "parent_hpxml": "sample_files/base-schedules-detailed-mixed-timesteps.xml",
    "schedules_power_outage_periods": "Dec 1 5 - Jan 31 14"
  },
  "sample_files/base-schedules-detailed-occupancy-stochastic.xml": {
    "parent_hpxml": "sample_files/base.xml",
    "schedules_filepaths": "../../HPXMLtoOpenStudio/resources/schedule_files/occupancy-stochastic.csv"
  },
  "sample_files/base-schedules-detailed-occupancy-stochastic-vacancy.xml": {
    "parent_hpxml": "sample_files/base-schedules-detailed-occupancy-stochastic.xml",
    "schedules_vacancy_periods": "Dec 1 - Jan 31"
  },
  "sample_files/base-schedules-detailed-occupancy-stochastic-power-outage.xml": {
    "parent_hpxml": "sample_files/base-schedules-detailed-occupancy-stochastic.xml",
    "schedules_power_outage_periods": "Dec 1 5 - Jan 31 14"
  },
  "sample_files/base-schedules-detailed-occupancy-stochastic-10-mins.xml": {
    "parent_hpxml": "sample_files/base.xml",
    "schedules_filepaths": "../../HPXMLtoOpenStudio/resources/schedule_files/occupancy-stochastic-10-mins.csv"
  },
  "sample_files/base-schedules-detailed-setpoints.xml": {
    "parent_hpxml": "sample_files/base.xml",
    "hvac_control_heating_weekday_setpoint": null,
    "hvac_control_heating_weekend_setpoint": null,
    "hvac_control_cooling_weekday_setpoint": null,
    "hvac_control_cooling_weekend_setpoint": null,
    "schedules_filepaths": "../../HPXMLtoOpenStudio/resources/schedule_files/setpoints.csv"
  },
  "sample_files/base-schedules-detailed-setpoints-daily-schedules.xml": {
    "parent_hpxml": "sample_files/base.xml",
    "hvac_control_heating_weekday_setpoint": null,
    "hvac_control_heating_weekend_setpoint": null,
    "hvac_control_cooling_weekday_setpoint": null,
    "hvac_control_cooling_weekend_setpoint": null,
    "schedules_filepaths": "../../HPXMLtoOpenStudio/resources/schedule_files/setpoints-daily-schedules.csv"
  },
  "sample_files/base-schedules-detailed-setpoints-daily-setbacks.xml": {
    "parent_hpxml": "sample_files/base.xml",
    "hvac_control_heating_weekday_setpoint": null,
    "hvac_control_heating_weekend_setpoint": null,
    "hvac_control_cooling_weekday_setpoint": null,
    "hvac_control_cooling_weekend_setpoint": null,
    "schedules_filepaths": "../../HPXMLtoOpenStudio/resources/schedule_files/setpoints-daily-setbacks.csv"
  },
  "sample_files/base-simcontrol-calendar-year-custom.xml": {
    "parent_hpxml": "sample_files/base.xml",
    "simulation_control_run_period_calendar_year": 2010
  },
  "sample_files/base-simcontrol-daylight-saving-custom.xml": {
    "parent_hpxml": "sample_files/base.xml",
    "simulation_control_daylight_saving_enabled": true,
    "simulation_control_daylight_saving_period": "Mar 10 - Nov 6"
  },
  "sample_files/base-simcontrol-daylight-saving-disabled.xml": {
    "parent_hpxml": "sample_files/base.xml",
    "simulation_control_daylight_saving_enabled": false
  },
  "sample_files/base-simcontrol-runperiod-1-month.xml": {
    "parent_hpxml": "sample_files/base.xml",
    "weather_station_epw_filepath": "US_CO_Boulder_AMY_2012.epw",
    "simulation_control_run_period": "Feb 15 - Mar 15",
    "emissions_scenario_names": "Cambium Hourly MidCase LRMER RMPA, Cambium Hourly LowRECosts LRMER RMPA, Cambium Annual MidCase AER National, eGRID RMPA, eGRID RMPA",
    "emissions_types": "CO2e, CO2e, CO2e, SO2, NOx",
    "emissions_electricity_units": "kg/MWh, kg/MWh, kg/MWh, lb/MWh, lb/MWh",
    "emissions_electricity_values_or_filepaths": "../../HPXMLtoOpenStudio/resources/data/cambium/LRMER_MidCase.csv, ../../HPXMLtoOpenStudio/resources/data/cambium/LRMER_LowRECosts.csv, 392.6, 0.384, 0.67",
    "emissions_electricity_number_of_header_rows": "1, 1, , , ",
    "emissions_electricity_column_numbers": "17, 17, , , "
  },
  "sample_files/base-simcontrol-temperature-capacitance-multiplier.xml": {
    "parent_hpxml": "sample_files/base.xml",
    "simulation_control_temperature_capacitance_multiplier": 7
  },
  "sample_files/base-simcontrol-timestep-10-mins.xml": {
    "parent_hpxml": "sample_files/base.xml",
    "simulation_control_timestep": 10
  },
  "sample_files/base-simcontrol-timestep-10-mins-occupancy-stochastic-10-mins.xml": {
    "parent_hpxml": "sample_files/base-simcontrol-timestep-10-mins.xml",
    "schedules_filepaths": "../../HPXMLtoOpenStudio/resources/schedule_files/occupancy-stochastic-10-mins.csv"
  },
  "sample_files/base-simcontrol-timestep-10-mins-occupancy-stochastic-60-mins.xml": {
    "parent_hpxml": "sample_files/base-simcontrol-timestep-10-mins.xml",
    "schedules_filepaths": "../../HPXMLtoOpenStudio/resources/schedule_files/occupancy-stochastic.csv"
  },
  "sample_files/base-simcontrol-timestep-30-mins.xml": {
    "parent_hpxml": "sample_files/base.xml",
    "simulation_control_timestep": 30
  }
}<|MERGE_RESOLUTION|>--- conflicted
+++ resolved
@@ -1919,11 +1919,6 @@
     "heat_pump_backup_heating_efficiency": 1,
     "heat_pump_backup_heating_capacity": 36000
   },
-  "sample_files/base-hvac-air-to-air-heat-pump-1-speed-airflow.xml": {
-    "parent_hpxml": "sample_files/base-hvac-air-to-air-heat-pump-1-speed.xml",
-    "heat_pump_heating_airflow": 700,
-    "heat_pump_cooling_airflow": 900
-  },
   "sample_files/base-hvac-air-to-air-heat-pump-1-speed-autosize-factor.xml": {
     "parent_hpxml": "sample_files/base-hvac-air-to-air-heat-pump-1-speed.xml",
     "heat_pump_cooling_capacity": null,
@@ -1936,15 +1931,6 @@
     "heat_pump_heating_autosizing_limit": 44000,
     "heat_pump_backup_heating_autosizing_limit": 28000
   },
-  "sample_files/base-hvac-air-to-air-heat-pump-1-speed-autosize-limit.xml": {
-    "parent_hpxml": "sample_files/base-hvac-air-to-air-heat-pump-1-speed.xml",
-    "heat_pump_cooling_capacity": null,
-    "heat_pump_heating_capacity": null,
-    "heat_pump_backup_heating_capacity": null,
-    "heat_pump_cooling_autosizing_limit": 15000,
-    "heat_pump_heating_autosizing_limit": 15000,
-    "heat_pump_backup_heating_autosizing_limit": 15000
-  },
   "sample_files/base-hvac-air-to-air-heat-pump-1-speed-heating-capacity-17f.xml": {
     "parent_hpxml": "sample_files/base-hvac-air-to-air-heat-pump-1-speed.xml"
   },
@@ -2020,12 +2006,6 @@
   "sample_files/base-hvac-air-to-air-heat-pump-var-speed-backup-furnace.xml": {
     "parent_hpxml": "sample_files/base-hvac-air-to-air-heat-pump-var-speed-backup-boiler.xml"
   },
-  "sample_files/base-hvac-air-to-air-heat-pump-var-speed-backup-furnace-airflow.xml": {
-    "parent_hpxml": "sample_files/base-hvac-air-to-air-heat-pump-var-speed-backup-furnace.xml",
-    "heat_pump_heating_airflow": 600,
-    "heat_pump_cooling_airflow": 600,
-    "heating_system_2_heating_airflow": 600
-  },
   "sample_files/base-hvac-air-to-air-heat-pump-var-speed-backup-furnace-autosize-factor.xml": {
     "parent_hpxml": "sample_files/base-hvac-air-to-air-heat-pump-var-speed-backup-furnace.xml",
     "heat_pump_cooling_capacity": null,
@@ -2037,15 +2017,6 @@
     "heat_pump_cooling_autosizing_limit": 53000,
     "heat_pump_heating_autosizing_limit": 44000,
     "heating_system_2_heating_autosizing_limit": 29000
-  },
-  "sample_files/base-hvac-air-to-air-heat-pump-var-speed-backup-furnace-autosize-limit.xml": {
-    "parent_hpxml": "sample_files/base-hvac-air-to-air-heat-pump-var-speed-backup-furnace.xml",
-    "heat_pump_cooling_capacity": null,
-    "heat_pump_heating_capacity": null,
-    "heating_system_2_heating_capacity": null,
-    "heat_pump_cooling_autosizing_limit": 15000,
-    "heat_pump_heating_autosizing_limit": 15000,
-    "heating_system_2_heating_autosizing_limit": 25000
   },
   "sample_files/base-hvac-air-to-air-heat-pump-var-speed-max-power-ratio-schedule.xml": {
     "parent_hpxml": "sample_files/base-hvac-air-to-air-heat-pump-var-speed.xml",
@@ -2176,20 +2147,11 @@
     "heating_system_heating_efficiency": 0,
     "heating_system_fraction_heat_load_served": 0
   },
-  "sample_files/base-hvac-central-ac-only-1-speed-airflow.xml": {
-    "parent_hpxml": "sample_files/base-hvac-central-ac-only-1-speed.xml",
-    "cooling_system_cooling_airflow": 750
-  },
   "sample_files/base-hvac-central-ac-only-1-speed-autosize-factor.xml": {
     "parent_hpxml": "sample_files/base-hvac-central-ac-only-1-speed.xml",
     "cooling_system_cooling_capacity": null,
     "cooling_system_cooling_autosizing_factor": 1.7,
     "cooling_system_cooling_autosizing_limit": 37000
-  },
-  "sample_files/base-hvac-central-ac-only-1-speed-autosize-limit.xml": {
-    "parent_hpxml": "sample_files/base-hvac-central-ac-only-1-speed.xml",
-    "cooling_system_cooling_capacity": null,
-    "cooling_system_cooling_autosizing_limit": 15000
   },
   "sample_files/base-hvac-central-ac-only-1-speed-seer2.xml": {
     "parent_hpxml": "sample_files/base-hvac-central-ac-only-1-speed.xml",
@@ -2413,20 +2375,11 @@
     "cooling_system_cooling_efficiency": 0,
     "cooling_system_fraction_cool_load_served": 0
   },
-  "sample_files/base-hvac-furnace-gas-only-airflow.xml": {
-    "parent_hpxml": "sample_files/base-hvac-furnace-gas-only.xml",
-    "heating_system_heating_airflow": 600
-  },
   "sample_files/base-hvac-furnace-gas-only-autosize-factor.xml": {
     "parent_hpxml": "sample_files/base-hvac-furnace-gas-only.xml",
     "heating_system_heating_capacity": null,
     "heating_system_heating_autosizing_factor": 1.4,
     "heating_system_heating_autosizing_limit": 45000
-  },
-  "sample_files/base-hvac-furnace-gas-only-autosize-limit.xml": {
-    "parent_hpxml": "sample_files/base-hvac-furnace-gas-only.xml",
-    "heating_system_heating_capacity": null,
-    "heating_system_heating_autosizing_limit": 25000
   },
   "sample_files/base-hvac-furnace-gas-only-pilot.xml": {
     "parent_hpxml": "sample_files/base-hvac-furnace-gas-only.xml",
@@ -2513,113 +2466,69 @@
     "parent_hpxml": "sample_files/base-hvac-air-to-air-heat-pump-1-speed.xml",
     "heat_pump_airflow_defect_ratio": -0.25,
     "heat_pump_charge_defect_ratio": -0.25,
-<<<<<<< HEAD
-    "hvac_distribution_fan_watts_per_cfm": 0.365
-=======
     "hvac_blower_fan_watts_per_cfm": 0.365
->>>>>>> 8fa3d387
   },
   "sample_files/base-hvac-install-quality-air-to-air-heat-pump-2-speed.xml": {
     "parent_hpxml": "sample_files/base-hvac-air-to-air-heat-pump-2-speed.xml",
     "heat_pump_airflow_defect_ratio": -0.25,
     "heat_pump_charge_defect_ratio": -0.25,
-<<<<<<< HEAD
-    "hvac_distribution_fan_watts_per_cfm": 0.365
-=======
     "hvac_blower_fan_watts_per_cfm": 0.365
->>>>>>> 8fa3d387
   },
   "sample_files/base-hvac-install-quality-air-to-air-heat-pump-var-speed.xml": {
     "parent_hpxml": "sample_files/base-hvac-air-to-air-heat-pump-var-speed.xml",
     "heat_pump_airflow_defect_ratio": -0.25,
     "heat_pump_charge_defect_ratio": -0.25,
-<<<<<<< HEAD
-    "hvac_distribution_fan_watts_per_cfm": 0.365
-=======
     "hvac_blower_fan_watts_per_cfm": 0.365
->>>>>>> 8fa3d387
   },
   "sample_files/base-hvac-install-quality-air-to-air-heat-pump-var-speed-detailed-performance.xml": {
     "parent_hpxml": "sample_files/base-hvac-air-to-air-heat-pump-var-speed-detailed-performance.xml",
     "heat_pump_airflow_defect_ratio": -0.25,
     "heat_pump_charge_defect_ratio": -0.25,
-<<<<<<< HEAD
-    "hvac_distribution_fan_watts_per_cfm": 0.365
-=======
     "hvac_blower_fan_watts_per_cfm": 0.365
->>>>>>> 8fa3d387
   },
   "sample_files/base-hvac-install-quality-furnace-gas-central-ac-1-speed.xml": {
     "parent_hpxml": "sample_files/base.xml",
     "heating_system_airflow_defect_ratio": -0.25,
     "cooling_system_airflow_defect_ratio": -0.25,
     "cooling_system_charge_defect_ratio": -0.25,
-<<<<<<< HEAD
-    "hvac_distribution_fan_watts_per_cfm": 0.365
-=======
     "hvac_blower_fan_watts_per_cfm": 0.365
->>>>>>> 8fa3d387
   },
   "sample_files/base-hvac-install-quality-furnace-gas-central-ac-2-speed.xml": {
     "parent_hpxml": "sample_files/base-hvac-furnace-gas-central-ac-2-speed.xml",
     "heating_system_airflow_defect_ratio": -0.25,
     "cooling_system_airflow_defect_ratio": -0.25,
     "cooling_system_charge_defect_ratio": -0.25,
-<<<<<<< HEAD
-    "hvac_distribution_fan_watts_per_cfm": 0.365
-=======
     "hvac_blower_fan_watts_per_cfm": 0.365
->>>>>>> 8fa3d387
   },
   "sample_files/base-hvac-install-quality-furnace-gas-central-ac-var-speed.xml": {
     "parent_hpxml": "sample_files/base-hvac-furnace-gas-central-ac-var-speed.xml",
     "heating_system_airflow_defect_ratio": -0.25,
     "cooling_system_airflow_defect_ratio": -0.25,
     "cooling_system_charge_defect_ratio": -0.25,
-<<<<<<< HEAD
-    "hvac_distribution_fan_watts_per_cfm": 0.365
-=======
     "hvac_blower_fan_watts_per_cfm": 0.365
->>>>>>> 8fa3d387
   },
   "sample_files/base-hvac-install-quality-furnace-gas-only.xml": {
     "parent_hpxml": "sample_files/base-hvac-furnace-gas-only.xml",
     "heating_system_airflow_defect_ratio": -0.25,
-<<<<<<< HEAD
-    "hvac_distribution_fan_watts_per_cfm": 0.365
-=======
     "hvac_blower_fan_watts_per_cfm": 0.365
->>>>>>> 8fa3d387
   },
   "sample_files/base-hvac-install-quality-ground-to-air-heat-pump.xml": {
     "parent_hpxml": "sample_files/base-hvac-ground-to-air-heat-pump.xml",
     "heat_pump_airflow_defect_ratio": -0.25,
     "heat_pump_charge_defect_ratio": -0.25,
-<<<<<<< HEAD
-    "hvac_distribution_fan_watts_per_cfm": 0.365
-=======
     "hvac_blower_fan_watts_per_cfm": 0.365
->>>>>>> 8fa3d387
   },
   "sample_files/base-hvac-install-quality-mini-split-air-conditioner-only-ducted.xml": {
     "parent_hpxml": "sample_files/base-hvac-mini-split-air-conditioner-only-ducted.xml",
     "cooling_system_airflow_defect_ratio": -0.25,
     "cooling_system_charge_defect_ratio": -0.25,
-<<<<<<< HEAD
-    "hvac_distribution_fan_watts_per_cfm": 0.365
-=======
     "hvac_blower_fan_watts_per_cfm": 0.365
->>>>>>> 8fa3d387
   },
   "sample_files/base-hvac-install-quality-mini-split-heat-pump-ducted.xml": {
     "parent_hpxml": "sample_files/base-hvac-mini-split-heat-pump-ducted.xml",
     "heat_pump_airflow_defect_ratio": -0.25,
     "heat_pump_charge_defect_ratio": -0.25,
-<<<<<<< HEAD
-    "hvac_distribution_fan_watts_per_cfm": 0.365
-=======
     "hvac_blower_fan_watts_per_cfm": 0.365
->>>>>>> 8fa3d387
   },
   "sample_files/base-hvac-mini-split-air-conditioner-only-ducted.xml": {
     "parent_hpxml": "sample_files/base.xml",
@@ -2742,19 +2651,6 @@
     "heat_pump_backup_heating_efficiency": 0,
     "heat_pump_is_ducted": false
   },
-<<<<<<< HEAD
-  "sample_files/base-hvac-mini-split-heat-pump-ductless-airflow.xml": {
-    "parent_hpxml": "sample_files/base-hvac-mini-split-heat-pump-ductless.xml",
-    "heat_pump_heating_airflow": 400,
-    "heat_pump_cooling_airflow": 500
-  },
-  "sample_files/base-hvac-mini-split-heat-pump-ductless-autosize-limit.xml": {
-    "parent_hpxml": "sample_files/base-hvac-mini-split-heat-pump-ductless.xml",
-    "heat_pump_cooling_capacity": null,
-    "heat_pump_heating_capacity": null,
-    "heat_pump_heating_autosizing_limit": 15000,
-    "heat_pump_cooling_autosizing_limit": 15000
-=======
   "sample_files/base-hvac-mini-split-heat-pump-ductless-autosize-factor.xml": {
     "parent_hpxml": "sample_files/base-hvac-mini-split-heat-pump-ductless.xml",
     "heat_pump_cooling_capacity": null,
@@ -2763,7 +2659,6 @@
     "heat_pump_heating_autosizing_factor": 1.4,
     "heat_pump_cooling_autosizing_limit": 41000,
     "heat_pump_heating_autosizing_limit": 33000
->>>>>>> 8fa3d387
   },
   "sample_files/base-hvac-mini-split-heat-pump-ductless-detailed-performance.xml": {
     "parent_hpxml": "sample_files/base-hvac-mini-split-heat-pump-ductless.xml",
