{
  "tests/ASHRAE_Standard_140/L100AC.xml": {
    "weather_station_epw_filepath": "USA_CO_Colorado.Springs-Peterson.Field.724660_TMY3.epw",
    "geometry_unit_type": "single-family detached",
    "geometry_unit_num_floors_above_grade": 1,
    "geometry_unit_cfa": 1539,
    "geometry_unit_aspect_ratio": 2.111111111,
    "geometry_unit_orientation": 180,
    "geometry_unit_num_bedrooms": 3,
    "geometry_unit_num_occupants": 0,
    "geometry_average_ceiling_height": 8,
    "geometry_garage_width": 0,
    "geometry_garage_depth": 0,
    "geometry_garage_protrusion": 0,
    "geometry_garage_position": "Right",
    "geometry_foundation_type": "Ambient",
    "geometry_foundation_height": 7.25,
    "geometry_foundation_height_above_grade": 0.667,
    "geometry_rim_joist_height": 9,
    "geometry_attic_type": "VentedAttic",
    "geometry_roof_type": "gable",
    "geometry_roof_pitch": "4:12",
    "geometry_eaves_depth": 0,
    "neighbor_front_distance": 0,
    "neighbor_back_distance": 0,
    "neighbor_left_distance": 0,
    "neighbor_right_distance": 0,
    "floor_over_foundation_assembly_r": 14.15,
    "floor_over_garage_assembly_r": 0,
    "floor_type": "WoodFrame",
    "foundation_wall_thickness": 6,
    "foundation_wall_insulation_r": 0,
    "foundation_wall_insulation_distance_to_top": 0,
    "foundation_wall_insulation_distance_to_bottom": 0,
    "rim_joist_assembly_r": 5.01,
    "slab_perimeter_insulation_r": 0,
    "slab_perimeter_depth": 0,
    "slab_under_insulation_r": 0,
    "slab_under_width": 0,
    "slab_thickness": 4,
    "slab_carpet_fraction": 0,
    "slab_carpet_r": 0,
    "ceiling_assembly_r": 18.45,
    "roof_material_type": "asphalt or fiberglass shingles",
    "roof_color": "medium",
    "roof_assembly_r": 1.99,
    "roof_radiant_barrier": false,
    "wall_type": "WoodStud",
    "wall_siding_type": "wood siding",
    "wall_color": "medium",
    "wall_assembly_r": 11.76,
    "window_front_wwr": 0,
    "window_back_wwr": 0,
    "window_left_wwr": 0,
    "window_right_wwr": 0,
    "window_area_front": 90,
    "window_area_back": 90,
    "window_area_left": 45,
    "window_area_right": 45,
    "window_aspect_ratio": 1.667,
    "window_fraction_operable": 0,
    "window_ufactor": 1.039,
    "window_shgc": 0.67,
    "window_interior_shading_winter": 1,
    "window_interior_shading_summer": 1,
    "overhangs_front_depth": 0,
    "overhangs_front_distance_to_top_of_window": 0,
    "overhangs_front_distance_to_bottom_of_window": 0,
    "overhangs_back_depth": 0,
    "overhangs_back_distance_to_top_of_window": 0,
    "overhangs_back_distance_to_bottom_of_window": 0,
    "overhangs_left_depth": 0,
    "overhangs_left_distance_to_top_of_window": 0,
    "overhangs_left_distance_to_bottom_of_window": 0,
    "overhangs_right_depth": 0,
    "overhangs_right_distance_to_top_of_window": 0,
    "overhangs_right_distance_to_bottom_of_window": 0,
    "skylight_area_front": 0,
    "skylight_area_back": 0,
    "skylight_area_left": 0,
    "skylight_area_right": 0,
    "skylight_ufactor": 0,
    "skylight_shgc": 0,
    "door_area": 40,
    "door_rvalue": 3.04,
    "air_leakage_units": "ACHnatural",
    "air_leakage_house_pressure": 50,
    "air_leakage_value": 0.67,
    "heating_system_type": "none",
    "heating_system_fuel": "natural gas",
    "heating_system_heating_efficiency": 0,
    "heating_system_fraction_heat_load_served": 0,
    "cooling_system_type": "none",
    "cooling_system_cooling_efficiency_type": "SEER",
    "cooling_system_cooling_efficiency": 0,
    "cooling_system_fraction_cool_load_served": 0,
    "heat_pump_type": "none",
    "heat_pump_heating_efficiency_type": "HSPF",
    "heat_pump_heating_efficiency": 0,
    "heat_pump_cooling_efficiency_type": "SEER",
    "heat_pump_cooling_efficiency": 0,
    "heat_pump_cooling_sensible_heat_fraction": 0,
    "heat_pump_fraction_heat_load_served": 0,
    "heat_pump_fraction_cool_load_served": 0,
    "heat_pump_backup_type": "none",
    "heat_pump_backup_fuel": "electricity",
    "heat_pump_backup_heating_efficiency": 0,
    "geothermal_loop_configuration": "none",
    "heating_system_2_type": "none",
    "heating_system_2_fuel": "electricity",
    "heating_system_2_heating_efficiency": 0,
    "heating_system_2_fraction_heat_load_served": 0,
    "hvac_control_heating_weekday_setpoint": 68,
    "hvac_control_heating_weekend_setpoint": 68,
    "hvac_control_cooling_weekday_setpoint": 78,
    "hvac_control_cooling_weekend_setpoint": 78,
    "ducts_leakage_units": "CFM25",
    "ducts_supply_leakage_to_outside_value": 0,
    "ducts_return_leakage_to_outside_value": 0,
    "ducts_supply_insulation_r": 0,
    "ducts_return_insulation_r": 0,
    "mech_vent_fan_type": "none",
    "mech_vent_recovery_efficiency_type": "Unadjusted",
    "mech_vent_total_recovery_efficiency": 0,
    "mech_vent_sensible_recovery_efficiency": 0,
    "mech_vent_num_units_served": 0,
    "mech_vent_2_fan_type": "none",
    "mech_vent_2_flow_rate": 0,
    "mech_vent_2_hours_in_operation": 0,
    "mech_vent_2_recovery_efficiency_type": "Unadjusted",
    "mech_vent_2_total_recovery_efficiency": 0,
    "mech_vent_2_sensible_recovery_efficiency": 0,
    "mech_vent_2_fan_power": 0,
    "kitchen_fans_quantity": 0,
    "bathroom_fans_quantity": 0,
    "whole_house_fan_present": false,
    "water_heater_type": "none",
    "water_heater_fuel_type": "electricity",
    "water_heater_efficiency_type": "EnergyFactor",
    "water_heater_efficiency": 0,
    "water_heater_num_units_served": 0,
    "hot_water_distribution_system_type": "Standard",
    "dwhr_facilities_connected": "none",
    "water_fixtures_shower_low_flow": false,
    "water_fixtures_sink_low_flow": false,
    "water_fixtures_usage_multiplier": 0,
    "solar_thermal_system_type": "none",
    "solar_thermal_collector_area": 0,
    "solar_thermal_collector_loop_type": "liquid indirect",
    "solar_thermal_collector_type": "single glazing black",
    "solar_thermal_collector_azimuth": 0,
    "solar_thermal_collector_tilt": 0,
    "solar_thermal_collector_rated_optical_efficiency": 0,
    "solar_thermal_collector_rated_thermal_losses": 0,
    "solar_thermal_solar_fraction": 0,
    "pv_system_present": false,
    "pv_system_array_azimuth": 0,
    "pv_system_array_tilt": 0,
    "pv_system_max_power_output": 0,
    "pv_system_2_present": false,
    "pv_system_2_array_azimuth": 0,
    "pv_system_2_array_tilt": 0,
    "pv_system_2_max_power_output": 0,
    "battery_present": false,
    "lighting_present": false,
    "lighting_interior_fraction_cfl": 0,
    "lighting_interior_fraction_lfl": 0,
    "lighting_interior_fraction_led": 0,
    "lighting_exterior_fraction_cfl": 0,
    "lighting_exterior_fraction_lfl": 0,
    "lighting_exterior_fraction_led": 0,
    "lighting_garage_fraction_cfl": 0,
    "lighting_garage_fraction_lfl": 0,
    "lighting_garage_fraction_led": 0,
    "holiday_lighting_present": false,
    "dehumidifier_type": "none",
    "dehumidifier_efficiency_type": "EnergyFactor",
    "dehumidifier_efficiency": 0,
    "dehumidifier_capacity": 0,
    "dehumidifier_rh_setpoint": 0,
    "dehumidifier_fraction_dehumidification_load_served": 0,
    "clothes_washer_present": false,
    "clothes_washer_efficiency_type": "IntegratedModifiedEnergyFactor",
    "clothes_dryer_present": false,
    "clothes_dryer_fuel_type": "electricity",
    "clothes_dryer_efficiency_type": "CombinedEnergyFactor",
    "dishwasher_present": false,
    "dishwasher_efficiency_type": "RatedAnnualkWh",
    "refrigerator_present": false,
    "extra_refrigerator_present": false,
    "freezer_present": false,
    "cooking_range_oven_present": false,
    "cooking_range_oven_fuel_type": "electricity",
    "ceiling_fan_present": false,
    "misc_plug_loads_television_present": false,
    "misc_plug_loads_other_annual_kwh": 7302,
    "misc_plug_loads_other_frac_sensible": 0.822,
    "misc_plug_loads_other_frac_latent": 0.178,
    "misc_plug_loads_well_pump_present": false,
    "misc_plug_loads_vehicle_present": false,
    "misc_fuel_loads_grill_present": false,
    "misc_fuel_loads_grill_fuel_type": "natural gas",
    "misc_fuel_loads_lighting_present": false,
    "misc_fuel_loads_lighting_fuel_type": "natural gas",
    "misc_fuel_loads_fireplace_present": false,
    "misc_fuel_loads_fireplace_fuel_type": "natural gas",
    "pool_present": false,
    "pool_heater_type": "none",
    "permanent_spa_present": false,
    "permanent_spa_heater_type": "none",
    "combine_like_surfaces": false
  },
  "tests/ASHRAE_Standard_140/L110AC.xml": {
    "parent_hpxml": "tests/ASHRAE_Standard_140/L100AC.xml",
    "air_leakage_value": 1.5
  },
  "tests/ASHRAE_Standard_140/L120AC.xml": {
    "parent_hpxml": "tests/ASHRAE_Standard_140/L100AC.xml",
    "ceiling_assembly_r": 57.49,
    "wall_assembly_r": 23.58
  },
  "tests/ASHRAE_Standard_140/L130AC.xml": {
    "parent_hpxml": "tests/ASHRAE_Standard_140/L100AC.xml",
    "window_ufactor": 0.3,
    "window_shgc": 0.335
  },
  "tests/ASHRAE_Standard_140/L140AC.xml": {
    "parent_hpxml": "tests/ASHRAE_Standard_140/L100AC.xml",
    "window_area_front": 0,
    "window_area_back": 0,
    "window_area_left": 0,
    "window_area_right": 0
  },
  "tests/ASHRAE_Standard_140/L150AC.xml": {
    "parent_hpxml": "tests/ASHRAE_Standard_140/L100AC.xml",
    "window_area_front": 270,
    "window_area_back": 0,
    "window_area_left": 0,
    "window_area_right": 0,
    "window_aspect_ratio": 3.333
  },
  "tests/ASHRAE_Standard_140/L155AC.xml": {
    "parent_hpxml": "tests/ASHRAE_Standard_140/L150AC.xml",
    "overhangs_front_depth": 2.5,
    "overhangs_front_distance_to_top_of_window": 1,
    "overhangs_front_distance_to_bottom_of_window": 6
  },
  "tests/ASHRAE_Standard_140/L160AC.xml": {
    "parent_hpxml": "tests/ASHRAE_Standard_140/L100AC.xml",
    "window_area_front": 0,
    "window_area_back": 0,
    "window_area_left": 135,
    "window_area_right": 135,
    "window_aspect_ratio": 3.333
  },
  "tests/ASHRAE_Standard_140/L170AC.xml": {
    "parent_hpxml": "tests/ASHRAE_Standard_140/L100AC.xml",
    "misc_plug_loads_other_annual_kwh": 0,
    "misc_plug_loads_other_frac_sensible": null,
    "misc_plug_loads_other_frac_latent": null
  },
  "tests/ASHRAE_Standard_140/L200AC.xml": {
    "parent_hpxml": "tests/ASHRAE_Standard_140/L100AC.xml",
    "floor_over_foundation_assembly_r": 4.24,
    "ceiling_assembly_r": 11.75,
    "wall_assembly_r": 4.84,
    "air_leakage_value": 1.5
  },
  "tests/ASHRAE_Standard_140/L202AC.xml": {
    "parent_hpxml": "tests/ASHRAE_Standard_140/L200AC.xml",
    "roof_color": "reflective",
    "wall_color": "reflective"
  },
  "tests/ASHRAE_Standard_140/L302XC.xml": {
    "parent_hpxml": "tests/ASHRAE_Standard_140/L100AC.xml",
    "geometry_foundation_type": "SlabOnGrade",
    "slab_carpet_fraction": 1,
    "slab_carpet_r": 2.08
  },
  "tests/ASHRAE_Standard_140/L304XC.xml": {
    "parent_hpxml": "tests/ASHRAE_Standard_140/L302XC.xml",
    "slab_perimeter_insulation_r": 5.4,
    "slab_perimeter_depth": 2.5
  },
  "tests/ASHRAE_Standard_140/L322XC.xml": {
    "parent_hpxml": "tests/ASHRAE_Standard_140/L100AC.xml",
    "geometry_unit_cfa": 3078,
    "geometry_foundation_type": "ConditionedBasement",
    "air_leakage_value": 0.335
  },
  "tests/ASHRAE_Standard_140/L324XC.xml": {
    "parent_hpxml": "tests/ASHRAE_Standard_140/L322XC.xml",
    "foundation_wall_insulation_r": 10.2,
    "foundation_wall_insulation_location": "interior",
    "foundation_wall_insulation_distance_to_bottom": 7.25,
    "rim_joist_assembly_r": 13.14
  },
  "tests/ASHRAE_Standard_140/L100AL.xml": {
    "parent_hpxml": "tests/ASHRAE_Standard_140/L100AC.xml",
    "weather_station_epw_filepath": "USA_NV_Las.Vegas-McCarran.Intl.AP.723860_TMY3.epw"
  },
  "tests/ASHRAE_Standard_140/L110AL.xml": {
    "parent_hpxml": "tests/ASHRAE_Standard_140/L100AL.xml",
    "air_leakage_value": 1.5
  },
  "tests/ASHRAE_Standard_140/L120AL.xml": {
    "parent_hpxml": "tests/ASHRAE_Standard_140/L100AL.xml",
    "ceiling_assembly_r": 57.49,
    "wall_assembly_r": 23.58
  },
  "tests/ASHRAE_Standard_140/L130AL.xml": {
    "parent_hpxml": "tests/ASHRAE_Standard_140/L100AL.xml",
    "window_ufactor": 0.3,
    "window_shgc": 0.335
  },
  "tests/ASHRAE_Standard_140/L140AL.xml": {
    "parent_hpxml": "tests/ASHRAE_Standard_140/L100AL.xml",
    "window_area_front": 0,
    "window_area_back": 0,
    "window_area_left": 0,
    "window_area_right": 0
  },
  "tests/ASHRAE_Standard_140/L150AL.xml": {
    "parent_hpxml": "tests/ASHRAE_Standard_140/L100AL.xml",
    "window_area_front": 270,
    "window_area_back": 0,
    "window_area_left": 0,
    "window_area_right": 0,
    "window_aspect_ratio": 3.333
  },
  "tests/ASHRAE_Standard_140/L155AL.xml": {
    "parent_hpxml": "tests/ASHRAE_Standard_140/L150AL.xml",
    "overhangs_front_depth": 2.5,
    "overhangs_front_distance_to_top_of_window": 1,
    "overhangs_front_distance_to_bottom_of_window": 6
  },
  "tests/ASHRAE_Standard_140/L160AL.xml": {
    "parent_hpxml": "tests/ASHRAE_Standard_140/L100AL.xml",
    "window_area_front": 0,
    "window_area_back": 0,
    "window_area_left": 135,
    "window_area_right": 135,
    "window_aspect_ratio": 3.333
  },
  "tests/ASHRAE_Standard_140/L170AL.xml": {
    "parent_hpxml": "tests/ASHRAE_Standard_140/L100AL.xml",
    "misc_plug_loads_other_annual_kwh": 0,
    "misc_plug_loads_other_frac_sensible": null,
    "misc_plug_loads_other_frac_latent": null
  },
  "tests/ASHRAE_Standard_140/L200AL.xml": {
    "parent_hpxml": "tests/ASHRAE_Standard_140/L100AL.xml",
    "floor_over_foundation_assembly_r": 4.24,
    "ceiling_assembly_r": 11.75,
    "wall_assembly_r": 4.84,
    "air_leakage_value": 1.5
  },
  "tests/ASHRAE_Standard_140/L202AL.xml": {
    "parent_hpxml": "tests/ASHRAE_Standard_140/L200AL.xml",
    "roof_color": "reflective",
    "wall_color": "reflective"
  },
  "sample_files/base.xml": {
    "simulation_control_timestep": 60,
    "site_type": "suburban",
    "site_iecc_zone": "5B",
    "site_state_code": "CO",
    "weather_station_epw_filepath": "USA_CO_Denver.Intl.AP.725650_TMY3.epw",
    "geometry_unit_type": "single-family detached",
    "geometry_unit_num_floors_above_grade": 1,
    "geometry_unit_cfa": 2700,
    "geometry_unit_aspect_ratio": 1.5,
    "geometry_unit_orientation": 180,
    "geometry_unit_num_bedrooms": 3,
    "geometry_unit_num_bathrooms": 2,
    "geometry_average_ceiling_height": 8,
    "geometry_garage_width": 0,
    "geometry_garage_depth": 20,
    "geometry_garage_protrusion": 0,
    "geometry_garage_position": "Right",
    "geometry_foundation_type": "ConditionedBasement",
    "geometry_foundation_height": 8,
    "geometry_foundation_height_above_grade": 1,
    "geometry_rim_joist_height": 9.25,
    "geometry_attic_type": "UnventedAttic",
    "geometry_roof_type": "gable",
    "geometry_roof_pitch": "6:12",
    "geometry_eaves_depth": 0,
    "neighbor_front_distance": 0,
    "neighbor_back_distance": 0,
    "neighbor_left_distance": 0,
    "neighbor_right_distance": 0,
    "floor_over_foundation_assembly_r": 0,
    "floor_over_garage_assembly_r": 0,
    "floor_type": "WoodFrame",
    "foundation_wall_thickness": 8,
    "foundation_wall_insulation_r": 8.9,
    "foundation_wall_insulation_distance_to_top": 0,
    "foundation_wall_insulation_distance_to_bottom": 8,
    "rim_joist_assembly_r": 23,
    "slab_perimeter_insulation_r": 0,
    "slab_perimeter_depth": 0,
    "slab_under_insulation_r": 0,
    "slab_under_width": 0,
    "slab_thickness": 4,
    "slab_carpet_fraction": 0,
    "slab_carpet_r": 0,
    "ceiling_assembly_r": 39.3,
    "roof_material_type": "asphalt or fiberglass shingles",
    "roof_color": "medium",
    "roof_assembly_r": 2.3,
    "roof_radiant_barrier": false,
    "wall_type": "WoodStud",
    "wall_siding_type": "wood siding",
    "wall_color": "medium",
    "wall_assembly_r": 23,
    "window_front_wwr": 0,
    "window_back_wwr": 0,
    "window_left_wwr": 0,
    "window_right_wwr": 0,
    "window_area_front": 108,
    "window_area_back": 108,
    "window_area_left": 72,
    "window_area_right": 72,
    "window_aspect_ratio": 1.333,
    "window_fraction_operable": 0.67,
    "window_ufactor": 0.33,
    "window_shgc": 0.45,
    "window_interior_shading_winter": 0.85,
    "window_interior_shading_summer": 0.7,
    "overhangs_front_depth": 0,
    "overhangs_front_distance_to_top_of_window": 0,
    "overhangs_front_distance_to_bottom_of_window": 0,
    "overhangs_back_depth": 0,
    "overhangs_back_distance_to_top_of_window": 0,
    "overhangs_back_distance_to_bottom_of_window": 0,
    "overhangs_left_depth": 0,
    "overhangs_left_distance_to_top_of_window": 0,
    "overhangs_left_distance_to_bottom_of_window": 0,
    "overhangs_right_depth": 0,
    "overhangs_right_distance_to_top_of_window": 0,
    "overhangs_right_distance_to_bottom_of_window": 0,
    "skylight_area_front": 0,
    "skylight_area_back": 0,
    "skylight_area_left": 0,
    "skylight_area_right": 0,
    "skylight_ufactor": 0.33,
    "skylight_shgc": 0.45,
    "door_area": 40,
    "door_rvalue": 4.4,
    "air_leakage_units": "ACH",
    "air_leakage_house_pressure": 50,
    "air_leakage_value": 3,
    "heating_system_type": "Furnace",
    "heating_system_fuel": "natural gas",
    "heating_system_heating_efficiency": 0.92,
    "heating_system_heating_capacity": 36000,
    "heating_system_fraction_heat_load_served": 1,
    "cooling_system_type": "central air conditioner",
    "cooling_system_cooling_efficiency_type": "SEER",
    "cooling_system_cooling_efficiency": 13,
    "cooling_system_cooling_compressor_type": "single stage",
    "cooling_system_cooling_sensible_heat_fraction": 0.73,
    "cooling_system_cooling_capacity": 24000,
    "cooling_system_fraction_cool_load_served": 1,
    "heat_pump_type": "none",
    "heat_pump_heating_efficiency_type": "HSPF",
    "heat_pump_heating_efficiency": 0,
    "heat_pump_cooling_efficiency_type": "SEER",
    "heat_pump_cooling_efficiency": 0,
    "heat_pump_cooling_sensible_heat_fraction": 0,
    "heat_pump_fraction_heat_load_served": 0,
    "heat_pump_fraction_cool_load_served": 0,
    "heat_pump_backup_type": "none",
    "heat_pump_backup_fuel": "electricity",
    "heat_pump_backup_heating_efficiency": 0,
    "geothermal_loop_configuration": "none",
    "heating_system_2_type": "none",
    "heating_system_2_fuel": "electricity",
    "heating_system_2_heating_efficiency": 0,
    "heating_system_2_fraction_heat_load_served": 0,
    "hvac_control_heating_weekday_setpoint": 68,
    "hvac_control_heating_weekend_setpoint": 68,
    "hvac_control_cooling_weekday_setpoint": 78,
    "hvac_control_cooling_weekend_setpoint": 78,
    "ducts_leakage_units": "CFM25",
    "ducts_supply_leakage_to_outside_value": 75,
    "ducts_return_leakage_to_outside_value": 25,
    "ducts_supply_location": "attic - unvented",
    "ducts_supply_insulation_r": 4,
    "ducts_supply_surface_area": 150,
    "ducts_return_location": "attic - unvented",
    "ducts_return_insulation_r": 0,
    "ducts_return_surface_area": 50,
    "mech_vent_fan_type": "none",
    "mech_vent_recovery_efficiency_type": "Unadjusted",
    "mech_vent_total_recovery_efficiency": 0,
    "mech_vent_sensible_recovery_efficiency": 0,
    "mech_vent_num_units_served": 0,
    "mech_vent_2_fan_type": "none",
    "mech_vent_2_flow_rate": 0,
    "mech_vent_2_hours_in_operation": 0,
    "mech_vent_2_recovery_efficiency_type": "Unadjusted",
    "mech_vent_2_total_recovery_efficiency": 0,
    "mech_vent_2_sensible_recovery_efficiency": 0,
    "mech_vent_2_fan_power": 0,
    "kitchen_fans_quantity": 0,
    "bathroom_fans_quantity": 0,
    "whole_house_fan_present": false,
    "water_heater_type": "storage water heater",
    "water_heater_fuel_type": "electricity",
    "water_heater_location": "conditioned space",
    "water_heater_tank_volume": 40,
    "water_heater_efficiency_type": "EnergyFactor",
    "water_heater_efficiency": 0.95,
    "water_heater_heating_capacity": 18767,
    "water_heater_jacket_rvalue": 0,
    "water_heater_setpoint_temperature": 125,
    "water_heater_num_units_served": 1,
    "hot_water_distribution_system_type": "Standard",
    "hot_water_distribution_standard_piping_length": 50,
    "hot_water_distribution_pipe_r": 0,
    "dwhr_facilities_connected": "none",
    "water_fixtures_shower_low_flow": true,
    "water_fixtures_sink_low_flow": false,
    "solar_thermal_system_type": "none",
    "solar_thermal_collector_area": 0,
    "solar_thermal_collector_loop_type": "liquid indirect",
    "solar_thermal_collector_type": "single glazing black",
    "solar_thermal_collector_azimuth": 0,
    "solar_thermal_collector_tilt": 0,
    "solar_thermal_collector_rated_optical_efficiency": 0,
    "solar_thermal_collector_rated_thermal_losses": 0,
    "solar_thermal_solar_fraction": 0,
    "pv_system_present": false,
    "pv_system_array_azimuth": 0,
    "pv_system_array_tilt": 0,
    "pv_system_max_power_output": 0,
    "pv_system_2_present": false,
    "pv_system_2_array_azimuth": 0,
    "pv_system_2_array_tilt": 0,
    "pv_system_2_max_power_output": 0,
    "battery_present": false,
    "lighting_present": true,
    "lighting_interior_fraction_cfl": 0.4,
    "lighting_interior_fraction_lfl": 0.1,
    "lighting_interior_fraction_led": 0.25,
    "lighting_exterior_fraction_cfl": 0.4,
    "lighting_exterior_fraction_lfl": 0.1,
    "lighting_exterior_fraction_led": 0.25,
    "lighting_garage_fraction_cfl": 0.4,
    "lighting_garage_fraction_lfl": 0.1,
    "lighting_garage_fraction_led": 0.25,
    "holiday_lighting_present": false,
    "dehumidifier_type": "none",
    "dehumidifier_efficiency_type": "EnergyFactor",
    "dehumidifier_efficiency": 0,
    "dehumidifier_capacity": 0,
    "dehumidifier_rh_setpoint": 0,
    "dehumidifier_fraction_dehumidification_load_served": 0,
    "clothes_washer_present": true,
    "clothes_washer_location": "conditioned space",
    "clothes_washer_efficiency_type": "IntegratedModifiedEnergyFactor",
    "clothes_washer_efficiency": 1.21,
    "clothes_washer_rated_annual_kwh": 380,
    "clothes_washer_label_electric_rate": 0.12,
    "clothes_washer_label_gas_rate": 1.09,
    "clothes_washer_label_annual_gas_cost": 27,
    "clothes_washer_label_usage": 6,
    "clothes_washer_capacity": 3.2,
    "clothes_dryer_present": true,
    "clothes_dryer_location": "conditioned space",
    "clothes_dryer_fuel_type": "electricity",
    "clothes_dryer_efficiency_type": "CombinedEnergyFactor",
    "clothes_dryer_efficiency": 3.73,
    "clothes_dryer_vented_flow_rate": 150,
    "dishwasher_present": true,
    "dishwasher_location": "conditioned space",
    "dishwasher_efficiency_type": "RatedAnnualkWh",
    "dishwasher_efficiency": 307,
    "dishwasher_label_electric_rate": 0.12,
    "dishwasher_label_gas_rate": 1.09,
    "dishwasher_label_annual_gas_cost": 22.32,
    "dishwasher_label_usage": 4,
    "dishwasher_place_setting_capacity": 12,
    "refrigerator_present": true,
    "refrigerator_location": "conditioned space",
    "refrigerator_rated_annual_kwh": 650,
    "extra_refrigerator_present": false,
    "freezer_present": false,
    "cooking_range_oven_present": true,
    "cooking_range_oven_location": "conditioned space",
    "cooking_range_oven_fuel_type": "electricity",
    "cooking_range_oven_is_induction": false,
    "cooking_range_oven_is_convection": false,
    "ceiling_fan_present": false,
    "misc_plug_loads_television_present": true,
    "misc_plug_loads_television_annual_kwh": 620,
    "misc_plug_loads_other_annual_kwh": 2457,
    "misc_plug_loads_other_frac_sensible": 0.855,
    "misc_plug_loads_other_frac_latent": 0.045,
    "misc_plug_loads_well_pump_present": false,
    "misc_plug_loads_vehicle_present": false,
    "misc_fuel_loads_grill_present": false,
    "misc_fuel_loads_grill_fuel_type": "natural gas",
    "misc_fuel_loads_lighting_present": false,
    "misc_fuel_loads_lighting_fuel_type": "natural gas",
    "misc_fuel_loads_fireplace_present": false,
    "misc_fuel_loads_fireplace_fuel_type": "natural gas",
    "pool_present": false,
    "pool_heater_type": "none",
    "permanent_spa_present": false,
    "permanent_spa_heater_type": "none",
    "utility_bill_scenario_names": "Bills",
    "combine_like_surfaces": true
  },
  "sample_files/base-appliances-coal.xml": {
    "parent_hpxml": "sample_files/base-appliances-gas.xml",
    "clothes_dryer_fuel_type": "coal",
    "cooking_range_oven_fuel_type": "coal"
  },
  "sample_files/base-appliances-dehumidifier.xml": {
    "parent_hpxml": "sample_files/base-location-dallas-tx.xml",
    "dehumidifier_type": "portable",
    "dehumidifier_efficiency": 1.8,
    "dehumidifier_capacity": 40,
    "dehumidifier_rh_setpoint": 0.5,
    "dehumidifier_fraction_dehumidification_load_served": 1
  },
  "sample_files/base-appliances-dehumidifier-ief-portable.xml": {
    "parent_hpxml": "sample_files/base-appliances-dehumidifier.xml",
    "dehumidifier_efficiency_type": "IntegratedEnergyFactor",
    "dehumidifier_efficiency": 1.5
  },
  "sample_files/base-appliances-dehumidifier-ief-whole-home.xml": {
    "parent_hpxml": "sample_files/base-appliances-dehumidifier-ief-portable.xml",
    "dehumidifier_type": "whole-home"
  },
  "sample_files/base-appliances-dehumidifier-multiple.xml": {
    "parent_hpxml": "sample_files/base-appliances-dehumidifier.xml"
  },
  "sample_files/base-appliances-gas.xml": {
    "parent_hpxml": "sample_files/base.xml",
    "clothes_dryer_fuel_type": "natural gas",
    "clothes_dryer_efficiency": 3.3,
    "clothes_dryer_vented_flow_rate": null,
    "cooking_range_oven_fuel_type": "natural gas"
  },
  "sample_files/base-appliances-oil.xml": {
    "parent_hpxml": "sample_files/base-appliances-gas.xml",
    "clothes_dryer_fuel_type": "fuel oil",
    "cooking_range_oven_fuel_type": "fuel oil"
  },
  "sample_files/base-appliances-propane.xml": {
    "parent_hpxml": "sample_files/base-appliances-gas.xml",
    "clothes_dryer_fuel_type": "propane",
    "cooking_range_oven_fuel_type": "propane"
  },
  "sample_files/base-appliances-wood.xml": {
    "parent_hpxml": "sample_files/base-appliances-gas.xml",
    "clothes_dryer_fuel_type": "wood",
    "cooking_range_oven_fuel_type": "wood"
  },
  "sample_files/base-appliances-modified.xml": {
    "parent_hpxml": "sample_files/base.xml",
    "clothes_washer_efficiency_type": "ModifiedEnergyFactor",
    "clothes_washer_efficiency": 1.65,
    "clothes_dryer_efficiency_type": "EnergyFactor",
    "clothes_dryer_efficiency": 4.29,
    "clothes_dryer_vented_flow_rate": 0,
    "dishwasher_efficiency_type": "EnergyFactor",
    "dishwasher_efficiency": 0.7,
    "dishwasher_place_setting_capacity": 6
  },
  "sample_files/base-appliances-none.xml": {
    "parent_hpxml": "sample_files/base.xml",
    "clothes_washer_present": false,
    "clothes_dryer_present": false,
    "dishwasher_present": false,
    "refrigerator_present": false,
    "cooking_range_oven_present": false
  },
  "sample_files/base-atticroof-cathedral.xml": {
    "parent_hpxml": "sample_files/base.xml",
    "geometry_unit_num_floors_above_grade": 2,
    "geometry_unit_cfa": 4050,
    "geometry_attic_type": "ConditionedAttic",
    "roof_assembly_r": 25.8,
    "window_area_left": 120,
    "window_area_right": 120,
    "window_aspect_ratio": 2,
    "ducts_supply_leakage_to_outside_value": 0,
    "ducts_return_leakage_to_outside_value": 0,
    "ducts_supply_location": "conditioned space",
    "ducts_return_location": "conditioned space"
  },
  "sample_files/base-atticroof-conditioned.xml": {
    "parent_hpxml": "sample_files/base.xml",
    "geometry_unit_num_floors_above_grade": 2,
    "geometry_unit_cfa": 3600,
    "geometry_attic_type": "ConditionedAttic",
    "ducts_supply_leakage_to_outside_value": 5,
    "ducts_return_leakage_to_outside_value": 10,
    "ducts_supply_location": "conditioned space",
    "ducts_return_location": "conditioned space",
    "water_heater_location": "basement - conditioned",
    "clothes_washer_location": "basement - conditioned",
    "clothes_dryer_location": "basement - conditioned",
    "dishwasher_location": "basement - conditioned",
    "refrigerator_location": "basement - conditioned",
    "cooking_range_oven_location": "basement - conditioned",
    "misc_plug_loads_other_annual_kwh": 3276
  },
  "sample_files/base-atticroof-flat.xml": {
    "parent_hpxml": "sample_files/base.xml",
    "geometry_attic_type": "FlatRoof",
    "roof_assembly_r": 25.8,
    "ducts_supply_leakage_to_outside_value": 0,
    "ducts_return_leakage_to_outside_value": 0,
    "ducts_supply_location": "basement - conditioned",
    "ducts_return_location": "basement - conditioned"
  },
  "sample_files/base-atticroof-radiant-barrier.xml": {
    "parent_hpxml": "sample_files/base-location-dallas-tx.xml",
    "ceiling_assembly_r": 8.7,
    "roof_radiant_barrier": true,
    "roof_radiant_barrier_grade": 2
  },
  "sample_files/base-atticroof-unvented-insulated-roof.xml": {
    "parent_hpxml": "sample_files/base.xml",
    "ceiling_assembly_r": 2.1,
    "roof_assembly_r": 25.8
  },
  "sample_files/base-atticroof-vented.xml": {
    "parent_hpxml": "sample_files/base.xml",
    "geometry_attic_type": "VentedAttic",
    "ducts_supply_location": "attic - vented",
    "ducts_return_location": "attic - vented",
    "water_heater_location": "attic - vented"
  },
  "sample_files/base-battery.xml": {
    "parent_hpxml": "sample_files/base.xml",
    "battery_present": true,
    "battery_location": "outside",
    "battery_power": 6000,
    "battery_capacity": 20,
    "battery_usable_capacity": 18
  },
  "sample_files/base-battery-scheduled.xml": {
    "parent_hpxml": "sample_files/base-battery.xml",
    "schedules_filepaths": "../../HPXMLtoOpenStudio/resources/schedule_files/battery.csv"
  },
  "sample_files/base-bldgtype-sfa-unit.xml": {
    "parent_hpxml": "sample_files/base.xml",
    "geometry_unit_type": "single-family attached",
    "geometry_unit_right_wall_is_adiabatic": true,
    "geometry_unit_cfa": 1800,
    "geometry_unit_aspect_ratio": 0.6667,
    "geometry_building_num_units": 3,
    "window_front_wwr": 0.18,
    "window_back_wwr": 0.18,
    "window_left_wwr": 0.18,
    "window_right_wwr": 0.18,
    "window_area_front": 0,
    "window_area_back": 0,
    "window_area_left": 0,
    "window_area_right": 0,
    "air_leakage_type": "unit exterior only",
    "heating_system_heating_capacity": 24000,
    "misc_plug_loads_other_annual_kwh": 1638
  },
  "sample_files/base-bldgtype-sfa-unit-2stories.xml": {
    "parent_hpxml": "sample_files/base-bldgtype-sfa-unit.xml",
    "geometry_unit_num_floors_above_grade": 2,
    "geometry_unit_cfa": 2700,
    "heating_system_heating_capacity": 48000,
    "cooling_system_cooling_capacity": 36000,
    "ducts_supply_surface_area": 112.5,
    "ducts_return_surface_area": 37.5,
    "misc_plug_loads_other_annual_kwh": 2457
  },
  "sample_files/base-bldgtype-sfa-unit-atticroof-cathedral.xml": {
    "parent_hpxml": "sample_files/base-bldgtype-sfa-unit-2stories.xml",
    "geometry_attic_type": "ConditionedAttic",
    "ducts_supply_leakage_to_outside_value": 0,
    "ducts_return_leakage_to_outside_value": 0,
    "ducts_supply_location": "conditioned space",
    "ducts_return_location": "conditioned space"
  },
  "sample_files/base-bldgtype-sfa-unit-infil-compartmentalization-test.xml": {
    "parent_hpxml": "sample_files/base-bldgtype-sfa-unit.xml",
    "air_leakage_value": 3.57,
    "air_leakage_type": "unit total"
  },
  "sample_files/base-bldgtype-mf-unit.xml": {
    "parent_hpxml": "sample_files/base.xml",
    "geometry_unit_type": "apartment unit",
    "geometry_unit_right_wall_is_adiabatic": true,
    "geometry_unit_cfa": 900,
    "geometry_unit_aspect_ratio": 0.6667,
    "geometry_building_num_units": 6,
    "geometry_foundation_type": "AboveApartment",
    "geometry_attic_type": "BelowApartment",
    "window_front_wwr": 0.18,
    "window_back_wwr": 0.18,
    "window_left_wwr": 0.18,
    "window_right_wwr": 0.18,
    "window_area_front": 0,
    "window_area_back": 0,
    "window_area_left": 0,
    "window_area_right": 0,
    "door_area": 20,
    "air_leakage_type": "unit exterior only",
    "heating_system_heating_capacity": 12000,
    "cooling_system_cooling_capacity": 12000,
    "ducts_supply_leakage_to_outside_value": 0,
    "ducts_return_leakage_to_outside_value": 0,
    "ducts_supply_location": "conditioned space",
    "ducts_supply_insulation_r": 0,
    "ducts_return_location": "conditioned space",
    "misc_plug_loads_other_annual_kwh": 819
  },
  "sample_files/base-bldgtype-mf-unit-adjacent-to-multifamily-buffer-space.xml": {
    "parent_hpxml": "sample_files/base-bldgtype-mf-unit.xml"
  },
  "sample_files/base-bldgtype-mf-unit-adjacent-to-multiple.xml": {
    "parent_hpxml": "sample_files/base-bldgtype-mf-unit.xml"
  },
  "sample_files/base-bldgtype-mf-unit-adjacent-to-non-freezing-space.xml": {
    "parent_hpxml": "sample_files/base-bldgtype-mf-unit.xml"
  },
  "sample_files/base-bldgtype-mf-unit-adjacent-to-other-heated-space.xml": {
    "parent_hpxml": "sample_files/base-bldgtype-mf-unit.xml"
  },
  "sample_files/base-bldgtype-mf-unit-adjacent-to-other-housing-unit.xml": {
    "parent_hpxml": "sample_files/base-bldgtype-mf-unit.xml"
  },
  "sample_files/base-bldgtype-mf-unit-infil-compartmentalization-test.xml": {
    "parent_hpxml": "sample_files/base-bldgtype-mf-unit.xml",
    "air_leakage_value": 12.16,
    "air_leakage_type": "unit total"
  },
  "sample_files/base-bldgtype-mf-unit-residents-1.xml": {
    "parent_hpxml": "sample_files/base-bldgtype-mf-unit.xml",
    "geometry_unit_num_occupants": 1,
    "misc_plug_loads_television_annual_kwh": null,
    "misc_plug_loads_other_annual_kwh": null
  },
  "sample_files/base-bldgtype-mf-unit-shared-boiler-chiller-baseboard.xml": {
    "parent_hpxml": "sample_files/base-bldgtype-mf-unit.xml",
    "heating_system_type": "Shared Boiler w/ Baseboard",
    "cooling_system_type": "none",
    "cooling_system_cooling_efficiency": 0,
    "cooling_system_fraction_cool_load_served": 0
  },
  "sample_files/base-bldgtype-mf-unit-shared-boiler-chiller-fan-coil.xml": {
    "parent_hpxml": "sample_files/base-bldgtype-mf-unit-shared-boiler-chiller-baseboard.xml",
    "heating_system_type": "Shared Boiler w/ Ductless Fan Coil"
  },
  "sample_files/base-bldgtype-mf-unit-shared-boiler-chiller-fan-coil-ducted.xml": {
    "parent_hpxml": "sample_files/base-bldgtype-mf-unit-shared-boiler-chiller-fan-coil.xml"
  },
  "sample_files/base-bldgtype-mf-unit-shared-boiler-chiller-water-loop-heat-pump.xml": {
    "parent_hpxml": "sample_files/base-bldgtype-mf-unit-shared-boiler-chiller-baseboard.xml"
  },
  "sample_files/base-bldgtype-mf-unit-shared-boiler-cooling-tower-water-loop-heat-pump.xml": {
    "parent_hpxml": "sample_files/base-bldgtype-mf-unit-shared-boiler-chiller-water-loop-heat-pump.xml"
  },
  "sample_files/base-bldgtype-mf-unit-shared-boiler-only-baseboard.xml": {
    "parent_hpxml": "sample_files/base-bldgtype-mf-unit.xml",
    "heating_system_type": "Shared Boiler w/ Baseboard",
    "cooling_system_type": "none",
    "cooling_system_cooling_efficiency": 0,
    "cooling_system_fraction_cool_load_served": 0
  },
  "sample_files/base-bldgtype-mf-unit-shared-boiler-only-fan-coil.xml": {
    "parent_hpxml": "sample_files/base-bldgtype-mf-unit-shared-boiler-only-baseboard.xml",
    "heating_system_type": "Shared Boiler w/ Ductless Fan Coil"
  },
  "sample_files/base-bldgtype-mf-unit-shared-boiler-only-fan-coil-fireplace-elec.xml": {
    "parent_hpxml": "sample_files/base-bldgtype-mf-unit-shared-boiler-only-fan-coil.xml",
    "heating_system_fraction_heat_load_served": 0.75,
    "heating_system_2_type": "Fireplace",
    "heating_system_2_heating_efficiency": 1.0,
    "heating_system_2_fraction_heat_load_served": 0.25
  },
  "sample_files/base-bldgtype-mf-unit-shared-boiler-only-fan-coil-ducted.xml": {
    "parent_hpxml": "sample_files/base-bldgtype-mf-unit-shared-boiler-only-fan-coil.xml"
  },
  "sample_files/base-bldgtype-mf-unit-shared-boiler-only-fan-coil-eae.xml": {
    "parent_hpxml": "sample_files/base-bldgtype-mf-unit-shared-boiler-only-fan-coil.xml"
  },
  "sample_files/base-bldgtype-mf-unit-shared-boiler-only-water-loop-heat-pump.xml": {
    "parent_hpxml": "sample_files/base-bldgtype-mf-unit-shared-boiler-only-baseboard.xml"
  },
  "sample_files/base-bldgtype-mf-unit-shared-chiller-only-baseboard.xml": {
    "parent_hpxml": "sample_files/base-bldgtype-mf-unit.xml",
    "heating_system_type": "none",
    "heating_system_heating_efficiency": 0,
    "heating_system_fraction_heat_load_served": 0,
    "cooling_system_type": "none",
    "cooling_system_cooling_efficiency": 0,
    "cooling_system_fraction_cool_load_served": 0
  },
  "sample_files/base-bldgtype-mf-unit-shared-chiller-only-fan-coil.xml": {
    "parent_hpxml": "sample_files/base-bldgtype-mf-unit-shared-chiller-only-baseboard.xml"
  },
  "sample_files/base-bldgtype-mf-unit-shared-chiller-only-fan-coil-ducted.xml": {
    "parent_hpxml": "sample_files/base-bldgtype-mf-unit-shared-chiller-only-fan-coil.xml"
  },
  "sample_files/base-bldgtype-mf-unit-shared-chiller-only-water-loop-heat-pump.xml": {
    "parent_hpxml": "sample_files/base-bldgtype-mf-unit-shared-chiller-only-baseboard.xml"
  },
  "sample_files/base-bldgtype-mf-unit-shared-cooling-tower-only-water-loop-heat-pump.xml": {
    "parent_hpxml": "sample_files/base-bldgtype-mf-unit-shared-chiller-only-water-loop-heat-pump.xml"
  },
  "sample_files/base-bldgtype-mf-unit-shared-generator.xml": {
    "parent_hpxml": "sample_files/base-bldgtype-mf-unit.xml"
  },
<<<<<<< HEAD
  "sample_files/base-bldgtype-multifamily-shared-ground-loop-ground-to-air-heat-pump.xml": {
    "parent_hpxml": "sample_files/base-bldgtype-multifamily.xml",
    "heat_pump_type": "ground-to-air",
    "heat_pump_heating_efficiency_type": "COP",
    "heat_pump_cooling_efficiency_type": "EER"
=======
  "sample_files/base-bldgtype-mf-unit-shared-ground-loop-ground-to-air-heat-pump.xml": {
    "parent_hpxml": "sample_files/base-bldgtype-mf-unit.xml"
>>>>>>> 23547d53
  },
  "sample_files/base-bldgtype-mf-unit-shared-laundry-room.xml": {
    "parent_hpxml": "sample_files/base-bldgtype-mf-unit.xml"
  },
  "sample_files/base-bldgtype-mf-unit-shared-laundry-room-multiple-water-heaters.xml": {
    "parent_hpxml": "sample_files/base-bldgtype-mf-unit-shared-laundry-room.xml"
  },
  "sample_files/base-bldgtype-mf-unit-shared-mechvent.xml": {
    "parent_hpxml": "sample_files/base-bldgtype-mf-unit.xml",
    "mech_vent_fan_type": "supply only",
    "mech_vent_flow_rate": 800,
    "mech_vent_hours_in_operation": 24,
    "mech_vent_total_recovery_efficiency": 0.48,
    "mech_vent_sensible_recovery_efficiency": 0.72,
    "mech_vent_fan_power": 240,
    "mech_vent_num_units_served": 10,
    "mech_vent_shared_frac_recirculation": 0.5,
    "mech_vent_2_fan_type": "exhaust only",
    "mech_vent_2_flow_rate": 72,
    "mech_vent_2_hours_in_operation": 24,
    "mech_vent_2_total_recovery_efficiency": 0.48,
    "mech_vent_2_sensible_recovery_efficiency": 0.72,
    "mech_vent_2_fan_power": 26
  },
  "sample_files/base-bldgtype-mf-unit-shared-mechvent-multiple.xml": {
    "parent_hpxml": "sample_files/base-bldgtype-mf-unit.xml"
  },
  "sample_files/base-bldgtype-mf-unit-shared-mechvent-preconditioning.xml": {
    "parent_hpxml": "sample_files/base-bldgtype-mf-unit-shared-mechvent.xml",
    "mech_vent_shared_preheating_fuel": "natural gas",
    "mech_vent_shared_preheating_efficiency": 0.92,
    "mech_vent_shared_preheating_fraction_heat_load_served": 0.7,
    "mech_vent_shared_precooling_fuel": "electricity",
    "mech_vent_shared_precooling_efficiency": 4,
    "mech_vent_shared_precooling_fraction_cool_load_served": 0.8
  },
  "sample_files/base-bldgtype-mf-unit-shared-pv.xml": {
    "parent_hpxml": "sample_files/base-bldgtype-mf-unit.xml",
    "pv_system_present": true,
    "pv_system_module_type": "standard",
    "pv_system_location": "ground",
    "pv_system_tracking": "fixed",
    "pv_system_array_azimuth": 225,
    "pv_system_array_tilt": 30,
    "pv_system_max_power_output": 30000,
    "pv_system_inverter_efficiency": 0.96,
    "pv_system_system_losses_fraction": 0.14,
    "pv_system_num_bedrooms_served": 18
  },
  "sample_files/base-bldgtype-mf-unit-shared-water-heater.xml": {
    "parent_hpxml": "sample_files/base-bldgtype-mf-unit.xml",
    "water_heater_fuel_type": "natural gas",
    "water_heater_tank_volume": 120,
    "water_heater_efficiency": 0.59,
    "water_heater_recovery_efficiency": 0.76,
    "water_heater_heating_capacity": 40000,
    "water_heater_num_units_served": 6
  },
  "sample_files/base-bldgtype-mf-unit-shared-water-heater-recirc.xml": {
    "parent_hpxml": "sample_files/base-bldgtype-mf-unit-shared-water-heater.xml"
  },
  "sample_files/base-dhw-combi-tankless.xml": {
    "parent_hpxml": "sample_files/base-dhw-indirect.xml",
    "water_heater_type": "space-heating boiler with tankless coil"
  },
  "sample_files/base-dhw-combi-tankless-outside.xml": {
    "parent_hpxml": "sample_files/base-dhw-combi-tankless.xml",
    "water_heater_location": "other exterior"
  },
  "sample_files/base-dhw-desuperheater.xml": {
    "parent_hpxml": "sample_files/base-hvac-central-ac-only-1-speed.xml",
    "water_heater_uses_desuperheater": true
  },
  "sample_files/base-dhw-desuperheater-2-speed.xml": {
    "parent_hpxml": "sample_files/base-hvac-central-ac-only-2-speed.xml",
    "water_heater_uses_desuperheater": true
  },
  "sample_files/base-dhw-desuperheater-gshp.xml": {
    "parent_hpxml": "sample_files/base-hvac-ground-to-air-heat-pump.xml",
    "water_heater_uses_desuperheater": true
  },
  "sample_files/base-dhw-desuperheater-hpwh.xml": {
    "parent_hpxml": "sample_files/base-dhw-tank-heat-pump.xml",
    "water_heater_uses_desuperheater": true
  },
  "sample_files/base-dhw-desuperheater-tankless.xml": {
    "parent_hpxml": "sample_files/base-hvac-central-ac-only-1-speed.xml",
    "water_heater_type": "instantaneous water heater",
    "water_heater_efficiency": 0.99,
    "water_heater_uses_desuperheater": true
  },
  "sample_files/base-dhw-desuperheater-var-speed.xml": {
    "parent_hpxml": "sample_files/base-hvac-central-ac-only-var-speed.xml",
    "water_heater_uses_desuperheater": true
  },
  "sample_files/base-dhw-dwhr.xml": {
    "parent_hpxml": "sample_files/base.xml",
    "dwhr_facilities_connected": "all",
    "dwhr_equal_flow": true,
    "dwhr_efficiency": 0.55
  },
  "sample_files/base-dhw-indirect.xml": {
    "parent_hpxml": "sample_files/base-hvac-boiler-gas-only.xml",
    "water_heater_type": "space-heating boiler with storage tank",
    "water_heater_tank_volume": 50
  },
  "sample_files/base-dhw-indirect-detailed-setpoints.xml": {
    "parent_hpxml": "sample_files/base-dhw-indirect.xml",
    "water_heater_setpoint_temperature": null,
    "schedules_filepaths": "../../HPXMLtoOpenStudio/resources/schedule_files/water-heater-setpoints.csv"
  },
  "sample_files/base-dhw-indirect-dse.xml": {
    "parent_hpxml": "sample_files/base-dhw-indirect.xml"
  },
  "sample_files/base-dhw-indirect-outside.xml": {
    "parent_hpxml": "sample_files/base-dhw-indirect.xml",
    "water_heater_location": "other exterior"
  },
  "sample_files/base-dhw-indirect-standbyloss.xml": {
    "parent_hpxml": "sample_files/base-dhw-indirect.xml",
    "water_heater_standby_loss": 1
  },
  "sample_files/base-dhw-indirect-with-solar-fraction.xml": {
    "parent_hpxml": "sample_files/base-dhw-indirect.xml",
    "solar_thermal_system_type": "hot water",
    "solar_thermal_solar_fraction": 0.65
  },
  "sample_files/base-dhw-jacket-indirect.xml": {
    "parent_hpxml": "sample_files/base-dhw-indirect.xml",
    "water_heater_jacket_rvalue": 10
  },
  "sample_files/base-dhw-jacket-electric.xml": {
    "parent_hpxml": "sample_files/base.xml",
    "water_heater_jacket_rvalue": 10
  },
  "sample_files/base-dhw-jacket-gas.xml": {
    "parent_hpxml": "sample_files/base-dhw-tank-gas.xml",
    "water_heater_jacket_rvalue": 10
  },
  "sample_files/base-dhw-jacket-hpwh.xml": {
    "parent_hpxml": "sample_files/base-dhw-tank-heat-pump.xml",
    "water_heater_jacket_rvalue": 10
  },
  "sample_files/base-dhw-low-flow-fixtures.xml": {
    "parent_hpxml": "sample_files/base.xml",
    "water_fixtures_sink_low_flow": true
  },
  "sample_files/base-dhw-multiple.xml": {
    "parent_hpxml": "sample_files/base-hvac-boiler-gas-only.xml"
  },
  "sample_files/base-dhw-none.xml": {
    "parent_hpxml": "sample_files/base.xml",
    "water_heater_type": "none",
    "water_heater_efficiency": 0
  },
  "sample_files/base-dhw-recirc-demand.xml": {
    "parent_hpxml": "sample_files/base-dhw-recirc-nocontrol.xml",
    "hot_water_distribution_recirc_control_type": "presence sensor demand control",
    "hot_water_distribution_pipe_r": 3
  },
  "sample_files/base-dhw-recirc-manual.xml": {
    "parent_hpxml": "sample_files/base-dhw-recirc-nocontrol.xml",
    "hot_water_distribution_recirc_control_type": "manual demand control",
    "hot_water_distribution_pipe_r": 3
  },
  "sample_files/base-dhw-recirc-nocontrol.xml": {
    "parent_hpxml": "sample_files/base.xml",
    "hot_water_distribution_system_type": "Recirculation",
    "hot_water_distribution_recirc_control_type": "no control",
    "hot_water_distribution_recirc_piping_length": 50,
    "hot_water_distribution_recirc_branch_piping_length": 50,
    "hot_water_distribution_recirc_pump_power": 50
  },
  "sample_files/base-dhw-recirc-temperature.xml": {
    "parent_hpxml": "sample_files/base-dhw-recirc-nocontrol.xml",
    "hot_water_distribution_recirc_control_type": "temperature"
  },
  "sample_files/base-dhw-recirc-timer.xml": {
    "parent_hpxml": "sample_files/base-dhw-recirc-nocontrol.xml",
    "hot_water_distribution_recirc_control_type": "timer"
  },
  "sample_files/base-dhw-solar-direct-evacuated-tube.xml": {
    "parent_hpxml": "sample_files/base-dhw-solar-indirect-flat-plate.xml",
    "solar_thermal_collector_loop_type": "liquid direct",
    "solar_thermal_collector_type": "evacuated tube",
    "solar_thermal_collector_rated_optical_efficiency": 0.5,
    "solar_thermal_collector_rated_thermal_losses": 0.2799
  },
  "sample_files/base-dhw-solar-direct-flat-plate.xml": {
    "parent_hpxml": "sample_files/base-dhw-solar-indirect-flat-plate.xml",
    "solar_thermal_collector_loop_type": "liquid direct"
  },
  "sample_files/base-dhw-solar-direct-ics.xml": {
    "parent_hpxml": "sample_files/base-dhw-solar-indirect-flat-plate.xml",
    "solar_thermal_collector_loop_type": "liquid direct",
    "solar_thermal_collector_type": "integrated collector storage"
  },
  "sample_files/base-dhw-solar-fraction.xml": {
    "parent_hpxml": "sample_files/base.xml",
    "solar_thermal_system_type": "hot water",
    "solar_thermal_solar_fraction": 0.65
  },
  "sample_files/base-dhw-solar-indirect-flat-plate.xml": {
    "parent_hpxml": "sample_files/base.xml",
    "solar_thermal_system_type": "hot water",
    "solar_thermal_collector_area": 40,
    "solar_thermal_collector_azimuth": 180,
    "solar_thermal_collector_tilt": 20,
    "solar_thermal_collector_rated_optical_efficiency": 0.77,
    "solar_thermal_collector_rated_thermal_losses": 0.793,
    "solar_thermal_storage_volume": 60
  },
  "sample_files/base-dhw-solar-thermosyphon-flat-plate.xml": {
    "parent_hpxml": "sample_files/base-dhw-solar-indirect-flat-plate.xml",
    "solar_thermal_collector_loop_type": "passive thermosyphon"
  },
  "sample_files/base-dhw-tank-coal.xml": {
    "parent_hpxml": "sample_files/base-dhw-tank-gas.xml",
    "water_heater_fuel_type": "coal"
  },
  "sample_files/base-dhw-tank-detailed-setpoints.xml": {
    "parent_hpxml": "sample_files/base.xml",
    "water_heater_setpoint_temperature": null,
    "schedules_filepaths": "../../HPXMLtoOpenStudio/resources/schedule_files/water-heater-setpoints.csv"
  },
  "sample_files/base-dhw-tank-elec-uef.xml": {
    "parent_hpxml": "sample_files/base.xml",
    "water_heater_tank_volume": 30,
    "water_heater_efficiency_type": "UniformEnergyFactor",
    "water_heater_efficiency": 0.93,
    "water_heater_usage_bin": "low",
    "water_heater_heating_capacity": 15354
  },
  "sample_files/base-dhw-tank-gas.xml": {
    "parent_hpxml": "sample_files/base.xml",
    "water_heater_fuel_type": "natural gas",
    "water_heater_tank_volume": 50,
    "water_heater_efficiency": 0.59,
    "water_heater_recovery_efficiency": 0.76,
    "water_heater_heating_capacity": 40000
  },
  "sample_files/base-dhw-tank-gas-uef.xml": {
    "parent_hpxml": "sample_files/base-dhw-tank-gas.xml",
    "water_heater_tank_volume": 30,
    "water_heater_efficiency_type": "UniformEnergyFactor",
    "water_heater_usage_bin": "medium",
    "water_heater_recovery_efficiency": 0.75,
    "water_heater_heating_capacity": 30000
  },
  "sample_files/base-dhw-tank-gas-uef-fhr.xml": {
    "parent_hpxml": "sample_files/base-dhw-tank-gas-uef.xml"
  },
  "sample_files/base-dhw-tank-gas-outside.xml": {
    "parent_hpxml": "sample_files/base-dhw-tank-gas.xml",
    "water_heater_location": "other exterior"
  },
  "sample_files/base-dhw-tank-heat-pump.xml": {
    "parent_hpxml": "sample_files/base.xml",
    "water_heater_type": "heat pump water heater",
    "water_heater_tank_volume": 80,
    "water_heater_efficiency": 2.3
  },
  "sample_files/base-dhw-tank-heat-pump-outside.xml": {
    "parent_hpxml": "sample_files/base-dhw-tank-heat-pump.xml",
    "water_heater_location": "other exterior"
  },
  "sample_files/base-dhw-tank-heat-pump-uef.xml": {
    "parent_hpxml": "sample_files/base-dhw-tank-heat-pump.xml",
    "water_heater_tank_volume": 50,
    "water_heater_efficiency_type": "UniformEnergyFactor",
    "water_heater_efficiency": 3.75,
    "water_heater_usage_bin": "medium"
  },
  "sample_files/base-dhw-tank-heat-pump-with-solar.xml": {
    "parent_hpxml": "sample_files/base-dhw-tank-heat-pump.xml",
    "solar_thermal_system_type": "hot water",
    "solar_thermal_collector_area": 40,
    "solar_thermal_collector_azimuth": 180,
    "solar_thermal_collector_tilt": 20,
    "solar_thermal_collector_rated_optical_efficiency": 0.77,
    "solar_thermal_collector_rated_thermal_losses": 0.793,
    "solar_thermal_storage_volume": 60
  },
  "sample_files/base-dhw-tank-heat-pump-with-solar-fraction.xml": {
    "parent_hpxml": "sample_files/base-dhw-tank-heat-pump.xml",
    "solar_thermal_system_type": "hot water",
    "solar_thermal_solar_fraction": 0.65
  },
  "sample_files/base-dhw-tank-heat-pump-operating-mode-heat-pump-only.xml": {
    "parent_hpxml": "sample_files/base-dhw-tank-heat-pump-uef.xml",
    "water_heater_operating_mode": "heat pump only"
  },
  "sample_files/base-dhw-tank-heat-pump-detailed-schedules.xml": {
    "parent_hpxml": "sample_files/base-dhw-tank-heat-pump-uef.xml",
    "water_heater_setpoint_temperature": null,
    "schedules_filepaths": "../../HPXMLtoOpenStudio/resources/schedule_files/water-heater-setpoints.csv, ../../HPXMLtoOpenStudio/resources/schedule_files/water-heater-operating-modes.csv"
  },
  "sample_files/base-dhw-tank-model-type-stratified.xml": {
    "parent_hpxml": "sample_files/base.xml",
    "water_heater_tank_model_type": "stratified"
  },
  "sample_files/base-dhw-tank-model-type-stratified-detailed-occupancy-stochastic.xml": {
    "parent_hpxml": "sample_files/base-dhw-tank-model-type-stratified.xml",
    "schedules_filepaths": "../../HPXMLtoOpenStudio/resources/schedule_files/occupancy-stochastic.csv"
  },
  "sample_files/base-dhw-tank-oil.xml": {
    "parent_hpxml": "sample_files/base-dhw-tank-gas.xml",
    "water_heater_fuel_type": "fuel oil"
  },
  "sample_files/base-dhw-tank-wood.xml": {
    "parent_hpxml": "sample_files/base-dhw-tank-gas.xml",
    "water_heater_fuel_type": "wood"
  },
  "sample_files/base-dhw-tankless-electric.xml": {
    "parent_hpxml": "sample_files/base.xml",
    "water_heater_type": "instantaneous water heater",
    "water_heater_efficiency": 0.99
  },
  "sample_files/base-dhw-tankless-electric-outside.xml": {
    "parent_hpxml": "sample_files/base-dhw-tankless-electric.xml",
    "water_heater_location": "other exterior"
  },
  "sample_files/base-dhw-tankless-electric-uef.xml": {
    "parent_hpxml": "sample_files/base-dhw-tankless-electric.xml",
    "water_heater_efficiency_type": "UniformEnergyFactor",
    "water_heater_efficiency": 0.98
  },
  "sample_files/base-dhw-tankless-gas.xml": {
    "parent_hpxml": "sample_files/base.xml",
    "water_heater_type": "instantaneous water heater",
    "water_heater_fuel_type": "natural gas",
    "water_heater_efficiency": 0.82
  },
  "sample_files/base-dhw-tankless-gas-uef.xml": {
    "parent_hpxml": "sample_files/base-dhw-tankless-gas.xml",
    "water_heater_efficiency_type": "UniformEnergyFactor",
    "water_heater_efficiency": 0.93
  },
  "sample_files/base-dhw-tankless-gas-with-solar.xml": {
    "parent_hpxml": "sample_files/base-dhw-tankless-gas.xml",
    "solar_thermal_system_type": "hot water",
    "solar_thermal_collector_area": 40,
    "solar_thermal_collector_azimuth": 180,
    "solar_thermal_collector_tilt": 20,
    "solar_thermal_collector_rated_optical_efficiency": 0.77,
    "solar_thermal_collector_rated_thermal_losses": 0.793,
    "solar_thermal_storage_volume": 60
  },
  "sample_files/base-dhw-tankless-gas-with-solar-fraction.xml": {
    "parent_hpxml": "sample_files/base-dhw-tankless-gas.xml",
    "solar_thermal_system_type": "hot water",
    "solar_thermal_solar_fraction": 0.65
  },
  "sample_files/base-dhw-tankless-propane.xml": {
    "parent_hpxml": "sample_files/base-dhw-tankless-gas.xml",
    "water_heater_fuel_type": "propane"
  },
  "sample_files/base-dhw-tankless-detailed-setpoints.xml": {
    "parent_hpxml": "sample_files/base-dhw-tankless-gas.xml",
    "water_heater_setpoint_temperature": null,
    "schedules_filepaths": "../../HPXMLtoOpenStudio/resources/schedule_files/water-heater-setpoints.csv"
  },
  "sample_files/base-enclosure-2stories.xml": {
    "parent_hpxml": "sample_files/base.xml",
    "geometry_unit_num_floors_above_grade": 2,
    "geometry_unit_cfa": 4050,
    "window_area_front": 216,
    "window_area_back": 216,
    "window_area_left": 144,
    "window_area_right": 144,
    "heating_system_heating_capacity": 48000,
    "cooling_system_cooling_capacity": 36000,
    "ducts_supply_surface_area": 112.5,
    "ducts_return_surface_area": 37.5,
    "misc_plug_loads_other_annual_kwh": 3685.5
  },
  "sample_files/base-enclosure-2stories-garage.xml": {
    "parent_hpxml": "sample_files/base-enclosure-2stories.xml",
    "geometry_unit_cfa": 3250,
    "geometry_garage_width": 20,
    "floor_over_garage_assembly_r": 39.3,
    "misc_plug_loads_other_annual_kwh": 2957.5
  },
  "sample_files/base-enclosure-beds-1.xml": {
    "parent_hpxml": "sample_files/base.xml",
    "geometry_unit_num_bedrooms": 1,
    "geometry_unit_num_bathrooms": 1,
    "misc_plug_loads_television_annual_kwh": 482
  },
  "sample_files/base-enclosure-beds-2.xml": {
    "parent_hpxml": "sample_files/base.xml",
    "geometry_unit_num_bedrooms": 2,
    "geometry_unit_num_bathrooms": 1,
    "misc_plug_loads_television_annual_kwh": 551
  },
  "sample_files/base-enclosure-beds-4.xml": {
    "parent_hpxml": "sample_files/base.xml",
    "geometry_unit_num_bedrooms": 4,
    "misc_plug_loads_television_annual_kwh": 689
  },
  "sample_files/base-enclosure-beds-5.xml": {
    "parent_hpxml": "sample_files/base.xml",
    "geometry_unit_num_bedrooms": 5,
    "geometry_unit_num_bathrooms": 3,
    "misc_plug_loads_television_annual_kwh": 758
  },
  "sample_files/base-enclosure-ceilingtypes.xml": {
    "parent_hpxml": "sample_files/base.xml"
  },
  "sample_files/base-enclosure-floortypes.xml": {
    "parent_hpxml": "sample_files/base-foundation-ambient.xml"
  },
  "sample_files/base-enclosure-garage.xml": {
    "parent_hpxml": "sample_files/base.xml",
    "geometry_garage_width": 30,
    "geometry_garage_protrusion": 1,
    "window_area_front": 12,
    "window_aspect_ratio": 3.333,
    "ducts_supply_location": "garage",
    "ducts_return_location": "garage",
    "water_heater_location": "garage",
    "clothes_washer_location": "garage",
    "clothes_dryer_location": "garage",
    "dishwasher_location": "garage",
    "refrigerator_location": "garage",
    "cooking_range_oven_location": "garage"
  },
  "sample_files/base-enclosure-infil-ach-house-pressure.xml": {
    "parent_hpxml": "sample_files/base.xml",
    "air_leakage_house_pressure": 45,
    "air_leakage_value": 2.8
  },
  "sample_files/base-enclosure-infil-cfm-house-pressure.xml": {
    "parent_hpxml": "sample_files/base-enclosure-infil-cfm50.xml",
    "air_leakage_house_pressure": 45,
    "air_leakage_value": 1008.5
  },
  "sample_files/base-enclosure-infil-cfm50.xml": {
    "parent_hpxml": "sample_files/base.xml",
    "air_leakage_units": "CFM",
    "air_leakage_value": 1080
  },
  "sample_files/base-enclosure-infil-ela.xml": {
    "parent_hpxml": "sample_files/base.xml",
    "air_leakage_units": "EffectiveLeakageArea",
    "air_leakage_value": 123
  },
  "sample_files/base-enclosure-infil-flue.xml": {
    "parent_hpxml": "sample_files/base.xml",
    "air_leakage_has_flue_or_chimney_in_conditioned_space": true
  },
  "sample_files/base-enclosure-infil-natural-ach.xml": {
    "parent_hpxml": "sample_files/base.xml",
    "air_leakage_units": "ACHnatural",
    "air_leakage_value": 0.2
  },
  "sample_files/base-enclosure-infil-natural-cfm.xml": {
    "parent_hpxml": "sample_files/base.xml",
    "air_leakage_units": "CFMnatural",
    "air_leakage_value": 72
  },
  "sample_files/base-enclosure-orientations.xml": {
    "parent_hpxml": "sample_files/base.xml"
  },
  "sample_files/base-enclosure-overhangs.xml": {
    "parent_hpxml": "sample_files/base.xml",
    "overhangs_back_depth": 2.5,
    "overhangs_back_distance_to_bottom_of_window": 4,
    "overhangs_left_depth": 1.5,
    "overhangs_left_distance_to_top_of_window": 2,
    "overhangs_left_distance_to_bottom_of_window": 7,
    "overhangs_right_depth": 1.5,
    "overhangs_right_distance_to_top_of_window": 2,
    "overhangs_right_distance_to_bottom_of_window": 6
  },
  "sample_files/base-enclosure-rooftypes.xml": {
    "parent_hpxml": "sample_files/base.xml"
  },
  "sample_files/base-enclosure-skylights.xml": {
    "parent_hpxml": "sample_files/base.xml",
    "skylight_area_front": 15,
    "skylight_area_back": 15
  },
  "sample_files/base-enclosure-skylights-physical-properties.xml": {
    "parent_hpxml": "sample_files/base-enclosure-skylights.xml"
  },
  "sample_files/base-enclosure-skylights-shading.xml": {
    "parent_hpxml": "sample_files/base-enclosure-skylights.xml"
  },
  "sample_files/base-enclosure-skylights-storms.xml": {
    "parent_hpxml": "sample_files/base-enclosure-skylights.xml",
    "skylight_ufactor": 0.6,
    "skylight_storm_type": "clear"
  },
  "sample_files/base-enclosure-split-level.xml": {
    "parent_hpxml": "sample_files/base-foundation-slab.xml"
  },
  "sample_files/base-enclosure-walltypes.xml": {
    "parent_hpxml": "sample_files/base.xml"
  },
  "sample_files/base-enclosure-windows-natural-ventilation-availability.xml": {
    "parent_hpxml": "sample_files/base.xml",
    "window_natvent_availability": 7
  },
  "sample_files/base-enclosure-windows-none.xml": {
    "parent_hpxml": "sample_files/base.xml",
    "window_area_front": 0,
    "window_area_back": 0,
    "window_area_left": 0,
    "window_area_right": 0
  },
  "sample_files/base-enclosure-windows-physical-properties.xml": {
    "parent_hpxml": "sample_files/base.xml"
  },
  "sample_files/base-enclosure-windows-shading.xml": {
    "parent_hpxml": "sample_files/base.xml"
  },
  "sample_files/base-enclosure-windows-shading-seasons.xml": {
    "parent_hpxml": "sample_files/base.xml",
    "window_shading_summer_season": "May 1 - Sep 30"
  },
  "sample_files/base-enclosure-windows-storms.xml": {
    "parent_hpxml": "sample_files/base.xml",
    "window_ufactor": 0.6,
    "window_storm_type": "low-e"
  },
  "sample_files/base-enclosure-thermal-mass.xml": {
    "parent_hpxml": "sample_files/base.xml"
  },
  "sample_files/base-foundation-ambient.xml": {
    "parent_hpxml": "sample_files/base.xml",
    "geometry_unit_cfa": 1350,
    "geometry_foundation_type": "Ambient",
    "floor_over_foundation_assembly_r": 18.7,
    "misc_plug_loads_other_annual_kwh": 1228.5
  },
  "sample_files/base-foundation-basement-garage.xml": {
    "parent_hpxml": "sample_files/base.xml",
    "misc_plug_loads_other_annual_kwh": 1729
  },
  "sample_files/base-foundation-belly-wing-skirt.xml": {
    "parent_hpxml": "sample_files/base-foundation-ambient.xml",
    "geometry_unit_type": "manufactured home",
    "geometry_unit_aspect_ratio": 4.0,
    "geometry_foundation_type": "BellyAndWingWithSkirt",
    "geometry_foundation_height": 2,
    "geometry_foundation_height_above_grade": 2,
    "geometry_roof_pitch": "3:12",
    "window_area_front": 140,
    "window_area_back": 140,
    "window_area_left": 20,
    "window_area_right": 20,
    "ducts_supply_location": "manufactured home belly",
    "ducts_supply_insulation_r": 0,
    "ducts_return_location": "manufactured home belly"
  },
  "sample_files/base-foundation-belly-wing-no-skirt.xml": {
    "parent_hpxml": "sample_files/base-foundation-belly-wing-skirt.xml",
    "geometry_foundation_type": "BellyAndWingNoSkirt"
  },
  "sample_files/base-foundation-complex.xml": {
    "parent_hpxml": "sample_files/base.xml"
  },
  "sample_files/base-foundation-conditioned-basement-slab-insulation.xml": {
    "parent_hpxml": "sample_files/base.xml",
    "slab_under_insulation_r": 10,
    "slab_under_width": 4
  },
  "sample_files/base-foundation-conditioned-basement-slab-insulation-full.xml": {
    "parent_hpxml": "sample_files/base.xml",
    "slab_under_insulation_r": 10,
    "slab_under_width": 999
  },
  "sample_files/base-foundation-conditioned-basement-wall-insulation.xml": {
    "parent_hpxml": "sample_files/base.xml",
    "foundation_wall_type": "concrete block foam core",
    "foundation_wall_insulation_r": 18.9,
    "foundation_wall_insulation_distance_to_top": 1
  },
  "sample_files/base-foundation-conditioned-crawlspace.xml": {
    "parent_hpxml": "sample_files/base.xml",
    "geometry_unit_cfa": 1350,
    "geometry_foundation_type": "ConditionedCrawlspace",
    "geometry_foundation_height": 4,
    "floor_over_foundation_assembly_r": 18.7,
    "foundation_wall_insulation_distance_to_bottom": 4,
    "ducts_supply_leakage_to_outside_value": 0,
    "ducts_return_leakage_to_outside_value": 0,
    "ducts_supply_location": "crawlspace - conditioned",
    "ducts_return_location": "crawlspace - conditioned",
    "water_heater_location": "crawlspace - conditioned",
    "misc_plug_loads_other_annual_kwh": 1228.5
  },
  "sample_files/base-foundation-slab.xml": {
    "parent_hpxml": "sample_files/base.xml",
    "geometry_unit_cfa": 1350,
    "geometry_foundation_type": "SlabOnGrade",
    "geometry_foundation_height": 0,
    "geometry_foundation_height_above_grade": 0,
    "slab_under_insulation_r": 5,
    "slab_under_width": 999,
    "slab_carpet_fraction": 1,
    "slab_carpet_r": 2.5,
    "ducts_supply_location": "under slab",
    "ducts_return_location": "under slab",
    "misc_plug_loads_other_annual_kwh": 1228.5
  },
  "sample_files/base-foundation-multiple.xml": {
    "parent_hpxml": "sample_files/base-foundation-unconditioned-basement.xml"
  },
  "sample_files/base-foundation-unconditioned-basement.xml": {
    "parent_hpxml": "sample_files/base.xml",
    "geometry_unit_cfa": 1350,
    "geometry_foundation_type": "UnconditionedBasement",
    "floor_over_foundation_assembly_r": 18.7,
    "foundation_wall_insulation_r": 0,
    "foundation_wall_insulation_distance_to_bottom": 0,
    "rim_joist_assembly_r": 4,
    "ducts_supply_location": "basement - unconditioned",
    "ducts_return_location": "basement - unconditioned",
    "water_heater_location": "basement - unconditioned",
    "clothes_washer_location": "basement - unconditioned",
    "clothes_dryer_location": "basement - unconditioned",
    "dishwasher_location": "basement - unconditioned",
    "refrigerator_location": "basement - unconditioned",
    "cooking_range_oven_location": "basement - unconditioned",
    "misc_plug_loads_other_annual_kwh": 1228.5
  },
  "sample_files/base-foundation-unconditioned-basement-above-grade.xml": {
    "parent_hpxml": "sample_files/base-foundation-unconditioned-basement.xml",
    "geometry_foundation_height_above_grade": 4
  },
  "sample_files/base-foundation-unconditioned-basement-assembly-r.xml": {
    "parent_hpxml": "sample_files/base-foundation-unconditioned-basement.xml",
    "foundation_wall_assembly_r": 10.69
  },
  "sample_files/base-foundation-unconditioned-basement-wall-insulation.xml": {
    "parent_hpxml": "sample_files/base-foundation-unconditioned-basement.xml",
    "floor_over_foundation_assembly_r": 2.1,
    "foundation_wall_insulation_r": 8.9,
    "foundation_wall_insulation_distance_to_bottom": 4,
    "rim_joist_assembly_r": 23
  },
  "sample_files/base-foundation-unvented-crawlspace.xml": {
    "parent_hpxml": "sample_files/base.xml",
    "geometry_unit_cfa": 1350,
    "geometry_foundation_type": "UnventedCrawlspace",
    "geometry_foundation_height": 4,
    "floor_over_foundation_assembly_r": 18.7,
    "foundation_wall_insulation_distance_to_bottom": 4,
    "slab_thickness": 0,
    "ducts_supply_location": "crawlspace - unvented",
    "ducts_return_location": "crawlspace - unvented",
    "water_heater_location": "crawlspace - unvented",
    "misc_plug_loads_other_annual_kwh": 1228.5
  },
  "sample_files/base-foundation-vented-crawlspace.xml": {
    "parent_hpxml": "sample_files/base.xml",
    "geometry_unit_cfa": 1350,
    "geometry_foundation_type": "VentedCrawlspace",
    "geometry_foundation_height": 4,
    "floor_over_foundation_assembly_r": 18.7,
    "foundation_wall_insulation_distance_to_bottom": 4,
    "slab_thickness": 0,
    "ducts_supply_location": "crawlspace - vented",
    "ducts_return_location": "crawlspace - vented",
    "water_heater_location": "crawlspace - vented",
    "misc_plug_loads_other_annual_kwh": 1228.5
  },
  "sample_files/base-foundation-walkout-basement.xml": {
    "parent_hpxml": "sample_files/base.xml",
    "geometry_foundation_height_above_grade": 5,
    "foundation_wall_insulation_distance_to_bottom": 4
  },
  "sample_files/base-hvac-air-to-air-heat-pump-1-speed.xml": {
    "parent_hpxml": "sample_files/base.xml",
    "heating_system_type": "none",
    "heating_system_heating_efficiency": 0,
    "heating_system_fraction_heat_load_served": 0,
    "cooling_system_type": "none",
    "cooling_system_cooling_efficiency": 0,
    "cooling_system_fraction_cool_load_served": 0,
    "heat_pump_type": "air-to-air",
    "heat_pump_heating_efficiency": 7.7,
    "heat_pump_cooling_efficiency": 13,
    "heat_pump_cooling_compressor_type": "single stage",
    "heat_pump_cooling_sensible_heat_fraction": 0.73,
    "heat_pump_heating_capacity": 36000,
    "heat_pump_heating_capacity_retention_fraction": 0.6,
    "heat_pump_heating_capacity_retention_temp": 17.0,
    "heat_pump_cooling_capacity": 36000,
    "heat_pump_fraction_heat_load_served": 1,
    "heat_pump_fraction_cool_load_served": 1,
    "heat_pump_backup_type": "integrated",
    "heat_pump_backup_heating_efficiency": 1,
    "heat_pump_backup_heating_capacity": 36000
  },
  "sample_files/base-hvac-air-to-air-heat-pump-1-speed-heating-capacity-17f.xml": {
    "parent_hpxml": "sample_files/base-hvac-air-to-air-heat-pump-1-speed.xml"
  },
  "sample_files/base-hvac-air-to-air-heat-pump-1-speed-cooling-only.xml": {
    "parent_hpxml": "sample_files/base-hvac-air-to-air-heat-pump-1-speed.xml",
    "heat_pump_heating_capacity": 0,
    "heat_pump_fraction_heat_load_served": 0,
    "heat_pump_backup_type": "none",
    "heat_pump_backup_heating_efficiency": 0
  },
  "sample_files/base-hvac-air-to-air-heat-pump-1-speed-heating-only.xml": {
    "parent_hpxml": "sample_files/base-hvac-air-to-air-heat-pump-1-speed.xml",
    "heat_pump_cooling_capacity": 0,
    "heat_pump_fraction_cool_load_served": 0
  },
  "sample_files/base-hvac-air-to-air-heat-pump-1-speed-lockout-temperatures.xml": {
    "parent_hpxml": "sample_files/base-hvac-air-to-air-heat-pump-1-speed.xml",
    "heat_pump_compressor_lockout_temp": 5,
    "heat_pump_backup_heating_lockout_temp": 35,
    "hvac_control_heating_weekday_setpoint": "64, 64, 64, 64, 64, 64, 64, 70, 70, 70, 70, 70, 70, 70, 70, 70, 70, 70, 70, 70, 70, 70, 64, 64",
    "hvac_control_heating_weekend_setpoint": "64, 64, 64, 64, 64, 64, 64, 70, 70, 70, 70, 70, 70, 70, 70, 70, 70, 70, 70, 70, 70, 70, 64, 64"
  },
  "sample_files/base-hvac-air-to-air-heat-pump-1-speed-seer2-hspf2.xml": {
    "parent_hpxml": "sample_files/base-hvac-air-to-air-heat-pump-1-speed.xml",
    "heat_pump_heating_efficiency_type": "HSPF2",
    "heat_pump_heating_efficiency": 6.5,
    "heat_pump_cooling_efficiency_type": "SEER2",
    "heat_pump_cooling_efficiency": 12.4
  },
  "sample_files/base-hvac-air-to-air-heat-pump-2-speed.xml": {
    "parent_hpxml": "sample_files/base-hvac-air-to-air-heat-pump-1-speed.xml",
    "heat_pump_heating_efficiency": 9.3,
    "heat_pump_cooling_efficiency": 18,
    "heat_pump_cooling_compressor_type": "two stage"
  },
  "sample_files/base-hvac-air-to-air-heat-pump-var-speed.xml": {
    "parent_hpxml": "sample_files/base-hvac-air-to-air-heat-pump-1-speed.xml",
    "heat_pump_heating_efficiency": 10,
    "heat_pump_cooling_efficiency": 22,
    "heat_pump_cooling_compressor_type": "variable speed",
    "heat_pump_cooling_sensible_heat_fraction": 0.78
  },
  "sample_files/base-hvac-air-to-air-heat-pump-var-speed-backup-boiler.xml": {
    "parent_hpxml": "sample_files/base-hvac-air-to-air-heat-pump-var-speed.xml",
    "heat_pump_heating_capacity": 18000,
    "heat_pump_heating_capacity_retention_fraction": 0.6,
    "heat_pump_heating_capacity_retention_temp": 17.0,
    "heat_pump_cooling_capacity": 18000,
    "heat_pump_backup_type": "separate",
    "heating_system_2_type": "Boiler",
    "heating_system_2_fuel": "natural gas",
    "heating_system_2_heating_efficiency": 0.8,
    "heating_system_2_heating_capacity": 60000
  },
  "sample_files/base-hvac-air-to-air-heat-pump-var-speed-backup-boiler-hvac-seasons.xml": {
    "parent_hpxml": "sample_files/base-hvac-air-to-air-heat-pump-var-speed-backup-boiler.xml",
    "hvac_control_heating_season_period": "Nov 1 - May 1",
    "hvac_control_cooling_season_period": "Jun 1 - Oct 1"
  },
  "sample_files/base-hvac-air-to-air-heat-pump-var-speed-backup-boiler-switchover-temperature.xml": {
    "parent_hpxml": "sample_files/base-hvac-air-to-air-heat-pump-var-speed-backup-boiler.xml",
    "heat_pump_compressor_lockout_temp": 30,
    "heat_pump_backup_heating_lockout_temp": 30
  },
  "sample_files/base-hvac-air-to-air-heat-pump-var-speed-backup-furnace.xml": {
    "parent_hpxml": "sample_files/base-hvac-air-to-air-heat-pump-var-speed-backup-boiler.xml"
  },
  "sample_files/base-hvac-autosize.xml": {
    "parent_hpxml": "sample_files/base.xml",
    "heating_system_heating_capacity": null,
    "cooling_system_cooling_capacity": null
  },
  "sample_files/base-hvac-autosize-sizing-controls.xml": {
    "parent_hpxml": "sample_files/base-hvac-autosize.xml",
    "geometry_unit_num_occupants": 5,
    "hvac_control_heating_weekday_setpoint": 60,
    "hvac_control_heating_weekend_setpoint": 60,
    "hvac_control_cooling_weekday_setpoint": 80,
    "hvac_control_cooling_weekend_setpoint": 80
  },
  "sample_files/base-hvac-boiler-coal-only.xml": {
    "parent_hpxml": "sample_files/base-hvac-boiler-gas-only.xml",
    "heating_system_fuel": "coal"
  },
  "sample_files/base-hvac-boiler-elec-only.xml": {
    "parent_hpxml": "sample_files/base.xml",
    "heating_system_type": "Boiler",
    "heating_system_fuel": "electricity",
    "heating_system_heating_efficiency": 0.98,
    "cooling_system_type": "none",
    "cooling_system_cooling_efficiency": 0,
    "cooling_system_fraction_cool_load_served": 0
  },
  "sample_files/base-hvac-boiler-gas-central-ac-1-speed.xml": {
    "parent_hpxml": "sample_files/base.xml",
    "heating_system_type": "Boiler"
  },
  "sample_files/base-hvac-boiler-gas-only.xml": {
    "parent_hpxml": "sample_files/base.xml",
    "heating_system_type": "Boiler",
    "cooling_system_type": "none",
    "cooling_system_cooling_efficiency": 0,
    "cooling_system_fraction_cool_load_served": 0
  },
  "sample_files/base-hvac-boiler-gas-only-pilot.xml": {
    "parent_hpxml": "sample_files/base-hvac-boiler-gas-only.xml",
    "heating_system_pilot_light": 600
  },
  "sample_files/base-hvac-boiler-oil-only.xml": {
    "parent_hpxml": "sample_files/base-hvac-boiler-gas-only.xml",
    "heating_system_fuel": "fuel oil"
  },
  "sample_files/base-hvac-boiler-propane-only.xml": {
    "parent_hpxml": "sample_files/base-hvac-boiler-gas-only.xml",
    "heating_system_fuel": "propane"
  },
  "sample_files/base-hvac-boiler-wood-only.xml": {
    "parent_hpxml": "sample_files/base-hvac-boiler-gas-only.xml",
    "heating_system_fuel": "wood"
  },
  "sample_files/base-hvac-central-ac-only-1-speed.xml": {
    "parent_hpxml": "sample_files/base.xml",
    "heating_system_type": "none",
    "heating_system_heating_efficiency": 0,
    "heating_system_fraction_heat_load_served": 0
  },
  "sample_files/base-hvac-central-ac-only-1-speed-seer2.xml": {
    "parent_hpxml": "sample_files/base-hvac-central-ac-only-1-speed.xml",
    "cooling_system_cooling_efficiency_type": "SEER2",
    "cooling_system_cooling_efficiency": 12.4
  },
  "sample_files/base-hvac-central-ac-only-2-speed.xml": {
    "parent_hpxml": "sample_files/base-hvac-central-ac-only-1-speed.xml",
    "cooling_system_cooling_efficiency": 18,
    "cooling_system_cooling_compressor_type": "two stage"
  },
  "sample_files/base-hvac-central-ac-only-var-speed.xml": {
    "parent_hpxml": "sample_files/base-hvac-central-ac-only-1-speed.xml",
    "cooling_system_cooling_efficiency": 24,
    "cooling_system_cooling_compressor_type": "variable speed",
    "cooling_system_cooling_sensible_heat_fraction": 0.78
  },
  "sample_files/base-hvac-central-ac-plus-air-to-air-heat-pump-heating.xml": {
    "parent_hpxml": "sample_files/base-hvac-central-ac-only-1-speed.xml",
    "heat_pump_type": "air-to-air",
    "heat_pump_heating_efficiency": 7.7,
    "heat_pump_cooling_efficiency": 13,
    "heat_pump_cooling_compressor_type": "single stage",
    "heat_pump_cooling_sensible_heat_fraction": 0.73,
    "heat_pump_heating_capacity": 36000,
    "heat_pump_heating_capacity_retention_fraction": 0.6,
    "heat_pump_heating_capacity_retention_temp": 17.0,
    "heat_pump_cooling_capacity": 36000,
    "heat_pump_fraction_heat_load_served": 1,
    "heat_pump_backup_type": "integrated",
    "heat_pump_backup_heating_efficiency": 1,
    "heat_pump_backup_heating_capacity": 36000
  },
  "sample_files/base-hvac-dse.xml": {
    "parent_hpxml": "sample_files/base.xml"
  },
  "sample_files/base-hvac-dual-fuel-air-to-air-heat-pump-1-speed.xml": {
    "parent_hpxml": "sample_files/base-hvac-air-to-air-heat-pump-1-speed.xml",
    "heat_pump_compressor_lockout_temp": 30,
    "heat_pump_backup_fuel": "natural gas",
    "heat_pump_backup_heating_efficiency": 0.95,
    "heat_pump_backup_heating_lockout_temp": 30
  },
  "sample_files/base-hvac-dual-fuel-air-to-air-heat-pump-1-speed-lockout-temperatures.xml": {
    "parent_hpxml": "sample_files/base-hvac-dual-fuel-air-to-air-heat-pump-1-speed.xml",
    "heat_pump_compressor_lockout_temp": 25,
    "heat_pump_backup_heating_lockout_temp": 45
  },
  "sample_files/base-hvac-dual-fuel-air-to-air-heat-pump-2-speed.xml": {
    "parent_hpxml": "sample_files/base-hvac-air-to-air-heat-pump-2-speed.xml",
    "heat_pump_compressor_lockout_temp": 30,
    "heat_pump_backup_fuel": "natural gas",
    "heat_pump_backup_heating_efficiency": 0.95,
    "heat_pump_backup_heating_lockout_temp": 30
  },
  "sample_files/base-hvac-dual-fuel-air-to-air-heat-pump-var-speed.xml": {
    "parent_hpxml": "sample_files/base-hvac-air-to-air-heat-pump-var-speed.xml",
    "heat_pump_compressor_lockout_temp": 30,
    "heat_pump_backup_fuel": "natural gas",
    "heat_pump_backup_heating_efficiency": 0.95,
    "heat_pump_backup_heating_lockout_temp": 30
  },
  "sample_files/base-hvac-dual-fuel-mini-split-heat-pump-ducted.xml": {
    "parent_hpxml": "sample_files/base-hvac-mini-split-heat-pump-ducted.xml",
    "heat_pump_compressor_lockout_temp": 30,
    "heat_pump_backup_fuel": "natural gas",
    "heat_pump_backup_heating_efficiency": 0.95,
    "heat_pump_backup_heating_lockout_temp": 30
  },
  "sample_files/base-hvac-ducts-leakage-cfm50.xml": {
    "parent_hpxml": "sample_files/base.xml",
    "ducts_leakage_units": "CFM50",
    "ducts_supply_leakage_to_outside_value": 100,
    "ducts_return_leakage_to_outside_value": 125
  },
  "sample_files/base-hvac-ducts-leakage-percent.xml": {
    "parent_hpxml": "sample_files/base.xml",
    "ducts_leakage_units": "Percent",
    "ducts_supply_leakage_to_outside_value": 0.1,
    "ducts_return_leakage_to_outside_value": 0.05
  },
  "sample_files/base-hvac-ducts-area-fractions.xml": {
    "parent_hpxml": "sample_files/base-enclosure-2stories.xml",
    "ducts_supply_surface_area": null,
    "ducts_supply_surface_area_fraction": 0.75,
    "ducts_return_surface_area": null,
    "ducts_return_surface_area_fraction": 0.75
  },
  "sample_files/base-hvac-ducts-area-multipliers.xml": {
    "parent_hpxml": "sample_files/base.xml"
  },
  "sample_files/base-hvac-ducts-buried.xml": {
    "parent_hpxml": "sample_files/base.xml",
    "ducts_supply_buried_insulation_level": "deeply buried",
    "ducts_return_buried_insulation_level": "deeply buried",
    "ducts_return_insulation_r": 4
  },
  "sample_files/base-hvac-ducts-defaults.xml": {
    "parent_hpxml": "sample_files/base-hvac-furnace-gas-room-ac.xml",
    "heating_system_fraction_heat_load_served": 0.75,
    "heating_system_2_type": "Fireplace",
    "heating_system_2_heating_efficiency": 1.0,
    "heating_system_2_fraction_heat_load_served": 0.25,
    "ducts_supply_location": null,
    "ducts_supply_surface_area": null,
    "ducts_return_location": null,
    "ducts_return_surface_area": null
  },
  "sample_files/base-hvac-ducts-effective-rvalue.xml": {
    "parent_hpxml": "sample_files/base.xml"
  },
  "sample_files/base-hvac-elec-resistance-only.xml": {
    "parent_hpxml": "sample_files/base.xml",
    "heating_system_type": "ElectricResistance",
    "heating_system_fuel": "electricity",
    "heating_system_heating_efficiency": 1,
    "cooling_system_type": "none",
    "cooling_system_cooling_efficiency": 0,
    "cooling_system_fraction_cool_load_served": 0
  },
  "sample_files/base-hvac-evap-cooler-furnace-gas.xml": {
    "parent_hpxml": "sample_files/base.xml",
    "cooling_system_type": "evaporative cooler",
    "cooling_system_is_ducted": false
  },
  "sample_files/base-hvac-evap-cooler-only.xml": {
    "parent_hpxml": "sample_files/base-hvac-evap-cooler-furnace-gas.xml",
    "heating_system_type": "none",
    "heating_system_heating_efficiency": 0,
    "heating_system_fraction_heat_load_served": 0
  },
  "sample_files/base-hvac-evap-cooler-only-ducted.xml": {
    "parent_hpxml": "sample_files/base-hvac-evap-cooler-only.xml",
    "cooling_system_is_ducted": true,
    "ducts_return_leakage_to_outside_value": 0
  },
  "sample_files/base-hvac-fireplace-wood-only.xml": {
    "parent_hpxml": "sample_files/base-hvac-stove-oil-only.xml",
    "heating_system_type": "Fireplace",
    "heating_system_fuel": "wood"
  },
  "sample_files/base-hvac-floor-furnace-propane-only.xml": {
    "parent_hpxml": "sample_files/base-hvac-stove-oil-only.xml",
    "heating_system_type": "FloorFurnace",
    "heating_system_fuel": "propane",
    "heating_system_pilot_light": 600
  },
  "sample_files/base-hvac-furnace-coal-only.xml": {
    "parent_hpxml": "sample_files/base-hvac-furnace-gas-only.xml",
    "heating_system_fuel": "coal"
  },
  "sample_files/base-hvac-furnace-elec-central-ac-1-speed.xml": {
    "parent_hpxml": "sample_files/base.xml",
    "heating_system_fuel": "electricity",
    "heating_system_heating_efficiency": 1
  },
  "sample_files/base-hvac-furnace-elec-only.xml": {
    "parent_hpxml": "sample_files/base.xml",
    "heating_system_fuel": "electricity",
    "heating_system_heating_efficiency": 0.98,
    "cooling_system_type": "none",
    "cooling_system_cooling_efficiency": 0,
    "cooling_system_fraction_cool_load_served": 0
  },
  "sample_files/base-hvac-furnace-gas-central-ac-2-speed.xml": {
    "parent_hpxml": "sample_files/base.xml",
    "cooling_system_cooling_efficiency": 18,
    "cooling_system_cooling_compressor_type": "two stage"
  },
  "sample_files/base-hvac-furnace-gas-central-ac-var-speed.xml": {
    "parent_hpxml": "sample_files/base.xml",
    "cooling_system_cooling_efficiency": 24,
    "cooling_system_cooling_compressor_type": "variable speed",
    "cooling_system_cooling_sensible_heat_fraction": 0.78
  },
  "sample_files/base-hvac-furnace-gas-only.xml": {
    "parent_hpxml": "sample_files/base.xml",
    "cooling_system_type": "none",
    "cooling_system_cooling_efficiency": 0,
    "cooling_system_fraction_cool_load_served": 0
  },
  "sample_files/base-hvac-furnace-gas-only-pilot.xml": {
    "parent_hpxml": "sample_files/base-hvac-furnace-gas-only.xml",
    "heating_system_pilot_light": 600
  },
  "sample_files/base-hvac-furnace-gas-only-detailed-setpoints.xml": {
    "parent_hpxml": "sample_files/base-hvac-furnace-gas-only.xml",
    "hvac_control_heating_weekday_setpoint": null,
    "hvac_control_heating_weekend_setpoint": null,
    "schedules_filepaths": "../../HPXMLtoOpenStudio/resources/schedule_files/setpoints-heating-only.csv"
  },
  "sample_files/base-hvac-furnace-gas-room-ac.xml": {
    "parent_hpxml": "sample_files/base.xml",
    "cooling_system_type": "room air conditioner",
    "cooling_system_cooling_efficiency_type": "EER",
    "cooling_system_cooling_efficiency": 8.5,
    "cooling_system_cooling_sensible_heat_fraction": 0.65
  },
  "sample_files/base-hvac-furnace-oil-only.xml": {
    "parent_hpxml": "sample_files/base-hvac-furnace-gas-only.xml",
    "heating_system_fuel": "fuel oil"
  },
  "sample_files/base-hvac-furnace-propane-only.xml": {
    "parent_hpxml": "sample_files/base-hvac-furnace-gas-only.xml",
    "heating_system_fuel": "propane"
  },
  "sample_files/base-hvac-furnace-wood-only.xml": {
    "parent_hpxml": "sample_files/base-hvac-furnace-gas-only.xml",
    "heating_system_fuel": "wood"
  },
  "sample_files/base-hvac-furnace-x3-dse.xml": {
    "parent_hpxml": "sample_files/base.xml"
  },
  "sample_files/base-hvac-geothermal-loop.xml": {
    "parent_hpxml": "sample_files/base-hvac-ground-to-air-heat-pump.xml",
    "geothermal_loop_configuration": "vertical",
    "geothermal_loop_borefield_configuration": "Lopsided U",
    "geothermal_loop_loop_flow": 10.0,
    "geothermal_loop_boreholes_count": 9,
    "geothermal_loop_boreholes_length": 314.961,
    "geothermal_loop_boreholes_spacing": 16.4042,
    "geothermal_loop_boreholes_diameter": 5.905512,
    "geothermal_loop_grout_type": "standard",
    "geothermal_loop_pipe_type": "standard",
    "geothermal_loop_pipe_diameter": "1\" pipe",
    "geothermal_loop_pipe_shank_spacing": 2.5    
  },
  "sample_files/base-hvac-ground-to-air-heat-pump.xml": {
    "parent_hpxml": "sample_files/base.xml",
    "heating_system_type": "none",
    "heating_system_heating_efficiency": 0,
    "heating_system_fraction_heat_load_served": 0,
    "cooling_system_type": "none",
    "cooling_system_cooling_efficiency": 0,
    "cooling_system_fraction_cool_load_served": 0,
    "heat_pump_type": "ground-to-air",
    "heat_pump_heating_efficiency_type": "COP",
    "heat_pump_heating_efficiency": 3.6,
    "heat_pump_cooling_efficiency_type": "EER",
    "heat_pump_cooling_efficiency": 16.6,
    "heat_pump_cooling_sensible_heat_fraction": 0.73,
    "heat_pump_heating_capacity": 36000,
    "heat_pump_cooling_capacity": 36000,
    "heat_pump_fraction_heat_load_served": 1,
    "heat_pump_fraction_cool_load_served": 1,
    "heat_pump_backup_type": "integrated",
    "heat_pump_backup_heating_efficiency": 1,
    "heat_pump_backup_heating_capacity": 36000
  },
  "sample_files/base-hvac-ground-to-air-heat-pump-ground-diffusivity.xml": {
    "parent_hpxml": "sample_files/base-hvac-ground-to-air-heat-pump.xml",
    "site_ground_diffusivity": 0.03
  },
  "sample_files/base-hvac-ground-to-air-heat-pump-soil-moisture-type.xml": {
    "parent_hpxml": "sample_files/base-hvac-ground-to-air-heat-pump.xml",
    "site_soil_and_moisture_type": "sand, dry"
  },
  "sample_files/base-hvac-ground-to-air-heat-pump-cooling-only.xml": {
    "parent_hpxml": "sample_files/base-hvac-ground-to-air-heat-pump.xml",
    "heat_pump_heating_capacity": 0,
    "heat_pump_fraction_heat_load_served": 0,
    "heat_pump_backup_type": "none",
    "heat_pump_backup_heating_efficiency": 0
  },
  "sample_files/base-hvac-ground-to-air-heat-pump-heating-only.xml": {
    "parent_hpxml": "sample_files/base-hvac-ground-to-air-heat-pump.xml",
    "heat_pump_cooling_capacity": 0,
    "heat_pump_fraction_cool_load_served": 0
  },
  "sample_files/base-hvac-install-quality-air-to-air-heat-pump-1-speed.xml": {
    "parent_hpxml": "sample_files/base-hvac-air-to-air-heat-pump-1-speed.xml",
    "heat_pump_airflow_defect_ratio": -0.25,
    "heat_pump_charge_defect_ratio": -0.25
  },
  "sample_files/base-hvac-install-quality-air-to-air-heat-pump-2-speed.xml": {
    "parent_hpxml": "sample_files/base-hvac-air-to-air-heat-pump-2-speed.xml",
    "heat_pump_airflow_defect_ratio": -0.25,
    "heat_pump_charge_defect_ratio": -0.25
  },
  "sample_files/base-hvac-install-quality-air-to-air-heat-pump-var-speed.xml": {
    "parent_hpxml": "sample_files/base-hvac-air-to-air-heat-pump-var-speed.xml",
    "heat_pump_airflow_defect_ratio": -0.25,
    "heat_pump_charge_defect_ratio": -0.25
  },
  "sample_files/base-hvac-install-quality-furnace-gas-central-ac-1-speed.xml": {
    "parent_hpxml": "sample_files/base.xml",
    "heating_system_airflow_defect_ratio": -0.25,
    "cooling_system_airflow_defect_ratio": -0.25,
    "cooling_system_charge_defect_ratio": -0.25
  },
  "sample_files/base-hvac-install-quality-furnace-gas-central-ac-2-speed.xml": {
    "parent_hpxml": "sample_files/base-hvac-furnace-gas-central-ac-2-speed.xml",
    "heating_system_airflow_defect_ratio": -0.25,
    "cooling_system_airflow_defect_ratio": -0.25,
    "cooling_system_charge_defect_ratio": -0.25
  },
  "sample_files/base-hvac-install-quality-furnace-gas-central-ac-var-speed.xml": {
    "parent_hpxml": "sample_files/base-hvac-furnace-gas-central-ac-var-speed.xml",
    "heating_system_airflow_defect_ratio": -0.25,
    "cooling_system_airflow_defect_ratio": -0.25,
    "cooling_system_charge_defect_ratio": -0.25
  },
  "sample_files/base-hvac-install-quality-furnace-gas-only.xml": {
    "parent_hpxml": "sample_files/base-hvac-furnace-gas-only.xml",
    "heating_system_airflow_defect_ratio": -0.25
  },
  "sample_files/base-hvac-install-quality-ground-to-air-heat-pump.xml": {
    "parent_hpxml": "sample_files/base-hvac-ground-to-air-heat-pump.xml",
    "heat_pump_airflow_defect_ratio": -0.25,
    "heat_pump_charge_defect_ratio": -0.25
  },
  "sample_files/base-hvac-install-quality-mini-split-air-conditioner-only-ducted.xml": {
    "parent_hpxml": "sample_files/base-hvac-mini-split-air-conditioner-only-ducted.xml",
    "cooling_system_airflow_defect_ratio": -0.25,
    "cooling_system_charge_defect_ratio": -0.25
  },
  "sample_files/base-hvac-install-quality-mini-split-heat-pump-ducted.xml": {
    "parent_hpxml": "sample_files/base-hvac-mini-split-heat-pump-ducted.xml",
    "heat_pump_airflow_defect_ratio": -0.25,
    "heat_pump_charge_defect_ratio": -0.25
  },
  "sample_files/base-hvac-mini-split-air-conditioner-only-ducted.xml": {
    "parent_hpxml": "sample_files/base.xml",
    "heating_system_type": "none",
    "heating_system_heating_efficiency": 0,
    "heating_system_fraction_heat_load_served": 0,
    "cooling_system_type": "mini-split",
    "cooling_system_cooling_efficiency": 19,
    "cooling_system_is_ducted": true,
    "ducts_supply_leakage_to_outside_value": 15,
    "ducts_return_leakage_to_outside_value": 5,
    "ducts_supply_insulation_r": 0,
    "ducts_supply_surface_area": 30,
    "ducts_return_surface_area": 10
  },
  "sample_files/base-hvac-mini-split-air-conditioner-only-ductless.xml": {
    "parent_hpxml": "sample_files/base-hvac-mini-split-air-conditioner-only-ducted.xml",
    "cooling_system_is_ducted": false
  },
  "sample_files/base-hvac-mini-split-heat-pump-ducted.xml": {
    "parent_hpxml": "sample_files/base.xml",
    "heating_system_type": "none",
    "heating_system_heating_efficiency": 0,
    "heating_system_fraction_heat_load_served": 0,
    "cooling_system_type": "none",
    "cooling_system_cooling_efficiency": 0,
    "cooling_system_fraction_cool_load_served": 0,
    "heat_pump_type": "mini-split",
    "heat_pump_heating_efficiency": 10,
    "heat_pump_cooling_efficiency": 19,
    "heat_pump_cooling_sensible_heat_fraction": 0.73,
    "heat_pump_heating_capacity": 36000,
    "heat_pump_heating_capacity_retention_fraction": 0.6,
    "heat_pump_heating_capacity_retention_temp": 17.0,
    "heat_pump_cooling_capacity": 36000,
    "heat_pump_fraction_heat_load_served": 1,
    "heat_pump_fraction_cool_load_served": 1,
    "heat_pump_backup_type": "integrated",
    "heat_pump_backup_heating_efficiency": 1,
    "heat_pump_backup_heating_capacity": 36000,
    "heat_pump_is_ducted": true,
    "ducts_supply_leakage_to_outside_value": 15,
    "ducts_return_leakage_to_outside_value": 5,
    "ducts_supply_insulation_r": 0,
    "ducts_supply_surface_area": 30,
    "ducts_return_surface_area": 10
  },
  "sample_files/base-hvac-mini-split-heat-pump-ducted-cooling-only.xml": {
    "parent_hpxml": "sample_files/base-hvac-mini-split-heat-pump-ducted.xml",
    "heat_pump_heating_capacity": 0,
    "heat_pump_fraction_heat_load_served": 0,
    "heat_pump_backup_type": "none",
    "heat_pump_backup_heating_efficiency": 0
  },
  "sample_files/base-hvac-mini-split-heat-pump-ducted-heating-only.xml": {
    "parent_hpxml": "sample_files/base-hvac-mini-split-heat-pump-ducted.xml",
    "heat_pump_cooling_capacity": 0,
    "heat_pump_fraction_cool_load_served": 0
  },
  "sample_files/base-hvac-mini-split-heat-pump-ductless.xml": {
    "parent_hpxml": "sample_files/base-hvac-mini-split-heat-pump-ducted.xml",
    "heat_pump_backup_type": "none",
    "heat_pump_backup_heating_efficiency": 0,
    "heat_pump_is_ducted": false
  },
  "sample_files/base-hvac-mini-split-heat-pump-ductless-heating-capacity-17f.xml": {
    "parent_hpxml": "sample_files/base-hvac-mini-split-heat-pump-ductless.xml"
  },
  "sample_files/base-hvac-mini-split-heat-pump-ductless-backup-stove.xml": {
    "parent_hpxml": "sample_files/base-hvac-mini-split-heat-pump-ductless.xml",
    "heat_pump_heating_capacity": 18000,
    "heat_pump_heating_capacity_retention_fraction": 0.6,
    "heat_pump_heating_capacity_retention_temp": 17.0,
    "heat_pump_cooling_capacity": 18000,
    "heat_pump_backup_type": "separate",
    "heat_pump_backup_heating_efficiency": 1,
    "heat_pump_backup_heating_capacity": 36000,
    "heating_system_2_type": "Stove",
    "heating_system_2_fuel": "fuel oil",
    "heating_system_2_heating_efficiency": 0.6,
    "heating_system_2_heating_capacity": 60000
  },
  "sample_files/base-hvac-mini-split-heat-pump-ductless-backup-baseboard.xml": {
    "parent_hpxml": "sample_files/base-hvac-mini-split-heat-pump-ductless-backup-stove.xml",
    "heating_system_2_type": "ElectricResistance",
    "heating_system_2_fuel": "electricity",
    "heating_system_2_heating_efficiency": 1
  },
  "sample_files/base-hvac-mini-split-heat-pump-ductless-backup-furnace.xml": {
    "parent_hpxml": "sample_files/base-hvac-mini-split-heat-pump-ductless-backup-stove.xml",
    "heating_system_2_type": "Furnace",
    "heating_system_2_fuel": "natural gas",
    "heating_system_2_heating_efficiency": 0.8
  },
  "sample_files/base-hvac-mini-split-heat-pump-ductless-backup-furnace-ducts-defaults.xml": {
    "parent_hpxml": "sample_files/base-hvac-mini-split-heat-pump-ductless-backup-furnace.xml",
    "ducts_supply_location": null,
    "ducts_supply_surface_area": null,
    "ducts_return_location": null,
    "ducts_return_surface_area": null
  },
  "sample_files/base-hvac-multiple.xml": {
    "parent_hpxml": "sample_files/base.xml"
  },
  "sample_files/base-hvac-none.xml": {
    "parent_hpxml": "sample_files/base-location-honolulu-hi.xml",
    "heating_system_type": "none",
    "heating_system_heating_efficiency": 0,
    "heating_system_fraction_heat_load_served": 0,
    "cooling_system_type": "none",
    "cooling_system_cooling_efficiency": 0,
    "cooling_system_fraction_cool_load_served": 0
  },
  "sample_files/base-hvac-ptac.xml": {
    "parent_hpxml": "sample_files/base.xml",
    "heating_system_type": "none",
    "heating_system_heating_efficiency": 0,
    "heating_system_fraction_heat_load_served": 0,
    "cooling_system_type": "packaged terminal air conditioner",
    "cooling_system_cooling_efficiency_type": "EER",
    "cooling_system_cooling_efficiency": 10.7,
    "cooling_system_cooling_sensible_heat_fraction": 0.65
  },
  "sample_files/base-hvac-ptac-with-heating-electricity.xml": {
    "parent_hpxml": "sample_files/base-hvac-ptac.xml",
    "cooling_system_integrated_heating_system_fuel": "electricity",
    "cooling_system_integrated_heating_system_efficiency_percent": 1,
    "cooling_system_integrated_heating_system_capacity": 36000,
    "cooling_system_integrated_heating_system_fraction_heat_load_served": 1
  },
  "sample_files/base-hvac-ptac-with-heating-natural-gas.xml": {
    "parent_hpxml": "sample_files/base-hvac-ptac.xml",
    "cooling_system_integrated_heating_system_fuel": "natural gas",
    "cooling_system_integrated_heating_system_efficiency_percent": 0.8,
    "cooling_system_integrated_heating_system_capacity": 36000,
    "cooling_system_integrated_heating_system_fraction_heat_load_served": 1
  },
  "sample_files/base-hvac-pthp.xml": {
    "parent_hpxml": "sample_files/base-hvac-ground-to-air-heat-pump.xml",
    "heat_pump_type": "packaged terminal heat pump",
    "heat_pump_cooling_efficiency": 11.4,
    "heat_pump_cooling_sensible_heat_fraction": 0.65,
    "heat_pump_heating_capacity_retention_fraction": 0.6,
    "heat_pump_heating_capacity_retention_temp": 17.0
  },
  "sample_files/base-hvac-pthp-heating-capacity-17f.xml": {
    "parent_hpxml": "sample_files/base-hvac-pthp.xml"
  },
  "sample_files/base-hvac-room-ac-only.xml": {
    "parent_hpxml": "sample_files/base.xml",
    "heating_system_type": "none",
    "heating_system_heating_efficiency": 0,
    "heating_system_fraction_heat_load_served": 0,
    "cooling_system_type": "room air conditioner",
    "cooling_system_cooling_efficiency_type": "EER",
    "cooling_system_cooling_efficiency": 8.5,
    "cooling_system_cooling_sensible_heat_fraction": 0.65
  },
  "sample_files/base-hvac-room-ac-only-33percent.xml": {
    "parent_hpxml": "sample_files/base-hvac-room-ac-only.xml",
    "cooling_system_cooling_capacity": 8000,
    "cooling_system_fraction_cool_load_served": 0.33
  },
  "sample_files/base-hvac-room-ac-only-ceer.xml": {
    "parent_hpxml": "sample_files/base-hvac-room-ac-only.xml",
    "cooling_system_cooling_efficiency_type": "CEER",
    "cooling_system_cooling_efficiency": 8.4
  },
  "sample_files/base-hvac-room-ac-with-heating.xml": {
    "parent_hpxml": "sample_files/base-hvac-room-ac-only.xml",
    "cooling_system_integrated_heating_system_fuel": "electricity",
    "cooling_system_integrated_heating_system_efficiency_percent": 1,
    "cooling_system_integrated_heating_system_capacity": 36000,
    "cooling_system_integrated_heating_system_fraction_heat_load_served": 1
  },
  "sample_files/base-hvac-room-ac-with-reverse-cycle.xml": {
    "parent_hpxml": "sample_files/base-hvac-pthp.xml",
    "heat_pump_type": "room air conditioner with reverse cycle",
    "heat_pump_heating_capacity_retention_fraction": 0.6,
    "heat_pump_heating_capacity_retention_temp": 17.0
  },
  "sample_files/base-hvac-room-ac-only-detailed-setpoints.xml": {
    "parent_hpxml": "sample_files/base-hvac-room-ac-only.xml",
    "hvac_control_cooling_weekday_setpoint": null,
    "hvac_control_cooling_weekend_setpoint": null,
    "schedules_filepaths": "../../HPXMLtoOpenStudio/resources/schedule_files/setpoints-cooling-only.csv"
  },
  "sample_files/base-hvac-seasons.xml": {
    "parent_hpxml": "sample_files/base.xml",
    "hvac_control_heating_season_period": "Nov 1 - May 1",
    "hvac_control_cooling_season_period": "Jun 1 - Oct 1"
  },
  "sample_files/base-hvac-setpoints.xml": {
    "parent_hpxml": "sample_files/base.xml",
    "hvac_control_heating_weekday_setpoint": 60,
    "hvac_control_heating_weekend_setpoint": 60,
    "hvac_control_cooling_weekday_setpoint": 80,
    "hvac_control_cooling_weekend_setpoint": 80
  },
  "sample_files/base-hvac-setpoints-daily-schedules.xml": {
    "parent_hpxml": "sample_files/base-hvac-setpoints-daily-setbacks.xml",
    "hvac_control_heating_weekday_setpoint": "64, 64, 64, 64, 64, 64, 64, 70, 70, 66, 66, 66, 66, 66, 66, 66, 66, 68, 68, 68, 68, 68, 64, 64",
    "hvac_control_heating_weekend_setpoint": "68, 68, 68, 70, 70, 70, 70, 70, 70, 70, 70, 70, 70, 70, 70, 70, 70, 70, 70, 70, 70, 70, 70, 70",
    "hvac_control_cooling_weekday_setpoint": "80, 80, 80, 80, 80, 80, 80, 75, 75, 80, 80, 80, 80, 80, 80, 80, 80, 78, 78, 78, 78, 78, 80, 80",
    "hvac_control_cooling_weekend_setpoint": "78, 78, 78, 78, 78, 78, 78, 78, 78, 78, 78, 78, 78, 78, 78, 78, 78, 78, 78, 78, 78, 78, 78, 78"
  },
  "sample_files/base-hvac-setpoints-daily-setbacks.xml": {
    "parent_hpxml": "sample_files/base.xml"
  },
  "sample_files/base-hvac-space-heater-gas-only.xml": {
    "parent_hpxml": "sample_files/base.xml",
    "heating_system_type": "SpaceHeater",
    "heating_system_heating_efficiency": 1,
    "cooling_system_type": "none",
    "cooling_system_cooling_efficiency": 0,
    "cooling_system_fraction_cool_load_served": 0
  },
  "sample_files/base-hvac-stove-oil-only.xml": {
    "parent_hpxml": "sample_files/base.xml",
    "heating_system_type": "Stove",
    "heating_system_fuel": "fuel oil",
    "heating_system_heating_efficiency": 0.8,
    "cooling_system_type": "none",
    "cooling_system_cooling_efficiency": 0,
    "cooling_system_fraction_cool_load_served": 0
  },
  "sample_files/base-hvac-stove-wood-pellets-only.xml": {
    "parent_hpxml": "sample_files/base-hvac-stove-oil-only.xml",
    "heating_system_fuel": "wood pellets"
  },
  "sample_files/base-hvac-undersized.xml": {
    "parent_hpxml": "sample_files/base.xml",
    "heating_system_heating_capacity": 3600,
    "cooling_system_cooling_capacity": 2400,
    "ducts_supply_leakage_to_outside_value": 7.5,
    "ducts_return_leakage_to_outside_value": 2.5
  },
  "sample_files/base-hvac-wall-furnace-elec-only.xml": {
    "parent_hpxml": "sample_files/base.xml",
    "heating_system_type": "WallFurnace",
    "heating_system_fuel": "electricity",
    "heating_system_heating_efficiency": 0.98,
    "cooling_system_type": "none",
    "cooling_system_cooling_efficiency": 0,
    "cooling_system_fraction_cool_load_served": 0
  },
  "sample_files/base-lighting-ceiling-fans.xml": {
    "parent_hpxml": "sample_files/base.xml",
    "ceiling_fan_present": true,
    "ceiling_fan_efficiency": 100,
    "ceiling_fan_quantity": 4,
    "ceiling_fan_cooling_setpoint_temp_offset": 0.5
  },
  "sample_files/base-lighting-holiday.xml": {
    "parent_hpxml": "sample_files/base.xml",
    "holiday_lighting_present": true,
    "holiday_lighting_daily_kwh": 1.1,
    "holiday_lighting_period": "Nov 24 - Jan 6"
  },
  "sample_files/base-lighting-kwh-per-year.xml": {
    "parent_hpxml": "sample_files/base.xml",
    "lighting_interior_usage_multiplier": 1.5
  },
  "sample_files/base-lighting-mixed.xml": {
    "parent_hpxml": "sample_files/base.xml"
  },
  "sample_files/base-lighting-none.xml": {
    "parent_hpxml": "sample_files/base.xml",
    "lighting_present": false
  },
  "sample_files/base-lighting-none-ceiling-fans.xml": {
    "parent_hpxml": "sample_files/base-lighting-ceiling-fans.xml",
    "lighting_present": false
  },
  "sample_files/base-location-AMY-2012.xml": {
    "parent_hpxml": "sample_files/base.xml",
    "weather_station_epw_filepath": "US_CO_Boulder_AMY_2012.epw"
  },
  "sample_files/base-location-baltimore-md.xml": {
    "parent_hpxml": "sample_files/base-foundation-unvented-crawlspace.xml",
    "site_iecc_zone": "4A",
    "site_state_code": "MD",
    "weather_station_epw_filepath": "USA_MD_Baltimore-Washington.Intl.AP.724060_TMY3.epw",
    "heating_system_heating_capacity": 24000
  },
  "sample_files/base-location-capetown-zaf.xml": {
    "parent_hpxml": "sample_files/base-foundation-vented-crawlspace.xml",
    "site_iecc_zone": null,
    "site_state_code": null,
    "weather_station_epw_filepath": "ZAF_Cape.Town.688160_IWEC.epw",
    "heating_system_heating_capacity": 24000
  },
  "sample_files/base-location-dallas-tx.xml": {
    "parent_hpxml": "sample_files/base-foundation-slab.xml",
    "site_iecc_zone": "3A",
    "site_state_code": "TX",
    "weather_station_epw_filepath": "USA_TX_Dallas-Fort.Worth.Intl.AP.722590_TMY3.epw",
    "heating_system_heating_capacity": 24000
  },
  "sample_files/base-location-duluth-mn.xml": {
    "parent_hpxml": "sample_files/base-foundation-unconditioned-basement.xml",
    "site_iecc_zone": 7,
    "site_state_code": "MN",
    "weather_station_epw_filepath": "USA_MN_Duluth.Intl.AP.727450_TMY3.epw"
  },
  "sample_files/base-location-helena-mt.xml": {
    "parent_hpxml": "sample_files/base.xml",
    "site_iecc_zone": "6B",
    "site_state_code": "MT",
    "weather_station_epw_filepath": "USA_MT_Helena.Rgnl.AP.727720_TMY3.epw",
    "heating_system_heating_capacity": 48000
  },
  "sample_files/base-location-honolulu-hi.xml": {
    "parent_hpxml": "sample_files/base-foundation-slab.xml",
    "site_iecc_zone": "1A",
    "site_state_code": "HI",
    "weather_station_epw_filepath": "USA_HI_Honolulu.Intl.AP.911820_TMY3.epw",
    "heating_system_heating_capacity": 12000
  },
  "sample_files/base-location-miami-fl.xml": {
    "parent_hpxml": "sample_files/base-foundation-slab.xml",
    "site_iecc_zone": "1A",
    "site_state_code": "FL",
    "weather_station_epw_filepath": "USA_FL_Miami.Intl.AP.722020_TMY3.epw",
    "heating_system_heating_capacity": 12000
  },
  "sample_files/base-location-phoenix-az.xml": {
    "parent_hpxml": "sample_files/base-foundation-slab.xml",
    "site_iecc_zone": "2B",
    "site_state_code": "AZ",
    "weather_station_epw_filepath": "USA_AZ_Phoenix-Sky.Harbor.Intl.AP.722780_TMY3.epw",
    "heating_system_heating_capacity": 24000
  },
  "sample_files/base-location-portland-or.xml": {
    "parent_hpxml": "sample_files/base-foundation-vented-crawlspace.xml",
    "site_iecc_zone": "4C",
    "site_state_code": "OR",
    "weather_station_epw_filepath": "USA_OR_Portland.Intl.AP.726980_TMY3.epw",
    "heating_system_heating_capacity": 24000
  },
  "sample_files/base-mechvent-balanced.xml": {
    "parent_hpxml": "sample_files/base.xml",
    "mech_vent_fan_type": "balanced",
    "mech_vent_flow_rate": 110,
    "mech_vent_hours_in_operation": 24,
    "mech_vent_total_recovery_efficiency": 0.48,
    "mech_vent_sensible_recovery_efficiency": 0.72,
    "mech_vent_fan_power": 60,
    "mech_vent_num_units_served": 1
  },
  "sample_files/base-mechvent-bath-kitchen-fans.xml": {
    "parent_hpxml": "sample_files/base.xml",
    "kitchen_fans_quantity": 1,
    "kitchen_fans_flow_rate": 100,
    "kitchen_fans_hours_in_operation": 1.5,
    "kitchen_fans_power": 30,
    "kitchen_fans_start_hour": 18,
    "bathroom_fans_quantity": 2,
    "bathroom_fans_flow_rate": 50,
    "bathroom_fans_hours_in_operation": 1.5,
    "bathroom_fans_power": 15,
    "bathroom_fans_start_hour": 7
  },
  "sample_files/base-mechvent-cfis.xml": {
    "parent_hpxml": "sample_files/base.xml",
    "mech_vent_fan_type": "central fan integrated supply",
    "mech_vent_flow_rate": 330,
    "mech_vent_hours_in_operation": 8,
    "mech_vent_total_recovery_efficiency": 0.48,
    "mech_vent_sensible_recovery_efficiency": 0.72,
    "mech_vent_fan_power": 300,
    "mech_vent_num_units_served": 1
  },
  "sample_files/base-mechvent-cfis-airflow-fraction-zero.xml": {
    "parent_hpxml": "sample_files/base-mechvent-cfis.xml"
  },
  "sample_files/base-mechvent-cfis-dse.xml": {
    "parent_hpxml": "sample_files/base-hvac-dse.xml",
    "mech_vent_fan_type": "central fan integrated supply",
    "mech_vent_flow_rate": 330,
    "mech_vent_hours_in_operation": 8,
    "mech_vent_total_recovery_efficiency": 0.48,
    "mech_vent_sensible_recovery_efficiency": 0.72,
    "mech_vent_fan_power": 300,
    "mech_vent_num_units_served": 1
  },
  "sample_files/base-mechvent-cfis-evap-cooler-only-ducted.xml": {
    "parent_hpxml": "sample_files/base-hvac-evap-cooler-only-ducted.xml",
    "mech_vent_fan_type": "central fan integrated supply",
    "mech_vent_flow_rate": 330,
    "mech_vent_hours_in_operation": 8,
    "mech_vent_total_recovery_efficiency": 0.48,
    "mech_vent_sensible_recovery_efficiency": 0.72,
    "mech_vent_fan_power": 300,
    "mech_vent_num_units_served": 1
  },
  "sample_files/base-mechvent-cfis-supplemental-fan-exhaust.xml": {
    "parent_hpxml": "sample_files/base-mechvent-cfis.xml"
  },
  "sample_files/base-mechvent-cfis-supplemental-fan-supply.xml": {
    "parent_hpxml": "sample_files/base-mechvent-cfis.xml"
  },
  "sample_files/base-mechvent-erv.xml": {
    "parent_hpxml": "sample_files/base.xml",
    "mech_vent_fan_type": "energy recovery ventilator",
    "mech_vent_flow_rate": 110,
    "mech_vent_hours_in_operation": 24,
    "mech_vent_total_recovery_efficiency": 0.48,
    "mech_vent_sensible_recovery_efficiency": 0.72,
    "mech_vent_fan_power": 60,
    "mech_vent_num_units_served": 1
  },
  "sample_files/base-mechvent-erv-atre-asre.xml": {
    "parent_hpxml": "sample_files/base-mechvent-erv.xml",
    "mech_vent_recovery_efficiency_type": "Adjusted",
    "mech_vent_total_recovery_efficiency": 0.526,
    "mech_vent_sensible_recovery_efficiency": 0.79
  },
  "sample_files/base-mechvent-exhaust.xml": {
    "parent_hpxml": "sample_files/base.xml",
    "mech_vent_fan_type": "exhaust only",
    "mech_vent_flow_rate": 110,
    "mech_vent_hours_in_operation": 24,
    "mech_vent_total_recovery_efficiency": 0.48,
    "mech_vent_sensible_recovery_efficiency": 0.72,
    "mech_vent_fan_power": 30,
    "mech_vent_num_units_served": 1
  },
  "sample_files/base-mechvent-exhaust-rated-flow-rate.xml": {
    "parent_hpxml": "sample_files/base-mechvent-exhaust.xml"
  },
  "sample_files/base-mechvent-hrv.xml": {
    "parent_hpxml": "sample_files/base.xml",
    "mech_vent_fan_type": "heat recovery ventilator",
    "mech_vent_flow_rate": 110,
    "mech_vent_hours_in_operation": 24,
    "mech_vent_total_recovery_efficiency": 0.48,
    "mech_vent_sensible_recovery_efficiency": 0.72,
    "mech_vent_fan_power": 60,
    "mech_vent_num_units_served": 1
  },
  "sample_files/base-mechvent-hrv-asre.xml": {
    "parent_hpxml": "sample_files/base-mechvent-hrv.xml",
    "mech_vent_recovery_efficiency_type": "Adjusted",
    "mech_vent_sensible_recovery_efficiency": 0.79
  },
  "sample_files/base-mechvent-multiple.xml": {
    "parent_hpxml": "sample_files/base-mechvent-bath-kitchen-fans.xml"
  },
  "sample_files/base-mechvent-supply.xml": {
    "parent_hpxml": "sample_files/base.xml",
    "mech_vent_fan_type": "supply only",
    "mech_vent_flow_rate": 110,
    "mech_vent_hours_in_operation": 24,
    "mech_vent_total_recovery_efficiency": 0.48,
    "mech_vent_sensible_recovery_efficiency": 0.72,
    "mech_vent_fan_power": 30,
    "mech_vent_num_units_served": 1
  },
  "sample_files/base-mechvent-whole-house-fan.xml": {
    "parent_hpxml": "sample_files/base.xml",
    "whole_house_fan_present": true,
    "whole_house_fan_flow_rate": 4500,
    "whole_house_fan_power": 300
  },
  "sample_files/base-misc-additional-properties.xml": {
    "parent_hpxml": "sample_files/base.xml",
    "additional_properties": "LowIncome=false|Remodeled|Description=2-story home in Denver|comma=,|special=<|special2=>|special3=/|special4=\\"
  },
  "sample_files/base-misc-bills.xml": {
    "parent_hpxml": "sample_files/base.xml",
    "utility_bill_electricity_fixed_charges": 12,
    "utility_bill_natural_gas_fixed_charges": 12,
    "utility_bill_electricity_marginal_rates": 0.12,
    "utility_bill_natural_gas_marginal_rates": 1.1
  },
  "sample_files/base-misc-bills-pv.xml": {
    "parent_hpxml": "sample_files/base-pv.xml",
    "pv_system_max_power_output": 10000,
    "utility_bill_scenario_names": "Net Metering w/ Wholesale Excess Rate, Net Metering w/ Retail Excess Rate, Feed-In Tariff",
    "utility_bill_electricity_fixed_charges": "10, 10, 10",
    "utility_bill_natural_gas_fixed_charges": "11, 11, 11",
    "utility_bill_electricity_marginal_rates": "0.12, 0.12, 0.12",
    "utility_bill_natural_gas_marginal_rates": "1.1, 1.1, 1.1",
    "utility_bill_pv_compensation_types": "NetMetering, NetMetering, FeedInTariff",
    "utility_bill_pv_net_metering_annual_excess_sellback_rate_types": "User-Specified, Retail Electricity Cost, NA",
    "utility_bill_pv_net_metering_annual_excess_sellback_rates": "0.035, NA, NA",
    "utility_bill_pv_feed_in_tariff_rates": "NA, NA, 0.13",
    "utility_bill_pv_monthly_grid_connection_fee_units": "$/kW, $/kW, $",
    "utility_bill_pv_monthly_grid_connection_fees": "2.5, 2.5, 7.5"
  },
  "sample_files/base-misc-bills-pv-detailed-only.xml": {
    "parent_hpxml": "sample_files/base-pv.xml",
    "utility_bill_scenario_names": "Tiered, TOU, Tiered and TOU, Real-Time Pricing",
    "utility_bill_electricity_filepaths": "../../ReportUtilityBills/resources/detailed_rates/Sample Tiered Rate.json, ../../ReportUtilityBills/resources/detailed_rates/Sample Time-of-Use Rate.json, ../../ReportUtilityBills/resources/detailed_rates/Sample Tiered Time-of-Use Rate.json, ../../ReportUtilityBills/resources/detailed_rates/Sample Real-Time Pricing Rate.json"
  },
  "sample_files/base-misc-bills-pv-mixed.xml": {
    "parent_hpxml": "sample_files/base-pv.xml",
    "utility_bill_scenario_names": "Simple, Detailed",
    "utility_bill_electricity_filepaths": "NA, ../../ReportUtilityBills/resources/detailed_rates/Sample Tiered Rate.json"
  },
  "sample_files/base-misc-defaults.xml": {
    "parent_hpxml": "sample_files/base.xml",
    "simulation_control_timestep": null,
    "site_type": null,
    "site_iecc_zone": null,
    "site_state_code": null,
    "geometry_unit_num_bathrooms": null,
    "foundation_wall_thickness": null,
    "foundation_wall_insulation_distance_to_top": null,
    "foundation_wall_insulation_distance_to_bottom": null,
    "slab_thickness": null,
    "slab_carpet_fraction": null,
    "roof_material_type": null,
    "roof_color": "light",
    "wall_siding_type": null,
    "window_fraction_operable": null,
    "window_interior_shading_winter": null,
    "window_interior_shading_summer": null,
    "cooling_system_cooling_compressor_type": null,
    "cooling_system_cooling_sensible_heat_fraction": null,
    "hvac_control_heating_weekday_setpoint": null,
    "hvac_control_heating_weekend_setpoint": null,
    "hvac_control_cooling_weekday_setpoint": null,
    "hvac_control_cooling_weekend_setpoint": null,
    "ducts_supply_location": null,
    "ducts_supply_surface_area": null,
    "ducts_return_location": null,
    "ducts_return_surface_area": null,
    "ducts_number_of_return_registers": 2,
    "mech_vent_fan_type": "exhaust only",
    "mech_vent_total_recovery_efficiency": 0.48,
    "mech_vent_sensible_recovery_efficiency": 0.72,
    "mech_vent_num_units_served": 1,
    "kitchen_fans_quantity": null,
    "bathroom_fans_quantity": null,
    "whole_house_fan_present": true,
    "water_heater_location": null,
    "water_heater_tank_volume": null,
    "water_heater_setpoint_temperature": null,
    "hot_water_distribution_standard_piping_length": null,
    "hot_water_distribution_pipe_r": null,
    "solar_thermal_system_type": "hot water",
    "solar_thermal_collector_area": 40,
    "solar_thermal_collector_loop_type": "liquid direct",
    "solar_thermal_collector_azimuth": 180,
    "solar_thermal_collector_tilt": 20,
    "solar_thermal_collector_rated_optical_efficiency": 0.77,
    "solar_thermal_collector_rated_thermal_losses": 0.793,
    "pv_system_present": true,
    "pv_system_array_azimuth": 180,
    "pv_system_array_tilt": 20,
    "pv_system_max_power_output": 4000,
    "battery_present": true,
    "clothes_washer_location": null,
    "clothes_washer_efficiency": null,
    "clothes_washer_rated_annual_kwh": null,
    "clothes_washer_label_electric_rate": null,
    "clothes_washer_label_gas_rate": null,
    "clothes_washer_label_annual_gas_cost": null,
    "clothes_washer_label_usage": null,
    "clothes_washer_capacity": null,
    "clothes_dryer_location": null,
    "clothes_dryer_efficiency": null,
    "clothes_dryer_vented_flow_rate": null,
    "dishwasher_location": null,
    "dishwasher_efficiency": null,
    "dishwasher_label_electric_rate": null,
    "dishwasher_label_gas_rate": null,
    "dishwasher_label_annual_gas_cost": null,
    "dishwasher_label_usage": null,
    "dishwasher_place_setting_capacity": null,
    "refrigerator_location": null,
    "refrigerator_rated_annual_kwh": null,
    "cooking_range_oven_location": null,
    "cooking_range_oven_is_induction": null,
    "cooking_range_oven_is_convection": null,
    "ceiling_fan_present": true,
    "misc_plug_loads_television_annual_kwh": null,
    "misc_plug_loads_other_annual_kwh": null,
    "misc_plug_loads_other_frac_sensible": null,
    "misc_plug_loads_other_frac_latent": null
  },
  "sample_files/base-misc-emissions.xml": {
    "parent_hpxml": "sample_files/base-pv-battery.xml",
    "emissions_scenario_names": "Cambium Hourly MidCase LRMER RMPA, Cambium Hourly LowRECosts LRMER RMPA, Cambium Annual MidCase AER National, eGRID RMPA, eGRID RMPA",
    "emissions_types": "CO2e, CO2e, CO2e, SO2, NOx",
    "emissions_electricity_units": "kg/MWh, kg/MWh, kg/MWh, lb/MWh, lb/MWh",
    "emissions_electricity_values_or_filepaths": "../../HPXMLtoOpenStudio/resources/data/cambium/LRMER_MidCase.csv, ../../HPXMLtoOpenStudio/resources/data/cambium/LRMER_LowRECosts.csv, 392.6, 0.384, 0.67",
    "emissions_electricity_number_of_header_rows": "1, 1, , , ",
    "emissions_electricity_column_numbers": "17, 17, , , "
  },
  "sample_files/base-misc-generators.xml": {
    "parent_hpxml": "sample_files/base.xml"
  },
  "sample_files/base-misc-generators-battery.xml": {
    "parent_hpxml": "sample_files/base-misc-generators.xml",
    "battery_present": true,
    "battery_location": "outside",
    "battery_power": 6000,
    "battery_capacity": 20,
    "battery_usable_capacity": 18
  },
  "sample_files/base-misc-generators-battery-scheduled.xml": {
    "parent_hpxml": "sample_files/base-misc-generators-battery.xml",
    "schedules_filepaths": "../../HPXMLtoOpenStudio/resources/schedule_files/battery.csv"
  },
  "sample_files/base-misc-ground-conductivity.xml": {
    "parent_hpxml": "sample_files/base.xml",
    "site_ground_conductivity": 0.8
  },
  "sample_files/base-misc-loads-large-uncommon.xml": {
    "parent_hpxml": "sample_files/base-schedules-simple.xml",
    "extra_refrigerator_present": true,
    "extra_refrigerator_rated_annual_kwh": 700,
    "freezer_present": true,
    "freezer_location": "conditioned space",
    "freezer_rated_annual_kwh": 300,
    "misc_plug_loads_well_pump_present": true,
    "misc_plug_loads_well_pump_annual_kwh": 475,
    "misc_plug_loads_vehicle_present": true,
    "misc_plug_loads_vehicle_annual_kwh": 1500,
    "misc_fuel_loads_grill_present": true,
    "misc_fuel_loads_grill_fuel_type": "propane",
    "misc_fuel_loads_grill_annual_therm": 25,
    "misc_fuel_loads_lighting_present": true,
    "misc_fuel_loads_lighting_annual_therm": 28,
    "misc_fuel_loads_fireplace_present": true,
    "misc_fuel_loads_fireplace_fuel_type": "wood",
    "misc_fuel_loads_fireplace_annual_therm": 55,
    "misc_fuel_loads_fireplace_frac_sensible": 0.5,
    "misc_fuel_loads_fireplace_frac_latent": 0.1,
    "pool_present": true,
    "pool_pump_annual_kwh": 2700,
    "pool_heater_type": "gas fired",
    "pool_heater_annual_therm": 500,
    "permanent_spa_present": true,
    "permanent_spa_pump_annual_kwh": 1000,
    "permanent_spa_heater_type": "electric resistance",
    "permanent_spa_heater_annual_kwh": 1300
  },
  "sample_files/base-misc-loads-large-uncommon2.xml": {
    "parent_hpxml": "sample_files/base-misc-loads-large-uncommon.xml",
    "misc_fuel_loads_grill_fuel_type": "fuel oil",
    "misc_fuel_loads_fireplace_fuel_type": "wood pellets",
    "pool_heater_type": "none",
    "permanent_spa_heater_type": "heat pump",
    "permanent_spa_heater_annual_kwh": 260
  },
  "sample_files/base-misc-loads-none.xml": {
    "parent_hpxml": "sample_files/base.xml",
    "misc_plug_loads_television_present": false,
    "misc_plug_loads_other_annual_kwh": 0,
    "misc_plug_loads_other_frac_sensible": null,
    "misc_plug_loads_other_frac_latent": null
  },
  "sample_files/base-misc-neighbor-shading.xml": {
    "parent_hpxml": "sample_files/base.xml",
    "neighbor_front_distance": 15,
    "neighbor_back_distance": 10,
    "neighbor_front_height": 12
  },
  "sample_files/base-misc-neighbor-shading-bldgtype-multifamily.xml": {
    "parent_hpxml": "sample_files/base-bldgtype-mf-unit.xml",
    "neighbor_right_distance": 15,
    "combine_like_surfaces": false
  },
  "sample_files/base-misc-shielding-of-home.xml": {
    "parent_hpxml": "sample_files/base.xml",
    "site_shielding_of_home": "well-shielded"
  },
  "sample_files/base-misc-unit-multiplier.xml": {
    "parent_hpxml": "sample_files/base.xml",
    "unit_multiplier": "10"
  },
  "sample_files/base-misc-usage-multiplier.xml": {
    "parent_hpxml": "sample_files/base.xml",
    "water_fixtures_usage_multiplier": 0.9,
    "lighting_interior_usage_multiplier": 0.9,
    "lighting_exterior_usage_multiplier": 0.9,
    "lighting_garage_usage_multiplier": 0.9,
    "clothes_washer_usage_multiplier": 0.9,
    "clothes_dryer_usage_multiplier": 0.9,
    "dishwasher_usage_multiplier": 0.9,
    "refrigerator_usage_multiplier": 0.9,
    "freezer_present": true,
    "freezer_location": "conditioned space",
    "freezer_rated_annual_kwh": 300,
    "freezer_usage_multiplier": 0.9,
    "cooking_range_oven_usage_multiplier": 0.9,
    "misc_plug_loads_television_usage_multiplier": 0.9,
    "misc_plug_loads_other_usage_multiplier": 0.9,
    "misc_fuel_loads_grill_present": true,
    "misc_fuel_loads_grill_fuel_type": "propane",
    "misc_fuel_loads_grill_annual_therm": 25,
    "misc_fuel_loads_grill_usage_multiplier": 0.9,
    "misc_fuel_loads_lighting_present": true,
    "misc_fuel_loads_lighting_annual_therm": 28,
    "misc_fuel_loads_lighting_usage_multiplier": 0.9,
    "misc_fuel_loads_fireplace_present": true,
    "misc_fuel_loads_fireplace_fuel_type": "wood",
    "misc_fuel_loads_fireplace_annual_therm": 55,
    "misc_fuel_loads_fireplace_frac_sensible": 0.5,
    "misc_fuel_loads_fireplace_frac_latent": 0.1,
    "misc_fuel_loads_fireplace_usage_multiplier": 0.9,
    "pool_present": true,
    "pool_pump_annual_kwh": 2700,
    "pool_pump_usage_multiplier": 0.9,
    "pool_heater_type": "gas fired",
    "pool_heater_annual_therm": 500,
    "pool_heater_usage_multiplier": 0.9,
    "permanent_spa_present": true,
    "permanent_spa_pump_annual_kwh": 1000,
    "permanent_spa_pump_usage_multiplier": 0.9,
    "permanent_spa_heater_type": "electric resistance",
    "permanent_spa_heater_annual_kwh": 1300,
    "permanent_spa_heater_usage_multiplier": 0.9
  },
  "sample_files/base-multiple-sfd-buildings.xml": {
    "parent_hpxml": "sample_files/base.xml",
    "clothes_dryer_present": false
  },
  "sample_files/base-multiple-mf-units.xml": {
    "parent_hpxml": "sample_files/base.xml",
    "geometry_unit_type": "apartment unit",
    "geometry_unit_right_wall_is_adiabatic": true,
    "geometry_unit_cfa": 1200,
    "geometry_unit_aspect_ratio": 0.75,
    "geometry_building_num_units": 6,
    "floor_over_foundation_assembly_r": 22.84,
    "air_leakage_type": "unit exterior only",
    "air_leakage_units": "ACHnatural",
    "air_leakage_value": 0.375,
    "window_front_wwr": 0.18,
    "window_back_wwr": 0.18,
    "window_left_wwr": 0.18,
    "window_right_wwr": 0.18,
    "window_area_front": 0,
    "window_area_back": 0,
    "window_area_left": 0,
    "window_area_right": 0,
    "door_area": 20,
    "cooling_system_type": "room air conditioner",
    "cooling_system_cooling_efficiency_type": "EER",
    "cooling_system_cooling_efficiency": 8.5,
    "cooling_system_cooling_capacity": 12000,
    "heating_system_type": "ElectricResistance",
    "heating_system_fuel": "electricity",
    "heating_system_heating_efficiency": 1,
    "heating_system_heating_capacity": 12000
  },
  "sample_files/base-pv.xml": {
    "parent_hpxml": "sample_files/base.xml",
    "pv_system_present": true,
    "pv_system_module_type": "standard",
    "pv_system_location": "roof",
    "pv_system_tracking": "fixed",
    "pv_system_array_azimuth": 180,
    "pv_system_array_tilt": 20,
    "pv_system_max_power_output": 4000,
    "pv_system_inverter_efficiency": 0.96,
    "pv_system_system_losses_fraction": 0.14,
    "pv_system_2_present": true,
    "pv_system_2_module_type": "premium",
    "pv_system_2_location": "roof",
    "pv_system_2_tracking": "fixed",
    "pv_system_2_array_azimuth": 90,
    "pv_system_2_array_tilt": 20,
    "pv_system_2_max_power_output": 1500
  },
  "sample_files/base-pv-battery.xml": {
    "parent_hpxml": "sample_files/base-battery.xml",
    "pv_system_present": true,
    "pv_system_module_type": "standard",
    "pv_system_location": "roof",
    "pv_system_tracking": "fixed",
    "pv_system_array_azimuth": 180,
    "pv_system_array_tilt": 20,
    "pv_system_max_power_output": 4000,
    "pv_system_inverter_efficiency": 0.96,
    "pv_system_system_losses_fraction": 0.14,
    "pv_system_2_present": true,
    "pv_system_2_module_type": "premium",
    "pv_system_2_location": "roof",
    "pv_system_2_tracking": "fixed",
    "pv_system_2_array_azimuth": 90,
    "pv_system_2_array_tilt": 20,
    "pv_system_2_max_power_output": 1500
  },
  "sample_files/base-pv-battery-ah.xml": {
    "parent_hpxml": "sample_files/base-pv-battery.xml"
  },
  "sample_files/base-pv-battery-garage.xml": {
    "parent_hpxml": "sample_files/base-enclosure-garage.xml",
    "pv_system_present": true,
    "pv_system_module_type": "standard",
    "pv_system_location": "roof",
    "pv_system_tracking": "fixed",
    "pv_system_array_azimuth": 180,
    "pv_system_array_tilt": 20,
    "pv_system_max_power_output": 4000,
    "pv_system_inverter_efficiency": 0.96,
    "pv_system_system_losses_fraction": 0.14,
    "pv_system_2_present": true,
    "pv_system_2_module_type": "premium",
    "pv_system_2_location": "roof",
    "pv_system_2_tracking": "fixed",
    "pv_system_2_array_azimuth": 90,
    "pv_system_2_array_tilt": 20,
    "pv_system_2_max_power_output": 1500,
    "battery_present": true,
    "battery_location": "garage",
    "battery_power": 6000,
    "battery_capacity": 20,
    "battery_usable_capacity": 18
  },
  "sample_files/base-pv-battery-round-trip-efficiency.xml": {
    "parent_hpxml": "sample_files/base-pv-battery.xml",
    "battery_round_trip_efficiency": 0.8
  },
  "sample_files/base-pv-battery-scheduled.xml": {
    "parent_hpxml": "sample_files/base-pv-battery.xml",
    "schedules_filepaths": "../../HPXMLtoOpenStudio/resources/schedule_files/battery.csv"
  },
  "sample_files/base-pv-generators.xml": {
    "parent_hpxml": "sample_files/base-pv.xml"
  },
  "sample_files/base-pv-generators-battery.xml": {
    "parent_hpxml": "sample_files/base-pv-generators.xml",
    "battery_present": true,
    "battery_location": "outside",
    "battery_power": 6000,
    "battery_capacity": 20,
    "battery_usable_capacity": 18
  },
  "sample_files/base-pv-generators-battery-scheduled.xml": {
    "parent_hpxml": "sample_files/base-pv-generators-battery.xml",
    "schedules_filepaths": "../../HPXMLtoOpenStudio/resources/schedule_files/battery.csv"
  },
  "sample_files/base-residents-0.xml": {
    "parent_hpxml": "sample_files/base.xml",
    "geometry_unit_num_occupants": 0
  },
  "sample_files/base-residents-0-runperiod-1-month.xml": {
    "parent_hpxml": "sample_files/base-residents-0.xml",
    "simulation_control_run_period": "Feb 1 - Feb 28"
  },
  "sample_files/base-residents-1.xml": {
    "parent_hpxml": "sample_files/base.xml",
    "geometry_unit_num_occupants": 1,
    "misc_plug_loads_television_annual_kwh": null,
    "misc_plug_loads_other_annual_kwh": null
  },
  "sample_files/base-residents-1-misc-loads-large-uncommon.xml": {
    "parent_hpxml": "sample_files/base-misc-loads-large-uncommon.xml",
    "geometry_unit_num_occupants": 1,
    "misc_plug_loads_television_annual_kwh": null,
    "misc_plug_loads_other_annual_kwh": null,
    "misc_plug_loads_well_pump_annual_kwh": null,
    "misc_plug_loads_vehicle_annual_kwh": null,
    "misc_fuel_loads_grill_annual_therm": null,
    "misc_fuel_loads_lighting_annual_therm": null,
    "misc_fuel_loads_fireplace_annual_therm": null,
    "pool_pump_annual_kwh": null,
    "pool_heater_annual_therm": null,
    "permanent_spa_pump_annual_kwh": null,
    "permanent_spa_heater_annual_kwh": null
  },
  "sample_files/base-residents-1-misc-loads-large-uncommon2.xml": {
    "parent_hpxml": "sample_files/base-misc-loads-large-uncommon2.xml",
    "geometry_unit_num_occupants": 1,
    "misc_plug_loads_television_annual_kwh": null,
    "misc_plug_loads_other_annual_kwh": null,
    "misc_plug_loads_well_pump_annual_kwh": null,
    "misc_plug_loads_vehicle_annual_kwh": null,
    "misc_fuel_loads_grill_annual_therm": null,
    "misc_fuel_loads_lighting_annual_therm": null,
    "misc_fuel_loads_fireplace_annual_therm": null,
    "pool_pump_annual_kwh": null,
    "pool_heater_annual_therm": null,
    "permanent_spa_pump_annual_kwh": null,
    "permanent_spa_heater_annual_kwh": null
  },
  "sample_files/base-residents-5.xml": {
    "parent_hpxml": "sample_files/base-misc-defaults.xml",
    "geometry_unit_num_occupants": 5
  },
  "sample_files/base-schedules-simple.xml": {
    "parent_hpxml": "sample_files/base.xml"
  },
  "sample_files/base-schedules-simple-vacancy.xml": {
    "parent_hpxml": "sample_files/base.xml",
    "schedules_vacancy_period": "Dec 1 - Jan 31"
  },
  "sample_files/base-schedules-simple-power-outage.xml": {
    "parent_hpxml": "sample_files/base.xml",
    "schedules_power_outage_period": "Jul 1 5 - Jul 31 14"
  },
  "sample_files/base-schedules-detailed-all-10-mins.xml": {
    "parent_hpxml": "sample_files/base-simcontrol-timestep-10-mins.xml",
    "hvac_control_heating_weekday_setpoint": null,
    "hvac_control_heating_weekend_setpoint": null,
    "hvac_control_cooling_weekday_setpoint": null,
    "hvac_control_cooling_weekend_setpoint": null,
    "water_heater_setpoint_temperature": null,
    "schedules_filepaths": "../../HPXMLtoOpenStudio/resources/schedule_files/setpoints-10-mins.csv, ../../HPXMLtoOpenStudio/resources/schedule_files/water-heater-setpoints-10-mins.csv, ../../HPXMLtoOpenStudio/resources/schedule_files/occupancy-stochastic-10-mins.csv"
  },
  "sample_files/base-schedules-detailed-mixed-timesteps.xml": {
    "parent_hpxml": "sample_files/base-simcontrol-timestep-10-mins.xml",
    "hvac_control_heating_weekday_setpoint": null,
    "hvac_control_heating_weekend_setpoint": null,
    "hvac_control_cooling_weekday_setpoint": null,
    "hvac_control_cooling_weekend_setpoint": null,
    "water_heater_setpoint_temperature": null,
    "schedules_filepaths": "../../HPXMLtoOpenStudio/resources/schedule_files/setpoints.csv, ../../HPXMLtoOpenStudio/resources/schedule_files/water-heater-setpoints-10-mins.csv, ../../HPXMLtoOpenStudio/resources/schedule_files/occupancy-stochastic-30-mins.csv"
  },
  "sample_files/base-schedules-detailed-mixed-timesteps-power-outage.xml": {
    "parent_hpxml": "sample_files/base-schedules-detailed-mixed-timesteps.xml",
    "schedules_power_outage_period": "Dec 1 5 - Jan 31 14"
  },
  "sample_files/base-schedules-detailed-occupancy-stochastic.xml": {
    "parent_hpxml": "sample_files/base.xml",
    "schedules_filepaths": "../../HPXMLtoOpenStudio/resources/schedule_files/occupancy-stochastic.csv"
  },
  "sample_files/base-schedules-detailed-occupancy-stochastic-vacancy.xml": {
    "parent_hpxml": "sample_files/base-schedules-detailed-occupancy-stochastic.xml",
    "schedules_vacancy_period": "Dec 1 - Jan 31"
  },
  "sample_files/base-schedules-detailed-occupancy-stochastic-power-outage.xml": {
    "parent_hpxml": "sample_files/base-schedules-detailed-occupancy-stochastic.xml",
    "schedules_power_outage_period": "Dec 1 5 - Jan 31 14"
  },
  "sample_files/base-schedules-detailed-occupancy-stochastic-10-mins.xml": {
    "parent_hpxml": "sample_files/base.xml",
    "schedules_filepaths": "../../HPXMLtoOpenStudio/resources/schedule_files/occupancy-stochastic-10-mins.csv"
  },
  "sample_files/base-schedules-detailed-setpoints.xml": {
    "parent_hpxml": "sample_files/base.xml",
    "hvac_control_heating_weekday_setpoint": null,
    "hvac_control_heating_weekend_setpoint": null,
    "hvac_control_cooling_weekday_setpoint": null,
    "hvac_control_cooling_weekend_setpoint": null,
    "schedules_filepaths": "../../HPXMLtoOpenStudio/resources/schedule_files/setpoints.csv"
  },
  "sample_files/base-schedules-detailed-setpoints-daily-schedules.xml": {
    "parent_hpxml": "sample_files/base.xml",
    "hvac_control_heating_weekday_setpoint": null,
    "hvac_control_heating_weekend_setpoint": null,
    "hvac_control_cooling_weekday_setpoint": null,
    "hvac_control_cooling_weekend_setpoint": null,
    "schedules_filepaths": "../../HPXMLtoOpenStudio/resources/schedule_files/setpoints-daily-schedules.csv"
  },
  "sample_files/base-schedules-detailed-setpoints-daily-setbacks.xml": {
    "parent_hpxml": "sample_files/base.xml",
    "hvac_control_heating_weekday_setpoint": null,
    "hvac_control_heating_weekend_setpoint": null,
    "hvac_control_cooling_weekday_setpoint": null,
    "hvac_control_cooling_weekend_setpoint": null,
    "schedules_filepaths": "../../HPXMLtoOpenStudio/resources/schedule_files/setpoints-daily-setbacks.csv"
  },
  "sample_files/base-simcontrol-calendar-year-custom.xml": {
    "parent_hpxml": "sample_files/base.xml",
    "simulation_control_run_period_calendar_year": 2010
  },
  "sample_files/base-simcontrol-daylight-saving-custom.xml": {
    "parent_hpxml": "sample_files/base.xml",
    "simulation_control_daylight_saving_enabled": true,
    "simulation_control_daylight_saving_period": "Mar 10 - Nov 6"
  },
  "sample_files/base-simcontrol-daylight-saving-disabled.xml": {
    "parent_hpxml": "sample_files/base.xml",
    "simulation_control_daylight_saving_enabled": false
  },
  "sample_files/base-simcontrol-runperiod-1-month.xml": {
    "parent_hpxml": "sample_files/base.xml",
    "simulation_control_run_period": "Feb 1 - Feb 28"
  },
  "sample_files/base-simcontrol-temperature-capacitance-multiplier.xml": {
    "parent_hpxml": "sample_files/base.xml",
    "simulation_control_temperature_capacitance_multiplier": 7
  },
  "sample_files/base-simcontrol-timestep-10-mins.xml": {
    "parent_hpxml": "sample_files/base.xml",
    "simulation_control_timestep": 10
  },
  "sample_files/base-simcontrol-timestep-10-mins-occupancy-stochastic-10-mins.xml": {
    "parent_hpxml": "sample_files/base-simcontrol-timestep-10-mins.xml",
    "schedules_filepaths": "../../HPXMLtoOpenStudio/resources/schedule_files/occupancy-stochastic-10-mins.csv"
  },
  "sample_files/base-simcontrol-timestep-10-mins-occupancy-stochastic-60-mins.xml": {
    "parent_hpxml": "sample_files/base-simcontrol-timestep-10-mins.xml",
    "schedules_filepaths": "../../HPXMLtoOpenStudio/resources/schedule_files/occupancy-stochastic.csv"
  },
  "sample_files/base-simcontrol-timestep-30-mins.xml": {
    "parent_hpxml": "sample_files/base.xml",
    "simulation_control_timestep": 30
  }
}<|MERGE_RESOLUTION|>--- conflicted
+++ resolved
@@ -105,7 +105,6 @@
     "heat_pump_backup_type": "none",
     "heat_pump_backup_fuel": "electricity",
     "heat_pump_backup_heating_efficiency": 0,
-    "geothermal_loop_configuration": "none",
     "heating_system_2_type": "none",
     "heating_system_2_fuel": "electricity",
     "heating_system_2_heating_efficiency": 0,
@@ -474,7 +473,6 @@
     "heat_pump_backup_type": "none",
     "heat_pump_backup_fuel": "electricity",
     "heat_pump_backup_heating_efficiency": 0,
-    "geothermal_loop_configuration": "none",
     "heating_system_2_type": "none",
     "heating_system_2_fuel": "electricity",
     "heating_system_2_heating_efficiency": 0,
@@ -917,16 +915,8 @@
   "sample_files/base-bldgtype-mf-unit-shared-generator.xml": {
     "parent_hpxml": "sample_files/base-bldgtype-mf-unit.xml"
   },
-<<<<<<< HEAD
-  "sample_files/base-bldgtype-multifamily-shared-ground-loop-ground-to-air-heat-pump.xml": {
-    "parent_hpxml": "sample_files/base-bldgtype-multifamily.xml",
-    "heat_pump_type": "ground-to-air",
-    "heat_pump_heating_efficiency_type": "COP",
-    "heat_pump_cooling_efficiency_type": "EER"
-=======
   "sample_files/base-bldgtype-mf-unit-shared-ground-loop-ground-to-air-heat-pump.xml": {
     "parent_hpxml": "sample_files/base-bldgtype-mf-unit.xml"
->>>>>>> 23547d53
   },
   "sample_files/base-bldgtype-mf-unit-shared-laundry-room.xml": {
     "parent_hpxml": "sample_files/base-bldgtype-mf-unit.xml"
@@ -1962,20 +1952,6 @@
   "sample_files/base-hvac-furnace-x3-dse.xml": {
     "parent_hpxml": "sample_files/base.xml"
   },
-  "sample_files/base-hvac-geothermal-loop.xml": {
-    "parent_hpxml": "sample_files/base-hvac-ground-to-air-heat-pump.xml",
-    "geothermal_loop_configuration": "vertical",
-    "geothermal_loop_borefield_configuration": "Lopsided U",
-    "geothermal_loop_loop_flow": 10.0,
-    "geothermal_loop_boreholes_count": 9,
-    "geothermal_loop_boreholes_length": 314.961,
-    "geothermal_loop_boreholes_spacing": 16.4042,
-    "geothermal_loop_boreholes_diameter": 5.905512,
-    "geothermal_loop_grout_type": "standard",
-    "geothermal_loop_pipe_type": "standard",
-    "geothermal_loop_pipe_diameter": "1\" pipe",
-    "geothermal_loop_pipe_shank_spacing": 2.5    
-  },
   "sample_files/base-hvac-ground-to-air-heat-pump.xml": {
     "parent_hpxml": "sample_files/base.xml",
     "heating_system_type": "none",
@@ -1997,14 +1973,6 @@
     "heat_pump_backup_type": "integrated",
     "heat_pump_backup_heating_efficiency": 1,
     "heat_pump_backup_heating_capacity": 36000
-  },
-  "sample_files/base-hvac-ground-to-air-heat-pump-ground-diffusivity.xml": {
-    "parent_hpxml": "sample_files/base-hvac-ground-to-air-heat-pump.xml",
-    "site_ground_diffusivity": 0.03
-  },
-  "sample_files/base-hvac-ground-to-air-heat-pump-soil-moisture-type.xml": {
-    "parent_hpxml": "sample_files/base-hvac-ground-to-air-heat-pump.xml",
-    "site_soil_and_moisture_type": "sand, dry"
   },
   "sample_files/base-hvac-ground-to-air-heat-pump-cooling-only.xml": {
     "parent_hpxml": "sample_files/base-hvac-ground-to-air-heat-pump.xml",
