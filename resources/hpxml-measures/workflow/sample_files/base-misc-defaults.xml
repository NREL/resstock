<?xml version='1.0' encoding='UTF-8'?>
<HPXML xmlns='http://hpxmlonline.com/2019/10' xmlns:xsi='http://www.w3.org/2001/XMLSchema-instance' xsi:schemaLocation='http://hpxmlonline.com/2019/10' schemaVersion='3.0'>
  <XMLTransactionHeaderInformation>
    <XMLType>HPXML</XMLType>
    <XMLGeneratedBy>tasks.rb</XMLGeneratedBy>
    <CreatedDateAndTime>2000-01-01T00:00:00-07:00</CreatedDateAndTime>
    <Transaction>create</Transaction>
  </XMLTransactionHeaderInformation>
  <SoftwareInfo/>
  <Building>
    <BuildingID id='MyBuilding'/>
    <Site>
      <SiteID id='SiteID'/>
      <Address>
        <StateCode>CO</StateCode>
      </Address>
    </Site>
    <ProjectStatus>
      <EventType>proposed workscope</EventType>
    </ProjectStatus>
    <BuildingDetails>
      <BuildingSummary>
        <Site>
          <FuelTypesAvailable>
            <Fuel>electricity</Fuel>
            <Fuel>natural gas</Fuel>
          </FuelTypesAvailable>
        </Site>
        <BuildingConstruction>
          <ResidentialFacilityType>single-family detached</ResidentialFacilityType>
          <NumberofConditionedFloors>2.0</NumberofConditionedFloors>
          <NumberofConditionedFloorsAboveGrade>1.0</NumberofConditionedFloorsAboveGrade>
          <NumberofBedrooms>3</NumberofBedrooms>
          <ConditionedFloorArea>2700.0</ConditionedFloorArea>
        </BuildingConstruction>
      </BuildingSummary>
      <ClimateandRiskZones>
        <ClimateZoneIECC>
          <Year>2006</Year>
          <ClimateZone>5B</ClimateZone>
        </ClimateZoneIECC>
        <WeatherStation>
          <SystemIdentifier id='WeatherStation'/>
          <Name>Denver, CO</Name>
          <extension>
            <EPWFilePath>USA_CO_Denver.Intl.AP.725650_TMY3.epw</EPWFilePath>
          </extension>
        </WeatherStation>
      </ClimateandRiskZones>
      <Enclosure>
        <AirInfiltration>
          <AirInfiltrationMeasurement>
            <SystemIdentifier id='InfiltrationMeasurement'/>
            <HousePressure>50.0</HousePressure>
            <BuildingAirLeakage>
              <UnitofMeasure>ACH</UnitofMeasure>
              <AirLeakage>3.0</AirLeakage>
            </BuildingAirLeakage>
          </AirInfiltrationMeasurement>
        </AirInfiltration>
        <Roofs>
          <Roof>
            <SystemIdentifier id='Roof'/>
            <InteriorAdjacentTo>attic - unvented</InteriorAdjacentTo>
<<<<<<< HEAD
            <Area>1510.0</Area>
            <RoofColor>light</RoofColor>
=======
            <Area>1509.3</Area>
>>>>>>> 97b772af
            <Pitch>6.0</Pitch>
            <Insulation>
              <SystemIdentifier id='RoofInsulation'/>
              <AssemblyEffectiveRValue>2.3</AssemblyEffectiveRValue>
            </Insulation>
          </Roof>
        </Roofs>
        <RimJoists>
          <RimJoist>
            <SystemIdentifier id='RimJoistFoundation'/>
            <ExteriorAdjacentTo>outside</ExteriorAdjacentTo>
            <InteriorAdjacentTo>basement - conditioned</InteriorAdjacentTo>
            <Area>116.0</Area>
            <Insulation>
              <SystemIdentifier id='RimJoistFoundationInsulation'/>
              <AssemblyEffectiveRValue>23.0</AssemblyEffectiveRValue>
            </Insulation>
          </RimJoist>
        </RimJoists>
        <Walls>
          <Wall>
            <SystemIdentifier id='Wall'/>
            <ExteriorAdjacentTo>outside</ExteriorAdjacentTo>
            <InteriorAdjacentTo>living space</InteriorAdjacentTo>
            <WallType>
              <WoodStud/>
            </WallType>
            <Area>1200.0</Area>
            <Insulation>
              <SystemIdentifier id='WallInsulation'/>
              <AssemblyEffectiveRValue>23.0</AssemblyEffectiveRValue>
            </Insulation>
          </Wall>
          <Wall>
            <SystemIdentifier id='WallAtticGable'/>
            <ExteriorAdjacentTo>outside</ExteriorAdjacentTo>
            <InteriorAdjacentTo>attic - unvented</InteriorAdjacentTo>
            <WallType>
              <WoodStud/>
            </WallType>
            <Area>290.0</Area>
            <Insulation>
              <SystemIdentifier id='WallAtticGableInsulation'/>
              <AssemblyEffectiveRValue>4.0</AssemblyEffectiveRValue>
            </Insulation>
          </Wall>
        </Walls>
        <FoundationWalls>
          <FoundationWall>
            <SystemIdentifier id='FoundationWall'/>
            <ExteriorAdjacentTo>ground</ExteriorAdjacentTo>
            <InteriorAdjacentTo>basement - conditioned</InteriorAdjacentTo>
            <Height>8.0</Height>
            <Area>1200.0</Area>
            <DepthBelowGrade>7.0</DepthBelowGrade>
            <Insulation>
              <SystemIdentifier id='FoundationWallInsulation'/>
              <Layer>
                <InstallationType>continuous - exterior</InstallationType>
                <NominalRValue>8.9</NominalRValue>
                <extension>
                  <DistanceToTopOfInsulation>0.0</DistanceToTopOfInsulation>
                  <DistanceToBottomOfInsulation>8.0</DistanceToBottomOfInsulation>
                </extension>
              </Layer>
              <Layer>
                <InstallationType>continuous - interior</InstallationType>
                <NominalRValue>0.0</NominalRValue>
                <extension>
                  <DistanceToTopOfInsulation>0.0</DistanceToTopOfInsulation>
                  <DistanceToBottomOfInsulation>0.0</DistanceToBottomOfInsulation>
                </extension>
              </Layer>
            </Insulation>
          </FoundationWall>
        </FoundationWalls>
        <FrameFloors>
          <FrameFloor>
            <SystemIdentifier id='FloorBelowAttic'/>
            <ExteriorAdjacentTo>attic - unvented</ExteriorAdjacentTo>
            <InteriorAdjacentTo>living space</InteriorAdjacentTo>
            <Area>1350.0</Area>
            <Insulation>
              <SystemIdentifier id='FloorBelowAtticInsulation'/>
              <AssemblyEffectiveRValue>39.3</AssemblyEffectiveRValue>
            </Insulation>
          </FrameFloor>
        </FrameFloors>
        <Slabs>
          <Slab>
            <SystemIdentifier id='Slab'/>
            <InteriorAdjacentTo>basement - conditioned</InteriorAdjacentTo>
            <Area>1350.0</Area>
            <ExposedPerimeter>150.0</ExposedPerimeter>
            <PerimeterInsulationDepth>0.0</PerimeterInsulationDepth>
            <UnderSlabInsulationWidth>0.0</UnderSlabInsulationWidth>
            <PerimeterInsulation>
              <SystemIdentifier id='SlabPerimeterInsulation'/>
              <Layer>
                <NominalRValue>0.0</NominalRValue>
              </Layer>
            </PerimeterInsulation>
            <UnderSlabInsulation>
              <SystemIdentifier id='SlabUnderSlabInsulation'/>
              <Layer>
                <NominalRValue>0.0</NominalRValue>
              </Layer>
            </UnderSlabInsulation>
            <extension>
              <CarpetRValue>0.0</CarpetRValue>
            </extension>
          </Slab>
        </Slabs>
        <Windows>
          <Window>
            <SystemIdentifier id='WindowNorth'/>
            <Area>108.0</Area>
            <Azimuth>0</Azimuth>
            <UFactor>0.33</UFactor>
            <SHGC>0.45</SHGC>
            <AttachedToWall idref='Wall'/>
          </Window>
          <Window>
            <SystemIdentifier id='WindowSouth'/>
            <Area>108.0</Area>
            <Azimuth>180</Azimuth>
            <UFactor>0.33</UFactor>
            <SHGC>0.45</SHGC>
            <AttachedToWall idref='Wall'/>
          </Window>
          <Window>
            <SystemIdentifier id='WindowEast'/>
            <Area>72.0</Area>
            <Azimuth>90</Azimuth>
            <UFactor>0.33</UFactor>
            <SHGC>0.45</SHGC>
            <AttachedToWall idref='Wall'/>
          </Window>
          <Window>
            <SystemIdentifier id='WindowWest'/>
            <Area>72.0</Area>
            <Azimuth>270</Azimuth>
            <UFactor>0.33</UFactor>
            <SHGC>0.45</SHGC>
            <AttachedToWall idref='Wall'/>
          </Window>
        </Windows>
        <Doors>
          <Door>
            <SystemIdentifier id='DoorNorth'/>
            <AttachedToWall idref='Wall'/>
            <Area>40.0</Area>
            <Azimuth>0</Azimuth>
            <RValue>4.4</RValue>
          </Door>
          <Door>
            <SystemIdentifier id='DoorSouth'/>
            <AttachedToWall idref='Wall'/>
            <Area>40.0</Area>
            <Azimuth>180</Azimuth>
            <RValue>4.4</RValue>
          </Door>
        </Doors>
      </Enclosure>
      <Systems>
        <HVAC>
          <HVACPlant>
            <HeatingSystem>
              <SystemIdentifier id='HeatingSystem'/>
              <YearInstalled>2009</YearInstalled>
              <DistributionSystem idref='HVACDistribution'/>
              <HeatingSystemType>
                <Furnace/>
              </HeatingSystemType>
              <HeatingSystemFuel>natural gas</HeatingSystemFuel>
              <HeatingCapacity>36000.0</HeatingCapacity>
              <FractionHeatLoadServed>1.0</FractionHeatLoadServed>
            </HeatingSystem>
            <CoolingSystem>
              <SystemIdentifier id='CoolingSystem'/>
              <YearInstalled>2009</YearInstalled>
              <DistributionSystem idref='HVACDistribution'/>
              <CoolingSystemType>central air conditioner</CoolingSystemType>
              <CoolingSystemFuel>electricity</CoolingSystemFuel>
              <CoolingCapacity>24000.0</CoolingCapacity>
              <FractionCoolLoadServed>1.0</FractionCoolLoadServed>
            </CoolingSystem>
          </HVACPlant>
          <HVACControl>
            <SystemIdentifier id='HVACControl'/>
            <ControlType>manual thermostat</ControlType>
            <SetpointTempHeatingSeason>68.0</SetpointTempHeatingSeason>
            <SetpointTempCoolingSeason>78.0</SetpointTempCoolingSeason>
          </HVACControl>
          <HVACDistribution>
            <SystemIdentifier id='HVACDistribution'/>
            <DistributionSystemType>
              <AirDistribution>
                <AirDistributionType>regular velocity</AirDistributionType>
                <DuctLeakageMeasurement>
                  <DuctType>supply</DuctType>
                  <DuctLeakage>
                    <Units>CFM25</Units>
                    <Value>75.0</Value>
                    <TotalOrToOutside>to outside</TotalOrToOutside>
                  </DuctLeakage>
                </DuctLeakageMeasurement>
                <DuctLeakageMeasurement>
                  <DuctType>return</DuctType>
                  <DuctLeakage>
                    <Units>CFM25</Units>
                    <Value>25.0</Value>
                    <TotalOrToOutside>to outside</TotalOrToOutside>
                  </DuctLeakage>
                </DuctLeakageMeasurement>
                <Ducts>
                  <DuctType>supply</DuctType>
                  <DuctInsulationRValue>4.0</DuctInsulationRValue>
                </Ducts>
                <Ducts>
                  <DuctType>return</DuctType>
                  <DuctInsulationRValue>0.0</DuctInsulationRValue>
                </Ducts>
                <NumberofReturnRegisters>2</NumberofReturnRegisters>
              </AirDistribution>
            </DistributionSystemType>
            <ConditionedFloorAreaServed>2700.0</ConditionedFloorAreaServed>
          </HVACDistribution>
        </HVAC>
        <MechanicalVentilation>
          <VentilationFans>
            <VentilationFan>
              <SystemIdentifier id='MechanicalVentilation'/>
              <FanType>exhaust only</FanType>
              <TestedFlowRate>110.0</TestedFlowRate>
              <UsedForWholeBuildingVentilation>true</UsedForWholeBuildingVentilation>
            </VentilationFan>
            <VentilationFan>
              <SystemIdentifier id='KitchenRangeFan'/>
              <FanLocation>kitchen</FanLocation>
              <UsedForLocalVentilation>true</UsedForLocalVentilation>
            </VentilationFan>
            <VentilationFan>
              <SystemIdentifier id='BathFans'/>
              <FanLocation>bath</FanLocation>
              <UsedForLocalVentilation>true</UsedForLocalVentilation>
            </VentilationFan>
          </VentilationFans>
        </MechanicalVentilation>
        <WaterHeating>
          <WaterHeatingSystem>
            <SystemIdentifier id='WaterHeater'/>
            <FuelType>electricity</FuelType>
            <WaterHeaterType>storage water heater</WaterHeaterType>
            <YearInstalled>2009</YearInstalled>
            <FractionDHWLoadServed>1.0</FractionDHWLoadServed>
          </WaterHeatingSystem>
          <HotWaterDistribution>
            <SystemIdentifier id='HotWaterDistribution'/>
            <SystemType>
              <Standard/>
            </SystemType>
          </HotWaterDistribution>
          <WaterFixture>
            <SystemIdentifier id='WaterFixture'/>
            <WaterFixtureType>shower head</WaterFixtureType>
            <LowFlow>true</LowFlow>
          </WaterFixture>
          <WaterFixture>
            <SystemIdentifier id='WaterFixture2'/>
            <WaterFixtureType>faucet</WaterFixtureType>
            <LowFlow>false</LowFlow>
          </WaterFixture>
        </WaterHeating>
        <SolarThermal>
          <SolarThermalSystem>
            <SystemIdentifier id='SolarThermalSystem'/>
            <SystemType>hot water</SystemType>
            <CollectorArea>40.0</CollectorArea>
            <CollectorLoopType>liquid direct</CollectorLoopType>
            <CollectorType>single glazing black</CollectorType>
            <CollectorAzimuth>180</CollectorAzimuth>
            <CollectorTilt>20.0</CollectorTilt>
            <CollectorRatedOpticalEfficiency>0.77</CollectorRatedOpticalEfficiency>
            <CollectorRatedThermalLosses>0.793</CollectorRatedThermalLosses>
            <ConnectedTo idref='WaterHeater'/>
          </SolarThermalSystem>
        </SolarThermal>
        <Photovoltaics>
          <PVSystem>
            <SystemIdentifier id='PVSystem'/>
            <ArrayAzimuth>180</ArrayAzimuth>
            <ArrayTilt>20.0</ArrayTilt>
            <MaxPowerOutput>4000.0</MaxPowerOutput>
            <YearModulesManufactured>2015</YearModulesManufactured>
          </PVSystem>
        </Photovoltaics>
      </Systems>
      <Appliances>
        <ClothesWasher>
          <SystemIdentifier id='ClothesWasher'/>
        </ClothesWasher>
        <ClothesDryer>
          <SystemIdentifier id='ClothesDryer'/>
          <FuelType>electricity</FuelType>
        </ClothesDryer>
        <Dishwasher>
          <SystemIdentifier id='Dishwasher'/>
        </Dishwasher>
        <Refrigerator>
          <SystemIdentifier id='Refrigerator'/>
        </Refrigerator>
        <CookingRange>
          <SystemIdentifier id='Range'/>
          <FuelType>electricity</FuelType>
        </CookingRange>
        <Oven>
          <SystemIdentifier id='Oven'/>
        </Oven>
      </Appliances>
      <Lighting>
        <LightingGroup>
          <SystemIdentifier id='Lighting_CFL_Interior'/>
          <Location>interior</Location>
          <FractionofUnitsInLocation>0.4</FractionofUnitsInLocation>
          <LightingType>
            <CompactFluorescent/>
          </LightingType>
        </LightingGroup>
        <LightingGroup>
          <SystemIdentifier id='Lighting_CFL_Exterior'/>
          <Location>exterior</Location>
          <FractionofUnitsInLocation>0.4</FractionofUnitsInLocation>
          <LightingType>
            <CompactFluorescent/>
          </LightingType>
        </LightingGroup>
        <LightingGroup>
          <SystemIdentifier id='Lighting_CFL_Garage'/>
          <Location>garage</Location>
          <FractionofUnitsInLocation>0.4</FractionofUnitsInLocation>
          <LightingType>
            <CompactFluorescent/>
          </LightingType>
        </LightingGroup>
        <LightingGroup>
          <SystemIdentifier id='Lighting_LFL_Interior'/>
          <Location>interior</Location>
          <FractionofUnitsInLocation>0.1</FractionofUnitsInLocation>
          <LightingType>
            <FluorescentTube/>
          </LightingType>
        </LightingGroup>
        <LightingGroup>
          <SystemIdentifier id='Lighting_LFL_Exterior'/>
          <Location>exterior</Location>
          <FractionofUnitsInLocation>0.1</FractionofUnitsInLocation>
          <LightingType>
            <FluorescentTube/>
          </LightingType>
        </LightingGroup>
        <LightingGroup>
          <SystemIdentifier id='Lighting_LFL_Garage'/>
          <Location>garage</Location>
          <FractionofUnitsInLocation>0.1</FractionofUnitsInLocation>
          <LightingType>
            <FluorescentTube/>
          </LightingType>
        </LightingGroup>
        <LightingGroup>
          <SystemIdentifier id='Lighting_LED_Interior'/>
          <Location>interior</Location>
          <FractionofUnitsInLocation>0.25</FractionofUnitsInLocation>
          <LightingType>
            <LightEmittingDiode/>
          </LightingType>
        </LightingGroup>
        <LightingGroup>
          <SystemIdentifier id='Lighting_LED_Exterior'/>
          <Location>exterior</Location>
          <FractionofUnitsInLocation>0.25</FractionofUnitsInLocation>
          <LightingType>
            <LightEmittingDiode/>
          </LightingType>
        </LightingGroup>
        <LightingGroup>
          <SystemIdentifier id='Lighting_LED_Garage'/>
          <Location>garage</Location>
          <FractionofUnitsInLocation>0.25</FractionofUnitsInLocation>
          <LightingType>
            <LightEmittingDiode/>
          </LightingType>
        </LightingGroup>
        <CeilingFan>
          <SystemIdentifier id='CeilingFan'/>
        </CeilingFan>
      </Lighting>
      <MiscLoads>
        <PlugLoad>
          <SystemIdentifier id='PlugLoadMisc'/>
          <PlugLoadType>other</PlugLoadType>
        </PlugLoad>
        <PlugLoad>
          <SystemIdentifier id='PlugLoadMisc2'/>
          <PlugLoadType>TV other</PlugLoadType>
        </PlugLoad>
      </MiscLoads>
    </BuildingDetails>
  </Building>
</HPXML><|MERGE_RESOLUTION|>--- conflicted
+++ resolved
@@ -1,480 +1,478 @@
-<?xml version='1.0' encoding='UTF-8'?>
-<HPXML xmlns='http://hpxmlonline.com/2019/10' xmlns:xsi='http://www.w3.org/2001/XMLSchema-instance' xsi:schemaLocation='http://hpxmlonline.com/2019/10' schemaVersion='3.0'>
-  <XMLTransactionHeaderInformation>
-    <XMLType>HPXML</XMLType>
-    <XMLGeneratedBy>tasks.rb</XMLGeneratedBy>
-    <CreatedDateAndTime>2000-01-01T00:00:00-07:00</CreatedDateAndTime>
-    <Transaction>create</Transaction>
-  </XMLTransactionHeaderInformation>
-  <SoftwareInfo/>
-  <Building>
-    <BuildingID id='MyBuilding'/>
-    <Site>
-      <SiteID id='SiteID'/>
-      <Address>
-        <StateCode>CO</StateCode>
-      </Address>
-    </Site>
-    <ProjectStatus>
-      <EventType>proposed workscope</EventType>
-    </ProjectStatus>
-    <BuildingDetails>
-      <BuildingSummary>
-        <Site>
-          <FuelTypesAvailable>
-            <Fuel>electricity</Fuel>
-            <Fuel>natural gas</Fuel>
-          </FuelTypesAvailable>
-        </Site>
-        <BuildingConstruction>
-          <ResidentialFacilityType>single-family detached</ResidentialFacilityType>
-          <NumberofConditionedFloors>2.0</NumberofConditionedFloors>
-          <NumberofConditionedFloorsAboveGrade>1.0</NumberofConditionedFloorsAboveGrade>
-          <NumberofBedrooms>3</NumberofBedrooms>
-          <ConditionedFloorArea>2700.0</ConditionedFloorArea>
-        </BuildingConstruction>
-      </BuildingSummary>
-      <ClimateandRiskZones>
-        <ClimateZoneIECC>
-          <Year>2006</Year>
-          <ClimateZone>5B</ClimateZone>
-        </ClimateZoneIECC>
-        <WeatherStation>
-          <SystemIdentifier id='WeatherStation'/>
-          <Name>Denver, CO</Name>
-          <extension>
-            <EPWFilePath>USA_CO_Denver.Intl.AP.725650_TMY3.epw</EPWFilePath>
-          </extension>
-        </WeatherStation>
-      </ClimateandRiskZones>
-      <Enclosure>
-        <AirInfiltration>
-          <AirInfiltrationMeasurement>
-            <SystemIdentifier id='InfiltrationMeasurement'/>
-            <HousePressure>50.0</HousePressure>
-            <BuildingAirLeakage>
-              <UnitofMeasure>ACH</UnitofMeasure>
-              <AirLeakage>3.0</AirLeakage>
-            </BuildingAirLeakage>
-          </AirInfiltrationMeasurement>
-        </AirInfiltration>
-        <Roofs>
-          <Roof>
-            <SystemIdentifier id='Roof'/>
-            <InteriorAdjacentTo>attic - unvented</InteriorAdjacentTo>
-<<<<<<< HEAD
-            <Area>1510.0</Area>
-            <RoofColor>light</RoofColor>
-=======
-            <Area>1509.3</Area>
->>>>>>> 97b772af
-            <Pitch>6.0</Pitch>
-            <Insulation>
-              <SystemIdentifier id='RoofInsulation'/>
-              <AssemblyEffectiveRValue>2.3</AssemblyEffectiveRValue>
-            </Insulation>
-          </Roof>
-        </Roofs>
-        <RimJoists>
-          <RimJoist>
-            <SystemIdentifier id='RimJoistFoundation'/>
-            <ExteriorAdjacentTo>outside</ExteriorAdjacentTo>
-            <InteriorAdjacentTo>basement - conditioned</InteriorAdjacentTo>
-            <Area>116.0</Area>
-            <Insulation>
-              <SystemIdentifier id='RimJoistFoundationInsulation'/>
-              <AssemblyEffectiveRValue>23.0</AssemblyEffectiveRValue>
-            </Insulation>
-          </RimJoist>
-        </RimJoists>
-        <Walls>
-          <Wall>
-            <SystemIdentifier id='Wall'/>
-            <ExteriorAdjacentTo>outside</ExteriorAdjacentTo>
-            <InteriorAdjacentTo>living space</InteriorAdjacentTo>
-            <WallType>
-              <WoodStud/>
-            </WallType>
-            <Area>1200.0</Area>
-            <Insulation>
-              <SystemIdentifier id='WallInsulation'/>
-              <AssemblyEffectiveRValue>23.0</AssemblyEffectiveRValue>
-            </Insulation>
-          </Wall>
-          <Wall>
-            <SystemIdentifier id='WallAtticGable'/>
-            <ExteriorAdjacentTo>outside</ExteriorAdjacentTo>
-            <InteriorAdjacentTo>attic - unvented</InteriorAdjacentTo>
-            <WallType>
-              <WoodStud/>
-            </WallType>
-            <Area>290.0</Area>
-            <Insulation>
-              <SystemIdentifier id='WallAtticGableInsulation'/>
-              <AssemblyEffectiveRValue>4.0</AssemblyEffectiveRValue>
-            </Insulation>
-          </Wall>
-        </Walls>
-        <FoundationWalls>
-          <FoundationWall>
-            <SystemIdentifier id='FoundationWall'/>
-            <ExteriorAdjacentTo>ground</ExteriorAdjacentTo>
-            <InteriorAdjacentTo>basement - conditioned</InteriorAdjacentTo>
-            <Height>8.0</Height>
-            <Area>1200.0</Area>
-            <DepthBelowGrade>7.0</DepthBelowGrade>
-            <Insulation>
-              <SystemIdentifier id='FoundationWallInsulation'/>
-              <Layer>
-                <InstallationType>continuous - exterior</InstallationType>
-                <NominalRValue>8.9</NominalRValue>
-                <extension>
-                  <DistanceToTopOfInsulation>0.0</DistanceToTopOfInsulation>
-                  <DistanceToBottomOfInsulation>8.0</DistanceToBottomOfInsulation>
-                </extension>
-              </Layer>
-              <Layer>
-                <InstallationType>continuous - interior</InstallationType>
-                <NominalRValue>0.0</NominalRValue>
-                <extension>
-                  <DistanceToTopOfInsulation>0.0</DistanceToTopOfInsulation>
-                  <DistanceToBottomOfInsulation>0.0</DistanceToBottomOfInsulation>
-                </extension>
-              </Layer>
-            </Insulation>
-          </FoundationWall>
-        </FoundationWalls>
-        <FrameFloors>
-          <FrameFloor>
-            <SystemIdentifier id='FloorBelowAttic'/>
-            <ExteriorAdjacentTo>attic - unvented</ExteriorAdjacentTo>
-            <InteriorAdjacentTo>living space</InteriorAdjacentTo>
-            <Area>1350.0</Area>
-            <Insulation>
-              <SystemIdentifier id='FloorBelowAtticInsulation'/>
-              <AssemblyEffectiveRValue>39.3</AssemblyEffectiveRValue>
-            </Insulation>
-          </FrameFloor>
-        </FrameFloors>
-        <Slabs>
-          <Slab>
-            <SystemIdentifier id='Slab'/>
-            <InteriorAdjacentTo>basement - conditioned</InteriorAdjacentTo>
-            <Area>1350.0</Area>
-            <ExposedPerimeter>150.0</ExposedPerimeter>
-            <PerimeterInsulationDepth>0.0</PerimeterInsulationDepth>
-            <UnderSlabInsulationWidth>0.0</UnderSlabInsulationWidth>
-            <PerimeterInsulation>
-              <SystemIdentifier id='SlabPerimeterInsulation'/>
-              <Layer>
-                <NominalRValue>0.0</NominalRValue>
-              </Layer>
-            </PerimeterInsulation>
-            <UnderSlabInsulation>
-              <SystemIdentifier id='SlabUnderSlabInsulation'/>
-              <Layer>
-                <NominalRValue>0.0</NominalRValue>
-              </Layer>
-            </UnderSlabInsulation>
-            <extension>
-              <CarpetRValue>0.0</CarpetRValue>
-            </extension>
-          </Slab>
-        </Slabs>
-        <Windows>
-          <Window>
-            <SystemIdentifier id='WindowNorth'/>
-            <Area>108.0</Area>
-            <Azimuth>0</Azimuth>
-            <UFactor>0.33</UFactor>
-            <SHGC>0.45</SHGC>
-            <AttachedToWall idref='Wall'/>
-          </Window>
-          <Window>
-            <SystemIdentifier id='WindowSouth'/>
-            <Area>108.0</Area>
-            <Azimuth>180</Azimuth>
-            <UFactor>0.33</UFactor>
-            <SHGC>0.45</SHGC>
-            <AttachedToWall idref='Wall'/>
-          </Window>
-          <Window>
-            <SystemIdentifier id='WindowEast'/>
-            <Area>72.0</Area>
-            <Azimuth>90</Azimuth>
-            <UFactor>0.33</UFactor>
-            <SHGC>0.45</SHGC>
-            <AttachedToWall idref='Wall'/>
-          </Window>
-          <Window>
-            <SystemIdentifier id='WindowWest'/>
-            <Area>72.0</Area>
-            <Azimuth>270</Azimuth>
-            <UFactor>0.33</UFactor>
-            <SHGC>0.45</SHGC>
-            <AttachedToWall idref='Wall'/>
-          </Window>
-        </Windows>
-        <Doors>
-          <Door>
-            <SystemIdentifier id='DoorNorth'/>
-            <AttachedToWall idref='Wall'/>
-            <Area>40.0</Area>
-            <Azimuth>0</Azimuth>
-            <RValue>4.4</RValue>
-          </Door>
-          <Door>
-            <SystemIdentifier id='DoorSouth'/>
-            <AttachedToWall idref='Wall'/>
-            <Area>40.0</Area>
-            <Azimuth>180</Azimuth>
-            <RValue>4.4</RValue>
-          </Door>
-        </Doors>
-      </Enclosure>
-      <Systems>
-        <HVAC>
-          <HVACPlant>
-            <HeatingSystem>
-              <SystemIdentifier id='HeatingSystem'/>
-              <YearInstalled>2009</YearInstalled>
-              <DistributionSystem idref='HVACDistribution'/>
-              <HeatingSystemType>
-                <Furnace/>
-              </HeatingSystemType>
-              <HeatingSystemFuel>natural gas</HeatingSystemFuel>
-              <HeatingCapacity>36000.0</HeatingCapacity>
-              <FractionHeatLoadServed>1.0</FractionHeatLoadServed>
-            </HeatingSystem>
-            <CoolingSystem>
-              <SystemIdentifier id='CoolingSystem'/>
-              <YearInstalled>2009</YearInstalled>
-              <DistributionSystem idref='HVACDistribution'/>
-              <CoolingSystemType>central air conditioner</CoolingSystemType>
-              <CoolingSystemFuel>electricity</CoolingSystemFuel>
-              <CoolingCapacity>24000.0</CoolingCapacity>
-              <FractionCoolLoadServed>1.0</FractionCoolLoadServed>
-            </CoolingSystem>
-          </HVACPlant>
-          <HVACControl>
-            <SystemIdentifier id='HVACControl'/>
-            <ControlType>manual thermostat</ControlType>
-            <SetpointTempHeatingSeason>68.0</SetpointTempHeatingSeason>
-            <SetpointTempCoolingSeason>78.0</SetpointTempCoolingSeason>
-          </HVACControl>
-          <HVACDistribution>
-            <SystemIdentifier id='HVACDistribution'/>
-            <DistributionSystemType>
-              <AirDistribution>
-                <AirDistributionType>regular velocity</AirDistributionType>
-                <DuctLeakageMeasurement>
-                  <DuctType>supply</DuctType>
-                  <DuctLeakage>
-                    <Units>CFM25</Units>
-                    <Value>75.0</Value>
-                    <TotalOrToOutside>to outside</TotalOrToOutside>
-                  </DuctLeakage>
-                </DuctLeakageMeasurement>
-                <DuctLeakageMeasurement>
-                  <DuctType>return</DuctType>
-                  <DuctLeakage>
-                    <Units>CFM25</Units>
-                    <Value>25.0</Value>
-                    <TotalOrToOutside>to outside</TotalOrToOutside>
-                  </DuctLeakage>
-                </DuctLeakageMeasurement>
-                <Ducts>
-                  <DuctType>supply</DuctType>
-                  <DuctInsulationRValue>4.0</DuctInsulationRValue>
-                </Ducts>
-                <Ducts>
-                  <DuctType>return</DuctType>
-                  <DuctInsulationRValue>0.0</DuctInsulationRValue>
-                </Ducts>
-                <NumberofReturnRegisters>2</NumberofReturnRegisters>
-              </AirDistribution>
-            </DistributionSystemType>
-            <ConditionedFloorAreaServed>2700.0</ConditionedFloorAreaServed>
-          </HVACDistribution>
-        </HVAC>
-        <MechanicalVentilation>
-          <VentilationFans>
-            <VentilationFan>
-              <SystemIdentifier id='MechanicalVentilation'/>
-              <FanType>exhaust only</FanType>
-              <TestedFlowRate>110.0</TestedFlowRate>
-              <UsedForWholeBuildingVentilation>true</UsedForWholeBuildingVentilation>
-            </VentilationFan>
-            <VentilationFan>
-              <SystemIdentifier id='KitchenRangeFan'/>
-              <FanLocation>kitchen</FanLocation>
-              <UsedForLocalVentilation>true</UsedForLocalVentilation>
-            </VentilationFan>
-            <VentilationFan>
-              <SystemIdentifier id='BathFans'/>
-              <FanLocation>bath</FanLocation>
-              <UsedForLocalVentilation>true</UsedForLocalVentilation>
-            </VentilationFan>
-          </VentilationFans>
-        </MechanicalVentilation>
-        <WaterHeating>
-          <WaterHeatingSystem>
-            <SystemIdentifier id='WaterHeater'/>
-            <FuelType>electricity</FuelType>
-            <WaterHeaterType>storage water heater</WaterHeaterType>
-            <YearInstalled>2009</YearInstalled>
-            <FractionDHWLoadServed>1.0</FractionDHWLoadServed>
-          </WaterHeatingSystem>
-          <HotWaterDistribution>
-            <SystemIdentifier id='HotWaterDistribution'/>
-            <SystemType>
-              <Standard/>
-            </SystemType>
-          </HotWaterDistribution>
-          <WaterFixture>
-            <SystemIdentifier id='WaterFixture'/>
-            <WaterFixtureType>shower head</WaterFixtureType>
-            <LowFlow>true</LowFlow>
-          </WaterFixture>
-          <WaterFixture>
-            <SystemIdentifier id='WaterFixture2'/>
-            <WaterFixtureType>faucet</WaterFixtureType>
-            <LowFlow>false</LowFlow>
-          </WaterFixture>
-        </WaterHeating>
-        <SolarThermal>
-          <SolarThermalSystem>
-            <SystemIdentifier id='SolarThermalSystem'/>
-            <SystemType>hot water</SystemType>
-            <CollectorArea>40.0</CollectorArea>
-            <CollectorLoopType>liquid direct</CollectorLoopType>
-            <CollectorType>single glazing black</CollectorType>
-            <CollectorAzimuth>180</CollectorAzimuth>
-            <CollectorTilt>20.0</CollectorTilt>
-            <CollectorRatedOpticalEfficiency>0.77</CollectorRatedOpticalEfficiency>
-            <CollectorRatedThermalLosses>0.793</CollectorRatedThermalLosses>
-            <ConnectedTo idref='WaterHeater'/>
-          </SolarThermalSystem>
-        </SolarThermal>
-        <Photovoltaics>
-          <PVSystem>
-            <SystemIdentifier id='PVSystem'/>
-            <ArrayAzimuth>180</ArrayAzimuth>
-            <ArrayTilt>20.0</ArrayTilt>
-            <MaxPowerOutput>4000.0</MaxPowerOutput>
-            <YearModulesManufactured>2015</YearModulesManufactured>
-          </PVSystem>
-        </Photovoltaics>
-      </Systems>
-      <Appliances>
-        <ClothesWasher>
-          <SystemIdentifier id='ClothesWasher'/>
-        </ClothesWasher>
-        <ClothesDryer>
-          <SystemIdentifier id='ClothesDryer'/>
-          <FuelType>electricity</FuelType>
-        </ClothesDryer>
-        <Dishwasher>
-          <SystemIdentifier id='Dishwasher'/>
-        </Dishwasher>
-        <Refrigerator>
-          <SystemIdentifier id='Refrigerator'/>
-        </Refrigerator>
-        <CookingRange>
-          <SystemIdentifier id='Range'/>
-          <FuelType>electricity</FuelType>
-        </CookingRange>
-        <Oven>
-          <SystemIdentifier id='Oven'/>
-        </Oven>
-      </Appliances>
-      <Lighting>
-        <LightingGroup>
-          <SystemIdentifier id='Lighting_CFL_Interior'/>
-          <Location>interior</Location>
-          <FractionofUnitsInLocation>0.4</FractionofUnitsInLocation>
-          <LightingType>
-            <CompactFluorescent/>
-          </LightingType>
-        </LightingGroup>
-        <LightingGroup>
-          <SystemIdentifier id='Lighting_CFL_Exterior'/>
-          <Location>exterior</Location>
-          <FractionofUnitsInLocation>0.4</FractionofUnitsInLocation>
-          <LightingType>
-            <CompactFluorescent/>
-          </LightingType>
-        </LightingGroup>
-        <LightingGroup>
-          <SystemIdentifier id='Lighting_CFL_Garage'/>
-          <Location>garage</Location>
-          <FractionofUnitsInLocation>0.4</FractionofUnitsInLocation>
-          <LightingType>
-            <CompactFluorescent/>
-          </LightingType>
-        </LightingGroup>
-        <LightingGroup>
-          <SystemIdentifier id='Lighting_LFL_Interior'/>
-          <Location>interior</Location>
-          <FractionofUnitsInLocation>0.1</FractionofUnitsInLocation>
-          <LightingType>
-            <FluorescentTube/>
-          </LightingType>
-        </LightingGroup>
-        <LightingGroup>
-          <SystemIdentifier id='Lighting_LFL_Exterior'/>
-          <Location>exterior</Location>
-          <FractionofUnitsInLocation>0.1</FractionofUnitsInLocation>
-          <LightingType>
-            <FluorescentTube/>
-          </LightingType>
-        </LightingGroup>
-        <LightingGroup>
-          <SystemIdentifier id='Lighting_LFL_Garage'/>
-          <Location>garage</Location>
-          <FractionofUnitsInLocation>0.1</FractionofUnitsInLocation>
-          <LightingType>
-            <FluorescentTube/>
-          </LightingType>
-        </LightingGroup>
-        <LightingGroup>
-          <SystemIdentifier id='Lighting_LED_Interior'/>
-          <Location>interior</Location>
-          <FractionofUnitsInLocation>0.25</FractionofUnitsInLocation>
-          <LightingType>
-            <LightEmittingDiode/>
-          </LightingType>
-        </LightingGroup>
-        <LightingGroup>
-          <SystemIdentifier id='Lighting_LED_Exterior'/>
-          <Location>exterior</Location>
-          <FractionofUnitsInLocation>0.25</FractionofUnitsInLocation>
-          <LightingType>
-            <LightEmittingDiode/>
-          </LightingType>
-        </LightingGroup>
-        <LightingGroup>
-          <SystemIdentifier id='Lighting_LED_Garage'/>
-          <Location>garage</Location>
-          <FractionofUnitsInLocation>0.25</FractionofUnitsInLocation>
-          <LightingType>
-            <LightEmittingDiode/>
-          </LightingType>
-        </LightingGroup>
-        <CeilingFan>
-          <SystemIdentifier id='CeilingFan'/>
-        </CeilingFan>
-      </Lighting>
-      <MiscLoads>
-        <PlugLoad>
-          <SystemIdentifier id='PlugLoadMisc'/>
-          <PlugLoadType>other</PlugLoadType>
-        </PlugLoad>
-        <PlugLoad>
-          <SystemIdentifier id='PlugLoadMisc2'/>
-          <PlugLoadType>TV other</PlugLoadType>
-        </PlugLoad>
-      </MiscLoads>
-    </BuildingDetails>
-  </Building>
+<?xml version='1.0' encoding='UTF-8'?>
+<HPXML xmlns='http://hpxmlonline.com/2019/10' xmlns:xsi='http://www.w3.org/2001/XMLSchema-instance' xsi:schemaLocation='http://hpxmlonline.com/2019/10' schemaVersion='3.0'>
+  <XMLTransactionHeaderInformation>
+    <XMLType>HPXML</XMLType>
+    <XMLGeneratedBy>tasks.rb</XMLGeneratedBy>
+    <CreatedDateAndTime>2000-01-01T00:00:00-07:00</CreatedDateAndTime>
+    <Transaction>create</Transaction>
+  </XMLTransactionHeaderInformation>
+  <SoftwareInfo/>
+  <Building>
+    <BuildingID id='MyBuilding'/>
+    <Site>
+      <SiteID id='SiteID'/>
+      <Address>
+        <StateCode>CO</StateCode>
+      </Address>
+    </Site>
+    <ProjectStatus>
+      <EventType>proposed workscope</EventType>
+    </ProjectStatus>
+    <BuildingDetails>
+      <BuildingSummary>
+        <Site>
+          <FuelTypesAvailable>
+            <Fuel>electricity</Fuel>
+            <Fuel>natural gas</Fuel>
+          </FuelTypesAvailable>
+        </Site>
+        <BuildingConstruction>
+          <ResidentialFacilityType>single-family detached</ResidentialFacilityType>
+          <NumberofConditionedFloors>2.0</NumberofConditionedFloors>
+          <NumberofConditionedFloorsAboveGrade>1.0</NumberofConditionedFloorsAboveGrade>
+          <NumberofBedrooms>3</NumberofBedrooms>
+          <ConditionedFloorArea>2700.0</ConditionedFloorArea>
+        </BuildingConstruction>
+      </BuildingSummary>
+      <ClimateandRiskZones>
+        <ClimateZoneIECC>
+          <Year>2006</Year>
+          <ClimateZone>5B</ClimateZone>
+        </ClimateZoneIECC>
+        <WeatherStation>
+          <SystemIdentifier id='WeatherStation'/>
+          <Name>Denver, CO</Name>
+          <extension>
+            <EPWFilePath>USA_CO_Denver.Intl.AP.725650_TMY3.epw</EPWFilePath>
+          </extension>
+        </WeatherStation>
+      </ClimateandRiskZones>
+      <Enclosure>
+        <AirInfiltration>
+          <AirInfiltrationMeasurement>
+            <SystemIdentifier id='InfiltrationMeasurement'/>
+            <HousePressure>50.0</HousePressure>
+            <BuildingAirLeakage>
+              <UnitofMeasure>ACH</UnitofMeasure>
+              <AirLeakage>3.0</AirLeakage>
+            </BuildingAirLeakage>
+          </AirInfiltrationMeasurement>
+        </AirInfiltration>
+        <Roofs>
+          <Roof>
+            <SystemIdentifier id='Roof'/>
+            <InteriorAdjacentTo>attic - unvented</InteriorAdjacentTo>
+            <Area>1509.3</Area>
+            <Pitch>6.0</Pitch>
+            <Insulation>
+              <SystemIdentifier id='RoofInsulation'/>
+              <AssemblyEffectiveRValue>2.3</AssemblyEffectiveRValue>
+            </Insulation>
+          </Roof>
+        </Roofs>
+        <RimJoists>
+          <RimJoist>
+            <SystemIdentifier id='RimJoistFoundation'/>
+            <ExteriorAdjacentTo>outside</ExteriorAdjacentTo>
+            <InteriorAdjacentTo>basement - conditioned</InteriorAdjacentTo>
+            <Area>116.0</Area>
+            <Insulation>
+              <SystemIdentifier id='RimJoistFoundationInsulation'/>
+              <AssemblyEffectiveRValue>23.0</AssemblyEffectiveRValue>
+            </Insulation>
+          </RimJoist>
+        </RimJoists>
+        <Walls>
+          <Wall>
+            <SystemIdentifier id='Wall'/>
+            <ExteriorAdjacentTo>outside</ExteriorAdjacentTo>
+            <InteriorAdjacentTo>living space</InteriorAdjacentTo>
+            <WallType>
+              <WoodStud/>
+            </WallType>
+            <Area>1200.0</Area>
+            <Insulation>
+              <SystemIdentifier id='WallInsulation'/>
+              <AssemblyEffectiveRValue>23.0</AssemblyEffectiveRValue>
+            </Insulation>
+          </Wall>
+          <Wall>
+            <SystemIdentifier id='WallAtticGable'/>
+            <ExteriorAdjacentTo>outside</ExteriorAdjacentTo>
+            <InteriorAdjacentTo>attic - unvented</InteriorAdjacentTo>
+            <WallType>
+              <WoodStud/>
+            </WallType>
+            <Area>290.0</Area>
+            <Insulation>
+              <SystemIdentifier id='WallAtticGableInsulation'/>
+              <AssemblyEffectiveRValue>4.0</AssemblyEffectiveRValue>
+            </Insulation>
+          </Wall>
+        </Walls>
+        <FoundationWalls>
+          <FoundationWall>
+            <SystemIdentifier id='FoundationWall'/>
+            <ExteriorAdjacentTo>ground</ExteriorAdjacentTo>
+            <InteriorAdjacentTo>basement - conditioned</InteriorAdjacentTo>
+            <Height>8.0</Height>
+            <Area>1200.0</Area>
+            <DepthBelowGrade>7.0</DepthBelowGrade>
+            <Insulation>
+              <SystemIdentifier id='FoundationWallInsulation'/>
+              <Layer>
+                <InstallationType>continuous - exterior</InstallationType>
+                <NominalRValue>8.9</NominalRValue>
+                <extension>
+                  <DistanceToTopOfInsulation>0.0</DistanceToTopOfInsulation>
+                  <DistanceToBottomOfInsulation>8.0</DistanceToBottomOfInsulation>
+                </extension>
+              </Layer>
+              <Layer>
+                <InstallationType>continuous - interior</InstallationType>
+                <NominalRValue>0.0</NominalRValue>
+                <extension>
+                  <DistanceToTopOfInsulation>0.0</DistanceToTopOfInsulation>
+                  <DistanceToBottomOfInsulation>0.0</DistanceToBottomOfInsulation>
+                </extension>
+              </Layer>
+            </Insulation>
+          </FoundationWall>
+        </FoundationWalls>
+        <FrameFloors>
+          <FrameFloor>
+            <SystemIdentifier id='CeilingBelowAttic'/>
+            <ExteriorAdjacentTo>attic - unvented</ExteriorAdjacentTo>
+            <InteriorAdjacentTo>living space</InteriorAdjacentTo>
+            <Area>1350.0</Area>
+            <InteriorFinish>
+              <Type>gypsum board</Type>
+            </InteriorFinish>
+            <Insulation>
+              <SystemIdentifier id='CeilingBelowAtticInsulation'/>
+              <AssemblyEffectiveRValue>39.3</AssemblyEffectiveRValue>
+            </Insulation>
+          </FrameFloor>
+        </FrameFloors>
+        <Slabs>
+          <Slab>
+            <SystemIdentifier id='Slab'/>
+            <InteriorAdjacentTo>basement - conditioned</InteriorAdjacentTo>
+            <Area>1350.0</Area>
+            <ExposedPerimeter>150.0</ExposedPerimeter>
+            <PerimeterInsulationDepth>0.0</PerimeterInsulationDepth>
+            <UnderSlabInsulationWidth>0.0</UnderSlabInsulationWidth>
+            <PerimeterInsulation>
+              <SystemIdentifier id='SlabPerimeterInsulation'/>
+              <Layer>
+                <NominalRValue>0.0</NominalRValue>
+              </Layer>
+            </PerimeterInsulation>
+            <UnderSlabInsulation>
+              <SystemIdentifier id='SlabUnderSlabInsulation'/>
+              <Layer>
+                <NominalRValue>0.0</NominalRValue>
+              </Layer>
+            </UnderSlabInsulation>
+            <extension>
+              <CarpetRValue>0.0</CarpetRValue>
+            </extension>
+          </Slab>
+        </Slabs>
+        <Windows>
+          <Window>
+            <SystemIdentifier id='WindowNorth'/>
+            <Area>108.0</Area>
+            <Azimuth>0</Azimuth>
+            <UFactor>0.33</UFactor>
+            <SHGC>0.45</SHGC>
+            <AttachedToWall idref='Wall'/>
+          </Window>
+          <Window>
+            <SystemIdentifier id='WindowSouth'/>
+            <Area>108.0</Area>
+            <Azimuth>180</Azimuth>
+            <UFactor>0.33</UFactor>
+            <SHGC>0.45</SHGC>
+            <AttachedToWall idref='Wall'/>
+          </Window>
+          <Window>
+            <SystemIdentifier id='WindowEast'/>
+            <Area>72.0</Area>
+            <Azimuth>90</Azimuth>
+            <UFactor>0.33</UFactor>
+            <SHGC>0.45</SHGC>
+            <AttachedToWall idref='Wall'/>
+          </Window>
+          <Window>
+            <SystemIdentifier id='WindowWest'/>
+            <Area>72.0</Area>
+            <Azimuth>270</Azimuth>
+            <UFactor>0.33</UFactor>
+            <SHGC>0.45</SHGC>
+            <AttachedToWall idref='Wall'/>
+          </Window>
+        </Windows>
+        <Doors>
+          <Door>
+            <SystemIdentifier id='DoorNorth'/>
+            <AttachedToWall idref='Wall'/>
+            <Area>20.0</Area>
+            <Azimuth>0</Azimuth>
+            <RValue>4.4</RValue>
+          </Door>
+          <Door>
+            <SystemIdentifier id='DoorSouth'/>
+            <AttachedToWall idref='Wall'/>
+            <Area>20.0</Area>
+            <Azimuth>180</Azimuth>
+            <RValue>4.4</RValue>
+          </Door>
+        </Doors>
+      </Enclosure>
+      <Systems>
+        <HVAC>
+          <HVACPlant>
+            <HeatingSystem>
+              <SystemIdentifier id='HeatingSystem'/>
+              <YearInstalled>2009</YearInstalled>
+              <DistributionSystem idref='HVACDistribution'/>
+              <HeatingSystemType>
+                <Furnace/>
+              </HeatingSystemType>
+              <HeatingSystemFuel>natural gas</HeatingSystemFuel>
+              <HeatingCapacity>36000.0</HeatingCapacity>
+              <FractionHeatLoadServed>1.0</FractionHeatLoadServed>
+            </HeatingSystem>
+            <CoolingSystem>
+              <SystemIdentifier id='CoolingSystem'/>
+              <YearInstalled>2009</YearInstalled>
+              <DistributionSystem idref='HVACDistribution'/>
+              <CoolingSystemType>central air conditioner</CoolingSystemType>
+              <CoolingSystemFuel>electricity</CoolingSystemFuel>
+              <CoolingCapacity>24000.0</CoolingCapacity>
+              <FractionCoolLoadServed>1.0</FractionCoolLoadServed>
+            </CoolingSystem>
+          </HVACPlant>
+          <HVACControl>
+            <SystemIdentifier id='HVACControl'/>
+            <ControlType>manual thermostat</ControlType>
+            <SetpointTempHeatingSeason>68.0</SetpointTempHeatingSeason>
+            <SetpointTempCoolingSeason>78.0</SetpointTempCoolingSeason>
+          </HVACControl>
+          <HVACDistribution>
+            <SystemIdentifier id='HVACDistribution'/>
+            <DistributionSystemType>
+              <AirDistribution>
+                <AirDistributionType>regular velocity</AirDistributionType>
+                <DuctLeakageMeasurement>
+                  <DuctType>supply</DuctType>
+                  <DuctLeakage>
+                    <Units>CFM25</Units>
+                    <Value>75.0</Value>
+                    <TotalOrToOutside>to outside</TotalOrToOutside>
+                  </DuctLeakage>
+                </DuctLeakageMeasurement>
+                <DuctLeakageMeasurement>
+                  <DuctType>return</DuctType>
+                  <DuctLeakage>
+                    <Units>CFM25</Units>
+                    <Value>25.0</Value>
+                    <TotalOrToOutside>to outside</TotalOrToOutside>
+                  </DuctLeakage>
+                </DuctLeakageMeasurement>
+                <Ducts>
+                  <DuctType>supply</DuctType>
+                  <DuctInsulationRValue>4.0</DuctInsulationRValue>
+                </Ducts>
+                <Ducts>
+                  <DuctType>return</DuctType>
+                  <DuctInsulationRValue>0.0</DuctInsulationRValue>
+                </Ducts>
+                <NumberofReturnRegisters>2</NumberofReturnRegisters>
+              </AirDistribution>
+            </DistributionSystemType>
+            <ConditionedFloorAreaServed>2700.0</ConditionedFloorAreaServed>
+          </HVACDistribution>
+        </HVAC>
+        <MechanicalVentilation>
+          <VentilationFans>
+            <VentilationFan>
+              <SystemIdentifier id='MechanicalVentilation'/>
+              <FanType>exhaust only</FanType>
+              <TestedFlowRate>110.0</TestedFlowRate>
+              <UsedForWholeBuildingVentilation>true</UsedForWholeBuildingVentilation>
+            </VentilationFan>
+            <VentilationFan>
+              <SystemIdentifier id='KitchenRangeFan'/>
+              <FanLocation>kitchen</FanLocation>
+              <UsedForLocalVentilation>true</UsedForLocalVentilation>
+            </VentilationFan>
+            <VentilationFan>
+              <SystemIdentifier id='BathFans'/>
+              <FanLocation>bath</FanLocation>
+              <UsedForLocalVentilation>true</UsedForLocalVentilation>
+            </VentilationFan>
+          </VentilationFans>
+        </MechanicalVentilation>
+        <WaterHeating>
+          <WaterHeatingSystem>
+            <SystemIdentifier id='WaterHeater'/>
+            <FuelType>electricity</FuelType>
+            <WaterHeaterType>storage water heater</WaterHeaterType>
+            <YearInstalled>2009</YearInstalled>
+            <FractionDHWLoadServed>1.0</FractionDHWLoadServed>
+          </WaterHeatingSystem>
+          <HotWaterDistribution>
+            <SystemIdentifier id='HotWaterDistribution'/>
+            <SystemType>
+              <Standard/>
+            </SystemType>
+          </HotWaterDistribution>
+          <WaterFixture>
+            <SystemIdentifier id='WaterFixture'/>
+            <WaterFixtureType>shower head</WaterFixtureType>
+            <LowFlow>true</LowFlow>
+          </WaterFixture>
+          <WaterFixture>
+            <SystemIdentifier id='WaterFixture2'/>
+            <WaterFixtureType>faucet</WaterFixtureType>
+            <LowFlow>false</LowFlow>
+          </WaterFixture>
+        </WaterHeating>
+        <SolarThermal>
+          <SolarThermalSystem>
+            <SystemIdentifier id='SolarThermalSystem'/>
+            <SystemType>hot water</SystemType>
+            <CollectorArea>40.0</CollectorArea>
+            <CollectorLoopType>liquid direct</CollectorLoopType>
+            <CollectorType>single glazing black</CollectorType>
+            <CollectorAzimuth>180</CollectorAzimuth>
+            <CollectorTilt>20.0</CollectorTilt>
+            <CollectorRatedOpticalEfficiency>0.77</CollectorRatedOpticalEfficiency>
+            <CollectorRatedThermalLosses>0.793</CollectorRatedThermalLosses>
+            <ConnectedTo idref='WaterHeater'/>
+          </SolarThermalSystem>
+        </SolarThermal>
+        <Photovoltaics>
+          <PVSystem>
+            <SystemIdentifier id='PVSystem'/>
+            <ArrayAzimuth>180</ArrayAzimuth>
+            <ArrayTilt>20.0</ArrayTilt>
+            <MaxPowerOutput>4000.0</MaxPowerOutput>
+            <YearModulesManufactured>2015</YearModulesManufactured>
+          </PVSystem>
+        </Photovoltaics>
+      </Systems>
+      <Appliances>
+        <ClothesWasher>
+          <SystemIdentifier id='ClothesWasher'/>
+        </ClothesWasher>
+        <ClothesDryer>
+          <SystemIdentifier id='ClothesDryer'/>
+          <FuelType>electricity</FuelType>
+        </ClothesDryer>
+        <Dishwasher>
+          <SystemIdentifier id='Dishwasher'/>
+        </Dishwasher>
+        <Refrigerator>
+          <SystemIdentifier id='Refrigerator'/>
+        </Refrigerator>
+        <CookingRange>
+          <SystemIdentifier id='Range'/>
+          <FuelType>electricity</FuelType>
+        </CookingRange>
+        <Oven>
+          <SystemIdentifier id='Oven'/>
+        </Oven>
+      </Appliances>
+      <Lighting>
+        <LightingGroup>
+          <SystemIdentifier id='Lighting_CFL_Interior'/>
+          <Location>interior</Location>
+          <FractionofUnitsInLocation>0.4</FractionofUnitsInLocation>
+          <LightingType>
+            <CompactFluorescent/>
+          </LightingType>
+        </LightingGroup>
+        <LightingGroup>
+          <SystemIdentifier id='Lighting_CFL_Exterior'/>
+          <Location>exterior</Location>
+          <FractionofUnitsInLocation>0.4</FractionofUnitsInLocation>
+          <LightingType>
+            <CompactFluorescent/>
+          </LightingType>
+        </LightingGroup>
+        <LightingGroup>
+          <SystemIdentifier id='Lighting_CFL_Garage'/>
+          <Location>garage</Location>
+          <FractionofUnitsInLocation>0.4</FractionofUnitsInLocation>
+          <LightingType>
+            <CompactFluorescent/>
+          </LightingType>
+        </LightingGroup>
+        <LightingGroup>
+          <SystemIdentifier id='Lighting_LFL_Interior'/>
+          <Location>interior</Location>
+          <FractionofUnitsInLocation>0.1</FractionofUnitsInLocation>
+          <LightingType>
+            <FluorescentTube/>
+          </LightingType>
+        </LightingGroup>
+        <LightingGroup>
+          <SystemIdentifier id='Lighting_LFL_Exterior'/>
+          <Location>exterior</Location>
+          <FractionofUnitsInLocation>0.1</FractionofUnitsInLocation>
+          <LightingType>
+            <FluorescentTube/>
+          </LightingType>
+        </LightingGroup>
+        <LightingGroup>
+          <SystemIdentifier id='Lighting_LFL_Garage'/>
+          <Location>garage</Location>
+          <FractionofUnitsInLocation>0.1</FractionofUnitsInLocation>
+          <LightingType>
+            <FluorescentTube/>
+          </LightingType>
+        </LightingGroup>
+        <LightingGroup>
+          <SystemIdentifier id='Lighting_LED_Interior'/>
+          <Location>interior</Location>
+          <FractionofUnitsInLocation>0.25</FractionofUnitsInLocation>
+          <LightingType>
+            <LightEmittingDiode/>
+          </LightingType>
+        </LightingGroup>
+        <LightingGroup>
+          <SystemIdentifier id='Lighting_LED_Exterior'/>
+          <Location>exterior</Location>
+          <FractionofUnitsInLocation>0.25</FractionofUnitsInLocation>
+          <LightingType>
+            <LightEmittingDiode/>
+          </LightingType>
+        </LightingGroup>
+        <LightingGroup>
+          <SystemIdentifier id='Lighting_LED_Garage'/>
+          <Location>garage</Location>
+          <FractionofUnitsInLocation>0.25</FractionofUnitsInLocation>
+          <LightingType>
+            <LightEmittingDiode/>
+          </LightingType>
+        </LightingGroup>
+        <CeilingFan>
+          <SystemIdentifier id='CeilingFan'/>
+        </CeilingFan>
+      </Lighting>
+      <MiscLoads>
+        <PlugLoad>
+          <SystemIdentifier id='PlugLoadMisc'/>
+          <PlugLoadType>other</PlugLoadType>
+        </PlugLoad>
+        <PlugLoad>
+          <SystemIdentifier id='PlugLoadMisc2'/>
+          <PlugLoadType>TV other</PlugLoadType>
+        </PlugLoad>
+      </MiscLoads>
+    </BuildingDetails>
+  </Building>
 </HPXML>