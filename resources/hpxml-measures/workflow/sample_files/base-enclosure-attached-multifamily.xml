--- conflicted
+++ resolved
@@ -659,11 +659,7 @@
       <Appliances>
         <ClothesWasher>
           <SystemIdentifier id='ClothesWasher'/>
-<<<<<<< HEAD
-          <Location>other housing unit</Location>
-=======
           <Location>living space</Location>
->>>>>>> c69cb9f7
           <IntegratedModifiedEnergyFactor>1.21</IntegratedModifiedEnergyFactor>
           <RatedAnnualkWh>380.0</RatedAnnualkWh>
           <LabelElectricRate>0.12</LabelElectricRate>
@@ -674,22 +670,14 @@
         </ClothesWasher>
         <ClothesDryer>
           <SystemIdentifier id='ClothesDryer'/>
-<<<<<<< HEAD
-          <Location>other heated space</Location>
-=======
           <Location>living space</Location>
->>>>>>> c69cb9f7
           <FuelType>electricity</FuelType>
           <CombinedEnergyFactor>3.73</CombinedEnergyFactor>
           <ControlType>timer</ControlType>
         </ClothesDryer>
         <Dishwasher>
           <SystemIdentifier id='Dishwasher'/>
-<<<<<<< HEAD
-          <Location>other multifamily buffer space</Location>
-=======
           <Location>living space</Location>
->>>>>>> c69cb9f7
           <RatedAnnualkWh>307.0</RatedAnnualkWh>
           <PlaceSettingCapacity>12</PlaceSettingCapacity>
           <LabelElectricRate>0.12</LabelElectricRate>
@@ -699,21 +687,13 @@
         </Dishwasher>
         <Refrigerator>
           <SystemIdentifier id='Refrigerator'/>
-<<<<<<< HEAD
-          <Location>other non-freezing space</Location>
-=======
           <Location>living space</Location>
->>>>>>> c69cb9f7
           <RatedAnnualkWh>650.0</RatedAnnualkWh>
           <PrimaryIndicator>true</PrimaryIndicator>
         </Refrigerator>
         <CookingRange>
           <SystemIdentifier id='Range'/>
-<<<<<<< HEAD
-          <Location>other housing unit</Location>
-=======
           <Location>living space</Location>
->>>>>>> c69cb9f7
           <FuelType>electricity</FuelType>
           <IsInduction>false</IsInduction>
         </CookingRange>
