# frozen_string_literal: true

start_time = Time.now

require 'fileutils'
require 'optparse'
require 'pathname'
require_relative '../HPXMLtoOpenStudio/resources/meta_measure'
require_relative '../HPXMLtoOpenStudio/resources/version'

basedir = File.expand_path(File.dirname(__FILE__))

def run_workflow(basedir, rundir, hpxml, debug, timeseries_output_freq, timeseries_outputs, skip_validation, add_comp_loads,
<<<<<<< HEAD
                 output_format, building_id, ep_input_format, detailed_schedules_type, local_clock_time_types)
=======
                 output_format, building_id, ep_input_format, detailed_schedules_type, timeseries_time_column_types)
>>>>>>> 0628e703
  measures_dir = File.join(basedir, '..')

  measures = {}

  # Optionally add schedule file measure to workflow
  unless detailed_schedules_type.nil?
    measure_subdir = 'BuildResidentialScheduleFile'
    args = {}
    args['hpxml_path'] = hpxml
    args['hpxml_output_path'] = hpxml
    args['schedules_type'] = detailed_schedules_type
    args['output_csv_path'] = "workflow/sample_files/run/#{detailed_schedules_type}.csv"
    update_args_hash(measures, measure_subdir, args)
  end

  # Add HPXML translator measure to workflow
  measure_subdir = 'HPXMLtoOpenStudio'
  args = {}
  args['hpxml_path'] = hpxml
  args['output_dir'] = rundir
  args['debug'] = debug
  args['add_component_loads'] = (add_comp_loads || timeseries_outputs.include?('componentloads'))
  args['skip_validation'] = skip_validation
  args['building_id'] = building_id
  update_args_hash(measures, measure_subdir, args)

  # Add reporting measure to workflow
  measure_subdir = 'ReportSimulationOutput'
  args = {}
  args['output_format'] = output_format
  args['timeseries_frequency'] = timeseries_output_freq
  args['include_timeseries_fuel_consumptions'] = timeseries_outputs.include? 'fuels'
  args['include_timeseries_end_use_consumptions'] = timeseries_outputs.include? 'enduses'
  args['include_timeseries_emissions'] = timeseries_outputs.include? 'emissions'
  args['include_timeseries_hot_water_uses'] = timeseries_outputs.include? 'hotwater'
  args['include_timeseries_total_loads'] = timeseries_outputs.include? 'loads'
  args['include_timeseries_component_loads'] = timeseries_outputs.include? 'componentloads'
  args['include_timeseries_zone_temperatures'] = timeseries_outputs.include? 'temperatures'
  args['include_timeseries_airflows'] = timeseries_outputs.include? 'airflows'
  args['include_timeseries_weather'] = timeseries_outputs.include? 'weather'
<<<<<<< HEAD
  args['timestamps_daylight_saving_time'] = local_clock_time_types.include? 'DST'
  args['timestamps_coordinated_universal_time'] = local_clock_time_types.include? 'UTC'
=======
  args['add_timeseries_dst_column'] = timeseries_time_column_types.include? 'DST'
  args['add_timeseries_utc_column'] = timeseries_time_column_types.include? 'UTC'
>>>>>>> 0628e703
  update_args_hash(measures, measure_subdir, args)

  # Add hpxml output measure to workflow
  measure_subdir = 'ReportHPXMLOutput'
  args = {}
  args['output_format'] = output_format
  update_args_hash(measures, measure_subdir, args)

  results = run_hpxml_workflow(rundir, measures, measures_dir, debug: debug, ep_input_format: ep_input_format)

  return results[:success]
end

timeseries_types = ['ALL', 'fuels', 'enduses', 'emissions', 'hotwater', 'loads', 'componentloads', 'temperatures', 'airflows', 'weather']

options = {}
OptionParser.new do |opts|
  opts.banner = "Usage: #{File.basename(__FILE__)} -x building.xml\n e.g., #{File.basename(__FILE__)} -x base.xml\n"

  opts.on('-x', '--xml <FILE>', 'HPXML file') do |t|
    options[:hpxml] = t
  end

  opts.on('-o', '--output-dir <DIR>', 'Output directory') do |t|
    options[:output_dir] = t
  end

  opts.on('--output-format TYPE', ['csv', 'json'], 'Output file format type (csv, json)') do |t|
    options[:output_format] = t
  end

  options[:hourly_outputs] = []
  opts.on('--hourly TYPE', timeseries_types, "Request hourly output type (#{timeseries_types[0..5].join(', ')},", "#{timeseries_types[6..-1].join(', ')}); can be called multiple times") do |t|
    options[:hourly_outputs] << t
  end

  options[:daily_outputs] = []
  opts.on('--daily TYPE', timeseries_types, "Request daily output type (#{timeseries_types[0..5].join(', ')},", "#{timeseries_types[6..-1].join(', ')}); can be called multiple times") do |t|
    options[:daily_outputs] << t
  end

  options[:monthly_outputs] = []
  opts.on('--monthly TYPE', timeseries_types, "Request monthly output type (#{timeseries_types[0..5].join(', ')},", "#{timeseries_types[6..-1].join(', ')}); can be called multiple times") do |t|
    options[:monthly_outputs] << t
  end

  options[:timestep_outputs] = []
  opts.on('--timestep TYPE', timeseries_types, "Request timestep output type (#{timeseries_types[0..5].join(', ')},", "#{timeseries_types[6..-1].join(', ')}); can be called multiple times") do |t|
    options[:timestep_outputs] << t
  end

  options[:skip_validation] = false
  opts.on('-s', '--skip-validation', 'Skip Schema/Schematron validation for faster performance') do |t|
    options[:skip_validation] = true
  end

  options[:add_comp_loads] = false
  opts.on('--add-component-loads', 'Add heating/cooling component loads calculation') do |t|
    options[:add_comp_loads] = true
  end

  opts.on('--add-detailed-schedule TYPE', ['smooth', 'stochastic'], 'Add detailed schedule of type (smooth, stochastic)') do |t|
    options[:detailed_schedules_type] = t
  end

<<<<<<< HEAD
  options[:local_clock_time_types] = []
  opts.on('--add-local-clock-time TYPE', ['DST', 'UTC'], 'Add local clock time column (DST, UTC); can be called multiple times') do |t|
    options[:local_clock_time_types] << t
=======
  options[:timeseries_time_column_types] = []
  opts.on('--add-timeseries-time-column TYPE', ['DST', 'UTC'], 'Add timeseries time column (DST, UTC); can be called multiple times') do |t|
    options[:timeseries_time_column_types] << t
>>>>>>> 0628e703
  end

  options[:ep_input_format] = 'idf'
  opts.on('--ep-input-format TYPE', 'EnergyPlus input file format (idf, epjson)') do |t|
    options[:ep_input_format] = t
  end

  opts.on('-b', '--building-id <ID>', 'ID of Building to simulate (required when multiple HPXML Building elements)') do |t|
    options[:building_id] = t
  end

  options[:version] = false
  opts.on('-v', '--version', 'Reports the version') do |t|
    options[:version] = true
  end

  options[:debug] = false
  opts.on('-d', '--debug') do |t|
    options[:debug] = true
  end

  opts.on_tail('-h', '--help', 'Display help') do
    puts opts
    exit!
  end
end.parse!

if options[:version]
  puts "OpenStudio-HPXML v#{Version::OS_HPXML_Version}"
  exit!
end

if not options[:hpxml]
  fail "HPXML argument is required. Call #{File.basename(__FILE__)} -h for usage."
end

timeseries_output_freq = 'none'
timeseries_outputs = []
n_freq = 0
if not options[:hourly_outputs].empty?
  n_freq += 1
  timeseries_output_freq = 'hourly'
  timeseries_outputs = options[:hourly_outputs]
end
if not options[:daily_outputs].empty?
  n_freq += 1
  timeseries_output_freq = 'daily'
  timeseries_outputs = options[:daily_outputs]
end
if not options[:monthly_outputs].empty?
  n_freq += 1
  timeseries_output_freq = 'monthly'
  timeseries_outputs = options[:monthly_outputs]
end
if not options[:timestep_outputs].empty?
  n_freq += 1
  timeseries_output_freq = 'timestep'
  timeseries_outputs = options[:timestep_outputs]
end

if n_freq > 1
  fail 'Multiple timeseries frequencies (hourly, daily, monthly, timestep) are not supported.'
end

if timeseries_outputs.include? 'ALL'
  timeseries_outputs = timeseries_types[1..-1]
end

unless (Pathname.new options[:hpxml]).absolute?
  options[:hpxml] = File.expand_path(options[:hpxml])
end
unless File.exist?(options[:hpxml]) && options[:hpxml].downcase.end_with?('.xml')
  fail "'#{options[:hpxml]}' does not exist or is not an .xml file."
end

if options[:output_dir].nil?
  options[:output_dir] = File.dirname(options[:hpxml]) # default
end
options[:output_dir] = File.expand_path(options[:output_dir])

unless Dir.exist?(options[:output_dir])
  FileUtils.mkdir_p(options[:output_dir])
end

# Create run dir
rundir = File.join(options[:output_dir], 'run')

# Run design
puts "HPXML: #{options[:hpxml]}"
success = run_workflow(basedir, rundir, options[:hpxml], options[:debug], timeseries_output_freq, timeseries_outputs,
                       options[:skip_validation], options[:add_comp_loads], options[:output_format], options[:building_id],
<<<<<<< HEAD
                       options[:ep_input_format], options[:detailed_schedules_type], options[:local_clock_time_types])
=======
                       options[:ep_input_format], options[:detailed_schedules_type], options[:timeseries_time_column_types])
>>>>>>> 0628e703

if not success
  exit! 1
end

puts "Completed in #{(Time.now - start_time).round(1)}s."<|MERGE_RESOLUTION|>--- conflicted
+++ resolved
@@ -11,11 +11,7 @@
 basedir = File.expand_path(File.dirname(__FILE__))
 
 def run_workflow(basedir, rundir, hpxml, debug, timeseries_output_freq, timeseries_outputs, skip_validation, add_comp_loads,
-<<<<<<< HEAD
-                 output_format, building_id, ep_input_format, detailed_schedules_type, local_clock_time_types)
-=======
                  output_format, building_id, ep_input_format, detailed_schedules_type, timeseries_time_column_types)
->>>>>>> 0628e703
   measures_dir = File.join(basedir, '..')
 
   measures = {}
@@ -56,13 +52,8 @@
   args['include_timeseries_zone_temperatures'] = timeseries_outputs.include? 'temperatures'
   args['include_timeseries_airflows'] = timeseries_outputs.include? 'airflows'
   args['include_timeseries_weather'] = timeseries_outputs.include? 'weather'
-<<<<<<< HEAD
-  args['timestamps_daylight_saving_time'] = local_clock_time_types.include? 'DST'
-  args['timestamps_coordinated_universal_time'] = local_clock_time_types.include? 'UTC'
-=======
   args['add_timeseries_dst_column'] = timeseries_time_column_types.include? 'DST'
   args['add_timeseries_utc_column'] = timeseries_time_column_types.include? 'UTC'
->>>>>>> 0628e703
   update_args_hash(measures, measure_subdir, args)
 
   # Add hpxml output measure to workflow
@@ -128,15 +119,9 @@
     options[:detailed_schedules_type] = t
   end
 
-<<<<<<< HEAD
-  options[:local_clock_time_types] = []
-  opts.on('--add-local-clock-time TYPE', ['DST', 'UTC'], 'Add local clock time column (DST, UTC); can be called multiple times') do |t|
-    options[:local_clock_time_types] << t
-=======
   options[:timeseries_time_column_types] = []
   opts.on('--add-timeseries-time-column TYPE', ['DST', 'UTC'], 'Add timeseries time column (DST, UTC); can be called multiple times') do |t|
     options[:timeseries_time_column_types] << t
->>>>>>> 0628e703
   end
 
   options[:ep_input_format] = 'idf'
@@ -228,11 +213,7 @@
 puts "HPXML: #{options[:hpxml]}"
 success = run_workflow(basedir, rundir, options[:hpxml], options[:debug], timeseries_output_freq, timeseries_outputs,
                        options[:skip_validation], options[:add_comp_loads], options[:output_format], options[:building_id],
-<<<<<<< HEAD
-                       options[:ep_input_format], options[:detailed_schedules_type], options[:local_clock_time_types])
-=======
                        options[:ep_input_format], options[:detailed_schedules_type], options[:timeseries_time_column_types])
->>>>>>> 0628e703
 
 if not success
   exit! 1
