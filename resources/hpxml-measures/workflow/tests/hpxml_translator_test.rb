--- conflicted
+++ resolved
@@ -512,12 +512,6 @@
       if hpxml_path.include?('base-simcontrol-timestep-10-mins.xml') || hpxml_path.include?('ASHRAE_Standard_140')
         next if err_line.include? 'Temperature out of range [-100. to 200.] (PsyPsatFnTemp)'
       end
-<<<<<<< HEAD
-      if hpxml_path.include?('base-schedules-average.xml') || hpxml_path.include?('base-schedules-stochastic.xml')
-        next if err_line.include?('GetCurrentScheduleValue: Schedule=') && err_line.include?('is a Schedule:File')
-      end
-=======
->>>>>>> c69cb9f7
 
       flunk "Unexpected warning found: #{err_line}"
     end
