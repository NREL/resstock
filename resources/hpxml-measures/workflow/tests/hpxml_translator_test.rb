# frozen_string_literal: true

require_relative '../../HPXMLtoOpenStudio/resources/minitest_helper'
require 'openstudio'
require 'fileutils'
require 'parallel'
require_relative '../../HPXMLtoOpenStudio/measure.rb'

class HPXMLTest < Minitest::Test
  def setup
    @this_dir = File.dirname(__FILE__)
    @results_dir = File.join(@this_dir, 'results')
    FileUtils.mkdir_p @results_dir

    schema_path = File.join(File.dirname(__FILE__), '..', '..', 'HPXMLtoOpenStudio', 'resources', 'hpxml_schema', 'HPXML.xsd')
    @schema_validator = XMLValidator.get_schema_validator(schema_path)
    @schematron_path = File.join(File.dirname(__FILE__), '..', '..', 'HPXMLtoOpenStudio', 'resources', 'hpxml_schematron', 'EPvalidator.xml')
  end

  def test_simulations
    results_out = File.join(@results_dir, 'results.csv')
    File.delete(results_out) if File.exist? results_out
    bills_out = File.join(@results_dir, 'results_bills.csv')
    File.delete(bills_out) if File.exist? bills_out

    xmls = []
    sample_files_dirs = [File.absolute_path(File.join(@this_dir, '..', 'sample_files')),
                         File.absolute_path(File.join(@this_dir, '..', 'real_homes'))]
    sample_files_dirs.each do |sample_files_dir|
      Dir["#{sample_files_dir}/*.xml"].sort.each do |xml|
        next if xml.end_with? '-10x.xml'
<<<<<<< HEAD
        next if xml.include? 'base-multiple-buildings' # Tested by test_multiple_buildings()
        next if xml.include? 'base-bldgtype-multifamily-shared-mechvent-multiple' # FIXME: Won't work w/ unit multipliers until https://github.com/NREL/EnergyPlus/pull/10131 is available in E+
=======
        next if xml.include? 'base-multiple-sfd-buildings' # Tested by test_multiple_buildings()
        next if xml.include? 'base-multiple-mf-units' # Tested by test_multiple_buildings()
>>>>>>> 39161936

        xmls << File.absolute_path(xml)
      end
    end

    # Test simulations
    puts "Running #{xmls.size} HPXML files..."
    all_results = {}
    all_bill_results = {}
    Parallel.map(xmls, in_threads: Parallel.processor_count) do |xml|
      xml_name = File.basename(xml)
      results = _run_xml(xml, Parallel.worker_number)
      all_results[xml_name], all_bill_results[xml_name], timeseries_results = results
<<<<<<< HEAD
=======
      next if xml.include? 'real_homes'
>>>>>>> 39161936

      # Also run with a 10x unit multiplier (2 identical dwelling units each with a 5x
      # unit multiplier) and check how the results compare to the original run
      _run_xml(xml, Parallel.worker_number, true, all_results[xml_name], timeseries_results)
    end

    _write_results(all_results.sort_by { |k, _v| k.downcase }.to_h, results_out)
    _write_results(all_bill_results.sort_by { |k, _v| k.downcase }.to_h, bills_out)
  end

  def test_ashrae_140
    ashrae140_out = File.join(@results_dir, 'results_ashrae_140.csv')
    File.delete(ashrae140_out) if File.exist? ashrae140_out

    xmls = []
    ashrae_140_dir = File.absolute_path(File.join(@this_dir, 'ASHRAE_Standard_140'))
    Dir["#{ashrae_140_dir}/*.xml"].sort.each do |xml|
      xmls << File.absolute_path(xml)
    end

    # Test simulations
    puts "Running #{xmls.size} HPXML files..."
    all_results = {}
    Parallel.map(xmls, in_threads: Parallel.processor_count) do |xml|
      xml_name = File.basename(xml)
      all_results[xml_name], _, _ = _run_xml(xml, Parallel.worker_number)
    end

    _write_ashrae_140_results(all_results.sort_by { |k, _v| k.downcase }.to_h, ashrae140_out)
  end

  def test_run_simulation_output_formats
    # Check that the simulation produces outputs in the appropriate format
    ['csv', 'json', 'msgpack', 'csv_dview'].each do |output_format|
      rb_path = File.join(File.dirname(__FILE__), '..', 'run_simulation.rb')
      xml = File.join(File.dirname(__FILE__), '..', 'sample_files', 'base.xml')
      command = "\"#{OpenStudio.getOpenStudioCLI}\" \"#{rb_path}\" -x \"#{xml}\" --debug --hourly ALL --output-format #{output_format}"
      system(command, err: File::NULL)

      output_format = 'csv' if output_format == 'csv_dview'

      # Check for output files
      assert(File.exist? File.join(File.dirname(xml), 'run', 'eplusout.msgpack'))
      assert(File.exist? File.join(File.dirname(xml), 'run', "results_annual.#{output_format}"))
      assert(File.exist? File.join(File.dirname(xml), 'run', "results_timeseries.#{output_format}"))
      assert(File.exist?(File.join(File.dirname(xml), 'run', "results_bills.#{output_format}")))

      # Check for debug files
      osm_path = File.join(File.dirname(xml), 'run', 'in.osm')
      assert(File.exist? osm_path)
      hpxml_defaults_path = File.join(File.dirname(xml), 'run', 'in.xml')
      assert(File.exist? hpxml_defaults_path)

      next unless output_format == 'msgpack'

      # Check timeseries output isn't rounded
      require 'msgpack'
      data = MessagePack.unpack(File.read(File.join(File.dirname(xml), 'run', "results_timeseries.#{output_format}"), mode: 'rb'))
      value = data['Energy Use']['Total (kBtu)'][0]
      assert_operator((value - value.round(8)).abs, :>, 0)
    end
  end

  def test_run_simulation_epjson_input
    # Check that we can run a simulation using epJSON (instead of IDF) if requested
    rb_path = File.join(File.dirname(__FILE__), '..', 'run_simulation.rb')
    xml = File.join(File.dirname(__FILE__), '..', 'sample_files', 'base.xml')
    command = "\"#{OpenStudio.getOpenStudioCLI}\" \"#{rb_path}\" -x \"#{xml}\" --ep-input-format epjson"
    system(command, err: File::NULL)

    # Check for epjson file
    assert(File.exist? File.join(File.dirname(xml), 'run', 'in.epJSON'))

    # Check for output files
    assert(File.exist? File.join(File.dirname(xml), 'run', 'eplusout.msgpack'))
    assert(File.exist? File.join(File.dirname(xml), 'run', 'results_annual.csv'))
  end

  def test_run_simulation_idf_input
    # Check that we can run a simulation using IDF (instead of epJSON) if requested
    rb_path = File.join(File.dirname(__FILE__), '..', 'run_simulation.rb')
    xml = File.join(File.dirname(__FILE__), '..', 'sample_files', 'base.xml')
    command = "\"#{OpenStudio.getOpenStudioCLI}\" \"#{rb_path}\" -x \"#{xml}\" --ep-input-format idf"
    system(command, err: File::NULL)

    # Check for idf file
    assert(File.exist? File.join(File.dirname(xml), 'run', 'in.idf'))

    # Check for output files
    assert(File.exist? File.join(File.dirname(xml), 'run', 'eplusout.msgpack'))
    assert(File.exist? File.join(File.dirname(xml), 'run', 'results_annual.csv'))
  end

  def test_run_simulation_faster_performance
    # Run w/ --skip-validation and w/o --add-component-loads arguments
    rb_path = File.join(File.dirname(__FILE__), '..', 'run_simulation.rb')
    xml = File.join(File.dirname(__FILE__), '..', 'sample_files', 'base.xml')
    command = "\"#{OpenStudio.getOpenStudioCLI}\" \"#{rb_path}\" -x \"#{xml}\" --skip-validation"
    system(command, err: File::NULL)

    # Check for output files
    assert(File.exist? File.join(File.dirname(xml), 'run', 'eplusout.msgpack'))
    assert(File.exist? File.join(File.dirname(xml), 'run', 'results_annual.csv'))

    # Check component loads don't exist
    component_loads = {}
    CSV.read(File.join(File.dirname(xml), 'run', 'results_annual.csv'), headers: false).each do |data|
      next unless data[0].to_s.start_with? 'Component Load'

      component_loads[data[0]] = Float(data[1])
    end
    assert_equal(0, component_loads.size)
  end

  def test_run_simulation_detailed_occupancy_schedules
    [false, true].each do |debug|
      # Check that the simulation produces stochastic schedules if requested
      sample_files_path = File.join(File.dirname(__FILE__), '..', 'sample_files')
      tmp_hpxml_path = File.join(sample_files_path, 'tmp.xml')
      hpxml = HPXML.new(hpxml_path: File.join(sample_files_path, 'base.xml'))
      XMLHelper.write_file(hpxml.to_doc, tmp_hpxml_path)

      rb_path = File.join(File.dirname(__FILE__), '..', 'run_simulation.rb')
      xml = File.absolute_path(tmp_hpxml_path)
      command = "\"#{OpenStudio.getOpenStudioCLI}\" \"#{rb_path}\" -x \"#{xml}\" --add-stochastic-schedules"
      command += ' -d' if debug
      system(command, err: File::NULL)

      # Check for output files
      assert(File.exist? File.join(File.dirname(xml), 'run', 'eplusout.msgpack'))
      assert(File.exist? File.join(File.dirname(xml), 'run', 'results_annual.csv'))
      assert(File.exist? File.join(File.dirname(xml), 'run', 'in.schedules.csv'))
      assert(File.exist? File.join(File.dirname(xml), 'run', 'stochastic.csv'))

      # Check stochastic.csv headers
      schedules = CSV.read(File.join(File.dirname(xml), 'run', 'stochastic.csv'), headers: true)
      if debug
        assert(schedules.headers.include?(SchedulesFile::ColumnSleeping))
      else
        refute(schedules.headers.include?(SchedulesFile::ColumnSleeping))
      end

      # Cleanup
      File.delete(tmp_hpxml_path) if File.exist? tmp_hpxml_path
    end
  end

  def test_run_simulation_timeseries_outputs
    [true, false].each do |invalid_variable_only|
      # Check that the simulation produces timeseries with requested outputs
      rb_path = File.join(File.dirname(__FILE__), '..', 'run_simulation.rb')
      xml = File.join(File.dirname(__FILE__), '..', 'sample_files', 'base.xml')
      command = "\"#{OpenStudio.getOpenStudioCLI}\" \"#{rb_path}\" -x \"#{xml}\""
      if not invalid_variable_only
        command += ' --hourly ALL'
        command += " --add-timeseries-output-variable 'Zone People Occupant Count'"
        command += " --add-timeseries-output-variable 'Zone People Total Heating Energy'"
      end
      command += " --add-timeseries-output-variable 'Foobar Variable'" # Test invalid output variable request
      system(command, err: File::NULL)

      # Check for output files
      assert(File.exist? File.join(File.dirname(xml), 'run', 'eplusout.msgpack'))
      assert(File.exist? File.join(File.dirname(xml), 'run', 'results_annual.csv'))
      if not invalid_variable_only
        assert(File.exist? File.join(File.dirname(xml), 'run', 'results_timeseries.csv'))
        # Check timeseries columns exist
        timeseries_rows = CSV.read(File.join(File.dirname(xml), 'run', 'results_timeseries.csv'))
        assert_equal(1, timeseries_rows[0].select { |r| r == 'Time' }.size)
        assert_equal(1, timeseries_rows[0].select { |r| r == 'Zone People Occupant Count: Conditioned Space' }.size)
        assert_equal(1, timeseries_rows[0].select { |r| r == 'Zone People Total Heating Energy: Conditioned Space' }.size)
      else
        refute(File.exist? File.join(File.dirname(xml), 'run', 'results_timeseries.csv'))
      end

      # Check run.log has warning about missing Foobar Variable
      assert(File.exist? File.join(File.dirname(xml), 'run', 'run.log'))
      log_lines = File.readlines(File.join(File.dirname(xml), 'run', 'run.log')).map(&:strip)
      assert(log_lines.include? "Warning: Request for output variable 'Foobar Variable' returned no key values.")
    end
  end

  def test_run_defaulted_in_xml
    # Check that if we simulate the in.xml file (HPXML w/ defaults), we get
    # the same results as the original HPXML.

    # Run base.xml
    rb_path = File.join(File.dirname(__FILE__), '..', 'run_simulation.rb')
    xml = File.join(File.dirname(__FILE__), '..', 'sample_files', 'base.xml')
    command = "\"#{OpenStudio.getOpenStudioCLI}\" \"#{rb_path}\" -x \"#{xml}\""
    system(command, err: File::NULL)
    assert(File.exist? File.join(File.dirname(xml), 'run', 'results_annual.csv'))
    base_results = CSV.read(File.join(File.dirname(xml), 'run', 'results_annual.csv'))

    # Run in.xml (generated from base.xml)
    xml2 = File.join(File.dirname(xml), 'run', 'in.xml')
    command = "\"#{OpenStudio.getOpenStudioCLI}\" \"#{rb_path}\" -x \"#{xml2}\""
    system(command, err: File::NULL)
    assert(File.exist? File.join(File.dirname(xml2), 'run', 'results_annual.csv'))
    default_results = CSV.read(File.join(File.dirname(xml2), 'run', 'results_annual.csv'))

    # Check two output files are identical
    assert_equal(base_results, default_results)
  end

  def test_template_osws
    # Check that simulation works using template-*.osw
    require 'json'

    ['template-run-hpxml.osw',
     'template-run-hpxml-with-stochastic-occupancy.osw',
     'template-run-hpxml-with-stochastic-occupancy-subset.osw',
     'template-build-and-run-hpxml-with-stochastic-occupancy.osw'].each do |osw_name|
      osw_path = File.join(File.dirname(__FILE__), '..', osw_name)

      # Create derivative OSW for testing
      osw_path_test = osw_path.gsub('.osw', '_test.osw')
      FileUtils.cp(osw_path, osw_path_test)

      # Turn on debug mode
      json = JSON.parse(File.read(osw_path_test), symbolize_names: true)
      measure_index = json[:steps].find_index { |m| m[:measure_dir_name] == 'HPXMLtoOpenStudio' }
      json[:steps][measure_index][:arguments][:debug] = true

      if Dir.exist? File.join(File.dirname(__FILE__), '..', '..', 'project')
        # CI checks out the repo as "project", so update dir name
        json[:steps][measure_index][:measure_dir_name] = 'project'
      end

      File.open(osw_path_test, 'w') do |f|
        f.write(JSON.pretty_generate(json))
      end

      command = "\"#{OpenStudio.getOpenStudioCLI}\" run -w \"#{osw_path_test}\""
      system(command, err: File::NULL)

      # Check for output files
      assert(File.exist? File.join(File.dirname(osw_path_test), 'run', 'eplusout.msgpack'))
      assert(File.exist? File.join(File.dirname(osw_path_test), 'run', 'results_annual.csv'))

      # Check for debug files
      assert(File.exist? File.join(File.dirname(osw_path_test), 'run', 'in.osm'))
      hpxml_defaults_path = File.join(File.dirname(osw_path_test), 'run', 'in.xml')
      assert(File.exist? hpxml_defaults_path)

      # Cleanup
      File.delete(osw_path_test)
      xml_path_test = File.join(File.dirname(__FILE__), '..', 'run', 'built.xml')
      File.delete(xml_path_test) if File.exist?(xml_path_test)
      xml_path_test = File.join(File.dirname(__FILE__), '..', 'run', 'built-stochastic-schedules.xml')
      File.delete(xml_path_test) if File.exist?(xml_path_test)
    end
  end

  def test_multiple_buildings
<<<<<<< HEAD
    sample_files_dir = File.join(File.dirname(__FILE__), '..', 'sample_files')
    Dir["#{sample_files_dir}/base-multiple-buildings*.xml"].sort.each do |xml|
      rb_path = File.join(File.dirname(__FILE__), '..', 'run_simulation.rb')
      csv_output_path = File.join(File.dirname(xml), 'run', 'results_annual.csv')
      bills_csv_path = File.join(File.dirname(xml), 'run', 'results_bills.csv')
      run_log = File.join(File.dirname(xml), 'run', 'run.log')

      # Check successful simulation when providing correct building ID
      command = "\"#{OpenStudio.getOpenStudioCLI}\" \"#{rb_path}\" -x \"#{xml}\" --building-id MyBuilding_2"
      system(command, err: File::NULL)
      assert_equal(true, File.exist?(csv_output_path))
      assert_equal(xml.include?('bills'), File.exist?(bills_csv_path))
=======
    xml = File.join(File.dirname(__FILE__), '..', 'sample_files', 'base-multiple-sfd-buildings.xml')
    rb_path = File.join(File.dirname(__FILE__), '..', 'run_simulation.rb')
    csv_output_path = File.join(File.dirname(xml), 'run', 'results_annual.csv')
    bills_csv_path = File.join(File.dirname(xml), 'run', 'results_bills.csv')
    run_log = File.join(File.dirname(xml), 'run', 'run.log')

    # Check successful simulation when providing correct building ID
    command = "\"#{OpenStudio.getOpenStudioCLI}\" \"#{rb_path}\" -x \"#{xml}\" --building-id MyBuilding_2"
    system(command, err: File::NULL)
    assert_equal(true, File.exist?(csv_output_path))
    assert_equal(true, File.exist?(bills_csv_path))
>>>>>>> 39161936

      # Check that we have exactly one warning (i.e., check we are only validating a single Building element against schematron)
      assert_equal(1, File.readlines(run_log).select { |l| l.include? 'Warning: No clothes dryer specified, the model will not include clothes dryer energy use.' }.size)

<<<<<<< HEAD
      # Check unsuccessful simulation when providing incorrect building ID
      command = "\"#{OpenStudio.getOpenStudioCLI}\" \"#{rb_path}\" -x \"#{xml}\" --building-id MyFoo"
      system(command, err: File::NULL)
      assert_equal(false, File.exist?(csv_output_path))
      assert_equal(false, File.exist?(bills_csv_path))
      assert_equal(1, File.readlines(run_log).select { |l| l.include? "Could not find Building element with ID 'MyFoo'." }.size)

      # Check unsuccessful simulation when not providing building ID
      command = "\"#{OpenStudio.getOpenStudioCLI}\" \"#{rb_path}\" -x \"#{xml}\""
      system(command, err: File::NULL)
      assert_equal(false, File.exist?(csv_output_path))
      assert_equal(false, File.exist?(bills_csv_path))
      assert_equal(1, File.readlines(run_log).select { |l| l.include? 'Multiple Building elements defined in HPXML file; Building ID argument must be provided.' }.size)

      # Check successful simulation when running whole building
      command = "\"#{OpenStudio.getOpenStudioCLI}\" \"#{rb_path}\" -x \"#{xml}\" --building-id ALL"
      system(command, err: File::NULL)
      assert_equal(true, File.exist?(csv_output_path))
      assert_equal(xml.include?('bills'), File.exist?(bills_csv_path))

      # Check that we now have three warnings, one for each Building element
      assert_equal(3, File.readlines(run_log).select { |l| l.include? 'Warning: No clothes dryer specified, the model will not include clothes dryer energy use.' }.size)
    end
=======
    # Check unsuccessful simulation when providing incorrect building ID
    command = "\"#{OpenStudio.getOpenStudioCLI}\" \"#{rb_path}\" -x \"#{xml}\" --building-id MyFoo"
    system(command, err: File::NULL)
    assert_equal(false, File.exist?(csv_output_path))
    assert_equal(false, File.exist?(bills_csv_path))
    assert_equal(1, File.readlines(run_log).select { |l| l.include? "Could not find Building element with ID 'MyFoo'." }.size)

    # Check unsuccessful simulation when not providing building ID
    command = "\"#{OpenStudio.getOpenStudioCLI}\" \"#{rb_path}\" -x \"#{xml}\""
    system(command, err: File::NULL)
    assert_equal(false, File.exist?(csv_output_path))
    assert_equal(false, File.exist?(bills_csv_path))
    assert_equal(1, File.readlines(run_log).select { |l| l.include? 'Multiple Building elements defined in HPXML file; Building ID argument must be provided.' }.size)

    # Check successful simulation when running whole building
    command = "\"#{OpenStudio.getOpenStudioCLI}\" \"#{rb_path}\" -x \"#{xml}\" --building-id ALL"
    system(command, err: File::NULL)
    assert_equal(true, File.exist?(csv_output_path))
    assert_equal(true, File.exist?(bills_csv_path))

    # Check that we now have three warnings, one for each Building element
    assert_equal(3, File.readlines(run_log).select { |l| l.include? 'Warning: No clothes dryer specified, the model will not include clothes dryer energy use.' }.size)
>>>>>>> 39161936
  end

  def test_release_zips
    # Check release zips successfully created
    top_dir = File.join(@this_dir, '..', '..')
    command = "\"#{OpenStudio.getOpenStudioCLI}\" \"#{File.join(top_dir, 'tasks.rb')}\" create_release_zips"
    system(command)
    assert_equal(1, Dir["#{top_dir}/*.zip"].size)

    # Check successful running of simulation from release zips
    require 'zip'
    Zip.on_exists_proc = true
    Dir["#{top_dir}/OpenStudio-HPXML*.zip"].each do |zip_path|
      Zip::File.open(zip_path) do |zip_file|
        zip_file.each do |f|
          FileUtils.mkdir_p(File.dirname(f.name)) unless File.exist?(File.dirname(f.name))
          zip_file.extract(f, f.name)
        end
      end

      # Test run_simulation.rb
      command = "\"#{OpenStudio.getOpenStudioCLI}\" OpenStudio-HPXML/workflow/run_simulation.rb -x OpenStudio-HPXML/workflow/sample_files/base.xml"
      system(command)
      assert(File.exist? 'OpenStudio-HPXML/workflow/sample_files/run/results_annual.csv')

      File.delete(zip_path)
      rm_path('OpenStudio-HPXML')
    end
  end

  private

  def _run_xml(xml, worker_num, apply_unit_multiplier = false, results_1x = nil, timeseries_results_1x = nil)
    unit_multiplier = 1
    if apply_unit_multiplier
      hpxml = HPXML.new(hpxml_path: xml, building_id: 'ALL')
      hpxml.buildings.each do |hpxml_bldg|
        next unless hpxml_bldg.building_construction.number_of_units.nil?

        hpxml_bldg.building_construction.number_of_units = 1
      end
      orig_multiplier = hpxml.buildings.map { |hpxml_bldg| hpxml_bldg.building_construction.number_of_units }.sum

      # Create copy of the HPXML where the number of Building elements is doubled
      # and each Building is assigned a unit multiplier of 5 (2x5=10).
      n_bldgs = hpxml.buildings.size
      for i in 0..n_bldgs - 1
        hpxml_bldg = hpxml.buildings[i]
        if hpxml_bldg.dehumidifiers.size > 0
<<<<<<< HEAD
          # FIXME: Dehumidifiers currently don't give good results w/ unit multipliers
        elsif hpxml_bldg.heat_pumps.select { |hp| hp.heat_pump_type == HPXML::HVACTypeHeatPumpGroundToAir }.size > 0
          # FIXME: GSHPs currently don't give good results w/ unit multipliers
        elsif hpxml_bldg.batteries.size > 0
          # FIXME: Batteries currently don't work with whole SFA/MF buildings
=======
          # FUTURE: Dehumidifiers currently don't give desired results w/ unit multipliers
          # https://github.com/NREL/OpenStudio-HPXML/issues/1499
        elsif hpxml_bldg.heat_pumps.select { |hp| hp.heat_pump_type == HPXML::HVACTypeHeatPumpGroundToAir }.size > 0
          # FUTURE: GSHPs currently don't give desired results w/ unit multipliers
          # https://github.com/NREL/OpenStudio-HPXML/issues/1499
        elsif hpxml_bldg.batteries.size > 0
          # FUTURE: Batteries currently don't work with whole SFA/MF buildings
          # https://github.com/NREL/OpenStudio-HPXML/issues/1499
>>>>>>> 39161936
          return
        else
          hpxml_bldg.building_construction.number_of_units *= 5
        end
        hpxml.buildings << hpxml_bldg.dup
      end
      xml.gsub!('.xml', '-10x.xml')
      hpxml_doc = hpxml.to_doc()
      hpxml.set_unique_hpxml_ids(hpxml_doc)
      XMLHelper.write_file(hpxml_doc, xml)
      unit_multiplier = hpxml.buildings.map { |hpxml_bldg| hpxml_bldg.building_construction.number_of_units }.sum / orig_multiplier
    end

    print "Testing #{File.basename(xml)}...\n"
    rundir = File.join(@this_dir, "test#{worker_num}")

    # Uses 'monthly' to verify timeseries results match annual results via error-checking
    # inside the ReportSimulationOutput measure.
    cli_path = OpenStudio.getOpenStudioCLI
    command = "\"#{cli_path}\" \"#{File.join(File.dirname(__FILE__), '../run_simulation.rb')}\" -x \"#{xml}\" --add-component-loads -o \"#{rundir}\" --debug --monthly ALL"
    if unit_multiplier > 1
      command += ' -b ALL'
    end
    success = system(command)

    if unit_multiplier > 1
      # Clean up
      File.delete(xml)
      xml.gsub!('-10x.xml', '.xml')
    end

    rundir = File.join(rundir, 'run')

    # Check results
    print "Simulation failed: #{xml}.\n" unless success
    assert_equal(true, success)

    # Check for output files
    annual_csv_path = File.join(rundir, 'results_annual.csv')
    timeseries_csv_path = File.join(rundir, 'results_timeseries.csv')
    bills_csv_path = File.join(rundir, 'results_bills.csv')
    assert(File.exist? annual_csv_path)
    assert(File.exist? timeseries_csv_path)

    # Check outputs
    hpxml_defaults_path = File.join(rundir, 'in.xml')
    schematron_validator = XMLValidator.get_schematron_validator(@schematron_path)
    hpxml = HPXML.new(hpxml_path: hpxml_defaults_path, schema_validator: @schema_validator, schematron_validator: schematron_validator, building_id: 'ALL') # Validate in.xml to ensure it can be run back through OS-HPXML
    if not hpxml.errors.empty?
      puts 'ERRORS:'
      hpxml.errors.each do |error|
        puts error
      end
      flunk "EPvalidator.xml error in #{hpxml_defaults_path}."
    end
    bill_results = _get_bill_results(bills_csv_path)
    results = _get_simulation_results(annual_csv_path)
    timeseries_results = _get_simulation_timeseries_results(timeseries_csv_path)
    _verify_outputs(rundir, xml, results, hpxml, unit_multiplier)
    if unit_multiplier > 1
      _check_unit_multiplier_results(hpxml.buildings[0], results_1x, results, timeseries_results_1x, timeseries_results, unit_multiplier)
    end

    return results, bill_results, timeseries_results
  end

  def _get_simulation_results(annual_csv_path)
    # Grab all outputs from reporting measure CSV annual results
    results = {}
    CSV.foreach(annual_csv_path) do |row|
      next if row.nil? || (row.size < 2)

      results[row[0]] = Float(row[1])
    end

    return results
  end

  def _get_simulation_timeseries_results(timeseries_csv_path)
    results = {}
    headers = nil
    CSV.foreach(timeseries_csv_path).with_index do |row, i|
      row = row[1..-1] # Skip time column
      if i == 0 # Header row
        headers = row
        next
      elsif i == 1 # Units row
        headers = headers.zip(row).map { |header, units| "#{header} (#{units})" }
        next
      end

      for i in 0..row.size - 1
        results[headers[i]] = [] if results[headers[i]].nil?
        results[headers[i]] << Float(row[i])
      end
    end

    return results
  end

  def _get_bill_results(bill_csv_path)
    # Grab all outputs (except monthly) from reporting measure CSV bill results
    results = {}
    if File.exist? bill_csv_path
      CSV.foreach(bill_csv_path) do |row|
        next if row.nil? || (row.size < 2)
        next if (1..12).to_a.any? { |month| row[0].include?(": Month #{month}:") }

        results[row[0]] = Float(row[1])
      end
    end

    return results
  end

  def _verify_outputs(rundir, hpxml_path, results, hpxml, unit_multiplier)
    assert(File.exist? File.join(rundir, 'eplusout.msgpack'))

    hpxml_header = hpxml.header
    hpxml_bldg = hpxml.buildings[0]
    sqlFile = OpenStudio::SqlFile.new(File.join(rundir, 'eplusout.sql'), false)

    # Collapse windows further using same logic as measure.rb
    hpxml_bldg.windows.each do |window|
      window.fraction_operable = nil
    end
    hpxml_bldg.collapse_enclosure_surfaces()
    hpxml_bldg.delete_adiabatic_subsurfaces()

    # Check run.log warnings
    File.readlines(File.join(rundir, 'run.log')).each do |message|
      next if message.strip.empty?
      next if message.start_with? 'Info: '
      next if message.start_with? 'Executing command'
      next if message.include? 'Could not find state average'

      if hpxml_bldg.clothes_washers.empty?
        next if message.include? 'No clothes washer specified, the model will not include clothes washer energy use.'
      end
      if hpxml_bldg.clothes_dryers.empty?
        next if message.include? 'No clothes dryer specified, the model will not include clothes dryer energy use.'
      end
      if hpxml_bldg.dishwashers.empty?
        next if message.include? 'No dishwasher specified, the model will not include dishwasher energy use.'
      end
      if hpxml_bldg.refrigerators.empty?
        next if message.include? 'No refrigerator specified, the model will not include refrigerator energy use.'
      end
      if hpxml_bldg.cooking_ranges.empty?
        next if message.include? 'No cooking range specified, the model will not include cooking range/oven energy use.'
      end
      if hpxml_bldg.water_heating_systems.empty?
        next if message.include? 'No water heating specified, the model will not include water heating energy use.'
      end
      if (hpxml_bldg.heating_systems + hpxml_bldg.heat_pumps).select { |h| h.fraction_heat_load_served.to_f > 0 }.empty?
        next if message.include? 'No space heating specified, the model will not include space heating energy use.'
      end
      if (hpxml_bldg.cooling_systems + hpxml_bldg.heat_pumps).select { |c| c.fraction_cool_load_served.to_f > 0 }.empty?
        next if message.include? 'No space cooling specified, the model will not include space cooling energy use.'
      end
      if hpxml_bldg.plug_loads.select { |p| p.plug_load_type == HPXML::PlugLoadTypeOther }.empty?
        next if message.include? "No '#{HPXML::PlugLoadTypeOther}' plug loads specified, the model will not include misc plug load energy use."
      end
      if hpxml_bldg.plug_loads.select { |p| p.plug_load_type == HPXML::PlugLoadTypeTelevision }.empty?
        next if message.include? "No '#{HPXML::PlugLoadTypeTelevision}' plug loads specified, the model will not include television plug load energy use."
      end
      if hpxml_bldg.lighting_groups.empty?
        next if message.include? 'No interior lighting specified, the model will not include interior lighting energy use.'
        next if message.include? 'No exterior lighting specified, the model will not include exterior lighting energy use.'
        next if message.include? 'No garage lighting specified, the model will not include garage lighting energy use.'
      end
      if hpxml_bldg.windows.empty?
        next if message.include? 'No windows specified, the model will not include window heat transfer.'
      end
      if hpxml_bldg.pv_systems.empty? && !hpxml_bldg.batteries.empty? && hpxml_bldg.header.schedules_filepaths.empty?
        next if message.include? 'Battery without PV specified, and no charging/discharging schedule provided; battery is assumed to operate as backup and will not be modeled.'
      end
      if hpxml_path.include? 'base-location-capetown-zaf.xml'
        next if message.include? 'OS Message: Minutes field (60) on line 9 of EPW file'
        next if message.include? 'Could not find a marginal Electricity rate.'
        next if message.include? 'Could not find a marginal Natural Gas rate.'
      end
      if !hpxml_bldg.hvac_distributions.select { |d| d.distribution_system_type == HPXML::HVACDistributionTypeDSE }.empty?
        next if message.include? 'DSE is not currently supported when calculating utility bills.'
      end
      if !hpxml_header.unavailable_periods.select { |up| up.column_name == 'Power Outage' }.empty?
        next if message.include? 'It is not possible to eliminate all HVAC energy use (e.g. crankcase/defrost energy) in EnergyPlus during an unavailable period.'
        next if message.include? 'It is not possible to eliminate all water heater energy use (e.g. parasitics) in EnergyPlus during an unavailable period.'
      end
      if hpxml_path.include? 'base-location-AMY-2012.xml'
        next if message.include? 'No design condition info found; calculating design conditions from EPW weather data.'
      end
      if hpxml_bldg.building_construction.number_of_units > 1
        next if message.include? 'NumberofUnits is greater than 1, indicating that the HPXML Building represents multiple dwelling units; simulation outputs will reflect this unit multiplier.'
      end

<<<<<<< HEAD
      # FIXME: Revert this eventually
=======
      # FUTURE: Revert this eventually
      # https://github.com/NREL/OpenStudio-HPXML/issues/1499
>>>>>>> 39161936
      if hpxml_header.utility_bill_scenarios.has_detailed_electric_rates
        uses_unit_multipliers = hpxml.buildings.select { |hpxml_bldg| hpxml_bldg.building_construction.number_of_units > 1 }.size > 0
        if uses_unit_multipliers || hpxml.buildings.size > 1
          next if message.include? 'Cannot currently calculate utility bills based on detailed electric rates for an HPXML with unit multipliers or multiple Building elements'
        end
      end

      flunk "Unexpected run.log message found for #{File.basename(hpxml_path)}: #{message}"
    end

    # Check for unexpected eplusout.err messages
    messages = []
    message = nil
    File.readlines(File.join(rundir, 'eplusout.err')).each do |err_line|
      if err_line.include?('** Warning **') || err_line.include?('** Severe  **') || err_line.include?('**  Fatal  **')
        messages << message unless message.nil?
        message = err_line
      else
        message += err_line unless message.nil?
      end
    end

    messages.each do |message|
      # General
      next if message.include? 'Schedule:Constant="ALWAYS ON CONTINUOUS", Blank Schedule Type Limits Name input'
      next if message.include? 'Schedule:Constant="ALWAYS ON DISCRETE", Blank Schedule Type Limits Name input'
      next if message.include? 'Schedule:Constant="ALWAYS OFF DISCRETE", Blank Schedule Type Limits Name input'
      next if message.include? 'Entered Zone Volumes differ from calculated zone volume'
      next if message.include? 'PerformancePrecisionTradeoffs: Carroll MRT radiant exchange method is selected.'
      next if message.include?('CalculateZoneVolume') && message.include?('not fully enclosed')
      next if message.include? 'do not define an enclosure'
      next if message.include? 'Pump nominal power or motor efficiency is set to 0'
      next if message.include? 'volume flow rate per watt of rated total cooling capacity is out of range'
      next if message.include? 'volume flow rate per watt of rated total heating capacity is out of range'
      next if message.include? 'The Standard Ratings is calculated for'
      next if message.include?('WetBulb not converged after') && message.include?('iterations(PsyTwbFnTdbWPb)')
      next if message.include? 'Inside surface heat balance did not converge with Max Temp Difference'
      next if message.include? 'Inside surface heat balance convergence problem continues'
      next if message.include?('Glycol: Temperature') && message.include?('out of range (too low) for fluid')
      next if message.include?('Glycol: Temperature') && message.include?('out of range (too high) for fluid')
      next if message.include? 'Plant loop exceeding upper temperature limit'
      next if message.include? 'Plant loop falling below lower temperature limit'
      next if message.include?('Foundation:Kiva') && message.include?('wall surfaces with more than four vertices') # TODO: Check alternative approach
      next if message.include? 'Temperature out of range [-100. to 200.] (PsyPsatFnTemp)'
      next if message.include? 'Enthalpy out of range (PsyTsatFnHPb)'
      next if message.include? 'Full load outlet air dry-bulb temperature < 2C. This indicates the possibility of coil frost/freeze.'
      next if message.include? 'Full load outlet temperature indicates a possibility of frost/freeze error continues.'
      next if message.include? 'Air-cooled condenser inlet dry-bulb temperature below 0 C.'
      next if message.include? 'Low condenser dry-bulb temperature error continues.'
      next if message.include? 'Coil control failed'
      next if message.include? 'sensible part-load ratio out of range error continues'
      next if message.include? 'Iteration limit exceeded in calculating sensible part-load ratio error continues'
      next if message.include?('setupIHGOutputs: Output variables=Zone Other Equipment') && message.include?('are not available.')
      next if message.include?('setupIHGOutputs: Output variables=Space Other Equipment') && message.include?('are not available')
      next if message.include? 'Multiple speed fan will be applied to this unit. The speed number is determined by load.'

      # HPWHs
      if hpxml_bldg.water_heating_systems.select { |wh| wh.water_heater_type == HPXML::WaterHeaterTypeHeatPump }.size > 0
        next if message.include? 'Recovery Efficiency and Energy Factor could not be calculated during the test for standard ratings'
        next if message.include? 'SimHVAC: Maximum iterations (20) exceeded for all HVAC loops'
        next if message.include? 'Rated air volume flow rate per watt of rated total water heating capacity is out of range'
        next if message.include? 'For object = Coil:WaterHeating:AirToWaterHeatPump:Wrapped'
        next if message.include? 'Enthalpy out of range (PsyTsatFnHPb)'
        next if message.include?('CheckWarmupConvergence: Loads Initialization') && message.include?('did not converge after 25 warmup days')
      end
      # HPWHs outside
      if hpxml_bldg.water_heating_systems.select { |wh| wh.water_heater_type == HPXML::WaterHeaterTypeHeatPump && wh.location == HPXML::LocationOtherExterior }.size > 0
        next if message.include? 'Water heater tank set point temperature is greater than or equal to the cut-in temperature of the heat pump water heater.'
      end
      # Stratified tank WHs
      if hpxml_bldg.water_heating_systems.select { |wh| wh.tank_model_type == HPXML::WaterHeaterTankModelTypeStratified }.size > 0
        next if message.include? 'Recovery Efficiency and Energy Factor could not be calculated during the test for standard ratings'
      end
      # HP defrost curves
      if hpxml_bldg.heat_pumps.select { |hp| [HPXML::HVACTypeHeatPumpAirToAir, HPXML::HVACTypeHeatPumpMiniSplit, HPXML::HVACTypeHeatPumpPTHP, HPXML::HVACTypeHeatPumpRoom].include? hp.heat_pump_type }.size > 0
        next if message.include?('GetDXCoils: Coil:Heating:DX') && message.include?('curve values') && message.include?('Defrost Energy Input Ratio Function of Temperature Curve')
      end
      # variable system SHR adjustment
      if (hpxml_bldg.heat_pumps + hpxml_bldg.cooling_systems).select { |hp| hp.compressor_type == HPXML::HVACCompressorTypeVariableSpeed }.size > 0
        next if message.include?('CalcCBF: SHR adjusted to achieve valid outlet air properties and the simulation continues.')
      end
      # Evaporative coolers
      if hpxml_bldg.cooling_systems.select { |c| c.cooling_system_type == HPXML::HVACTypeEvaporativeCooler }.size > 0
        # Evap cooler model is not really using Controller:MechanicalVentilation object, so these warnings of ignoring some features are fine.
        # OS requires a Controller:MechanicalVentilation to be attached to the oa controller, however it's not required by E+.
        # Manually removing Controller:MechanicalVentilation from idf eliminates these two warnings.
        # FUTURE: Can we update OS to allow removing it?
        next if message.include?('Zone') && message.include?('is not accounted for by Controller:MechanicalVentilation object')
        next if message.include?('PEOPLE object for zone') && message.include?('is not accounted for by Controller:MechanicalVentilation object')
        # "The only valid controller type for an AirLoopHVAC is Controller:WaterCoil.", evap cooler doesn't need one.
        next if message.include?('GetAirPathData: AirLoopHVAC') && message.include?('has no Controllers')
        # input "Autosize" for Fixed Minimum Air Flow Rate is added by OS translation, now set it to 0 to skip potential sizing process, though no way to prevent this warning.
        next if message.include? 'Since Zone Minimum Air Flow Input Method = CONSTANT, input for Fixed Minimum Air Flow Rate will be ignored'
      end
      # Fan coil distribution
      if hpxml_bldg.hvac_distributions.select { |d| d.air_type.to_s == HPXML::AirTypeFanCoil }.size > 0
        next if message.include? 'In calculating the design coil UA for Coil:Cooling:Water' # Warning for unused cooling coil for fan coil
      end
      # Boilers
      if hpxml_bldg.heating_systems.select { |h| h.heating_system_type == HPXML::HVACTypeBoiler }.size > 0
        next if message.include? 'Missing temperature setpoint for LeavingSetpointModulated mode' # These warnings are fine, simulation continues with assigning plant loop setpoint to boiler, which is the expected one
      end
      # GSHPs
      if hpxml_bldg.heat_pumps.select { |hp| hp.heat_pump_type == HPXML::HVACTypeHeatPumpGroundToAir }.size > 0
        next if message.include?('CheckSimpleWAHPRatedCurvesOutputs') && message.include?('WaterToAirHeatPump:EquationFit') # FUTURE: Check these
        next if message.include? 'Actual air mass flow rate is smaller than 25% of water-to-air heat pump coil rated air flow rate.' # FUTURE: Remove this when https://github.com/NREL/EnergyPlus/issues/9125 is resolved
      end
      # GSHPs with only heating or cooling
      if hpxml_bldg.heat_pumps.select { |hp| hp.heat_pump_type == HPXML::HVACTypeHeatPumpGroundToAir && (hp.fraction_heat_load_served == 0 || hp.fraction_cool_load_served == 0) }.size > 0
        next if message.include? 'heating capacity is disproportionate (> 20% different) to total cooling capacity' # safe to ignore
      end
      # Solar thermal systems
      if hpxml_bldg.solar_thermal_systems.size > 0
        next if message.include? 'Supply Side is storing excess heat the majority of the time.'
      end
      # Unavailability periods
      if !hpxml_header.unavailable_periods.empty?
        next if message.include? 'Target water temperature is greater than the hot water temperature'
        next if message.include? 'Target water temperature should be less than or equal to the hot water temperature'
      end
      # Simulation w/ timesteps longer than 15-minutes
      timestep = hpxml_header.timestep.nil? ? 60 : hpxml_header.timestep
      if timestep > 15
        next if message.include?('Timestep: Requested number') && message.include?('is less than the suggested minimum')
      end
      # TODO: Check why this house produces this warning
      if hpxml_path.include? 'house044.xml'
        next if message.include? 'FixViewFactors: View factors not complete. Check for bad surface descriptions or unenclosed zone'
      end

      flunk "Unexpected eplusout.err message found for #{File.basename(hpxml_path)}: #{message}"
    end

    # Check for unused objects/schedules/constructions warnings
    num_unused_objects = 0
    num_unused_schedules = 0
    num_unused_constructions = 0
    File.readlines(File.join(rundir, 'eplusout.err')).each do |err_line|
      if err_line.include? 'unused objects in input'
        num_unused_objects = Integer(err_line.split(' ')[3])
      elsif err_line.include? 'unused schedules in input'
        num_unused_schedules = Integer(err_line.split(' ')[3])
      elsif err_line.include? 'unused constructions in input'
        num_unused_constructions = Integer(err_line.split(' ')[6])
      end
    end
    assert_equal(0, num_unused_objects)
    assert_equal(0, num_unused_schedules)
    assert_equal(0, num_unused_constructions)

    # Check for Output:Meter and Output:Variable warnings
    num_invalid_output_meters = 0
    num_invalid_output_variables = 0
    File.readlines(File.join(rundir, 'eplusout.err')).each do |err_line|
      if err_line.include? 'Output:Meter: invalid Key Name'
        num_invalid_output_meters += 1
      elsif err_line.include?('Key=') && err_line.include?('VarName=')
        num_invalid_output_variables += 1
      end
    end
    assert_equal(0, num_invalid_output_meters)
    assert_equal(0, num_invalid_output_variables)

    # Check discrepancy between total load and sum of component loads
    if not hpxml_path.include? 'ASHRAE_Standard_140'
      sum_component_htg_loads = results.select { |k, _v| k.start_with? 'Component Load: Heating:' }.values.sum(0.0)
      sum_component_clg_loads = results.select { |k, _v| k.start_with? 'Component Load: Cooling:' }.values.sum(0.0)
      total_htg_load_delivered = results['Load: Heating: Delivered (MBtu)']
      total_clg_load_delivered = results['Load: Cooling: Delivered (MBtu)']
      abs_htg_load_delta = (total_htg_load_delivered - sum_component_htg_loads).abs
      abs_clg_load_delta = (total_clg_load_delivered - sum_component_clg_loads).abs
      avg_htg_load = [total_htg_load_delivered, sum_component_htg_loads].sum / 2.0
      avg_clg_load = [total_clg_load_delivered, sum_component_clg_loads].sum / 2.0
      if avg_htg_load > 0
        abs_htg_load_frac = abs_htg_load_delta / avg_htg_load
      end
      if avg_clg_load > 0
        abs_clg_load_frac = abs_clg_load_delta / avg_clg_load
      end
      # Check that the difference is less than 1.5 MBtu or less than 10%
      assert((abs_htg_load_delta < 1.5 * unit_multiplier) || (!abs_htg_load_frac.nil? && abs_htg_load_frac < 0.1))
      assert((abs_clg_load_delta < 1.5 * unit_multiplier) || (!abs_clg_load_frac.nil? && abs_clg_load_frac < 0.1))
    end

    return if (hpxml.buildings.size > 1) || (hpxml_bldg.building_construction.number_of_units > 1)

    # Timestep
    timestep = hpxml_header.timestep.nil? ? 60 : hpxml_header.timestep
    query = 'SELECT NumTimestepsPerHour FROM Simulations'
    sql_value = sqlFile.execAndReturnFirstDouble(query).get
    assert_equal(60 / timestep, sql_value)

    # Conditioned Floor Area
    if (hpxml_bldg.total_fraction_cool_load_served > 0) || (hpxml_bldg.total_fraction_heat_load_served > 0) # EnergyPlus will only report conditioned floor area if there is an HVAC system
      hpxml_value = hpxml_bldg.building_construction.conditioned_floor_area
      if hpxml_bldg.has_location(HPXML::LocationCrawlspaceConditioned)
        hpxml_value += hpxml_bldg.slabs.select { |s| s.interior_adjacent_to == HPXML::LocationCrawlspaceConditioned }.map { |s| s.area }.sum
      end
      query = "SELECT Value FROM TabularDataWithStrings WHERE ReportName='InputVerificationandResultsSummary' AND ReportForString='Entire Facility' AND TableName='Zone Summary' AND RowName='Conditioned Total' AND ColumnName='Area' AND Units='m2'"
      sql_value = UnitConversions.convert(sqlFile.execAndReturnFirstDouble(query).get, 'm^2', 'ft^2')
      assert_in_epsilon(hpxml_value, sql_value, 0.1)
    end

    # Enclosure Roofs
    hpxml_bldg.roofs.each do |roof|
      roof_id = roof.id.upcase

      # R-value
      hpxml_value = roof.insulation_assembly_r_value
      if hpxml_path.include? 'ASHRAE_Standard_140'
        # Compare R-value w/o film
        hpxml_value -= Material.AirFilmRoofASHRAE140.rvalue
        hpxml_value -= Material.AirFilmOutsideASHRAE140.rvalue
        query = "SELECT AVG(Value) FROM TabularDataWithStrings WHERE ReportName='EnvelopeSummary' AND ReportForString='Entire Facility' AND TableName='Opaque Exterior' AND (RowName='#{roof_id}' OR RowName LIKE '#{roof_id}:%') AND ColumnName='U-Factor no Film' AND Units='W/m2-K'"
      else
        # Compare R-value w/ film
        query = "SELECT AVG(Value) FROM TabularDataWithStrings WHERE ReportName='EnvelopeSummary' AND ReportForString='Entire Facility' AND TableName='Opaque Exterior' AND (RowName='#{roof_id}' OR RowName LIKE '#{roof_id}:%') AND ColumnName='U-Factor with Film' AND Units='W/m2-K'"
      end
      sql_value = 1.0 / UnitConversions.convert(sqlFile.execAndReturnFirstDouble(query).get, 'W/(m^2*K)', 'Btu/(hr*ft^2*F)')
      assert_in_epsilon(hpxml_value, sql_value, 0.1)

      # Net area
      hpxml_value = roof.area
      hpxml_bldg.skylights.each do |subsurface|
        next if subsurface.roof_idref.upcase != roof_id

        hpxml_value -= subsurface.area
      end
      query = "SELECT SUM(Value) FROM TabularDataWithStrings WHERE ReportName='EnvelopeSummary' AND ReportForString='Entire Facility' AND TableName='Opaque Exterior' AND (RowName='#{roof_id}' OR RowName LIKE '#{roof_id}:%') AND ColumnName='Net Area' AND Units='m2'"
      sql_value = UnitConversions.convert(sqlFile.execAndReturnFirstDouble(query).get, 'm^2', 'ft^2')
      assert_operator(sql_value, :>, 0.01)
      assert_in_epsilon(hpxml_value, sql_value, 0.1)

      # Solar absorptance
      hpxml_value = roof.solar_absorptance
      query = "SELECT AVG(Value) FROM TabularDataWithStrings WHERE ReportName='EnvelopeSummary' AND ReportForString='Entire Facility' AND TableName='Opaque Exterior' AND (RowName='#{roof_id}' OR RowName LIKE '#{roof_id}:%') AND ColumnName='Reflectance'"
      sql_value = 1.0 - sqlFile.execAndReturnFirstDouble(query).get
      assert_in_epsilon(hpxml_value, sql_value, 0.01)

      # Tilt
      hpxml_value = UnitConversions.convert(Math.atan(roof.pitch / 12.0), 'rad', 'deg')
      query = "SELECT AVG(Value) FROM TabularDataWithStrings WHERE ReportName='EnvelopeSummary' AND ReportForString='Entire Facility' AND TableName='Opaque Exterior' AND (RowName='#{roof_id}' OR RowName LIKE '#{roof_id}:%') AND ColumnName='Tilt' AND Units='deg'"
      sql_value = sqlFile.execAndReturnFirstDouble(query).get
      assert_in_epsilon(hpxml_value, sql_value, 0.01)

      # Azimuth
      next unless (not roof.azimuth.nil?) && (Float(roof.pitch) > 0)

      hpxml_value = roof.azimuth
      query = "SELECT AVG(Value) FROM TabularDataWithStrings WHERE ReportName='EnvelopeSummary' AND ReportForString='Entire Facility' AND TableName='Opaque Exterior' AND (RowName='#{roof_id}' OR RowName LIKE '#{roof_id}:%') AND ColumnName='Azimuth' AND Units='deg'"
      sql_value = sqlFile.execAndReturnFirstDouble(query).get
      assert_in_epsilon(hpxml_value, sql_value, 0.01)
    end

    # Enclosure Foundations
    # Ensure Kiva instances have perimeter fraction of 1.0 as we explicitly define them to end up this way.
    num_kiva_instances = 0
    File.readlines(File.join(rundir, 'eplusout.eio')).each do |eio_line|
      next unless eio_line.downcase.start_with? 'foundation kiva'

      kiva_perim_frac = Float(eio_line.split(',')[5])
      assert_equal(1.0, kiva_perim_frac)

      num_kiva_instances += 1
    end

    # Enclosure Foundation Slabs
    num_slabs = hpxml_bldg.slabs.size
    if (num_slabs <= 1) && (num_kiva_instances <= 1) # The slab surfaces may be combined in these situations, so skip tests
      hpxml_bldg.slabs.each do |slab|
        slab_id = slab.id.upcase

        # Exposed Area
        hpxml_value = Float(slab.area)
        query = "SELECT Value FROM TabularDataWithStrings WHERE ReportName='EnvelopeSummary' AND ReportForString='Entire Facility' AND TableName='Opaque Exterior' AND RowName='#{slab_id}' AND ColumnName='Gross Area' AND Units='m2'"
        sql_value = UnitConversions.convert(sqlFile.execAndReturnFirstDouble(query).get, 'm^2', 'ft^2')
        assert_operator(sql_value, :>, 0.01)
        assert_in_epsilon(hpxml_value, sql_value, 0.1)

        # Tilt
        query = "SELECT Value FROM TabularDataWithStrings WHERE ReportName='EnvelopeSummary' AND ReportForString='Entire Facility' AND TableName='Opaque Exterior' AND RowName='#{slab_id}' AND ColumnName='Tilt' AND Units='deg'"
        sql_value = sqlFile.execAndReturnFirstDouble(query).get
        assert_in_epsilon(180.0, sql_value, 0.01)
      end
    end

    # Enclosure Walls/RimJoists/FoundationWalls
    (hpxml_bldg.walls + hpxml_bldg.rim_joists + hpxml_bldg.foundation_walls).each do |wall|
      wall_id = wall.id.upcase

      if wall.is_adiabatic
        # Adiabatic surfaces have their "BaseSurfaceIndex" as their "ExtBoundCond" in "Surfaces" table in SQL simulation results
        query_base_surf_idx = "SELECT BaseSurfaceIndex FROM Surfaces WHERE SurfaceName='#{wall_id}'"
        query_ext_bound = "SELECT ExtBoundCond FROM Surfaces WHERE SurfaceName='#{wall_id}'"
        sql_value_base_surf_idx = sqlFile.execAndReturnFirstDouble(query_base_surf_idx).get
        sql_value_ext_bound_cond = sqlFile.execAndReturnFirstDouble(query_ext_bound).get
        assert_equal(sql_value_base_surf_idx, sql_value_ext_bound_cond)
      end

      if wall.is_exterior
        table_name = 'Opaque Exterior'
      else
        table_name = 'Opaque Interior'
      end

      # R-value
      if (not wall.insulation_assembly_r_value.nil?) && (not wall.is_a? HPXML::FoundationWall) # FoundationWalls use Foundation:Kiva for insulation
        hpxml_value = wall.insulation_assembly_r_value
        if hpxml_path.include? 'ASHRAE_Standard_140'
          # Compare R-value w/o film
          hpxml_value -= Material.AirFilmVerticalASHRAE140.rvalue
          if wall.is_exterior
            hpxml_value -= Material.AirFilmOutsideASHRAE140.rvalue
          else
            hpxml_value -= Material.AirFilmVerticalASHRAE140.rvalue
          end
          query = "SELECT AVG(Value) FROM TabularDataWithStrings WHERE ReportName='EnvelopeSummary' AND ReportForString='Entire Facility' AND TableName='#{table_name}' AND (RowName='#{wall_id}' OR RowName LIKE '#{wall_id}:%') AND ColumnName='U-Factor no Film' AND Units='W/m2-K'"
        elsif wall.is_interior
          # Compare R-value w/o film
          hpxml_value -= Material.AirFilmVertical.rvalue
          hpxml_value -= Material.AirFilmVertical.rvalue
          query = "SELECT AVG(Value) FROM TabularDataWithStrings WHERE ReportName='EnvelopeSummary' AND ReportForString='Entire Facility' AND TableName='#{table_name}' AND (RowName='#{wall_id}' OR RowName LIKE '#{wall_id}:%') AND ColumnName='U-Factor no Film' AND Units='W/m2-K'"
        else
          # Compare R-value w/ film
          query = "SELECT AVG(Value) FROM TabularDataWithStrings WHERE ReportName='EnvelopeSummary' AND ReportForString='Entire Facility' AND TableName='#{table_name}' AND (RowName='#{wall_id}' OR RowName LIKE '#{wall_id}:%') AND ColumnName='U-Factor with Film' AND Units='W/m2-K'"
        end
        sql_value = 1.0 / UnitConversions.convert(sqlFile.execAndReturnFirstDouble(query).get, 'W/(m^2*K)', 'Btu/(hr*ft^2*F)')
        assert_in_epsilon(hpxml_value, sql_value, 0.1)
      end

      # Net area
      hpxml_value = wall.net_area
      if wall.is_a? HPXML::FoundationWall
        if wall.is_exterior
          # only modeling portion of foundation wall that is exposed perimeter
          hpxml_value *= wall.exposed_fraction
        else
          # interzonal foundation walls: only above-grade portion modeled
          hpxml_value *= (wall.height - wall.depth_below_grade) / wall.height
        end
      end
      if wall.is_exterior
        query = "SELECT SUM(Value) FROM TabularDataWithStrings WHERE ReportName='EnvelopeSummary' AND ReportForString='Entire Facility' AND TableName='#{table_name}' AND (RowName='#{wall_id}' OR RowName LIKE '#{wall_id}:%' OR RowName LIKE '#{wall_id} %') AND ColumnName='Net Area' AND Units='m2'"
      else
        query = "SELECT SUM(Value) FROM TabularDataWithStrings WHERE ReportName='EnvelopeSummary' AND ReportForString='Entire Facility' AND TableName='#{table_name}' AND (RowName='#{wall_id}' OR RowName LIKE '#{wall_id}:%') AND ColumnName='Net Area' AND Units='m2'"
      end
      sql_value = UnitConversions.convert(sqlFile.execAndReturnFirstDouble(query).get, 'm^2', 'ft^2')
      assert_operator(sql_value, :>, 0.01)
      assert_in_epsilon(hpxml_value, sql_value, 0.1)

      # Solar absorptance
      if wall.respond_to?(:solar_absorptance) && (not wall.solar_absorptance.nil?)
        hpxml_value = wall.solar_absorptance
        query = "SELECT AVG(Value) FROM TabularDataWithStrings WHERE ReportName='EnvelopeSummary' AND ReportForString='Entire Facility' AND TableName='#{table_name}' AND (RowName='#{wall_id}' OR RowName LIKE '#{wall_id}:%') AND ColumnName='Reflectance'"
        sql_value = 1.0 - sqlFile.execAndReturnFirstDouble(query).get
        assert_in_epsilon(hpxml_value, sql_value, 0.01)
      end

      # Tilt
      query = "SELECT AVG(Value) FROM TabularDataWithStrings WHERE ReportName='EnvelopeSummary' AND ReportForString='Entire Facility' AND TableName='#{table_name}' AND (RowName='#{wall_id}' OR RowName LIKE '#{wall_id}:%') AND ColumnName='Tilt' AND Units='deg'"
      sql_value = sqlFile.execAndReturnFirstDouble(query).get
      assert_in_epsilon(90.0, sql_value, 0.01)

      # Azimuth
      next if wall.azimuth.nil?

      hpxml_value = wall.azimuth
      query = "SELECT AVG(Value) FROM TabularDataWithStrings WHERE ReportName='EnvelopeSummary' AND ReportForString='Entire Facility' AND TableName='#{table_name}' AND (RowName='#{wall_id}' OR RowName LIKE '#{wall_id}:%') AND ColumnName='Azimuth' AND Units='deg'"
      sql_value = sqlFile.execAndReturnFirstDouble(query).get
      assert_in_epsilon(hpxml_value, sql_value, 0.01)
    end

    # Enclosure Floors
    hpxml_bldg.floors.each do |floor|
      floor_id = floor.id.upcase

      if floor.is_adiabatic
        # Adiabatic surfaces have their "BaseSurfaceIndex" as their "ExtBoundCond" in "Surfaces" table in SQL simulation results
        query_base_surf_idx = "SELECT BaseSurfaceIndex FROM Surfaces WHERE SurfaceName='#{floor_id}'"
        query_ext_bound = "SELECT ExtBoundCond FROM Surfaces WHERE SurfaceName='#{floor_id}'"
        sql_value_base_surf_idx = sqlFile.execAndReturnFirstDouble(query_base_surf_idx).get
        sql_value_ext_bound_cond = sqlFile.execAndReturnFirstDouble(query_ext_bound).get
        assert_equal(sql_value_base_surf_idx, sql_value_ext_bound_cond)
      end

      if floor.is_exterior
        table_name = 'Opaque Exterior'
      else
        table_name = 'Opaque Interior'
      end

      # R-value
      hpxml_value = floor.insulation_assembly_r_value
      if hpxml_path.include? 'ASHRAE_Standard_140'
        # Compare R-value w/o film
        if floor.is_exterior # Raised floor
          hpxml_value -= Material.AirFilmFloorASHRAE140.rvalue
          hpxml_value -= Material.AirFilmFloorZeroWindASHRAE140.rvalue
        elsif floor.is_ceiling # Attic floor
          hpxml_value -= Material.AirFilmFloorASHRAE140.rvalue
          hpxml_value -= Material.AirFilmFloorASHRAE140.rvalue
        end
        query = "SELECT AVG(Value) FROM TabularDataWithStrings WHERE ReportName='EnvelopeSummary' AND ReportForString='Entire Facility' AND TableName='#{table_name}' AND RowName='#{floor_id}' AND ColumnName='U-Factor no Film' AND Units='W/m2-K'"
      elsif floor.is_interior
        # Compare R-value w/o film
        if floor.is_ceiling
          hpxml_value -= Material.AirFilmFloorAverage.rvalue
          hpxml_value -= Material.AirFilmFloorAverage.rvalue
        else
          hpxml_value -= Material.AirFilmFloorReduced.rvalue
          hpxml_value -= Material.AirFilmFloorReduced.rvalue
        end
        query = "SELECT AVG(Value) FROM TabularDataWithStrings WHERE ReportName='EnvelopeSummary' AND ReportForString='Entire Facility' AND TableName='#{table_name}' AND RowName='#{floor_id}' AND ColumnName='U-Factor no Film' AND Units='W/m2-K'"
      else
        # Compare R-value w/ film
        query = "SELECT AVG(Value) FROM TabularDataWithStrings WHERE ReportName='EnvelopeSummary' AND ReportForString='Entire Facility' AND TableName='#{table_name}' AND RowName='#{floor_id}' AND ColumnName='U-Factor with Film' AND Units='W/m2-K'"
      end
      sql_value = 1.0 / UnitConversions.convert(sqlFile.execAndReturnFirstDouble(query).get, 'W/(m^2*K)', 'Btu/(hr*ft^2*F)')
      assert_in_epsilon(hpxml_value, sql_value, 0.1)

      # Area
      hpxml_value = floor.area
      query = "SELECT SUM(Value) FROM TabularDataWithStrings WHERE ReportName='EnvelopeSummary' AND ReportForString='Entire Facility' AND TableName='#{table_name}' AND RowName='#{floor_id}' AND ColumnName='Net Area' AND Units='m2'"
      sql_value = UnitConversions.convert(sqlFile.execAndReturnFirstDouble(query).get, 'm^2', 'ft^2')
      assert_operator(sql_value, :>, 0.01)
      assert_in_epsilon(hpxml_value, sql_value, 0.1)

      # Tilt
      if floor.is_ceiling
        hpxml_value = 0
      else
        hpxml_value = 180
      end
      query = "SELECT AVG(Value) FROM TabularDataWithStrings WHERE ReportName='EnvelopeSummary' AND ReportForString='Entire Facility' AND TableName='#{table_name}' AND RowName='#{floor_id}' AND ColumnName='Tilt' AND Units='deg'"
      sql_value = sqlFile.execAndReturnFirstDouble(query).get
      assert_in_epsilon(hpxml_value, sql_value, 0.01)
    end

    # Enclosure Windows/Skylights
    (hpxml_bldg.windows + hpxml_bldg.skylights).each do |subsurface|
      subsurface_id = subsurface.id.upcase

      if subsurface.is_exterior
        table_name = 'Exterior Fenestration'
      else
        table_name = 'Interior Door'
      end

      # Area
      if subsurface.is_exterior
        col_name = 'Area of Multiplied Openings'
      else
        col_name = 'Gross Area'
      end
      hpxml_value = subsurface.area
      query = "SELECT Value FROM TabularDataWithStrings WHERE ReportName='EnvelopeSummary' AND ReportForString='Entire Facility' AND TableName='#{table_name}' AND RowName='#{subsurface_id}' AND ColumnName='#{col_name}' AND Units='m2'"
      sql_value = UnitConversions.convert(sqlFile.execAndReturnFirstDouble(query).get, 'm^2', 'ft^2')
      assert_operator(sql_value, :>, 0.01)
      assert_in_epsilon(hpxml_value, sql_value, 0.1)

      # U-Factor
      if subsurface.is_exterior
        col_name = 'Glass U-Factor'
      else
        col_name = 'U-Factor no Film'
      end
      hpxml_value = Constructions.get_ufactor_shgc_adjusted_by_storms(subsurface.storm_type, subsurface.ufactor, subsurface.shgc)[0]
      if subsurface.is_interior
        hpxml_value = 1.0 / (1.0 / hpxml_value - Material.AirFilmVertical.rvalue)
        hpxml_value = 1.0 / (1.0 / hpxml_value - Material.AirFilmVertical.rvalue)
      end
      if subsurface.is_a? HPXML::Skylight
        hpxml_value /= 1.2 # converted to the 20-deg slope from the vertical position by multiplying the tested value at vertical
      end
      query = "SELECT Value FROM TabularDataWithStrings WHERE ReportName='EnvelopeSummary' AND ReportForString='Entire Facility' AND TableName='#{table_name}' AND RowName='#{subsurface_id}' AND ColumnName='#{col_name}' AND Units='W/m2-K'"
      sql_value = UnitConversions.convert(sqlFile.execAndReturnFirstDouble(query).get, 'W/(m^2*K)', 'Btu/(hr*ft^2*F)')
      assert_in_epsilon(hpxml_value, sql_value, 0.02)

      next unless subsurface.is_exterior

      # SHGC
      hpxml_value = Constructions.get_ufactor_shgc_adjusted_by_storms(subsurface.storm_type, subsurface.ufactor, subsurface.shgc)[1]
      query = "SELECT Value FROM TabularDataWithStrings WHERE ReportName='EnvelopeSummary' AND ReportForString='Entire Facility' AND TableName='#{table_name}' AND RowName='#{subsurface_id}' AND ColumnName='Glass SHGC'"
      sql_value = sqlFile.execAndReturnFirstDouble(query).get
      assert_in_delta(hpxml_value, sql_value, 0.01)

      # Azimuth
      hpxml_value = subsurface.azimuth
      query = "SELECT Value FROM TabularDataWithStrings WHERE ReportName='EnvelopeSummary' AND ReportForString='Entire Facility' AND TableName='#{table_name}' AND RowName='#{subsurface_id}' AND ColumnName='Azimuth' AND Units='deg'"
      sql_value = sqlFile.execAndReturnFirstDouble(query).get
      assert_in_epsilon(hpxml_value, sql_value, 0.01)

      # Tilt
      if subsurface.is_a? HPXML::Window
        query = "SELECT Value FROM TabularDataWithStrings WHERE ReportName='EnvelopeSummary' AND ReportForString='Entire Facility' AND TableName='#{table_name}' AND RowName='#{subsurface_id}' AND ColumnName='Tilt' AND Units='deg'"
        sql_value = sqlFile.execAndReturnFirstDouble(query).get
        assert_in_epsilon(90.0, sql_value, 0.01)
      elsif subsurface.is_a? HPXML::Skylight
        hpxml_value = nil
        hpxml_bldg.roofs.each do |roof|
          next if roof.id != subsurface.roof_idref

          hpxml_value = UnitConversions.convert(Math.atan(roof.pitch / 12.0), 'rad', 'deg')
        end
        query = "SELECT Value FROM TabularDataWithStrings WHERE ReportName='EnvelopeSummary' AND ReportForString='Entire Facility' AND TableName='#{table_name}' AND RowName='#{subsurface_id}' AND ColumnName='Tilt' AND Units='deg'"
        sql_value = sqlFile.execAndReturnFirstDouble(query).get
        assert_in_epsilon(hpxml_value, sql_value, 0.01)
      else
        flunk "Subsurface '#{subsurface_id}' should have either AttachedToWall or AttachedToRoof element."
      end
    end

    # Enclosure Doors
    hpxml_bldg.doors.each do |door|
      door_id = door.id.upcase

      if door.wall.is_exterior
        table_name = 'Exterior Door'
      else
        table_name = 'Interior Door'
      end

      # Area
      if not door.area.nil?
        hpxml_value = door.area
        query = "SELECT Value FROM TabularDataWithStrings WHERE ReportName='EnvelopeSummary' AND ReportForString='Entire Facility' AND TableName='#{table_name}' AND RowName='#{door_id}' AND ColumnName='Gross Area' AND Units='m2'"
        sql_value = UnitConversions.convert(sqlFile.execAndReturnFirstDouble(query).get, 'm^2', 'ft^2')
        assert_operator(sql_value, :>, 0.01)
        assert_in_epsilon(hpxml_value, sql_value, 0.1)
      end

      # R-Value
      next if door.r_value.nil?

      if door.is_exterior
        col_name = 'U-Factor with Film'
      else
        col_name = 'U-Factor no Film'
      end
      hpxml_value = door.r_value
      if door.is_interior
        hpxml_value -= Material.AirFilmVertical.rvalue
        hpxml_value -= Material.AirFilmVertical.rvalue
      end
      query = "SELECT Value FROM TabularDataWithStrings WHERE ReportName='EnvelopeSummary' AND ReportForString='Entire Facility' AND TableName='#{table_name}' AND RowName='#{door_id}' AND ColumnName='#{col_name}' AND Units='W/m2-K'"
      sql_value = 1.0 / UnitConversions.convert(sqlFile.execAndReturnFirstDouble(query).get, 'W/(m^2*K)', 'Btu/(hr*ft^2*F)')
      assert_in_epsilon(hpxml_value, sql_value, 0.1)
    end

    # HVAC Load Fractions
    if (not hpxml_path.include? 'location-miami') && (not hpxml_path.include? 'location-honolulu') && (not hpxml_path.include? 'location-phoenix')
      htg_energy = results.select { |k, _v| (k.include?(': Heating (MBtu)') || k.include?(': Heating Fans/Pumps (MBtu)')) && !k.include?('Load') }.values.sum(0.0)
      assert_equal(hpxml_bldg.total_fraction_heat_load_served > 0, htg_energy > 0)
    end
    clg_energy = results.select { |k, _v| (k.include?(': Cooling (MBtu)') || k.include?(': Cooling Fans/Pumps (MBtu)')) && !k.include?('Load') }.values.sum(0.0)
    assert_equal(hpxml_bldg.total_fraction_cool_load_served > 0, clg_energy > 0)

    # Mechanical Ventilation
    whole_vent_fans = hpxml_bldg.ventilation_fans.select { |vent_mech| vent_mech.used_for_whole_building_ventilation && !vent_mech.is_cfis_supplemental_fan? }
    local_vent_fans = hpxml_bldg.ventilation_fans.select { |vent_mech| vent_mech.used_for_local_ventilation }
    fan_cfis = whole_vent_fans.select { |vent_mech| vent_mech.fan_type == HPXML::MechVentTypeCFIS }
    fan_sup = whole_vent_fans.select { |vent_mech| vent_mech.fan_type == HPXML::MechVentTypeSupply }
    fan_exh = whole_vent_fans.select { |vent_mech| vent_mech.fan_type == HPXML::MechVentTypeExhaust }
    fan_bal = whole_vent_fans.select { |vent_mech| [HPXML::MechVentTypeBalanced, HPXML::MechVentTypeERV, HPXML::MechVentTypeHRV].include?(vent_mech.fan_type) }
    vent_fan_kitchen = local_vent_fans.select { |vent_mech| vent_mech.fan_location == HPXML::LocationKitchen }
    vent_fan_bath = local_vent_fans.select { |vent_mech| vent_mech.fan_location == HPXML::LocationBath }

    if not (fan_cfis + fan_sup + fan_exh + fan_bal + vent_fan_kitchen + vent_fan_bath).empty?
      mv_energy = UnitConversions.convert(results['End Use: Electricity: Mech Vent (MBtu)'], 'MBtu', 'GJ')

      if not fan_cfis.empty?
        if (fan_sup + fan_exh + fan_bal + vent_fan_kitchen + vent_fan_bath).empty?
          # CFIS only, check for positive mech vent energy that is less than the energy if it had run 24/7
          fan_gj = fan_cfis.map { |vent_mech| UnitConversions.convert(vent_mech.unit_fan_power * vent_mech.hours_in_operation * 365.0, 'Wh', 'GJ') }.sum(0.0)
          assert_operator(mv_energy, :>, 0)
          assert_operator(mv_energy, :<, fan_gj)
        end
      else
        # Supply, exhaust, ERV, HRV, etc., check for appropriate mech vent energy
        fan_gj = 0
        if not fan_sup.empty?
          fan_gj += fan_sup.map { |vent_mech| UnitConversions.convert(vent_mech.unit_fan_power * vent_mech.hours_in_operation * 365.0, 'Wh', 'GJ') }.sum(0.0)
        end
        if not fan_exh.empty?
          fan_gj += fan_exh.map { |vent_mech| UnitConversions.convert(vent_mech.unit_fan_power * vent_mech.hours_in_operation * 365.0, 'Wh', 'GJ') }.sum(0.0)
        end
        if not fan_bal.empty?
          fan_gj += fan_bal.map { |vent_mech| UnitConversions.convert(vent_mech.unit_fan_power * vent_mech.hours_in_operation * 365.0, 'Wh', 'GJ') }.sum(0.0)
        end
        if not vent_fan_kitchen.empty?
          fan_gj += vent_fan_kitchen.map { |vent_kitchen| UnitConversions.convert(vent_kitchen.unit_fan_power * vent_kitchen.hours_in_operation * vent_kitchen.count * 365.0, 'Wh', 'GJ') }.sum(0.0)
        end
        if not vent_fan_bath.empty?
          fan_gj += vent_fan_bath.map { |vent_bath| UnitConversions.convert(vent_bath.unit_fan_power * vent_bath.hours_in_operation * vent_bath.count * 365.0, 'Wh', 'GJ') }.sum(0.0)
        end
        # Maximum error that can be caused by rounding
        assert_in_delta(mv_energy, fan_gj, 0.006)
      end
    end

    tabular_map = { HPXML::ClothesWasher => Constants.ObjectNameClothesWasher,
                    HPXML::ClothesDryer => Constants.ObjectNameClothesDryer,
                    HPXML::Refrigerator => Constants.ObjectNameRefrigerator,
                    HPXML::Dishwasher => Constants.ObjectNameDishwasher,
                    HPXML::CookingRange => Constants.ObjectNameCookingRange }

    (hpxml_bldg.clothes_washers + hpxml_bldg.clothes_dryers + hpxml_bldg.refrigerators + hpxml_bldg.dishwashers + hpxml_bldg.cooking_ranges).each do |appliance|
      next unless hpxml_bldg.water_heating_systems.size > 0

      # Location
      hpxml_value = appliance.location
      if hpxml_value.nil? || HPXML::conditioned_locations.include?(hpxml_value) || [HPXML::LocationOtherHeatedSpace, HPXML::LocationOtherMultifamilyBufferSpace, HPXML::LocationOtherNonFreezingSpace].include?(hpxml_value)
        hpxml_value = HPXML::LocationConditionedSpace
      end
      tabular_value = tabular_map[appliance.class]
      query = "SELECT Value FROM TabularDataWithStrings WHERE TableName='ElectricEquipment Internal Gains Nominal' AND ColumnName='Zone Name' AND RowName=(SELECT RowName FROM TabularDataWithStrings WHERE TableName='ElectricEquipment Internal Gains Nominal' AND ColumnName='Name' AND Value='#{tabular_value.upcase}')"
      sql_value = sqlFile.execAndReturnFirstString(query).get
      assert_equal(hpxml_value.upcase, sql_value)
    end

    # Lighting
    ltg_energy = results.select { |k, _v| k.include? 'End Use: Electricity: Lighting' }.values.sum(0.0)
    if not (hpxml_path.include?('vacancy-year-round') || hpxml_path.include?('residents-0'))
      assert_equal(hpxml_bldg.lighting_groups.size > 0, ltg_energy > 0)
    else
      assert_operator(hpxml_bldg.lighting_groups.size, :>, 0)
      assert_equal(0, ltg_energy)
    end

    # Get fuels
    htg_fuels = []
    htg_backup_fuels = []
    wh_fuels = []
    hpxml_bldg.heating_systems.each do |heating_system|
      if heating_system.is_heat_pump_backup_system
        htg_backup_fuels << heating_system.heating_system_fuel
      else
        htg_fuels << heating_system.heating_system_fuel
      end
    end
    hpxml_bldg.cooling_systems.each do |cooling_system|
      if cooling_system.has_integrated_heating
        htg_fuels << cooling_system.integrated_heating_system_fuel
      end
    end
    hpxml_bldg.heat_pumps.each do |heat_pump|
      if heat_pump.fraction_heat_load_served > 0
        htg_backup_fuels << heat_pump.backup_heating_fuel
      end
    end
    hpxml_bldg.water_heating_systems.each do |water_heating_system|
      related_hvac = water_heating_system.related_hvac_system
      if related_hvac.nil?
        wh_fuels << water_heating_system.fuel_type
      elsif related_hvac.respond_to? :heating_system_fuel
        wh_fuels << related_hvac.heating_system_fuel
      end
    end

    is_warm_climate = false
    if ['USA_FL_Miami.Intl.AP.722020_TMY3.epw',
        'USA_HI_Honolulu.Intl.AP.911820_TMY3.epw',
        'USA_AZ_Phoenix-Sky.Harbor.Intl.AP.722780_TMY3.epw'].include? hpxml_bldg.climate_and_risk_zones.weather_station_epw_filepath
      is_warm_climate = true
    end

    # Fuel consumption checks
    [HPXML::FuelTypeNaturalGas,
     HPXML::FuelTypeOil,
     HPXML::FuelTypeKerosene,
     HPXML::FuelTypePropane,
     HPXML::FuelTypeWoodCord,
     HPXML::FuelTypeWoodPellets,
     HPXML::FuelTypeCoal].each do |fuel|
      fuel_name = fuel.split.map(&:capitalize).join(' ')
      fuel_name += ' Cord' if fuel_name == 'Wood'
      energy_htg = results.fetch("End Use: #{fuel_name}: Heating (MBtu)", 0)
      energy_hp_backup = results.fetch("End Use: #{fuel_name}: Heating Heat Pump Backup (MBtu)", 0)
      energy_dhw = results.fetch("End Use: #{fuel_name}: Hot Water (MBtu)", 0)
      energy_cd = results.fetch("End Use: #{fuel_name}: Clothes Dryer (MBtu)", 0)
      energy_cr = results.fetch("End Use: #{fuel_name}: Range/Oven (MBtu)", 0)
      if htg_fuels.include? fuel
        if (not hpxml_path.include? 'autosize') && (not is_warm_climate)
          assert_operator(energy_htg, :>, 0)
        end
      else
        assert_equal(0, energy_htg)
      end
      if htg_backup_fuels.include? fuel
        if (not hpxml_path.include? 'autosize') && (not is_warm_climate)
          assert_operator(energy_hp_backup, :>, 0)
        end
      else
        assert_equal(0, energy_hp_backup)
      end
      if wh_fuels.include? fuel
        assert_operator(energy_dhw, :>, 0)
      else
        assert_equal(0, energy_dhw)
      end
      if (hpxml_bldg.clothes_dryers.size > 0) && (hpxml_bldg.clothes_dryers[0].fuel_type == fuel)
        assert_operator(energy_cd, :>, 0)
      else
        assert_equal(0, energy_cd)
      end
      if (hpxml_bldg.cooking_ranges.size > 0) && (hpxml_bldg.cooking_ranges[0].fuel_type == fuel)
        assert_operator(energy_cr, :>, 0)
      else
        assert_equal(0, energy_cr)
      end
    end

    # Check unmet hours
    unmet_hours_htg = results.select { |k, _v| k.include? 'Unmet Hours: Heating' }.values.sum(0.0)
    unmet_hours_clg = results.select { |k, _v| k.include? 'Unmet Hours: Cooling' }.values.sum(0.0)
    if hpxml_path.include? 'base-hvac-undersized.xml'
      assert_operator(unmet_hours_htg, :>, 1000)
      assert_operator(unmet_hours_clg, :>, 1000)
    else
      if hpxml_bldg.total_fraction_heat_load_served == 0
        assert_equal(0, unmet_hours_htg)
      else
        assert_operator(unmet_hours_htg, :<, 400)
      end
      if hpxml_bldg.total_fraction_cool_load_served == 0
        assert_equal(0, unmet_hours_clg)
      else
        assert_operator(unmet_hours_clg, :<, 400)
      end
    end

    sqlFile.close

    # Ensure sql file is immediately freed; otherwise we can get
    # errors on Windows when trying to delete this file.
    GC.start()
  end

  def _check_unit_multiplier_results(hpxml_bldg, annual_results_1x, annual_results_10x, timeseries_results_1x, timeseries_results_10x, unit_multiplier)
    # Check that results_10x are expected compared to results_1x

    def get_tolerances(key)
<<<<<<< HEAD
      # FIXME: Tighten these tolerances
=======
>>>>>>> 39161936
      if key.include?('(MBtu)') || key.include?('(kBtu)') || key.include?('(kWh)')
        # Check that the energy difference is less than 0.5 MBtu or less than 5%
        abs_delta_tol = 0.5 # MBtu
        abs_frac_tol = 0.05
        if key.include?('(kBtu)')
          abs_delta_tol = UnitConversions.convert(abs_delta_tol, 'MBtu', 'kBtu')
        elsif key.include?('(kWh)')
          abs_delta_tol = UnitConversions.convert(abs_delta_tol, 'MBtu', 'kWh')
        end
      elsif key.include?('Peak Electricity:')
<<<<<<< HEAD
        # Check that the peak electricity difference is less than 1000 W or less than 10%
        # Wider tolerances than others because a small change in when an event (like the
        # water heating firing) occurs can significantly impact the peak.
        abs_delta_tol = 1000.0
        abs_frac_tol = 0.1
      elsif key.include?('Peak Load:')
        # Check that the peak load difference is less than 0.5 kBtu/hr or less than 5%
        abs_delta_tol = 0.5
=======
        # Check that the peak electricity difference is less than 500 W or less than 2%
        # Wider tolerances than others because a small change in when an event (like the
        # water heating firing) occurs can significantly impact the peak.
        abs_delta_tol = 500.0
        abs_frac_tol = 0.02
      elsif key.include?('Peak Load:')
        # Check that the peak load difference is less than 0.2 kBtu/hr or less than 5%
        abs_delta_tol = 0.2
>>>>>>> 39161936
        abs_frac_tol = 0.05
      elsif key.include?('Hot Water:')
        # Check that the hot water usage difference is less than 10 gal/yr or less than 2%
        abs_delta_tol = 10.0
        abs_frac_tol = 0.02
      elsif key.include?('Resilience: Battery')
        # Check that the battery resilience difference is less than 1 hr or less than 1%
        abs_delta_tol = 1.0
        abs_frac_tol = 0.01
<<<<<<< HEAD
      elsif key.include?('HVAC Capacity:') || key.include?('HVAC Design Load:')
        # Check that the HVAC capacity/design load difference is less than 500 Btu/h or less than 1%
        abs_delta_tol = 500.0
        abs_frac_tol = 0.01
      elsif key.include?('Airflow:')
        # Check that airflow rate difference is less than 0.1 cfm or less than 1%
        abs_delta_tol = 0.1
        abs_frac_tol = 0.01
      elsif key.include?('Unmet Hours:')
        # Check that the unmet hours difference is less than 20 hrs
        abs_delta_tol = 20
        abs_frac_tol = nil
      elsif key.include?('HVAC Design Temperature:') || key.include?('Weather:')
=======
      elsif key.include?('Airflow:')
        # Check that airflow rate difference is less than 0.1 cfm or less than 0.5%
        abs_delta_tol = 0.1
        abs_frac_tol = 0.005
      elsif key.include?('Unmet Hours:')
        # Check that the unmet hours difference is less than 10 hrs
        abs_delta_tol = 10
        abs_frac_tol = nil
      elsif key.include?('HVAC Capacity:') || key.include?('HVAC Design Load:') || key.include?('HVAC Design Temperature:') || key.include?('Weather:')
>>>>>>> 39161936
        # Check that there is no difference
        abs_delta_tol = 0
        abs_frac_tol = nil
      else
        fail "Unexpected results key: #{key}."
      end

      return abs_delta_tol, abs_frac_tol
    end

    # Number of systems and thermal zones change between the 1x and 10x runs,
    # so remove these from the comparison
    ['System Use:', 'Temperature:'].each do |key|
      annual_results_1x.delete_if { |k, _v| k.start_with? key }
      annual_results_10x.delete_if { |k, _v| k.start_with? key }
      timeseries_results_1x.delete_if { |k, _v| k.start_with? key }
      timeseries_results_10x.delete_if { |k, _v| k.start_with? key }
    end

    # Compare annual and timeseries results
    assert_equal(annual_results_1x.keys.sort, annual_results_10x.keys.sort)
    assert_equal(timeseries_results_1x.keys.sort, timeseries_results_10x.keys.sort)

    { annual_results_1x => annual_results_10x,
      timeseries_results_1x => timeseries_results_10x }.each do |results_1x, results_10x|
      results_1x.each do |key, vals_1x|
        abs_delta_tol, abs_frac_tol = get_tolerances(key)

        vals_10x = results_10x[key]
        if not vals_1x.is_a? Array
          vals_1x = [vals_1x]
          vals_10x = [vals_10x]
        end

        vals_1x.zip(vals_10x).each do |val_1x, val_10x|
          if not (key.include?('Unmet Hours') ||
                  key.include?('HVAC Design Temperature') ||
                  key.include?('Weather'))
            # These outputs shouldn't change based on the unit multiplier
            val_1x *= unit_multiplier
          end

          abs_val_delta = (val_1x - val_10x).abs
          avg_val = [val_1x, val_10x].sum / 2.0
          if avg_val > 0
            abs_val_frac = abs_val_delta / avg_val
          end

<<<<<<< HEAD
          # FIXME: Address these
=======
          # FUTURE: Address these
>>>>>>> 39161936
          if hpxml_bldg.water_heating_systems.select { |wh| wh.water_heater_type == HPXML::WaterHeaterTypeHeatPump }.size > 0
            next if key.include?('Airflow:')
            next if key.include?('Peak')
          end
          if hpxml_bldg.water_heating_systems.select { |wh| [HPXML::WaterHeaterTypeCombiStorage, HPXML::WaterHeaterTypeCombiTankless].include? wh.water_heater_type }.size > 0
            next if key.include?('Hot Water')
          end

          # Uncomment these lines to debug:
          # if val_1x != 0 or val_10x != 0
          #   puts "[#{key}] 1x=#{val_1x} 10x=#{val_10x}"
          # end
          if abs_frac_tol.nil?
            if abs_delta_tol == 0
              assert_equal(val_1x, val_10x)
            else
              assert_in_delta(val_1x, val_10x, abs_delta_tol)
            end
          else
            assert((abs_val_delta <= abs_delta_tol) || (!abs_val_frac.nil? && abs_val_frac <= abs_frac_tol))
          end
        end
      end
    end
  end

  def _write_results(results, csv_out)
    require 'csv'

    output_keys = []
    results.values.each do |xml_results|
      # Don't include emissions and system uses in output file/CI results
      xml_results.delete_if { |k, _v| k.start_with? 'Emissions:' }
      xml_results.delete_if { |k, _v| k.start_with? 'System Use:' }

      xml_results.keys.each do |key|
        next if output_keys.include? key

        output_keys << key
      end
    end

    CSV.open(csv_out, 'w') do |csv|
      csv << ['HPXML'] + output_keys
      results.sort.each do |xml, xml_results|
        csv_row = [xml]
        output_keys.each do |key|
          if xml_results[key].nil?
            csv_row << 0
          else
            csv_row << xml_results[key]
          end
        end
        csv << csv_row
      end
    end

    puts "Wrote results to #{csv_out}."
  end

  def _write_ashrae_140_results(all_results, csv_out)
    require 'csv'

    htg_loads = {}
    clg_loads = {}
    CSV.open(csv_out, 'w') do |csv|
      csv << ['Test Case', 'Annual Heating Load [MMBtu]', 'Annual Cooling Load [MMBtu]']
      all_results.sort.each do |xml, xml_results|
        next unless xml.include? 'C.xml'

        htg_load = xml_results['Load: Heating: Delivered (MBtu)'].round(2)
        csv << [File.basename(xml), htg_load, 'N/A']
        test_name = File.basename(xml, File.extname(xml))
        htg_loads[test_name] = htg_load
      end
      all_results.sort.each do |xml, xml_results|
        next unless xml.include? 'L.xml'

        clg_load = xml_results['Load: Cooling: Delivered (MBtu)'].round(2)
        csv << [File.basename(xml), 'N/A', clg_load]
        test_name = File.basename(xml, File.extname(xml))
        clg_loads[test_name] = clg_load
      end
    end

    puts "Wrote ASHRAE 140 results to #{csv_out}."
  end
end<|MERGE_RESOLUTION|>--- conflicted
+++ resolved
@@ -29,13 +29,8 @@
     sample_files_dirs.each do |sample_files_dir|
       Dir["#{sample_files_dir}/*.xml"].sort.each do |xml|
         next if xml.end_with? '-10x.xml'
-<<<<<<< HEAD
-        next if xml.include? 'base-multiple-buildings' # Tested by test_multiple_buildings()
-        next if xml.include? 'base-bldgtype-multifamily-shared-mechvent-multiple' # FIXME: Won't work w/ unit multipliers until https://github.com/NREL/EnergyPlus/pull/10131 is available in E+
-=======
         next if xml.include? 'base-multiple-sfd-buildings' # Tested by test_multiple_buildings()
         next if xml.include? 'base-multiple-mf-units' # Tested by test_multiple_buildings()
->>>>>>> 39161936
 
         xmls << File.absolute_path(xml)
       end
@@ -49,10 +44,7 @@
       xml_name = File.basename(xml)
       results = _run_xml(xml, Parallel.worker_number)
       all_results[xml_name], all_bill_results[xml_name], timeseries_results = results
-<<<<<<< HEAD
-=======
       next if xml.include? 'real_homes'
->>>>>>> 39161936
 
       # Also run with a 10x unit multiplier (2 identical dwelling units each with a 5x
       # unit multiplier) and check how the results compare to the original run
@@ -308,20 +300,6 @@
   end
 
   def test_multiple_buildings
-<<<<<<< HEAD
-    sample_files_dir = File.join(File.dirname(__FILE__), '..', 'sample_files')
-    Dir["#{sample_files_dir}/base-multiple-buildings*.xml"].sort.each do |xml|
-      rb_path = File.join(File.dirname(__FILE__), '..', 'run_simulation.rb')
-      csv_output_path = File.join(File.dirname(xml), 'run', 'results_annual.csv')
-      bills_csv_path = File.join(File.dirname(xml), 'run', 'results_bills.csv')
-      run_log = File.join(File.dirname(xml), 'run', 'run.log')
-
-      # Check successful simulation when providing correct building ID
-      command = "\"#{OpenStudio.getOpenStudioCLI}\" \"#{rb_path}\" -x \"#{xml}\" --building-id MyBuilding_2"
-      system(command, err: File::NULL)
-      assert_equal(true, File.exist?(csv_output_path))
-      assert_equal(xml.include?('bills'), File.exist?(bills_csv_path))
-=======
     xml = File.join(File.dirname(__FILE__), '..', 'sample_files', 'base-multiple-sfd-buildings.xml')
     rb_path = File.join(File.dirname(__FILE__), '..', 'run_simulation.rb')
     csv_output_path = File.join(File.dirname(xml), 'run', 'results_annual.csv')
@@ -333,36 +311,10 @@
     system(command, err: File::NULL)
     assert_equal(true, File.exist?(csv_output_path))
     assert_equal(true, File.exist?(bills_csv_path))
->>>>>>> 39161936
-
-      # Check that we have exactly one warning (i.e., check we are only validating a single Building element against schematron)
-      assert_equal(1, File.readlines(run_log).select { |l| l.include? 'Warning: No clothes dryer specified, the model will not include clothes dryer energy use.' }.size)
-
-<<<<<<< HEAD
-      # Check unsuccessful simulation when providing incorrect building ID
-      command = "\"#{OpenStudio.getOpenStudioCLI}\" \"#{rb_path}\" -x \"#{xml}\" --building-id MyFoo"
-      system(command, err: File::NULL)
-      assert_equal(false, File.exist?(csv_output_path))
-      assert_equal(false, File.exist?(bills_csv_path))
-      assert_equal(1, File.readlines(run_log).select { |l| l.include? "Could not find Building element with ID 'MyFoo'." }.size)
-
-      # Check unsuccessful simulation when not providing building ID
-      command = "\"#{OpenStudio.getOpenStudioCLI}\" \"#{rb_path}\" -x \"#{xml}\""
-      system(command, err: File::NULL)
-      assert_equal(false, File.exist?(csv_output_path))
-      assert_equal(false, File.exist?(bills_csv_path))
-      assert_equal(1, File.readlines(run_log).select { |l| l.include? 'Multiple Building elements defined in HPXML file; Building ID argument must be provided.' }.size)
-
-      # Check successful simulation when running whole building
-      command = "\"#{OpenStudio.getOpenStudioCLI}\" \"#{rb_path}\" -x \"#{xml}\" --building-id ALL"
-      system(command, err: File::NULL)
-      assert_equal(true, File.exist?(csv_output_path))
-      assert_equal(xml.include?('bills'), File.exist?(bills_csv_path))
-
-      # Check that we now have three warnings, one for each Building element
-      assert_equal(3, File.readlines(run_log).select { |l| l.include? 'Warning: No clothes dryer specified, the model will not include clothes dryer energy use.' }.size)
-    end
-=======
+
+    # Check that we have exactly one warning (i.e., check we are only validating a single Building element against schematron)
+    assert_equal(1, File.readlines(run_log).select { |l| l.include? 'Warning: No clothes dryer specified, the model will not include clothes dryer energy use.' }.size)
+
     # Check unsuccessful simulation when providing incorrect building ID
     command = "\"#{OpenStudio.getOpenStudioCLI}\" \"#{rb_path}\" -x \"#{xml}\" --building-id MyFoo"
     system(command, err: File::NULL)
@@ -385,7 +337,6 @@
 
     # Check that we now have three warnings, one for each Building element
     assert_equal(3, File.readlines(run_log).select { |l| l.include? 'Warning: No clothes dryer specified, the model will not include clothes dryer energy use.' }.size)
->>>>>>> 39161936
   end
 
   def test_release_zips
@@ -435,13 +386,6 @@
       for i in 0..n_bldgs - 1
         hpxml_bldg = hpxml.buildings[i]
         if hpxml_bldg.dehumidifiers.size > 0
-<<<<<<< HEAD
-          # FIXME: Dehumidifiers currently don't give good results w/ unit multipliers
-        elsif hpxml_bldg.heat_pumps.select { |hp| hp.heat_pump_type == HPXML::HVACTypeHeatPumpGroundToAir }.size > 0
-          # FIXME: GSHPs currently don't give good results w/ unit multipliers
-        elsif hpxml_bldg.batteries.size > 0
-          # FIXME: Batteries currently don't work with whole SFA/MF buildings
-=======
           # FUTURE: Dehumidifiers currently don't give desired results w/ unit multipliers
           # https://github.com/NREL/OpenStudio-HPXML/issues/1499
         elsif hpxml_bldg.heat_pumps.select { |hp| hp.heat_pump_type == HPXML::HVACTypeHeatPumpGroundToAir }.size > 0
@@ -450,7 +394,6 @@
         elsif hpxml_bldg.batteries.size > 0
           # FUTURE: Batteries currently don't work with whole SFA/MF buildings
           # https://github.com/NREL/OpenStudio-HPXML/issues/1499
->>>>>>> 39161936
           return
         else
           hpxml_bldg.building_construction.number_of_units *= 5
@@ -647,12 +590,8 @@
         next if message.include? 'NumberofUnits is greater than 1, indicating that the HPXML Building represents multiple dwelling units; simulation outputs will reflect this unit multiplier.'
       end
 
-<<<<<<< HEAD
-      # FIXME: Revert this eventually
-=======
       # FUTURE: Revert this eventually
       # https://github.com/NREL/OpenStudio-HPXML/issues/1499
->>>>>>> 39161936
       if hpxml_header.utility_bill_scenarios.has_detailed_electric_rates
         uses_unit_multipliers = hpxml.buildings.select { |hpxml_bldg| hpxml_bldg.building_construction.number_of_units > 1 }.size > 0
         if uses_unit_multipliers || hpxml.buildings.size > 1
@@ -1395,10 +1334,6 @@
     # Check that results_10x are expected compared to results_1x
 
     def get_tolerances(key)
-<<<<<<< HEAD
-      # FIXME: Tighten these tolerances
-=======
->>>>>>> 39161936
       if key.include?('(MBtu)') || key.include?('(kBtu)') || key.include?('(kWh)')
         # Check that the energy difference is less than 0.5 MBtu or less than 5%
         abs_delta_tol = 0.5 # MBtu
@@ -1409,16 +1344,6 @@
           abs_delta_tol = UnitConversions.convert(abs_delta_tol, 'MBtu', 'kWh')
         end
       elsif key.include?('Peak Electricity:')
-<<<<<<< HEAD
-        # Check that the peak electricity difference is less than 1000 W or less than 10%
-        # Wider tolerances than others because a small change in when an event (like the
-        # water heating firing) occurs can significantly impact the peak.
-        abs_delta_tol = 1000.0
-        abs_frac_tol = 0.1
-      elsif key.include?('Peak Load:')
-        # Check that the peak load difference is less than 0.5 kBtu/hr or less than 5%
-        abs_delta_tol = 0.5
-=======
         # Check that the peak electricity difference is less than 500 W or less than 2%
         # Wider tolerances than others because a small change in when an event (like the
         # water heating firing) occurs can significantly impact the peak.
@@ -1427,7 +1352,6 @@
       elsif key.include?('Peak Load:')
         # Check that the peak load difference is less than 0.2 kBtu/hr or less than 5%
         abs_delta_tol = 0.2
->>>>>>> 39161936
         abs_frac_tol = 0.05
       elsif key.include?('Hot Water:')
         # Check that the hot water usage difference is less than 10 gal/yr or less than 2%
@@ -1437,21 +1361,6 @@
         # Check that the battery resilience difference is less than 1 hr or less than 1%
         abs_delta_tol = 1.0
         abs_frac_tol = 0.01
-<<<<<<< HEAD
-      elsif key.include?('HVAC Capacity:') || key.include?('HVAC Design Load:')
-        # Check that the HVAC capacity/design load difference is less than 500 Btu/h or less than 1%
-        abs_delta_tol = 500.0
-        abs_frac_tol = 0.01
-      elsif key.include?('Airflow:')
-        # Check that airflow rate difference is less than 0.1 cfm or less than 1%
-        abs_delta_tol = 0.1
-        abs_frac_tol = 0.01
-      elsif key.include?('Unmet Hours:')
-        # Check that the unmet hours difference is less than 20 hrs
-        abs_delta_tol = 20
-        abs_frac_tol = nil
-      elsif key.include?('HVAC Design Temperature:') || key.include?('Weather:')
-=======
       elsif key.include?('Airflow:')
         # Check that airflow rate difference is less than 0.1 cfm or less than 0.5%
         abs_delta_tol = 0.1
@@ -1461,7 +1370,6 @@
         abs_delta_tol = 10
         abs_frac_tol = nil
       elsif key.include?('HVAC Capacity:') || key.include?('HVAC Design Load:') || key.include?('HVAC Design Temperature:') || key.include?('Weather:')
->>>>>>> 39161936
         # Check that there is no difference
         abs_delta_tol = 0
         abs_frac_tol = nil
@@ -1510,11 +1418,7 @@
             abs_val_frac = abs_val_delta / avg_val
           end
 
-<<<<<<< HEAD
-          # FIXME: Address these
-=======
           # FUTURE: Address these
->>>>>>> 39161936
           if hpxml_bldg.water_heating_systems.select { |wh| wh.water_heater_type == HPXML::WaterHeaterTypeHeatPump }.size > 0
             next if key.include?('Airflow:')
             next if key.include?('Peak')
