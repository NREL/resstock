--- conflicted
+++ resolved
@@ -90,7 +90,6 @@
   end
 
   def test_run_simulation_epjson_input
-    skip # FIXME: flex build doesn't include this capability
     # Check that we can run a simulation using epJSON (instead of IDF) if requested
     os_cli = OpenStudio.getOpenStudioCLI
     rb_path = File.join(File.dirname(__FILE__), '..', 'run_simulation.rb')
@@ -810,17 +809,9 @@
       if hpxml.solar_thermal_systems.size > 0
         next if err_line.include? 'Supply Side is storing excess heat the majority of the time.'
       end
-<<<<<<< HEAD
-      next if err_line.include?('GetCurrentScheduleValue: Schedule=') && err_line.include?('is a Schedule:File')
-      next if err_line.include? 'AirLoopHVAC:UnitaryHeatPump:VariableSpeed - air flow rate' # FIXME
-      next if err_line.include? 'Iteration limit exceeded calculating VS WSHP unit speed ratio' # FIXME
-      next if err_line.include? 'Iteration limit warning exceeding calculating DX unit speed ratio continues' # FIXME
-      next if err_line.include? 'In calculating the design coil UA for Coil:Cooling:Water' # FIXME: for ice/pcm storage
-=======
       if hpxml_path.include?('base-schedules-detailed')
         next if err_line.include?('GetCurrentScheduleValue: Schedule=') && err_line.include?('is a Schedule:File')
       end
->>>>>>> 81252af7
 
       flunk "Unexpected warning found: #{err_line}"
     end
@@ -1420,11 +1411,11 @@
     unmet_htg_load = results.select { |k, v| k.include? 'Unmet Load: Heating' }.map { |k, v| v }.sum(0.0)
     unmet_clg_load = results.select { |k, v| k.include? 'Unmet Load: Cooling' }.map { |k, v| v }.sum(0.0)
     if hpxml_path.include? 'base-hvac-undersized.xml'
-      assert_operator(unmet_htg_load, :>, 0.75)
-      assert_operator(unmet_clg_load, :>, 0.75)
+      assert_operator(unmet_htg_load, :>, 0.5)
+      assert_operator(unmet_clg_load, :>, 0.5)
     else
-      assert_operator(unmet_htg_load, :<, 0.75)
-      assert_operator(unmet_clg_load, :<, 0.75)
+      assert_operator(unmet_htg_load, :<, 0.5)
+      assert_operator(unmet_clg_load, :<, 0.5)
     end
 
     sqlFile.close
