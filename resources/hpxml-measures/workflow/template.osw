{
  "run_directory": "run",
  "measure_paths": [
    ".."
  ],
  "steps": [
    {
      "arguments": {
        "hpxml_path": "../workflow/sample_files/base.xml",
        "output_dir": "../workflow/run",
        "debug": false,
        "add_component_loads": false,
        "skip_validation": false
      },
      "measure_dir_name": "HPXMLtoOpenStudio"
    },
    {
      "arguments": {
        "output_format": "csv",
        "timeseries_frequency": "none",
        "include_timeseries_fuel_consumptions": false,
        "include_timeseries_end_use_consumptions": false,
        "include_timeseries_emissions": false,
        "include_timeseries_hot_water_uses": false,
        "include_timeseries_total_loads": false,
        "include_timeseries_component_loads": false,
        "include_timeseries_zone_temperatures": false,
        "include_timeseries_airflows": false,
        "include_timeseries_weather": false,
<<<<<<< HEAD
        "timestamps_daylight_saving_time": false,
        "timestamps_coordinated_universal_time": false
=======
        "add_timeseries_dst_column": false,
        "add_timeseries_utc_column": false
>>>>>>> 0628e703
      },
      "measure_dir_name": "ReportSimulationOutput"
    },
    {
      "arguments": {
        "output_format": "csv"
      },
      "measure_dir_name": "ReportHPXMLOutput"
    }
  ],
  "run_options": {
    "fast": true,
    "skip_expand_objects": true,
    "skip_energyplus_preprocess": true
  }
}<|MERGE_RESOLUTION|>--- conflicted
+++ resolved
@@ -27,13 +27,8 @@
         "include_timeseries_zone_temperatures": false,
         "include_timeseries_airflows": false,
         "include_timeseries_weather": false,
-<<<<<<< HEAD
-        "timestamps_daylight_saving_time": false,
-        "timestamps_coordinated_universal_time": false
-=======
         "add_timeseries_dst_column": false,
         "add_timeseries_utc_column": false
->>>>>>> 0628e703
       },
       "measure_dir_name": "ReportSimulationOutput"
     },
