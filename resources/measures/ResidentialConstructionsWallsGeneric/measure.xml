--- conflicted
+++ resolved
@@ -2,13 +2,8 @@
   <schema_version>3.0</schema_version>
   <name>process_constructions_walls_generic</name>
   <uid>d7572e51-b9af-4cb3-b984-7c8d0a7e0e73</uid>
-<<<<<<< HEAD
-  <version_id>d4082e21-bdec-4976-a85f-d8242209c49f</version_id>
-  <version_modified>20181113T054750Z</version_modified>
-=======
   <version_id>8b9b0722-9b60-42d0-b9d0-0eb41c32afd2</version_id>
   <version_modified>20181115T220706Z</version_modified>
->>>>>>> 71d19372
   <xml_checksum>5091078B</xml_checksum>
   <class_name>ProcessConstructionsWallsGeneric</class_name>
   <display_name>Set Residential Walls - Generic Construction</display_name>
@@ -307,11 +302,7 @@
       <filename>Generic_Test.rb</filename>
       <filetype>rb</filetype>
       <usage_type>test</usage_type>
-<<<<<<< HEAD
-      <checksum>06B82616</checksum>
-=======
       <checksum>1FC78319</checksum>
->>>>>>> 71d19372
     </file>
     <file>
       <version>
