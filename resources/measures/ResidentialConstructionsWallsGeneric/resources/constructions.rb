--- conflicted
+++ resolved
@@ -84,8 +84,11 @@
         
         # Store info for HVAC Sizing measure
         (surfaces).each do |surface|
-            surface.additionalProperties.setFeature(Constants.SizingInfoWallType, "WoodStud")
-            surface.additionalProperties.setFeature(Constants.SizingInfoStudWallCavityRvalue, cavity_r)
+            model.getBuildingUnits.each do |unit|
+                next if unit.spaces.size == 0
+                unit.setFeature(Constants.SizingInfoWallType(surface), "WoodStud")
+                unit.setFeature(Constants.SizingInfoStudWallCavityRvalue(surface), cavity_r)
+            end
         end
         
         return true
@@ -186,7 +189,10 @@
         
         # Store info for HVAC Sizing measure
         (surfaces).each do |surface|
-            surface.additionalProperties.setFeature(Constants.SizingInfoWallType, "DoubleWoodStud")
+            model.getBuildingUnits.each do |unit|
+                next if unit.spaces.size == 0
+                unit.setFeature(Constants.SizingInfoWallType(surface), "DoubleWoodStud")
+            end
         end
         
         return true
@@ -294,8 +300,11 @@
         
         # Store info for HVAC Sizing measure
         (surfaces).each do |surface|
-            surface.additionalProperties.setFeature(Constants.SizingInfoWallType, "CMU")
-            surface.additionalProperties.setFeature(Constants.SizingInfoCMUWallFurringInsRvalue, furring_r)
+            model.getBuildingUnits.each do |unit|
+                next if unit.spaces.size == 0
+                unit.setFeature(Constants.SizingInfoWallType(surface), "CMU")
+                unit.setFeature(Constants.SizingInfoCMUWallFurringInsRvalue(surface), furring_r)
+            end
         end
 
         
@@ -374,7 +383,10 @@
         
         # Store info for HVAC Sizing measure
         (surfaces).each do |surface|
-            surface.additionalProperties.setFeature(Constants.SizingInfoWallType, "ICF")
+            model.getBuildingUnits.each do |unit|
+                next if unit.spaces.size == 0
+                unit.setFeature(Constants.SizingInfoWallType(surface), "ICF")
+            end
         end
         
         return true
@@ -466,8 +478,11 @@
         
         # Store info for HVAC Sizing measure
         (surfaces).each do |surface|
-            surface.additionalProperties.setFeature(Constants.SizingInfoWallType, "SIP")
-            surface.additionalProperties.setFeature(Constants.SizingInfoSIPWallInsThickness, sip_thick_in)
+            model.getBuildingUnits.each do |unit|
+                next if unit.spaces.size == 0
+                unit.setFeature(Constants.SizingInfoWallType(surface), "SIP")
+                unit.setFeature(Constants.SizingInfoSIPWallInsThickness(surface), sip_thick_in)
+            end
         end
         
         return true
@@ -555,8 +570,11 @@
         
         # Store info for HVAC Sizing measure
         (surfaces).each do |surface|
-            surface.additionalProperties.setFeature(Constants.SizingInfoWallType, "SteelStud")
-            surface.additionalProperties.setFeature(Constants.SizingInfoStudWallCavityRvalue, cavity_r)
+            model.getBuildingUnits.each do |unit|
+                next if unit.spaces.size == 0
+                unit.setFeature(Constants.SizingInfoWallType(surface), "SteelStud")
+                unit.setFeature(Constants.SizingInfoStudWallCavityRvalue(surface), cavity_r)
+            end
         end
         
         return true
@@ -658,7 +676,10 @@
         
         # Store info for HVAC Sizing measure
         (surfaces).each do |surface|
-            surface.additionalProperties.setFeature(Constants.SizingInfoWallType, "Generic")
+            model.getBuildingUnits.each do |unit|
+                next if unit.spaces.size == 0
+                unit.setFeature(Constants.SizingInfoWallType(surface), "Generic")
+            end
         end
         
         return true
@@ -775,8 +796,11 @@
         
         # Store info for HVAC Sizing measure
         (surfaces).each do |surface|
-            surface.additionalProperties.setFeature(Constants.SizingInfoWallType, "WoodStud")
-            surface.additionalProperties.setFeature(Constants.SizingInfoStudWallCavityRvalue, cavity_r)
+            model.getBuildingUnits.each do |unit|
+                next if unit.spaces.size == 0
+                unit.setFeature(Constants.SizingInfoWallType(surface), "WoodStud")
+                unit.setFeature(Constants.SizingInfoStudWallCavityRvalue(surface), cavity_r)
+            end
         end
         
         return true
@@ -902,10 +926,13 @@
         
         # Store info for HVAC Sizing measure
         surfaces.each do |surface|
-            surface.additionalProperties.setFeature(Constants.SizingInfoRoofColor, get_roofing_material_manual_j_color(mat_roofing.name))
-            surface.additionalProperties.setFeature(Constants.SizingInfoRoofMaterial, get_roofing_material_manual_j_material(mat_roofing.name))
-            surface.additionalProperties.setFeature(Constants.SizingInfoRoofRigidInsRvalue, rigid_r)
-            surface.additionalProperties.setFeature(Constants.SizingInfoRoofHasRadiantBarrier, !mat_rb.nil?)
+            model.getBuildingUnits.each do |unit|
+                next if unit.spaces.size == 0
+                unit.setFeature(Constants.SizingInfoRoofColor(surface), get_roofing_material_manual_j_color(mat_roofing.name))
+                unit.setFeature(Constants.SizingInfoRoofMaterial(surface), get_roofing_material_manual_j_material(mat_roofing.name))
+                unit.setFeature(Constants.SizingInfoRoofRigidInsRvalue(surface), rigid_r)
+                unit.setFeature(Constants.SizingInfoRoofHasRadiantBarrier(surface), !mat_rb.nil?)
+            end
         end
     
         return true
@@ -986,13 +1013,6 @@
 
         # Store info for HVAC Sizing measure
         surfaces.each do |surface|
-<<<<<<< HEAD
-            surface.additionalProperties.setFeature(Constants.SizingInfoRoofColor, get_roofing_material_manual_j_color(mat_roofing.name))
-            surface.additionalProperties.setFeature(Constants.SizingInfoRoofMaterial, get_roofing_material_manual_j_material(mat_roofing.name))
-            surface.additionalProperties.setFeature(Constants.SizingInfoRoofRigidInsRvalue, rigid_r)
-            surface.additionalProperties.setFeature(Constants.SizingInfoRoofHasRadiantBarrier, false)
-            surface.additionalProperties.setFeature(Constants.SizingInfoRoofCavityRvalue, cavity_r)
-=======
             model.getBuildingUnits.each do |unit|
                 next if unit.spaces.size == 0
                 unit.setFeature(Constants.SizingInfoRoofColor(surface), get_roofing_material_manual_j_color(mat_roofing.name))
@@ -1001,7 +1021,6 @@
                 unit.setFeature(Constants.SizingInfoRoofHasRadiantBarrier(surface), false)
                 unit.setFeature(Constants.SizingInfoRoofCavityRvalue(surface), cavity_r)
             end
->>>>>>> 12b24f9d
         end
         
         return true
@@ -1041,13 +1060,6 @@
         
         # Store info for HVAC Sizing measure
         surfaces.each do |surface|
-<<<<<<< HEAD
-            surface.additionalProperties.setFeature(Constants.SizingInfoRoofColor, get_roofing_material_manual_j_color(mat_roofing.name))
-            surface.additionalProperties.setFeature(Constants.SizingInfoRoofMaterial, get_roofing_material_manual_j_material(mat_roofing.name))
-            surface.additionalProperties.setFeature(Constants.SizingInfoRoofRigidInsRvalue, 0.0)
-            surface.additionalProperties.setFeature(Constants.SizingInfoRoofHasRadiantBarrier, false)
-            surface.additionalProperties.setFeature(Constants.SizingInfoRoofCavityRvalue, 0.0)
-=======
             model.getBuildingUnits.each do |unit|
                 next if unit.spaces.size == 0
                 unit.setFeature(Constants.SizingInfoRoofColor(surface), get_roofing_material_manual_j_color(mat_roofing.name))
@@ -1056,7 +1068,6 @@
                 unit.setFeature(Constants.SizingInfoRoofHasRadiantBarrier(surface), false)
                 unit.setFeature(Constants.SizingInfoRoofCavityRvalue(surface), 0.0)
             end
->>>>>>> 12b24f9d
         end
     
         return true
