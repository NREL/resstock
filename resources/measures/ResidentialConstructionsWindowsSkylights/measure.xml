--- conflicted
+++ resolved
@@ -2,13 +2,8 @@
   <schema_version>3.0</schema_version>
   <name>process_constructions_windows_skylights</name>
   <uid>648dc42f-f079-4d97-913e-6dc3e19560b1</uid>
-<<<<<<< HEAD
-  <version_id>5d80db8b-ee19-47ec-b71e-12926da28a84</version_id>
-  <version_modified>20181008T171132Z</version_modified>
-=======
   <version_id>93a9a52b-1aaf-4291-84c7-52e90a8eb8cd</version_id>
   <version_modified>20180920T151058Z</version_modified>
->>>>>>> 12b24f9d
   <xml_checksum>6FAFA9DE</xml_checksum>
   <class_name>ProcessConstructionsWindowsSkylights</class_name>
   <display_name>Set Residential Window/Skylight Construction</display_name>
@@ -127,7 +122,12 @@
       <checksum>208441EA</checksum>
     </file>
     <file>
-<<<<<<< HEAD
+      <filename>schedules.rb</filename>
+      <filetype>rb</filetype>
+      <usage_type>resource</usage_type>
+      <checksum>1C22DD2A</checksum>
+    </file>
+    <file>
       <filename>util.rb</filename>
       <filetype>rb</filetype>
       <usage_type>resource</usage_type>
@@ -140,10 +140,28 @@
       <checksum>82D32FEE</checksum>
     </file>
     <file>
+      <filename>geometry.rb</filename>
+      <filetype>rb</filetype>
+      <usage_type>resource</usage_type>
+      <checksum>3A649817</checksum>
+    </file>
+    <file>
       <filename>unit_conversions.rb</filename>
       <filetype>rb</filetype>
       <usage_type>resource</usage_type>
       <checksum>81550F14</checksum>
+    </file>
+    <file>
+      <filename>hvac.rb</filename>
+      <filetype>rb</filetype>
+      <usage_type>resource</usage_type>
+      <checksum>61214910</checksum>
+    </file>
+    <file>
+      <filename>constants.rb</filename>
+      <filetype>rb</filetype>
+      <usage_type>resource</usage_type>
+      <checksum>374E311F</checksum>
     </file>
     <file>
       <version>
@@ -155,138 +173,35 @@
       <filetype>rb</filetype>
       <usage_type>script</usage_type>
       <checksum>4ECD8F3E</checksum>
-=======
-      <filename>schedules.rb</filename>
-      <filetype>rb</filetype>
-      <usage_type>resource</usage_type>
-      <checksum>1C22DD2A</checksum>
->>>>>>> 12b24f9d
-    </file>
-    <file>
-      <filename>util.rb</filename>
-      <filetype>rb</filetype>
-<<<<<<< HEAD
+    </file>
+    <file>
+      <filename>process_constructions_windows_skylights_test.rb</filename>
+      <filetype>rb</filetype>
       <usage_type>test</usage_type>
       <checksum>3F737250</checksum>
     </file>
     <file>
-      <filename>weather.rb</filename>
-      <filetype>rb</filetype>
-      <usage_type>resource</usage_type>
-      <checksum>454E14D4</checksum>
-    </file>
-    <file>
       <filename>constructions.rb</filename>
       <filetype>rb</filetype>
       <usage_type>resource</usage_type>
-      <checksum>972014A8</checksum>
-=======
-      <usage_type>resource</usage_type>
-      <checksum>4516079E</checksum>
-    </file>
-    <file>
-      <filename>materials.rb</filename>
-      <filetype>rb</filetype>
-      <usage_type>resource</usage_type>
-      <checksum>82D32FEE</checksum>
-    </file>
-    <file>
-      <filename>geometry.rb</filename>
-      <filetype>rb</filetype>
-      <usage_type>resource</usage_type>
-      <checksum>3A649817</checksum>
-    </file>
-    <file>
-      <filename>unit_conversions.rb</filename>
-      <filetype>rb</filetype>
-      <usage_type>resource</usage_type>
-      <checksum>81550F14</checksum>
-    </file>
-    <file>
-      <filename>hvac.rb</filename>
-      <filetype>rb</filetype>
-      <usage_type>resource</usage_type>
-      <checksum>61214910</checksum>
->>>>>>> 12b24f9d
-    </file>
-    <file>
-      <filename>geometry.rb</filename>
-      <filetype>rb</filetype>
-      <usage_type>resource</usage_type>
-<<<<<<< HEAD
-      <checksum>B237D248</checksum>
-    </file>
-    <file>
-      <filename>hvac.rb</filename>
-      <filetype>rb</filetype>
-      <usage_type>resource</usage_type>
-      <checksum>2047AAAB</checksum>
-    </file>
-    <file>
-      <filename>schedules.rb</filename>
-      <filetype>rb</filetype>
-      <usage_type>resource</usage_type>
-      <checksum>4C000237</checksum>
-    </file>
-    <file>
-      <filename>constants.rb</filename>
-      <filetype>rb</filetype>
-      <usage_type>resource</usage_type>
-      <checksum>C6878D1E</checksum>
-=======
-      <checksum>374E311F</checksum>
-    </file>
-    <file>
-      <version>
-        <software_program>OpenStudio</software_program>
-        <identifier>1.4.0</identifier>
-        <min_compatible>2.0.4</min_compatible>
-      </version>
-      <filename>measure.rb</filename>
-      <filetype>rb</filetype>
-      <usage_type>script</usage_type>
-      <checksum>4ECD8F3E</checksum>
-    </file>
-    <file>
-      <filename>process_constructions_windows_skylights_test.rb</filename>
-      <filetype>rb</filetype>
-      <usage_type>test</usage_type>
-      <checksum>3F737250</checksum>
-    </file>
-    <file>
-      <filename>constructions.rb</filename>
-      <filetype>rb</filetype>
-      <usage_type>resource</usage_type>
       <checksum>49B11564</checksum>
->>>>>>> 12b24f9d
     </file>
     <file>
       <filename>SFD_2000sqft_2story_SL_UA_Windows.osm</filename>
       <filetype>osm</filetype>
       <usage_type>test</usage_type>
-<<<<<<< HEAD
-      <checksum>30F6E459</checksum>
-=======
       <checksum>05F06386</checksum>
->>>>>>> 12b24f9d
     </file>
     <file>
       <filename>SFD_2000sqft_2story_SL_UA_Denver_Windows.osm</filename>
       <filetype>osm</filetype>
       <usage_type>test</usage_type>
-<<<<<<< HEAD
-      <checksum>9833E07F</checksum>
-=======
       <checksum>A771D26D</checksum>
->>>>>>> 12b24f9d
     </file>
     <file>
       <filename>SFD_2000sqft_2story_SL_FA_Denver_Windows_Skylights.osm</filename>
       <filetype>osm</filetype>
       <usage_type>test</usage_type>
-<<<<<<< HEAD
-      <checksum>69B34DF4</checksum>
-=======
       <checksum>AA80C364</checksum>
     </file>
     <file>
@@ -294,7 +209,6 @@
       <filetype>rb</filetype>
       <usage_type>resource</usage_type>
       <checksum>F4DD18F1</checksum>
->>>>>>> 12b24f9d
     </file>
   </files>
 </measure>