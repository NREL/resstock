<measure>
  <schema_version>3.0</schema_version>
  <name>process_constructions_windows_skylights</name>
  <uid>648dc42f-f079-4d97-913e-6dc3e19560b1</uid>
<<<<<<< HEAD
  <version_id>0f380d00-f409-4677-8ad1-add7de17e835</version_id>
  <version_modified>20181011T211620Z</version_modified>
=======
  <version_id>06f62268-5351-45ed-bb35-927e785ca501</version_id>
  <version_modified>20181015T212942Z</version_modified>
>>>>>>> ed3e9d71
  <xml_checksum>6FAFA9DE</xml_checksum>
  <class_name>ProcessConstructionsWindowsSkylights</class_name>
  <display_name>Set Residential Window/Skylight Construction</display_name>
  <description>This measure assigns a construction to windows/skylights. This measure also creates the interior shading schedule, which is based on shade multipliers and the heating and cooling season logic defined in the Building America House Simulation Protocols. See https://github.com/NREL/OpenStudio-BEopt#workflows for supported workflows using this measure.</description>
  <modeler_description>Calculates material layer properties of constructions for windows/skylights. Finds sub-surfaces and sets applicable constructions. Using interior heating and cooling shading multipliers and the Building America heating and cooling season logic, creates schedule rulesets for window shade and shading control.</modeler_description>
  <arguments>
    <argument>
      <name>window_ufactor</name>
      <display_name>Windows: U-Factor</display_name>
      <description>The heat transfer coefficient of the windows.</description>
      <type>Double</type>
      <units>Btu/hr-ft^2-R</units>
      <required>true</required>
      <model_dependent>false</model_dependent>
      <default_value>0.37</default_value>
    </argument>
    <argument>
      <name>window_shgc</name>
      <display_name>Windows: SHGC</display_name>
      <description>The ratio of solar heat gain through a glazing system compared to that of an unobstructed opening, for windows.</description>
      <type>Double</type>
      <required>true</required>
      <model_dependent>false</model_dependent>
      <default_value>0.3</default_value>
    </argument>
    <argument>
      <name>window_heat_shade_mult</name>
      <display_name>Windows: Heating Shade Multiplier</display_name>
      <description>Interior shading multiplier for heating season. 1.0 indicates no reduction in solar gain, 0.85 indicates 15% reduction, etc.</description>
      <type>Double</type>
      <required>true</required>
      <model_dependent>false</model_dependent>
      <default_value>0.7</default_value>
    </argument>
    <argument>
      <name>window_cool_shade_mult</name>
      <display_name>Windows: Cooling Shade Multiplier</display_name>
      <description>Interior shading multiplier for cooling season. 1.0 indicates no reduction in solar gain, 0.85 indicates 15% reduction, etc.</description>
      <type>Double</type>
      <required>true</required>
      <model_dependent>false</model_dependent>
      <default_value>0.7</default_value>
    </argument>
    <argument>
      <name>skylight_ufactor</name>
      <display_name>Skylights: U-Factor</display_name>
      <description>The heat transfer coefficient of the skylights.</description>
      <type>Double</type>
      <units>Btu/hr-ft^2-R</units>
      <required>true</required>
      <model_dependent>false</model_dependent>
      <default_value>0.33</default_value>
    </argument>
    <argument>
      <name>skylight_shgc</name>
      <display_name>Skylights: SHGC</display_name>
      <description>The ratio of solar heat gain through a glazing system compared to that of an unobstructed opening, for skylights.</description>
      <type>Double</type>
      <required>true</required>
      <model_dependent>false</model_dependent>
      <default_value>0.45</default_value>
    </argument>
    <argument>
      <name>skylight_heat_shade_mult</name>
      <display_name>Skylights: Heating Shade Multiplier</display_name>
      <description>Interior shading multiplier for heating season. 1.0 indicates no reduction in solar gain, 0.85 indicates 15% reduction, etc.</description>
      <type>Double</type>
      <required>true</required>
      <model_dependent>false</model_dependent>
      <default_value>1</default_value>
    </argument>
    <argument>
      <name>skylight_cool_shade_mult</name>
      <display_name>Skylights: Cooling Shade Multiplier</display_name>
      <description>Interior shading multiplier for cooling season. 1.0 indicates no reduction in solar gain, 0.85 indicates 15% reduction, etc.</description>
      <type>Double</type>
      <required>true</required>
      <model_dependent>false</model_dependent>
      <default_value>1</default_value>
    </argument>
  </arguments>
  <outputs/>
  <provenances/>
  <tags>
    <tag>Envelope.Fenestration</tag>
  </tags>
  <attributes>
    <attribute>
      <name>Measure Type</name>
      <value>ModelMeasure</value>
      <datatype>string</datatype>
    </attribute>
    <attribute>
      <name>Uses SketchUp API</name>
      <value>false</value>
      <datatype>boolean</datatype>
    </attribute>
  </attributes>
  <files>
    <file>
      <filename>USA_CO_Denver_Intl_AP_725650_TMY3.ddy</filename>
      <filetype>ddy</filetype>
      <usage_type>test</usage_type>
      <checksum>FB253570</checksum>
    </file>
    <file>
      <filename>USA_CO_Denver_Intl_AP_725650_TMY3.epw</filename>
      <filetype>epw</filetype>
      <usage_type>test</usage_type>
      <checksum>E23378AA</checksum>
    </file>
    <file>
      <filename>psychrometrics.rb</filename>
      <filetype>rb</filetype>
      <usage_type>resource</usage_type>
      <checksum>208441EA</checksum>
    </file>
    <file>
      <filename>util.rb</filename>
      <filetype>rb</filetype>
      <usage_type>resource</usage_type>
      <checksum>4516079E</checksum>
    </file>
    <file>
      <filename>materials.rb</filename>
      <filetype>rb</filetype>
      <usage_type>resource</usage_type>
      <checksum>82D32FEE</checksum>
    </file>
    <file>
      <filename>unit_conversions.rb</filename>
      <filetype>rb</filetype>
      <usage_type>resource</usage_type>
      <checksum>81550F14</checksum>
    </file>
    <file>
      <version>
        <software_program>OpenStudio</software_program>
        <identifier>1.4.0</identifier>
        <min_compatible>2.0.4</min_compatible>
      </version>
      <filename>measure.rb</filename>
      <filetype>rb</filetype>
      <usage_type>script</usage_type>
      <checksum>4ECD8F3E</checksum>
    </file>
    <file>
      <filename>process_constructions_windows_skylights_test.rb</filename>
      <filetype>rb</filetype>
      <usage_type>test</usage_type>
      <checksum>3F737250</checksum>
    </file>
    <file>
      <filename>weather.rb</filename>
      <filetype>rb</filetype>
      <usage_type>resource</usage_type>
      <checksum>454E14D4</checksum>
    </file>
    <file>
      <filename>constructions.rb</filename>
      <filetype>rb</filetype>
      <usage_type>resource</usage_type>
<<<<<<< HEAD
      <checksum>BAC54C10</checksum>
=======
      <checksum>972014A8</checksum>
>>>>>>> ed3e9d71
    </file>
    <file>
      <filename>hvac.rb</filename>
      <filetype>rb</filetype>
      <usage_type>resource</usage_type>
<<<<<<< HEAD
      <checksum>53483896</checksum>
=======
      <checksum>2047AAAB</checksum>
>>>>>>> ed3e9d71
    </file>
    <file>
      <filename>schedules.rb</filename>
      <filetype>rb</filetype>
      <usage_type>resource</usage_type>
<<<<<<< HEAD
      <checksum>F7EEE7C4</checksum>
    </file>
    <file>
      <filename>constants.rb</filename>
      <filetype>rb</filetype>
      <usage_type>resource</usage_type>
      <checksum>9773CEB0</checksum>
    </file>
    <file>
      <filename>geometry.rb</filename>
      <filetype>rb</filetype>
      <usage_type>resource</usage_type>
      <checksum>10A095BE</checksum>
=======
      <checksum>4C000237</checksum>
    </file>
    <file>
      <filename>geometry.rb</filename>
      <filetype>rb</filetype>
      <usage_type>resource</usage_type>
      <checksum>62B9E41C</checksum>
    </file>
    <file>
      <filename>constants.rb</filename>
      <filetype>rb</filetype>
      <usage_type>resource</usage_type>
      <checksum>623A924C</checksum>
>>>>>>> ed3e9d71
    </file>
    <file>
      <filename>SFD_2000sqft_2story_SL_UA_Windows.osm</filename>
      <filetype>osm</filetype>
      <usage_type>test</usage_type>
<<<<<<< HEAD
      <checksum>ACF4CEFC</checksum>
=======
      <checksum>C50EE45E</checksum>
>>>>>>> ed3e9d71
    </file>
    <file>
      <filename>SFD_2000sqft_2story_SL_UA_Denver_Windows.osm</filename>
      <filetype>osm</filetype>
      <usage_type>test</usage_type>
<<<<<<< HEAD
      <checksum>D6714CA2</checksum>
=======
      <checksum>93D5FA49</checksum>
>>>>>>> ed3e9d71
    </file>
    <file>
      <filename>SFD_2000sqft_2story_SL_FA_Denver_Windows_Skylights.osm</filename>
      <filetype>osm</filetype>
      <usage_type>test</usage_type>
<<<<<<< HEAD
      <checksum>2505AC1E</checksum>
=======
      <checksum>24956C97</checksum>
>>>>>>> ed3e9d71
    </file>
  </files>
</measure><|MERGE_RESOLUTION|>--- conflicted
+++ resolved
@@ -2,13 +2,8 @@
   <schema_version>3.0</schema_version>
   <name>process_constructions_windows_skylights</name>
   <uid>648dc42f-f079-4d97-913e-6dc3e19560b1</uid>
-<<<<<<< HEAD
-  <version_id>0f380d00-f409-4677-8ad1-add7de17e835</version_id>
-  <version_modified>20181011T211620Z</version_modified>
-=======
   <version_id>06f62268-5351-45ed-bb35-927e785ca501</version_id>
   <version_modified>20181015T212942Z</version_modified>
->>>>>>> ed3e9d71
   <xml_checksum>6FAFA9DE</xml_checksum>
   <class_name>ProcessConstructionsWindowsSkylights</class_name>
   <display_name>Set Residential Window/Skylight Construction</display_name>
@@ -171,85 +166,49 @@
       <filename>constructions.rb</filename>
       <filetype>rb</filetype>
       <usage_type>resource</usage_type>
-<<<<<<< HEAD
-      <checksum>BAC54C10</checksum>
-=======
       <checksum>972014A8</checksum>
->>>>>>> ed3e9d71
     </file>
     <file>
       <filename>hvac.rb</filename>
       <filetype>rb</filetype>
       <usage_type>resource</usage_type>
-<<<<<<< HEAD
-      <checksum>53483896</checksum>
-=======
       <checksum>2047AAAB</checksum>
->>>>>>> ed3e9d71
     </file>
     <file>
       <filename>schedules.rb</filename>
       <filetype>rb</filetype>
       <usage_type>resource</usage_type>
-<<<<<<< HEAD
-      <checksum>F7EEE7C4</checksum>
+      <checksum>4C000237</checksum>
+    </file>
+    <file>
+      <filename>geometry.rb</filename>
+      <filetype>rb</filetype>
+      <usage_type>resource</usage_type>
+      <checksum>62B9E41C</checksum>
     </file>
     <file>
       <filename>constants.rb</filename>
       <filetype>rb</filetype>
       <usage_type>resource</usage_type>
-      <checksum>9773CEB0</checksum>
-    </file>
-    <file>
-      <filename>geometry.rb</filename>
-      <filetype>rb</filetype>
-      <usage_type>resource</usage_type>
-      <checksum>10A095BE</checksum>
-=======
-      <checksum>4C000237</checksum>
-    </file>
-    <file>
-      <filename>geometry.rb</filename>
-      <filetype>rb</filetype>
-      <usage_type>resource</usage_type>
-      <checksum>62B9E41C</checksum>
-    </file>
-    <file>
-      <filename>constants.rb</filename>
-      <filetype>rb</filetype>
-      <usage_type>resource</usage_type>
       <checksum>623A924C</checksum>
->>>>>>> ed3e9d71
     </file>
     <file>
       <filename>SFD_2000sqft_2story_SL_UA_Windows.osm</filename>
       <filetype>osm</filetype>
       <usage_type>test</usage_type>
-<<<<<<< HEAD
-      <checksum>ACF4CEFC</checksum>
-=======
       <checksum>C50EE45E</checksum>
->>>>>>> ed3e9d71
     </file>
     <file>
       <filename>SFD_2000sqft_2story_SL_UA_Denver_Windows.osm</filename>
       <filetype>osm</filetype>
       <usage_type>test</usage_type>
-<<<<<<< HEAD
-      <checksum>D6714CA2</checksum>
-=======
       <checksum>93D5FA49</checksum>
->>>>>>> ed3e9d71
     </file>
     <file>
       <filename>SFD_2000sqft_2story_SL_FA_Denver_Windows_Skylights.osm</filename>
       <filetype>osm</filetype>
       <usage_type>test</usage_type>
-<<<<<<< HEAD
-      <checksum>2505AC1E</checksum>
-=======
       <checksum>24956C97</checksum>
->>>>>>> ed3e9d71
     </file>
   </files>
 </measure>