--- conflicted
+++ resolved
@@ -2,13 +2,8 @@
   <schema_version>3.0</schema_version>
   <name>process_constructions_windows_skylights</name>
   <uid>648dc42f-f079-4d97-913e-6dc3e19560b1</uid>
-<<<<<<< HEAD
-  <version_id>26653e94-44ae-4ff4-be8f-050ea7cf7beb</version_id>
-  <version_modified>20180602T030339Z</version_modified>
-=======
   <version_id>054b55cf-8079-41f2-983f-0c7bbb2e316f</version_id>
   <version_modified>20180601T165915Z</version_modified>
->>>>>>> 165241bf
   <xml_checksum>6FAFA9DE</xml_checksum>
   <class_name>ProcessConstructionsWindowsSkylights</class_name>
   <display_name>Set Residential Window Construction</display_name>
@@ -144,6 +139,12 @@
       <checksum>65357C10</checksum>
     </file>
     <file>
+      <filename>weather.rb</filename>
+      <filetype>rb</filetype>
+      <usage_type>resource</usage_type>
+      <checksum>825D6D42</checksum>
+    </file>
+    <file>
       <filename>unit_conversions.rb</filename>
       <filetype>rb</filetype>
       <usage_type>resource</usage_type>
@@ -156,65 +157,21 @@
       <checksum>B75FB891</checksum>
     </file>
     <file>
+      <filename>schedules.rb</filename>
+      <filetype>rb</filetype>
+      <usage_type>resource</usage_type>
+      <checksum>1C22DD2A</checksum>
+    </file>
+    <file>
       <filename>materials.rb</filename>
       <filetype>rb</filetype>
       <usage_type>resource</usage_type>
       <checksum>3AF0D408</checksum>
     </file>
     <file>
-<<<<<<< HEAD
-      <filename>constructions.rb</filename>
-      <filetype>rb</filetype>
-      <usage_type>resource</usage_type>
-      <checksum>1EABA7E9</checksum>
-    </file>
-    <file>
-      <filename>weather.rb</filename>
-      <filetype>rb</filetype>
-      <usage_type>resource</usage_type>
-      <checksum>57BEA752</checksum>
-=======
-      <filename>process_constructions_windows_skylights_test.rb</filename>
-      <filetype>rb</filetype>
-      <usage_type>test</usage_type>
-      <checksum>B75FB891</checksum>
-    </file>
-    <file>
-      <filename>schedules.rb</filename>
-      <filetype>rb</filetype>
-      <usage_type>resource</usage_type>
-      <checksum>1C22DD2A</checksum>
->>>>>>> 165241bf
-    </file>
-    <file>
-      <filename>materials.rb</filename>
-      <filetype>rb</filetype>
-      <usage_type>resource</usage_type>
-<<<<<<< HEAD
-      <checksum>9AD5E2A5</checksum>
-    </file>
-    <file>
       <filename>hvac.rb</filename>
       <filetype>rb</filetype>
       <usage_type>resource</usage_type>
-      <checksum>30E5B83C</checksum>
-=======
-      <checksum>3AF0D408</checksum>
->>>>>>> 165241bf
-    </file>
-    <file>
-      <filename>hvac.rb</filename>
-      <filetype>rb</filetype>
-      <usage_type>resource</usage_type>
-<<<<<<< HEAD
-      <checksum>A2FB817B</checksum>
-    </file>
-    <file>
-      <filename>geometry.rb</filename>
-      <filetype>rb</filetype>
-      <usage_type>resource</usage_type>
-      <checksum>6CA0FF8C</checksum>
-=======
       <checksum>CFB915F6</checksum>
     </file>
     <file>
@@ -222,35 +179,23 @@
       <filetype>rb</filetype>
       <usage_type>resource</usage_type>
       <checksum>C7B12E42</checksum>
->>>>>>> 165241bf
     </file>
     <file>
       <filename>SFD_2000sqft_2story_SL_UA_Windows.osm</filename>
       <filetype>osm</filetype>
       <usage_type>test</usage_type>
-<<<<<<< HEAD
-      <checksum>41DBDBB8</checksum>
-=======
       <checksum>A9A81B7D</checksum>
->>>>>>> 165241bf
     </file>
     <file>
       <filename>SFD_2000sqft_2story_SL_UA_Denver_Windows.osm</filename>
       <filetype>osm</filetype>
       <usage_type>test</usage_type>
-<<<<<<< HEAD
-      <checksum>3B85EAC5</checksum>
-=======
       <checksum>2A578DBB</checksum>
->>>>>>> 165241bf
     </file>
     <file>
       <filename>SFD_2000sqft_2story_SL_FA_Denver_Windows_Skylights.osm</filename>
       <filetype>osm</filetype>
       <usage_type>test</usage_type>
-<<<<<<< HEAD
-      <checksum>645E232F</checksum>
-=======
       <checksum>3073738B</checksum>
     </file>
     <file>
@@ -264,7 +209,6 @@
       <filetype>rb</filetype>
       <usage_type>resource</usage_type>
       <checksum>7D6EC9CC</checksum>
->>>>>>> 165241bf
     </file>
   </files>
 </measure>