--- conflicted
+++ resolved
@@ -2,13 +2,8 @@
   <schema_version>3.0</schema_version>
   <name>process_constructions_windows_skylights</name>
   <uid>648dc42f-f079-4d97-913e-6dc3e19560b1</uid>
-<<<<<<< HEAD
-  <version_id>b4c8a381-4f89-4324-8abe-d102ae1d1f51</version_id>
-  <version_modified>20180707T204054Z</version_modified>
-=======
   <version_id>93a9a52b-1aaf-4291-84c7-52e90a8eb8cd</version_id>
   <version_modified>20180920T151058Z</version_modified>
->>>>>>> fe29fdab
   <xml_checksum>6FAFA9DE</xml_checksum>
   <class_name>ProcessConstructionsWindowsSkylights</class_name>
   <display_name>Set Residential Window/Skylight Construction</display_name>
@@ -127,149 +122,86 @@
       <checksum>208441EA</checksum>
     </file>
     <file>
-<<<<<<< HEAD
+      <filename>schedules.rb</filename>
+      <filetype>rb</filetype>
+      <usage_type>resource</usage_type>
+      <checksum>1C22DD2A</checksum>
+    </file>
+    <file>
+      <filename>util.rb</filename>
+      <filetype>rb</filetype>
+      <usage_type>resource</usage_type>
+      <checksum>4516079E</checksum>
+    </file>
+    <file>
+      <filename>materials.rb</filename>
+      <filetype>rb</filetype>
+      <usage_type>resource</usage_type>
+      <checksum>82D32FEE</checksum>
+    </file>
+    <file>
+      <filename>geometry.rb</filename>
+      <filetype>rb</filetype>
+      <usage_type>resource</usage_type>
+      <checksum>3A649817</checksum>
+    </file>
+    <file>
+      <filename>unit_conversions.rb</filename>
+      <filetype>rb</filetype>
+      <usage_type>resource</usage_type>
+      <checksum>81550F14</checksum>
+    </file>
+    <file>
+      <filename>hvac.rb</filename>
+      <filetype>rb</filetype>
+      <usage_type>resource</usage_type>
+      <checksum>61214910</checksum>
+    </file>
+    <file>
+      <filename>constants.rb</filename>
+      <filetype>rb</filetype>
+      <usage_type>resource</usage_type>
+      <checksum>374E311F</checksum>
+    </file>
+    <file>
       <version>
         <software_program>OpenStudio</software_program>
         <identifier>1.4.0</identifier>
         <min_compatible>2.0.4</min_compatible>
       </version>
       <filename>measure.rb</filename>
-=======
-      <filename>schedules.rb</filename>
-      <filetype>rb</filetype>
-      <usage_type>resource</usage_type>
-      <checksum>1C22DD2A</checksum>
-    </file>
-    <file>
-      <filename>util.rb</filename>
-      <filetype>rb</filetype>
-      <usage_type>resource</usage_type>
-      <checksum>4516079E</checksum>
-    </file>
-    <file>
-      <filename>materials.rb</filename>
->>>>>>> fe29fdab
-      <filetype>rb</filetype>
-      <usage_type>resource</usage_type>
-      <checksum>82D32FEE</checksum>
-    </file>
-    <file>
-<<<<<<< HEAD
-=======
-      <filename>geometry.rb</filename>
-      <filetype>rb</filetype>
-      <usage_type>resource</usage_type>
-      <checksum>3A649817</checksum>
-    </file>
-    <file>
->>>>>>> fe29fdab
-      <filename>unit_conversions.rb</filename>
-      <filetype>rb</filetype>
-      <usage_type>resource</usage_type>
-      <checksum>81550F14</checksum>
-    </file>
-    <file>
-      <filename>hvac.rb</filename>
-      <filetype>rb</filetype>
-      <usage_type>resource</usage_type>
-      <checksum>61214910</checksum>
-    </file>
-    <file>
-      <filename>constants.rb</filename>
-      <filetype>rb</filetype>
-      <usage_type>resource</usage_type>
-      <checksum>374E311F</checksum>
-    </file>
-    <file>
-<<<<<<< HEAD
-      <filename>geometry.rb</filename>
-      <filetype>rb</filetype>
-      <usage_type>resource</usage_type>
-      <checksum>7D6EC9CC</checksum>
-    </file>
-    <file>
-      <filename>util.rb</filename>
-      <filetype>rb</filetype>
-      <usage_type>resource</usage_type>
-      <checksum>4516079E</checksum>
-    </file>
-    <file>
-      <filename>weather.rb</filename>
-      <filetype>rb</filetype>
-      <usage_type>resource</usage_type>
-      <checksum>D9E029B9</checksum>
-=======
-      <version>
-        <software_program>OpenStudio</software_program>
-        <identifier>1.4.0</identifier>
-        <min_compatible>2.0.4</min_compatible>
-      </version>
-      <filename>measure.rb</filename>
       <filetype>rb</filetype>
       <usage_type>script</usage_type>
       <checksum>4ECD8F3E</checksum>
->>>>>>> fe29fdab
     </file>
     <file>
       <filename>process_constructions_windows_skylights_test.rb</filename>
       <filetype>rb</filetype>
-<<<<<<< HEAD
-      <usage_type>resource</usage_type>
-      <checksum>1F3DDDE7</checksum>
+      <usage_type>test</usage_type>
+      <checksum>3F737250</checksum>
     </file>
     <file>
       <filename>constructions.rb</filename>
       <filetype>rb</filetype>
       <usage_type>resource</usage_type>
-      <checksum>094DDD29</checksum>
-    </file>
-    <file>
-      <filename>materials.rb</filename>
-      <filetype>rb</filetype>
-      <usage_type>resource</usage_type>
-      <checksum>82D32FEE</checksum>
-=======
-      <usage_type>test</usage_type>
-      <checksum>3F737250</checksum>
->>>>>>> fe29fdab
-    </file>
-    <file>
-      <filename>constructions.rb</filename>
-      <filetype>rb</filetype>
-      <usage_type>resource</usage_type>
-<<<<<<< HEAD
-      <checksum>3BCB1148</checksum>
-=======
       <checksum>49B11564</checksum>
->>>>>>> fe29fdab
     </file>
     <file>
       <filename>SFD_2000sqft_2story_SL_UA_Windows.osm</filename>
       <filetype>osm</filetype>
       <usage_type>test</usage_type>
-<<<<<<< HEAD
-      <checksum>665FD02B</checksum>
-=======
       <checksum>05F06386</checksum>
->>>>>>> fe29fdab
     </file>
     <file>
       <filename>SFD_2000sqft_2story_SL_UA_Denver_Windows.osm</filename>
       <filetype>osm</filetype>
       <usage_type>test</usage_type>
-<<<<<<< HEAD
-      <checksum>270D8688</checksum>
-=======
       <checksum>A771D26D</checksum>
->>>>>>> fe29fdab
     </file>
     <file>
       <filename>SFD_2000sqft_2story_SL_FA_Denver_Windows_Skylights.osm</filename>
       <filetype>osm</filetype>
       <usage_type>test</usage_type>
-<<<<<<< HEAD
-      <checksum>384FFDAA</checksum>
-=======
       <checksum>AA80C364</checksum>
     </file>
     <file>
@@ -277,7 +209,6 @@
       <filetype>rb</filetype>
       <usage_type>resource</usage_type>
       <checksum>F4DD18F1</checksum>
->>>>>>> fe29fdab
     </file>
   </files>
 </measure>