<measure>
  <schema_version>3.0</schema_version>
  <name>process_constructions_walls_steel_stud</name>
  <uid>1ff01961-2d80-4074-90ea-84c56a7204be</uid>
<<<<<<< HEAD
  <version_id>842aa080-50d1-4b15-afe1-ae7ca5c7f156</version_id>
  <version_modified>20200730T195438Z</version_modified>
=======
  <version_id>3b1a3323-c543-4bd4-9bc0-0bacbd367a76</version_id>
  <version_modified>20201007T225131Z</version_modified>
>>>>>>> fe5e5cb8
  <xml_checksum>2609226D</xml_checksum>
  <class_name>ProcessConstructionsWallsSteelStud</class_name>
  <display_name>Set Residential Walls - Steel Stud Construction</display_name>
  <description>This measure assigns a steel stud construction to above-grade walls. See https://github.com/NREL/OpenStudio-BuildStock#workflows for supported workflows using this measure.</description>
  <modeler_description>Calculates and assigns material layer properties of steel stud constructions for 1) exterior walls of finished spaces, 2) exterior walls (e.g. gable walls) of unfinished attics under roof insulation, and 3) interior walls (e.g., attic knee walls) between finished and unfinished spaces. Adds furniture &amp; partition wall mass. Uninsulated constructions will also be assigned to 1) exterior walls of unfinished spaces, 2) interior walls between finished spaces, and 3) interior walls between unfinished spaces. Any existing constructions for these surfaces will be removed.</modeler_description>
  <arguments>
    <argument>
      <name>cavity_r</name>
      <display_name>Cavity Insulation Nominal R-value</display_name>
      <description>Refers to the R-value of the cavity insulation and not the overall R-value of the assembly.</description>
      <type>Double</type>
      <units>hr-ft^2-R/Btu</units>
      <required>true</required>
      <model_dependent>false</model_dependent>
      <default_value>13</default_value>
    </argument>
    <argument>
      <name>install_grade</name>
      <display_name>Cavity Install Grade</display_name>
      <description>Installation grade as defined by RESNET standard. 5% of the cavity is considered missing insulation for Grade 3, 2% for Grade 2, and 0% for Grade 1.</description>
      <type>Choice</type>
      <required>true</required>
      <model_dependent>false</model_dependent>
      <default_value>1</default_value>
      <choices>
        <choice>
          <value>1</value>
          <display_name>1</display_name>
        </choice>
        <choice>
          <value>2</value>
          <display_name>2</display_name>
        </choice>
        <choice>
          <value>3</value>
          <display_name>3</display_name>
        </choice>
      </choices>
    </argument>
    <argument>
      <name>cavity_depth_in</name>
      <display_name>Cavity Depth</display_name>
      <description>Depth of the stud cavity. 3.5" for 2x4s, 5.5" for 2x6s, etc.</description>
      <type>Double</type>
      <units>in</units>
      <required>true</required>
      <model_dependent>false</model_dependent>
      <default_value>3.5</default_value>
    </argument>
    <argument>
      <name>cavity_filled</name>
      <display_name>Insulation Fills Cavity</display_name>
      <description>When the insulation does not completely fill the depth of the cavity, air film resistances are added to the insulation R-value.</description>
      <type>Boolean</type>
      <required>true</required>
      <model_dependent>false</model_dependent>
      <default_value>true</default_value>
      <choices>
        <choice>
          <value>true</value>
          <display_name>true</display_name>
        </choice>
        <choice>
          <value>false</value>
          <display_name>false</display_name>
        </choice>
      </choices>
    </argument>
    <argument>
      <name>framing_factor</name>
      <display_name>Framing Factor</display_name>
      <description>The fraction of a wall assembly that is comprised of structural framing.</description>
      <type>Double</type>
      <units>frac</units>
      <required>true</required>
      <model_dependent>false</model_dependent>
      <default_value>0.25</default_value>
    </argument>
    <argument>
      <name>correction_factor</name>
      <display_name>Correction Factor</display_name>
      <description>The parallel path correction factor, as specified in Table C402.1.4.1 of the 2015 IECC as well as ASHRAE Standard 90.1, is used to determine the thermal resistance of wall assemblies containing metal framing.</description>
      <type>Double</type>
      <required>true</required>
      <model_dependent>false</model_dependent>
      <default_value>0.46</default_value>
    </argument>
    <argument>
      <name>drywall_thick_in</name>
      <display_name>Drywall Thickness</display_name>
      <description>Thickness of the drywall material.</description>
      <type>Double</type>
      <units>in</units>
      <required>true</required>
      <model_dependent>false</model_dependent>
      <default_value>0.5</default_value>
    </argument>
    <argument>
      <name>osb_thick_in</name>
      <display_name>OSB/Plywood Thickness</display_name>
      <description>Specifies the thickness of the walls' OSB/plywood sheathing. Enter 0 for no sheathing (if the wall has other means to handle the shear load on the wall such as cross-bracing).</description>
      <type>Double</type>
      <units>in</units>
      <required>true</required>
      <model_dependent>false</model_dependent>
      <default_value>0.5</default_value>
    </argument>
    <argument>
      <name>rigid_r</name>
      <display_name>Continuous Insulation Nominal R-value</display_name>
      <description>The R-value of the continuous insulation.</description>
      <type>Double</type>
      <units>h-ft^2-R/Btu</units>
      <required>true</required>
      <model_dependent>false</model_dependent>
      <default_value>0</default_value>
    </argument>
    <argument>
      <name>exterior_finish</name>
      <display_name>Exterior Finish</display_name>
      <description>The exterior finish material.</description>
      <type>Choice</type>
      <required>true</required>
      <model_dependent>false</model_dependent>
      <default_value>Vinyl, Light</default_value>
      <choices>
        <choice>
          <value>Stucco, Medium/Dark</value>
          <display_name>Stucco, Medium/Dark</display_name>
        </choice>
        <choice>
          <value>Brick, Light</value>
          <display_name>Brick, Light</display_name>
        </choice>
        <choice>
          <value>Brick, Medium/Dark</value>
          <display_name>Brick, Medium/Dark</display_name>
        </choice>
        <choice>
          <value>Wood, Light</value>
          <display_name>Wood, Light</display_name>
        </choice>
        <choice>
          <value>Wood, Medium/Dark</value>
          <display_name>Wood, Medium/Dark</display_name>
        </choice>
        <choice>
          <value>Aluminum, Light</value>
          <display_name>Aluminum, Light</display_name>
        </choice>
        <choice>
          <value>Aluminum, Medium/Dark</value>
          <display_name>Aluminum, Medium/Dark</display_name>
        </choice>
        <choice>
          <value>Vinyl, Light</value>
          <display_name>Vinyl, Light</display_name>
        </choice>
        <choice>
          <value>Vinyl, Medium/Dark</value>
          <display_name>Vinyl, Medium/Dark</display_name>
        </choice>
        <choice>
          <value>Fiber-Cement, Light</value>
          <display_name>Fiber-Cement, Light</display_name>
        </choice>
        <choice>
          <value>Fiber-Cement, Medium/Dark</value>
          <display_name>Fiber-Cement, Medium/Dark</display_name>
        </choice>
      </choices>
    </argument>
  </arguments>
  <outputs/>
  <provenances/>
  <tags>
    <tag>Envelope.Opaque</tag>
  </tags>
  <attributes>
    <attribute>
      <name>Measure Type</name>
      <value>ModelMeasure</value>
      <datatype>string</datatype>
    </attribute>
    <attribute>
      <name>Intended Software Tool</name>
      <value>Apply Measure Now</value>
      <datatype>string</datatype>
    </attribute>
    <attribute>
      <name>Intended Software Tool</name>
      <value>OpenStudio Application</value>
      <datatype>string</datatype>
    </attribute>
    <attribute>
      <name>Intended Software Tool</name>
      <value>Parametric Analysis Tool</value>
      <datatype>string</datatype>
    </attribute>
  </attributes>
  <files>
    <file>
      <version>
        <software_program>OpenStudio</software_program>
        <identifier>1.9.0</identifier>
        <min_compatible>2.0.4</min_compatible>
      </version>
      <filename>measure.rb</filename>
      <filetype>rb</filetype>
      <usage_type>script</usage_type>
      <checksum>52EB22A5</checksum>
    </file>
    <file>
      <filename>SteelStud_Test.rb</filename>
      <filetype>rb</filetype>
      <usage_type>test</usage_type>
<<<<<<< HEAD
      <checksum>F05D394A</checksum>
=======
      <checksum>BDDC9AA9</checksum>
>>>>>>> fe5e5cb8
    </file>
  </files>
</measure><|MERGE_RESOLUTION|>--- conflicted
+++ resolved
@@ -2,13 +2,8 @@
   <schema_version>3.0</schema_version>
   <name>process_constructions_walls_steel_stud</name>
   <uid>1ff01961-2d80-4074-90ea-84c56a7204be</uid>
-<<<<<<< HEAD
-  <version_id>842aa080-50d1-4b15-afe1-ae7ca5c7f156</version_id>
-  <version_modified>20200730T195438Z</version_modified>
-=======
   <version_id>3b1a3323-c543-4bd4-9bc0-0bacbd367a76</version_id>
   <version_modified>20201007T225131Z</version_modified>
->>>>>>> fe5e5cb8
   <xml_checksum>2609226D</xml_checksum>
   <class_name>ProcessConstructionsWallsSteelStud</class_name>
   <display_name>Set Residential Walls - Steel Stud Construction</display_name>
@@ -225,11 +220,7 @@
       <filename>SteelStud_Test.rb</filename>
       <filetype>rb</filetype>
       <usage_type>test</usage_type>
-<<<<<<< HEAD
-      <checksum>F05D394A</checksum>
-=======
       <checksum>BDDC9AA9</checksum>
->>>>>>> fe5e5cb8
     </file>
   </files>
 </measure>