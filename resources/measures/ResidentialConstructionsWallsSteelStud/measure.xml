--- conflicted
+++ resolved
@@ -2,13 +2,8 @@
   <schema_version>3.0</schema_version>
   <name>process_constructions_walls_steel_stud</name>
   <uid>1ff01961-2d80-4074-90ea-84c56a7204be</uid>
-<<<<<<< HEAD
-  <version_id>96354996-6d0a-4aad-8fa5-b342d0ec0447</version_id>
-  <version_modified>20180707T204053Z</version_modified>
-=======
   <version_id>ff79011a-161c-4ce7-b6c2-049414389f0a</version_id>
   <version_modified>20180912T200237Z</version_modified>
->>>>>>> fe29fdab
   <xml_checksum>2609226D</xml_checksum>
   <class_name>ProcessConstructionsWallsSteelStud</class_name>
   <display_name>Set Residential Walls - Steel Stud Construction</display_name>
@@ -211,15 +206,6 @@
   </attributes>
   <files>
     <file>
-<<<<<<< HEAD
-      <filename>unit_conversions.rb</filename>
-      <filetype>rb</filetype>
-      <usage_type>resource</usage_type>
-      <checksum>91D17463</checksum>
-    </file>
-    <file>
-=======
->>>>>>> fe29fdab
       <filename>SteelStud_Test.rb</filename>
       <filetype>rb</filetype>
       <usage_type>test</usage_type>
@@ -237,81 +223,46 @@
       <checksum>2180B874</checksum>
     </file>
     <file>
-<<<<<<< HEAD
+      <filename>util.rb</filename>
+      <filetype>rb</filetype>
+      <usage_type>resource</usage_type>
+      <checksum>4516079E</checksum>
+    </file>
+    <file>
+      <filename>materials.rb</filename>
+      <filetype>rb</filetype>
+      <usage_type>resource</usage_type>
+      <checksum>82D32FEE</checksum>
+    </file>
+    <file>
       <filename>geometry.rb</filename>
       <filetype>rb</filetype>
       <usage_type>resource</usage_type>
-      <checksum>7D6EC9CC</checksum>
-    </file>
-    <file>
-      <filename>util.rb</filename>
-      <filetype>rb</filetype>
-      <usage_type>resource</usage_type>
-      <checksum>4516079E</checksum>
+      <checksum>3A649817</checksum>
+    </file>
+    <file>
+      <filename>unit_conversions.rb</filename>
+      <filetype>rb</filetype>
+      <usage_type>resource</usage_type>
+      <checksum>81550F14</checksum>
+    </file>
+    <file>
+      <filename>constants.rb</filename>
+      <filetype>rb</filetype>
+      <usage_type>resource</usage_type>
+      <checksum>374E311F</checksum>
     </file>
     <file>
       <filename>constructions.rb</filename>
       <filetype>rb</filetype>
       <usage_type>resource</usage_type>
-      <checksum>094DDD29</checksum>
-    </file>
-    <file>
-      <filename>materials.rb</filename>
-      <filetype>rb</filetype>
-      <usage_type>resource</usage_type>
-      <checksum>82D32FEE</checksum>
-    </file>
-    <file>
-      <filename>constants.rb</filename>
-      <filetype>rb</filetype>
-      <usage_type>resource</usage_type>
-      <checksum>3BCB1148</checksum>
-=======
-      <filename>util.rb</filename>
-      <filetype>rb</filetype>
-      <usage_type>resource</usage_type>
-      <checksum>4516079E</checksum>
-    </file>
-    <file>
-      <filename>materials.rb</filename>
-      <filetype>rb</filetype>
-      <usage_type>resource</usage_type>
-      <checksum>82D32FEE</checksum>
-    </file>
-    <file>
-      <filename>geometry.rb</filename>
-      <filetype>rb</filetype>
-      <usage_type>resource</usage_type>
-      <checksum>3A649817</checksum>
-    </file>
-    <file>
-      <filename>unit_conversions.rb</filename>
-      <filetype>rb</filetype>
-      <usage_type>resource</usage_type>
-      <checksum>81550F14</checksum>
-    </file>
-    <file>
-      <filename>constants.rb</filename>
-      <filetype>rb</filetype>
-      <usage_type>resource</usage_type>
-      <checksum>374E311F</checksum>
-    </file>
-    <file>
-      <filename>constructions.rb</filename>
-      <filetype>rb</filetype>
-      <usage_type>resource</usage_type>
       <checksum>49B11564</checksum>
->>>>>>> fe29fdab
     </file>
     <file>
       <filename>SFD_2000sqft_2story_SL_UA_CeilingIns.osm</filename>
       <filetype>osm</filetype>
       <usage_type>test</usage_type>
-<<<<<<< HEAD
-      <checksum>490654D1</checksum>
-=======
       <checksum>49824E5F</checksum>
->>>>>>> fe29fdab
     </file>
   </files>
 </measure>