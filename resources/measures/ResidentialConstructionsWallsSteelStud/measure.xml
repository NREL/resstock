<measure>
  <schema_version>3.0</schema_version>
  <name>process_constructions_walls_steel_stud</name>
  <uid>1ff01961-2d80-4074-90ea-84c56a7204be</uid>
<<<<<<< HEAD
  <version_id>ed31ca79-2081-4aed-9e9b-9f052806a373</version_id>
  <version_modified>20180822T022836Z</version_modified>
=======
  <version_id>ff79011a-161c-4ce7-b6c2-049414389f0a</version_id>
  <version_modified>20180912T200237Z</version_modified>
>>>>>>> 12b24f9d
  <xml_checksum>2609226D</xml_checksum>
  <class_name>ProcessConstructionsWallsSteelStud</class_name>
  <display_name>Set Residential Walls - Steel Stud Construction</display_name>
  <description>This measure assigns a steel stud construction to above-grade walls. See https://github.com/NREL/OpenStudio-BEopt#workflows for supported workflows using this measure.</description>
  <modeler_description>Calculates and assigns material layer properties of steel stud constructions for 1) exterior walls of finished spaces, 2) exterior walls (e.g. gable walls) of unfinished attics under roof insulation, and 3) interior walls (e.g., attic knee walls) between finished and unfinished spaces. Adds furniture &amp; partition wall mass. Uninsulated constructions will also be assigned to 1) exterior walls of unfinished spaces, 2) interior walls between finished spaces, and 3) interior walls between unfinished spaces. Any existing constructions for these surfaces will be removed.</modeler_description>
  <arguments>
    <argument>
      <name>cavity_r</name>
      <display_name>Cavity Insulation Nominal R-value</display_name>
      <description>Refers to the R-value of the cavity insulation and not the overall R-value of the assembly.</description>
      <type>Double</type>
      <units>hr-ft^2-R/Btu</units>
      <required>true</required>
      <model_dependent>false</model_dependent>
      <default_value>13</default_value>
    </argument>
    <argument>
      <name>install_grade</name>
      <display_name>Cavity Install Grade</display_name>
      <description>Installation grade as defined by RESNET standard. 5% of the cavity is considered missing insulation for Grade 3, 2% for Grade 2, and 0% for Grade 1.</description>
      <type>Choice</type>
      <required>true</required>
      <model_dependent>false</model_dependent>
      <default_value>1</default_value>
      <choices>
        <choice>
          <value>1</value>
          <display_name>1</display_name>
        </choice>
        <choice>
          <value>2</value>
          <display_name>2</display_name>
        </choice>
        <choice>
          <value>3</value>
          <display_name>3</display_name>
        </choice>
      </choices>
    </argument>
    <argument>
      <name>cavity_depth_in</name>
      <display_name>Cavity Depth</display_name>
      <description>Depth of the stud cavity. 3.5" for 2x4s, 5.5" for 2x6s, etc.</description>
      <type>Double</type>
      <units>in</units>
      <required>true</required>
      <model_dependent>false</model_dependent>
      <default_value>3.5</default_value>
    </argument>
    <argument>
      <name>cavity_filled</name>
      <display_name>Insulation Fills Cavity</display_name>
      <description>When the insulation does not completely fill the depth of the cavity, air film resistances are added to the insulation R-value.</description>
      <type>Boolean</type>
      <required>true</required>
      <model_dependent>false</model_dependent>
      <default_value>true</default_value>
      <choices>
        <choice>
          <value>true</value>
          <display_name>true</display_name>
        </choice>
        <choice>
          <value>false</value>
          <display_name>false</display_name>
        </choice>
      </choices>
    </argument>
    <argument>
      <name>framing_factor</name>
      <display_name>Framing Factor</display_name>
      <description>The fraction of a wall assembly that is comprised of structural framing.</description>
      <type>Double</type>
      <units>frac</units>
      <required>true</required>
      <model_dependent>false</model_dependent>
      <default_value>0.25</default_value>
    </argument>
    <argument>
      <name>correction_factor</name>
      <display_name>Correction Factor</display_name>
      <description>The parallel path correction factor, as specified in Table C402.1.4.1 of the 2015 IECC as well as ASHRAE Standard 90.1, is used to determine the thermal resistance of wall assemblies containing metal framing.</description>
      <type>Double</type>
      <required>true</required>
      <model_dependent>false</model_dependent>
      <default_value>0.46</default_value>
    </argument>
    <argument>
      <name>drywall_thick_in</name>
      <display_name>Drywall Thickness</display_name>
      <description>Thickness of the drywall material.</description>
      <type>Double</type>
      <units>in</units>
      <required>true</required>
      <model_dependent>false</model_dependent>
      <default_value>0.5</default_value>
    </argument>
    <argument>
      <name>osb_thick_in</name>
      <display_name>OSB/Plywood Thickness</display_name>
      <description>Specifies the thickness of the walls' OSB/plywood sheathing. Enter 0 for no sheathing (if the wall has other means to handle the shear load on the wall such as cross-bracing).</description>
      <type>Double</type>
      <units>in</units>
      <required>true</required>
      <model_dependent>false</model_dependent>
      <default_value>0.5</default_value>
    </argument>
    <argument>
      <name>rigid_r</name>
      <display_name>Continuous Insulation Nominal R-value</display_name>
      <description>The R-value of the continuous insulation.</description>
      <type>Double</type>
      <units>h-ft^2-R/Btu</units>
      <required>true</required>
      <model_dependent>false</model_dependent>
      <default_value>0</default_value>
    </argument>
    <argument>
      <name>exterior_finish</name>
      <display_name>Exterior Finish</display_name>
      <description>The exterior finish material.</description>
      <type>Choice</type>
      <required>true</required>
      <model_dependent>false</model_dependent>
      <default_value>Vinyl, Light</default_value>
      <choices>
        <choice>
          <value>Stucco, Medium/Dark</value>
          <display_name>Stucco, Medium/Dark</display_name>
        </choice>
        <choice>
          <value>Brick, Light</value>
          <display_name>Brick, Light</display_name>
        </choice>
        <choice>
          <value>Brick, Medium/Dark</value>
          <display_name>Brick, Medium/Dark</display_name>
        </choice>
        <choice>
          <value>Wood, Light</value>
          <display_name>Wood, Light</display_name>
        </choice>
        <choice>
          <value>Wood, Medium/Dark</value>
          <display_name>Wood, Medium/Dark</display_name>
        </choice>
        <choice>
          <value>Aluminum, Light</value>
          <display_name>Aluminum, Light</display_name>
        </choice>
        <choice>
          <value>Aluminum, Medium/Dark</value>
          <display_name>Aluminum, Medium/Dark</display_name>
        </choice>
        <choice>
          <value>Vinyl, Light</value>
          <display_name>Vinyl, Light</display_name>
        </choice>
        <choice>
          <value>Vinyl, Medium/Dark</value>
          <display_name>Vinyl, Medium/Dark</display_name>
        </choice>
        <choice>
          <value>Fiber-Cement, Light</value>
          <display_name>Fiber-Cement, Light</display_name>
        </choice>
        <choice>
          <value>Fiber-Cement, Medium/Dark</value>
          <display_name>Fiber-Cement, Medium/Dark</display_name>
        </choice>
      </choices>
    </argument>
  </arguments>
  <outputs/>
  <provenances/>
  <tags>
    <tag>Envelope.Opaque</tag>
  </tags>
  <attributes>
    <attribute>
      <name>Measure Type</name>
      <value>ModelMeasure</value>
      <datatype>string</datatype>
    </attribute>
    <attribute>
      <name>Intended Software Tool</name>
      <value>Apply Measure Now</value>
      <datatype>string</datatype>
    </attribute>
    <attribute>
      <name>Intended Software Tool</name>
      <value>OpenStudio Application</value>
      <datatype>string</datatype>
    </attribute>
    <attribute>
      <name>Intended Software Tool</name>
      <value>Parametric Analysis Tool</value>
      <datatype>string</datatype>
    </attribute>
  </attributes>
  <files>
    <file>
      <filename>SteelStud_Test.rb</filename>
      <filetype>rb</filetype>
      <usage_type>test</usage_type>
      <checksum>0D71C21D</checksum>
    </file>
    <file>
      <version>
        <software_program>OpenStudio</software_program>
        <identifier>1.9.0</identifier>
        <min_compatible>2.0.4</min_compatible>
      </version>
      <filename>measure.rb</filename>
      <filetype>rb</filetype>
      <usage_type>script</usage_type>
      <checksum>2180B874</checksum>
    </file>
    <file>
      <filename>util.rb</filename>
      <filetype>rb</filetype>
      <usage_type>resource</usage_type>
      <checksum>4516079E</checksum>
    </file>
    <file>
      <filename>materials.rb</filename>
      <filetype>rb</filetype>
      <usage_type>resource</usage_type>
      <checksum>82D32FEE</checksum>
    </file>
    <file>
      <filename>geometry.rb</filename>
      <filetype>rb</filetype>
      <usage_type>resource</usage_type>
      <checksum>3A649817</checksum>
    </file>
    <file>
      <filename>unit_conversions.rb</filename>
      <filetype>rb</filetype>
      <usage_type>resource</usage_type>
      <checksum>81550F14</checksum>
    </file>
    <file>
      <filename>constants.rb</filename>
      <filetype>rb</filetype>
      <usage_type>resource</usage_type>
      <checksum>374E311F</checksum>
    </file>
    <file>
      <filename>constructions.rb</filename>
      <filetype>rb</filetype>
      <usage_type>resource</usage_type>
<<<<<<< HEAD
      <checksum>81550F14</checksum>
=======
      <checksum>49B11564</checksum>
>>>>>>> 12b24f9d
    </file>
    <file>
      <filename>SFD_2000sqft_2story_SL_UA_CeilingIns.osm</filename>
      <filetype>osm</filetype>
      <usage_type>test</usage_type>
<<<<<<< HEAD
      <checksum>F36DE58E</checksum>
=======
      <checksum>49824E5F</checksum>
>>>>>>> 12b24f9d
    </file>
  </files>
</measure><|MERGE_RESOLUTION|>--- conflicted
+++ resolved
@@ -2,13 +2,8 @@
   <schema_version>3.0</schema_version>
   <name>process_constructions_walls_steel_stud</name>
   <uid>1ff01961-2d80-4074-90ea-84c56a7204be</uid>
-<<<<<<< HEAD
-  <version_id>ed31ca79-2081-4aed-9e9b-9f052806a373</version_id>
-  <version_modified>20180822T022836Z</version_modified>
-=======
   <version_id>ff79011a-161c-4ce7-b6c2-049414389f0a</version_id>
   <version_modified>20180912T200237Z</version_modified>
->>>>>>> 12b24f9d
   <xml_checksum>2609226D</xml_checksum>
   <class_name>ProcessConstructionsWallsSteelStud</class_name>
   <display_name>Set Residential Walls - Steel Stud Construction</display_name>
@@ -261,21 +256,13 @@
       <filename>constructions.rb</filename>
       <filetype>rb</filetype>
       <usage_type>resource</usage_type>
-<<<<<<< HEAD
-      <checksum>81550F14</checksum>
-=======
       <checksum>49B11564</checksum>
->>>>>>> 12b24f9d
     </file>
     <file>
       <filename>SFD_2000sqft_2story_SL_UA_CeilingIns.osm</filename>
       <filetype>osm</filetype>
       <usage_type>test</usage_type>
-<<<<<<< HEAD
-      <checksum>F36DE58E</checksum>
-=======
       <checksum>49824E5F</checksum>
->>>>>>> 12b24f9d
     </file>
   </files>
 </measure>