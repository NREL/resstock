--- conflicted
+++ resolved
@@ -2,13 +2,8 @@
   <schema_version>3.0</schema_version>
   <name>residential_cooking_range</name>
   <uid>68bdcee3-c301-4fe9-a99f-c7d8b5930c89</uid>
-<<<<<<< HEAD
-  <version_id>9e5b65fa-3e45-4b56-a232-1e09e8c7eedb</version_id>
-  <version_modified>20180802T232041Z</version_modified>
-=======
   <version_id>96968126-580d-4087-9d98-17217134746a</version_id>
   <version_modified>20180803T210243Z</version_modified>
->>>>>>> 97479d6c
   <xml_checksum>25A40D75</xml_checksum>
   <class_name>ResidentialCookingRange</class_name>
   <display_name>Set Residential Cooking Range</display_name>
@@ -244,11 +239,7 @@
       <filename>weather.rb</filename>
       <filetype>rb</filetype>
       <usage_type>resource</usage_type>
-<<<<<<< HEAD
-      <checksum>4CFA2011</checksum>
-=======
       <checksum>AA9588B3</checksum>
->>>>>>> 97479d6c
     </file>
   </files>
 </measure>