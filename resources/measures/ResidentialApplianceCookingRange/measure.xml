<measure>
  <schema_version>3.0</schema_version>
  <name>residential_cooking_range</name>
  <uid>68bdcee3-c301-4fe9-a99f-c7d8b5930c89</uid>
<<<<<<< HEAD
  <version_id>3355fd2e-be44-41fd-85af-8c0ffbe9bfa5</version_id>
  <version_modified>20180822T022834Z</version_modified>
=======
  <version_id>177c9dfb-3c20-4ac5-9565-fa61ea65b4df</version_id>
  <version_modified>20180920T182655Z</version_modified>
>>>>>>> 12b24f9d
  <xml_checksum>25A40D75</xml_checksum>
  <class_name>ResidentialCookingRange</class_name>
  <display_name>Set Residential Cooking Range</display_name>
  <description>Adds (or replaces) a residential cooking range with the specified efficiency, operation, and schedule. For multifamily buildings, the cooking range can be set for all units of the building. See https://github.com/NREL/OpenStudio-BEopt#workflows for supported workflows using this measure.</description>
  <modeler_description>Since there is no Cooking Range object in OpenStudio/EnergyPlus, we look for an OtherEquipment or ElectricEquipment object with the name that denotes it is a residential cooking range. If one is found, it is replaced with the specified properties. Otherwise, a new such object is added to the model. Note: This measure requires the number of bedrooms/bathrooms to have already been assigned.</modeler_description>
  <arguments>
    <argument>
      <name>fuel_type</name>
      <display_name>Fuel Type</display_name>
      <description>Type of fuel used by the cooking range.</description>
      <type>Choice</type>
      <required>true</required>
      <model_dependent>false</model_dependent>
      <default_value>gas</default_value>
      <choices>
        <choice>
          <value>gas</value>
          <display_name>gas</display_name>
        </choice>
        <choice>
          <value>propane</value>
          <display_name>propane</display_name>
        </choice>
        <choice>
          <value>electric</value>
          <display_name>electric</display_name>
        </choice>
      </choices>
    </argument>
    <argument>
      <name>cooktop_ef</name>
      <display_name>Cooktop Energy Factor</display_name>
      <description>Cooktop energy factor determined by DOE test procedures for cooking appliances (DOE 1997).</description>
      <type>Double</type>
      <required>true</required>
      <model_dependent>false</model_dependent>
      <default_value>0.4</default_value>
    </argument>
    <argument>
      <name>oven_ef</name>
      <display_name>Oven Energy Factor</display_name>
      <description>Oven energy factor determined by DOE test procedures for cooking appliances (DOE 1997).</description>
      <type>Double</type>
      <required>true</required>
      <model_dependent>false</model_dependent>
      <default_value>0.058</default_value>
    </argument>
    <argument>
      <name>has_elec_ignition</name>
      <display_name>Has Electronic Ignition</display_name>
      <description>For fuel cooking ranges with electronic ignition, an extra (40 + 13.3x(#BR)) kWh/yr of electricity will be included. Only used for non-electric ranges.</description>
      <type>Boolean</type>
      <required>true</required>
      <model_dependent>false</model_dependent>
      <default_value>true</default_value>
      <choices>
        <choice>
          <value>true</value>
          <display_name>true</display_name>
        </choice>
        <choice>
          <value>false</value>
          <display_name>false</display_name>
        </choice>
      </choices>
    </argument>
    <argument>
      <name>mult</name>
      <display_name>Occupancy Energy Multiplier</display_name>
      <description>Appliance energy use is multiplied by this factor to account for occupancy usage that differs from the national average.</description>
      <type>Double</type>
      <required>true</required>
      <model_dependent>false</model_dependent>
      <default_value>1</default_value>
    </argument>
    <argument>
      <name>weekday_sch</name>
      <display_name>Weekday schedule</display_name>
      <description>Specify the 24-hour weekday schedule.</description>
      <type>String</type>
      <required>true</required>
      <model_dependent>false</model_dependent>
      <default_value>0.007, 0.007, 0.004, 0.004, 0.007, 0.011, 0.025, 0.042, 0.046, 0.048, 0.042, 0.050, 0.057, 0.046, 0.057, 0.044, 0.092, 0.150, 0.117, 0.060, 0.035, 0.025, 0.016, 0.011</default_value>
    </argument>
    <argument>
      <name>weekend_sch</name>
      <display_name>Weekend schedule</display_name>
      <description>Specify the 24-hour weekend schedule.</description>
      <type>String</type>
      <required>true</required>
      <model_dependent>false</model_dependent>
      <default_value>0.007, 0.007, 0.004, 0.004, 0.007, 0.011, 0.025, 0.042, 0.046, 0.048, 0.042, 0.050, 0.057, 0.046, 0.057, 0.044, 0.092, 0.150, 0.117, 0.060, 0.035, 0.025, 0.016, 0.011</default_value>
    </argument>
    <argument>
      <name>monthly_sch</name>
      <display_name>Month schedule</display_name>
      <description>Specify the 12-month schedule.</description>
      <type>String</type>
      <required>true</required>
      <model_dependent>false</model_dependent>
      <default_value>1.097, 1.097, 0.991, 0.987, 0.991, 0.890, 0.896, 0.896, 0.890, 1.085, 1.085, 1.097</default_value>
    </argument>
    <argument>
      <name>location</name>
      <display_name>Location</display_name>
      <description>The space type for the location. 'auto' will automatically choose a space type based on the space types found in the model.</description>
      <type>Choice</type>
      <required>true</required>
      <model_dependent>true</model_dependent>
      <default_value>auto</default_value>
      <choices>
        <choice>
          <value>auto</value>
          <display_name>auto</display_name>
        </choice>
      </choices>
    </argument>
  </arguments>
  <outputs/>
  <provenances/>
  <tags>
    <tag>Equipment.Gas Equipment</tag>
  </tags>
  <attributes>
    <attribute>
      <name>Measure Type</name>
      <value>ModelMeasure</value>
      <datatype>string</datatype>
    </attribute>
    <attribute>
      <name>Uses SketchUp API</name>
      <value>false</value>
      <datatype>boolean</datatype>
    </attribute>
  </attributes>
  <files>
    <file>
      <filename>psychrometrics.rb</filename>
      <filetype>rb</filetype>
      <usage_type>resource</usage_type>
      <checksum>208441EA</checksum>
    </file>
    <file>
      <filename>ResidentialCookingRange_Test.rb</filename>
      <filetype>rb</filetype>
      <usage_type>test</usage_type>
      <checksum>8D8465BA</checksum>
    </file>
    <file>
      <version>
        <software_program>OpenStudio</software_program>
        <identifier>1.9.0</identifier>
        <min_compatible>2.0.4</min_compatible>
      </version>
      <filename>measure.rb</filename>
      <filetype>rb</filetype>
      <usage_type>script</usage_type>
      <checksum>08FDF9C4</checksum>
    </file>
    <file>
      <filename>schedules.rb</filename>
      <filetype>rb</filetype>
      <usage_type>resource</usage_type>
      <checksum>1C22DD2A</checksum>
    </file>
    <file>
      <filename>util.rb</filename>
      <filetype>rb</filetype>
      <usage_type>resource</usage_type>
      <checksum>4516079E</checksum>
    </file>
    <file>
      <filename>appliances.rb</filename>
      <filetype>rb</filetype>
      <usage_type>resource</usage_type>
      <checksum>9411D70B</checksum>
    </file>
    <file>
      <filename>materials.rb</filename>
      <filetype>rb</filetype>
      <usage_type>resource</usage_type>
      <checksum>82D32FEE</checksum>
    </file>
    <file>
      <filename>geometry.rb</filename>
      <filetype>rb</filetype>
      <usage_type>resource</usage_type>
      <checksum>3A649817</checksum>
    </file>
    <file>
      <filename>unit_conversions.rb</filename>
      <filetype>rb</filetype>
      <usage_type>resource</usage_type>
      <checksum>81550F14</checksum>
    </file>
    <file>
<<<<<<< HEAD
      <filename>weather.rb</filename>
      <filetype>rb</filetype>
      <usage_type>resource</usage_type>
      <checksum>AA9588B3</checksum>
    </file>
    <file>
      <filename>unit_conversions.rb</filename>
      <filetype>rb</filetype>
      <usage_type>resource</usage_type>
      <checksum>81550F14</checksum>
=======
      <filename>constants.rb</filename>
      <filetype>rb</filetype>
      <usage_type>resource</usage_type>
      <checksum>374E311F</checksum>
>>>>>>> 12b24f9d
    </file>
    <file>
      <filename>SFD_2000sqft_2story_FB_GRG_UA_3Beds_2Baths.osm</filename>
      <filetype>osm</filetype>
      <usage_type>test</usage_type>
<<<<<<< HEAD
      <checksum>49E153D1</checksum>
=======
      <checksum>1C6529C5</checksum>
>>>>>>> 12b24f9d
    </file>
    <file>
      <filename>SFA_4units_1story_UB_UA_3Beds_2Baths_Denver.osm</filename>
      <filetype>osm</filetype>
      <usage_type>test</usage_type>
<<<<<<< HEAD
      <checksum>D893187F</checksum>
=======
      <checksum>C026E965</checksum>
>>>>>>> 12b24f9d
    </file>
    <file>
      <filename>SFA_4units_1story_FB_UA_3Beds_2Baths_Denver.osm</filename>
      <filetype>osm</filetype>
      <usage_type>test</usage_type>
<<<<<<< HEAD
      <checksum>3D2688B5</checksum>
=======
      <checksum>23D8D744</checksum>
>>>>>>> 12b24f9d
    </file>
    <file>
      <filename>MF_8units_1story_SL_3Beds_2Baths_Denver.osm</filename>
      <filetype>osm</filetype>
      <usage_type>test</usage_type>
<<<<<<< HEAD
      <checksum>E3AA700D</checksum>
=======
      <checksum>831EF5E0</checksum>
    </file>
    <file>
      <filename>weather.rb</filename>
      <filetype>rb</filetype>
      <usage_type>resource</usage_type>
      <checksum>F4DD18F1</checksum>
    </file>
    <file>
      <filename>waterheater.rb</filename>
      <filetype>rb</filetype>
      <usage_type>resource</usage_type>
      <checksum>310029B2</checksum>
>>>>>>> 12b24f9d
    </file>
  </files>
</measure><|MERGE_RESOLUTION|>--- conflicted
+++ resolved
@@ -2,13 +2,8 @@
   <schema_version>3.0</schema_version>
   <name>residential_cooking_range</name>
   <uid>68bdcee3-c301-4fe9-a99f-c7d8b5930c89</uid>
-<<<<<<< HEAD
-  <version_id>3355fd2e-be44-41fd-85af-8c0ffbe9bfa5</version_id>
-  <version_modified>20180822T022834Z</version_modified>
-=======
   <version_id>177c9dfb-3c20-4ac5-9565-fa61ea65b4df</version_id>
   <version_modified>20180920T182655Z</version_modified>
->>>>>>> 12b24f9d
   <xml_checksum>25A40D75</xml_checksum>
   <class_name>ResidentialCookingRange</class_name>
   <display_name>Set Residential Cooking Range</display_name>
@@ -205,67 +200,39 @@
       <checksum>81550F14</checksum>
     </file>
     <file>
-<<<<<<< HEAD
+      <filename>constants.rb</filename>
+      <filetype>rb</filetype>
+      <usage_type>resource</usage_type>
+      <checksum>374E311F</checksum>
+    </file>
+    <file>
+      <filename>SFD_2000sqft_2story_FB_GRG_UA_3Beds_2Baths.osm</filename>
+      <filetype>osm</filetype>
+      <usage_type>test</usage_type>
+      <checksum>1C6529C5</checksum>
+    </file>
+    <file>
+      <filename>SFA_4units_1story_UB_UA_3Beds_2Baths_Denver.osm</filename>
+      <filetype>osm</filetype>
+      <usage_type>test</usage_type>
+      <checksum>C026E965</checksum>
+    </file>
+    <file>
+      <filename>SFA_4units_1story_FB_UA_3Beds_2Baths_Denver.osm</filename>
+      <filetype>osm</filetype>
+      <usage_type>test</usage_type>
+      <checksum>23D8D744</checksum>
+    </file>
+    <file>
+      <filename>MF_8units_1story_SL_3Beds_2Baths_Denver.osm</filename>
+      <filetype>osm</filetype>
+      <usage_type>test</usage_type>
+      <checksum>831EF5E0</checksum>
+    </file>
+    <file>
       <filename>weather.rb</filename>
       <filetype>rb</filetype>
       <usage_type>resource</usage_type>
-      <checksum>AA9588B3</checksum>
-    </file>
-    <file>
-      <filename>unit_conversions.rb</filename>
-      <filetype>rb</filetype>
-      <usage_type>resource</usage_type>
-      <checksum>81550F14</checksum>
-=======
-      <filename>constants.rb</filename>
-      <filetype>rb</filetype>
-      <usage_type>resource</usage_type>
-      <checksum>374E311F</checksum>
->>>>>>> 12b24f9d
-    </file>
-    <file>
-      <filename>SFD_2000sqft_2story_FB_GRG_UA_3Beds_2Baths.osm</filename>
-      <filetype>osm</filetype>
-      <usage_type>test</usage_type>
-<<<<<<< HEAD
-      <checksum>49E153D1</checksum>
-=======
-      <checksum>1C6529C5</checksum>
->>>>>>> 12b24f9d
-    </file>
-    <file>
-      <filename>SFA_4units_1story_UB_UA_3Beds_2Baths_Denver.osm</filename>
-      <filetype>osm</filetype>
-      <usage_type>test</usage_type>
-<<<<<<< HEAD
-      <checksum>D893187F</checksum>
-=======
-      <checksum>C026E965</checksum>
->>>>>>> 12b24f9d
-    </file>
-    <file>
-      <filename>SFA_4units_1story_FB_UA_3Beds_2Baths_Denver.osm</filename>
-      <filetype>osm</filetype>
-      <usage_type>test</usage_type>
-<<<<<<< HEAD
-      <checksum>3D2688B5</checksum>
-=======
-      <checksum>23D8D744</checksum>
->>>>>>> 12b24f9d
-    </file>
-    <file>
-      <filename>MF_8units_1story_SL_3Beds_2Baths_Denver.osm</filename>
-      <filetype>osm</filetype>
-      <usage_type>test</usage_type>
-<<<<<<< HEAD
-      <checksum>E3AA700D</checksum>
-=======
-      <checksum>831EF5E0</checksum>
-    </file>
-    <file>
-      <filename>weather.rb</filename>
-      <filetype>rb</filetype>
-      <usage_type>resource</usage_type>
       <checksum>F4DD18F1</checksum>
     </file>
     <file>
@@ -273,7 +240,6 @@
       <filetype>rb</filetype>
       <usage_type>resource</usage_type>
       <checksum>310029B2</checksum>
->>>>>>> 12b24f9d
     </file>
   </files>
 </measure>