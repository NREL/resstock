--- conflicted
+++ resolved
@@ -2,13 +2,8 @@
   <schema_version>3.0</schema_version>
   <name>residential_cooking_range</name>
   <uid>68bdcee3-c301-4fe9-a99f-c7d8b5930c89</uid>
-<<<<<<< HEAD
-  <version_id>4fc6bb06-019f-4692-8354-35111b315045</version_id>
-  <version_modified>20180707T204050Z</version_modified>
-=======
   <version_id>177c9dfb-3c20-4ac5-9565-fa61ea65b4df</version_id>
   <version_modified>20180920T182655Z</version_modified>
->>>>>>> fe29fdab
   <xml_checksum>25A40D75</xml_checksum>
   <class_name>ResidentialCookingRange</class_name>
   <display_name>Set Residential Cooking Range</display_name>
@@ -152,15 +147,6 @@
       <checksum>208441EA</checksum>
     </file>
     <file>
-<<<<<<< HEAD
-      <filename>unit_conversions.rb</filename>
-      <filetype>rb</filetype>
-      <usage_type>resource</usage_type>
-      <checksum>91D17463</checksum>
-    </file>
-    <file>
-=======
->>>>>>> fe29fdab
       <filename>ResidentialCookingRange_Test.rb</filename>
       <filetype>rb</filetype>
       <usage_type>test</usage_type>
@@ -184,123 +170,76 @@
       <checksum>1C22DD2A</checksum>
     </file>
     <file>
-<<<<<<< HEAD
+      <filename>util.rb</filename>
+      <filetype>rb</filetype>
+      <usage_type>resource</usage_type>
+      <checksum>4516079E</checksum>
+    </file>
+    <file>
+      <filename>appliances.rb</filename>
+      <filetype>rb</filetype>
+      <usage_type>resource</usage_type>
+      <checksum>9411D70B</checksum>
+    </file>
+    <file>
+      <filename>materials.rb</filename>
+      <filetype>rb</filetype>
+      <usage_type>resource</usage_type>
+      <checksum>82D32FEE</checksum>
+    </file>
+    <file>
       <filename>geometry.rb</filename>
       <filetype>rb</filetype>
       <usage_type>resource</usage_type>
-      <checksum>7D6EC9CC</checksum>
-    </file>
-    <file>
-=======
->>>>>>> fe29fdab
-      <filename>util.rb</filename>
-      <filetype>rb</filetype>
-      <usage_type>resource</usage_type>
-      <checksum>4516079E</checksum>
-    </file>
-    <file>
-<<<<<<< HEAD
+      <checksum>3A649817</checksum>
+    </file>
+    <file>
+      <filename>unit_conversions.rb</filename>
+      <filetype>rb</filetype>
+      <usage_type>resource</usage_type>
+      <checksum>81550F14</checksum>
+    </file>
+    <file>
+      <filename>constants.rb</filename>
+      <filetype>rb</filetype>
+      <usage_type>resource</usage_type>
+      <checksum>374E311F</checksum>
+    </file>
+    <file>
+      <filename>SFD_2000sqft_2story_FB_GRG_UA_3Beds_2Baths.osm</filename>
+      <filetype>osm</filetype>
+      <usage_type>test</usage_type>
+      <checksum>1C6529C5</checksum>
+    </file>
+    <file>
+      <filename>SFA_4units_1story_UB_UA_3Beds_2Baths_Denver.osm</filename>
+      <filetype>osm</filetype>
+      <usage_type>test</usage_type>
+      <checksum>C026E965</checksum>
+    </file>
+    <file>
+      <filename>SFA_4units_1story_FB_UA_3Beds_2Baths_Denver.osm</filename>
+      <filetype>osm</filetype>
+      <usage_type>test</usage_type>
+      <checksum>23D8D744</checksum>
+    </file>
+    <file>
+      <filename>MF_8units_1story_SL_3Beds_2Baths_Denver.osm</filename>
+      <filetype>osm</filetype>
+      <usage_type>test</usage_type>
+      <checksum>831EF5E0</checksum>
+    </file>
+    <file>
       <filename>weather.rb</filename>
       <filetype>rb</filetype>
       <usage_type>resource</usage_type>
-      <checksum>D9E029B9</checksum>
+      <checksum>F4DD18F1</checksum>
     </file>
     <file>
       <filename>waterheater.rb</filename>
       <filetype>rb</filetype>
       <usage_type>resource</usage_type>
-      <checksum>9E2A2A78</checksum>
-    </file>
-    <file>
-=======
->>>>>>> fe29fdab
-      <filename>appliances.rb</filename>
-      <filetype>rb</filetype>
-      <usage_type>resource</usage_type>
-      <checksum>9411D70B</checksum>
-    </file>
-    <file>
-      <filename>materials.rb</filename>
-      <filetype>rb</filetype>
-      <usage_type>resource</usage_type>
-      <checksum>82D32FEE</checksum>
-<<<<<<< HEAD
-=======
-    </file>
-    <file>
-      <filename>geometry.rb</filename>
-      <filetype>rb</filetype>
-      <usage_type>resource</usage_type>
-      <checksum>3A649817</checksum>
-    </file>
-    <file>
-      <filename>unit_conversions.rb</filename>
-      <filetype>rb</filetype>
-      <usage_type>resource</usage_type>
-      <checksum>81550F14</checksum>
->>>>>>> fe29fdab
-    </file>
-    <file>
-      <filename>constants.rb</filename>
-      <filetype>rb</filetype>
-      <usage_type>resource</usage_type>
-<<<<<<< HEAD
-      <checksum>3BCB1148</checksum>
-=======
-      <checksum>374E311F</checksum>
->>>>>>> fe29fdab
-    </file>
-    <file>
-      <filename>SFD_2000sqft_2story_FB_GRG_UA_3Beds_2Baths.osm</filename>
-      <filetype>osm</filetype>
-      <usage_type>test</usage_type>
-<<<<<<< HEAD
-      <checksum>C360A39E</checksum>
-=======
-      <checksum>1C6529C5</checksum>
->>>>>>> fe29fdab
-    </file>
-    <file>
-      <filename>SFA_4units_1story_UB_UA_3Beds_2Baths_Denver.osm</filename>
-      <filetype>osm</filetype>
-      <usage_type>test</usage_type>
-<<<<<<< HEAD
-      <checksum>23AD2F28</checksum>
-=======
-      <checksum>C026E965</checksum>
->>>>>>> fe29fdab
-    </file>
-    <file>
-      <filename>SFA_4units_1story_FB_UA_3Beds_2Baths_Denver.osm</filename>
-      <filetype>osm</filetype>
-      <usage_type>test</usage_type>
-<<<<<<< HEAD
-      <checksum>C9C8437E</checksum>
-=======
-      <checksum>23D8D744</checksum>
->>>>>>> fe29fdab
-    </file>
-    <file>
-      <filename>MF_8units_1story_SL_3Beds_2Baths_Denver.osm</filename>
-      <filetype>osm</filetype>
-      <usage_type>test</usage_type>
-<<<<<<< HEAD
-      <checksum>FA0F3FDD</checksum>
-=======
-      <checksum>831EF5E0</checksum>
-    </file>
-    <file>
-      <filename>weather.rb</filename>
-      <filetype>rb</filetype>
-      <usage_type>resource</usage_type>
-      <checksum>F4DD18F1</checksum>
-    </file>
-    <file>
-      <filename>waterheater.rb</filename>
-      <filetype>rb</filetype>
-      <usage_type>resource</usage_type>
       <checksum>310029B2</checksum>
->>>>>>> fe29fdab
     </file>
   </files>
 </measure>