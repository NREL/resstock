--- conflicted
+++ resolved
@@ -2,13 +2,8 @@
   <schema_version>3.0</schema_version>
   <name>process_ceiling_fan</name>
   <uid>f65edfd9-ff4f-4f08-a245-ea48b3b3c88e</uid>
-<<<<<<< HEAD
-  <version_id>986474b9-7074-4892-a662-570299ba2d1d</version_id>
-  <version_modified>20181010T171006Z</version_modified>
-=======
   <version_id>fa000d49-7098-427b-a2ab-477a0c36edaa</version_id>
   <version_modified>20181015T212947Z</version_modified>
->>>>>>> 8159c45d
   <xml_checksum>D48F381B</xml_checksum>
   <class_name>ProcessCeilingFan</class_name>
   <display_name>Set Residential Ceiling Fan</display_name>
@@ -182,13 +177,24 @@
       <checksum>6CEA4DF2</checksum>
     </file>
     <file>
+      <filename>util.rb</filename>
+      <filetype>rb</filetype>
+      <usage_type>resource</usage_type>
+      <checksum>4516079E</checksum>
+    </file>
+    <file>
       <filename>materials.rb</filename>
       <filetype>rb</filetype>
       <usage_type>resource</usage_type>
       <checksum>82D32FEE</checksum>
     </file>
     <file>
-<<<<<<< HEAD
+      <filename>unit_conversions.rb</filename>
+      <filetype>rb</filetype>
+      <usage_type>resource</usage_type>
+      <checksum>81550F14</checksum>
+    </file>
+    <file>
       <filename>hvac.rb</filename>
       <filetype>rb</filetype>
       <usage_type>resource</usage_type>
@@ -201,106 +207,46 @@
       <checksum>4C000237</checksum>
     </file>
     <file>
+      <filename>geometry.rb</filename>
+      <filetype>rb</filetype>
+      <usage_type>resource</usage_type>
+      <checksum>62B9E41C</checksum>
+    </file>
+    <file>
       <filename>constants.rb</filename>
       <filetype>rb</filetype>
       <usage_type>resource</usage_type>
-      <checksum>C6878D1E</checksum>
-=======
-      <filename>unit_conversions.rb</filename>
-      <filetype>rb</filetype>
-      <usage_type>resource</usage_type>
-      <checksum>81550F14</checksum>
-    </file>
-    <file>
-      <filename>hvac.rb</filename>
-      <filetype>rb</filetype>
-      <usage_type>resource</usage_type>
-      <checksum>2047AAAB</checksum>
-    </file>
-    <file>
-      <filename>schedules.rb</filename>
-      <filetype>rb</filetype>
-      <usage_type>resource</usage_type>
-      <checksum>4C000237</checksum>
-    </file>
-    <file>
-      <filename>geometry.rb</filename>
-      <filetype>rb</filetype>
-      <usage_type>resource</usage_type>
-      <checksum>62B9E41C</checksum>
->>>>>>> 8159c45d
-    </file>
-    <file>
-      <filename>geometry.rb</filename>
-      <filetype>rb</filetype>
-      <usage_type>resource</usage_type>
-<<<<<<< HEAD
-      <checksum>62B9E41C</checksum>
-=======
       <checksum>623A924C</checksum>
->>>>>>> 8159c45d
     </file>
     <file>
       <filename>SFD_2000sqft_2story_SL_UA_3Beds_2Baths_Denver.osm</filename>
       <filetype>osm</filetype>
       <usage_type>test</usage_type>
-<<<<<<< HEAD
-      <checksum>73F0F64A</checksum>
-=======
       <checksum>5FC42BAF</checksum>
->>>>>>> 8159c45d
     </file>
     <file>
       <filename>SFD_2000sqft_2story_FB_UA_3Beds_2Baths_Denver_Furnace_CentralAC.osm</filename>
       <filetype>osm</filetype>
       <usage_type>test</usage_type>
-<<<<<<< HEAD
-      <checksum>77C810EC</checksum>
-=======
       <checksum>1F054725</checksum>
->>>>>>> 8159c45d
     </file>
     <file>
       <filename>SFD_2000sqft_2story_FB_UA_3Beds_2Baths_Denver_Furnace_CentralAC_VarTstat.osm</filename>
       <filetype>osm</filetype>
       <usage_type>test</usage_type>
-<<<<<<< HEAD
-      <checksum>7F00616D</checksum>
-=======
       <checksum>DE179DBF</checksum>
->>>>>>> 8159c45d
     </file>
     <file>
       <filename>SFA_4units_1story_SL_UA_3Beds_2Baths_Denver_Furnace_CentralAC.osm</filename>
       <filetype>osm</filetype>
       <usage_type>test</usage_type>
-<<<<<<< HEAD
-      <checksum>8BE3C876</checksum>
-=======
       <checksum>603A4619</checksum>
->>>>>>> 8159c45d
     </file>
     <file>
       <filename>MF_8units_1story_SL_3Beds_2Baths_Denver_Furnace_CentralAC.osm</filename>
       <filetype>osm</filetype>
       <usage_type>test</usage_type>
-<<<<<<< HEAD
-      <checksum>D0AF62D3</checksum>
-    </file>
-    <file>
-      <filename>util.rb</filename>
-      <filetype>rb</filetype>
-      <usage_type>resource</usage_type>
-      <checksum>B8804B95</checksum>
-    </file>
-    <file>
-      <filename>unit_conversions.rb</filename>
-      <filetype>rb</filetype>
-      <usage_type>resource</usage_type>
-      <checksum>A28FB5F8</checksum>
-=======
       <checksum>91180CC1</checksum>
->>>>>>> 8159c45d
     </file>
   </files>
 </measure>