<measure>
  <schema_version>3.0</schema_version>
  <name>process_ceiling_fan</name>
  <uid>f65edfd9-ff4f-4f08-a245-ea48b3b3c88e</uid>
<<<<<<< HEAD
  <version_id>e32fc0e1-63b0-4d01-8703-31899859ccac</version_id>
  <version_modified>20181008T171134Z</version_modified>
=======
  <version_id>dcf3f2ed-d63b-4520-8da7-b3626493a52f</version_id>
  <version_modified>20180912T200240Z</version_modified>
>>>>>>> 12b24f9d
  <xml_checksum>D48F381B</xml_checksum>
  <class_name>ProcessCeilingFan</class_name>
  <display_name>Set Residential Ceiling Fan</display_name>
  <description>Adds (or replaces) residential ceiling fan(s) and schedule in all finished spaces. For multifamily buildings, the ceiling fan(s) can be set for all units of the building. See https://github.com/NREL/OpenStudio-BEopt#workflows for supported workflows using this measure.</description>
  <modeler_description>Since there is no Ceiling Fan object in OpenStudio/EnergyPlus, we look for an ElectricEquipment object with the name that denotes it is residential ceiling fan. If one is found, it is replaced with the specified properties. Otherwise, a new such object is added to the model. Note: This measure requires the number of bedrooms/bathrooms to have already been assigned.</modeler_description>
  <arguments>
    <argument>
      <name>coverage</name>
      <display_name>Coverage</display_name>
      <description>Fraction of house conditioned by fans where # fans = (above-grade finished floor area)/(% coverage)/300.</description>
      <type>String</type>
      <units>frac</units>
      <required>true</required>
      <model_dependent>false</model_dependent>
      <default_value>NA</default_value>
    </argument>
    <argument>
      <name>specified_num</name>
      <display_name>Specified Number</display_name>
      <description>Total number of fans.</description>
      <type>String</type>
      <units>#/unit</units>
      <required>true</required>
      <model_dependent>false</model_dependent>
      <default_value>1</default_value>
    </argument>
    <argument>
      <name>power</name>
      <display_name>Power</display_name>
      <description>Power consumption per fan assuming it runs at medium speed.</description>
      <type>Double</type>
      <units>W</units>
      <required>true</required>
      <model_dependent>false</model_dependent>
      <default_value>45</default_value>
    </argument>
    <argument>
      <name>control</name>
      <display_name>Control</display_name>
      <description>'typical' indicates half of the fans will be on whenever the interior temperature is above the cooling setpoint; 'smart' indicates 50% of the energy consumption of 'typical.'</description>
      <type>Choice</type>
      <required>true</required>
      <model_dependent>false</model_dependent>
      <default_value>typical</default_value>
      <choices>
        <choice>
          <value>typical</value>
          <display_name>typical</display_name>
        </choice>
        <choice>
          <value>smart</value>
          <display_name>smart</display_name>
        </choice>
      </choices>
    </argument>
    <argument>
      <name>use_benchmark_energy</name>
      <display_name>Use Benchmark Energy</display_name>
      <description>Use the energy value specified in the BA Benchmark: 77.3 + 0.0403 x FFA kWh/yr, where FFA is Finished Floor Area.</description>
      <type>Boolean</type>
      <required>true</required>
      <model_dependent>false</model_dependent>
      <default_value>true</default_value>
      <choices>
        <choice>
          <value>true</value>
          <display_name>true</display_name>
        </choice>
        <choice>
          <value>false</value>
          <display_name>false</display_name>
        </choice>
      </choices>
    </argument>
    <argument>
      <name>mult</name>
      <display_name>Building America Benchmark Multiplier</display_name>
      <description>A multiplier on the national average energy use. Only applies if 'Use Benchmark Energy' is set to True.</description>
      <type>Double</type>
      <required>true</required>
      <model_dependent>false</model_dependent>
      <default_value>1</default_value>
    </argument>
    <argument>
      <name>cooling_setpoint_offset</name>
      <display_name>Cooling Setpoint Offset</display_name>
      <description>Increase in cooling set point due to fan usage.</description>
      <type>Double</type>
      <units>degrees F</units>
      <required>true</required>
      <model_dependent>false</model_dependent>
      <default_value>0</default_value>
    </argument>
    <argument>
      <name>weekday_sch</name>
      <display_name>Weekday schedule</display_name>
      <description>Specify the 24-hour weekday schedule.</description>
      <type>String</type>
      <required>true</required>
      <model_dependent>false</model_dependent>
      <default_value>0.04, 0.037, 0.037, 0.036, 0.033, 0.036, 0.043, 0.047, 0.034, 0.023, 0.024, 0.025, 0.024, 0.028, 0.031, 0.032, 0.039, 0.053, 0.063, 0.067, 0.071, 0.069, 0.059, 0.05</default_value>
    </argument>
    <argument>
      <name>weekend_sch</name>
      <display_name>Weekend schedule</display_name>
      <description>Specify the 24-hour weekend schedule.</description>
      <type>String</type>
      <required>true</required>
      <model_dependent>false</model_dependent>
      <default_value>0.04, 0.037, 0.037, 0.036, 0.033, 0.036, 0.043, 0.047, 0.034, 0.023, 0.024, 0.025, 0.024, 0.028, 0.031, 0.032, 0.039, 0.053, 0.063, 0.067, 0.071, 0.069, 0.059, 0.05</default_value>
    </argument>
    <argument>
      <name>monthly_sch</name>
      <display_name>Month schedule</display_name>
      <description>Specify the 12-month schedule.</description>
      <type>String</type>
      <required>true</required>
      <model_dependent>false</model_dependent>
      <default_value>1.248, 1.257, 0.993, 0.989, 0.993, 0.827, 0.821, 0.821, 0.827, 0.99, 0.987, 1.248</default_value>
    </argument>
  </arguments>
  <outputs/>
  <provenances/>
  <tags>
    <tag>HVAC.Cooling</tag>
  </tags>
  <attributes>
    <attribute>
      <name>Measure Type</name>
      <value>ModelMeasure</value>
      <datatype>string</datatype>
    </attribute>
    <attribute>
      <name>Intended Software Tool</name>
      <value>Apply Measure Now</value>
      <datatype>string</datatype>
    </attribute>
    <attribute>
      <name>Intended Software Tool</name>
      <value>OpenStudio Application</value>
      <datatype>string</datatype>
    </attribute>
    <attribute>
      <name>Intended Software Tool</name>
      <value>Parametric Analysis Tool</value>
      <datatype>string</datatype>
    </attribute>
  </attributes>
  <files>
    <file>
      <filename>psychrometrics.rb</filename>
      <filetype>rb</filetype>
      <usage_type>resource</usage_type>
      <checksum>208441EA</checksum>
    </file>
    <file>
      <version>
        <software_program>OpenStudio</software_program>
        <identifier>1.13.2</identifier>
        <min_compatible>2.0.4</min_compatible>
      </version>
      <filename>measure.rb</filename>
      <filetype>rb</filetype>
      <usage_type>script</usage_type>
      <checksum>7B56D98E</checksum>
    </file>
    <file>
      <filename>process_ceiling_fan_test.rb</filename>
      <filetype>rb</filetype>
      <usage_type>test</usage_type>
      <checksum>6CEA4DF2</checksum>
    </file>
    <file>
      <filename>util.rb</filename>
      <filetype>rb</filetype>
      <usage_type>resource</usage_type>
      <checksum>4516079E</checksum>
    </file>
    <file>
      <filename>materials.rb</filename>
      <filetype>rb</filetype>
      <usage_type>resource</usage_type>
      <checksum>82D32FEE</checksum>
    </file>
    <file>
<<<<<<< HEAD
      <filename>unit_conversions.rb</filename>
      <filetype>rb</filetype>
      <usage_type>resource</usage_type>
      <checksum>81550F14</checksum>
    </file>
    <file>
      <filename>geometry.rb</filename>
      <filetype>rb</filetype>
      <usage_type>resource</usage_type>
      <checksum>B237D248</checksum>
=======
      <filename>geometry.rb</filename>
      <filetype>rb</filetype>
      <usage_type>resource</usage_type>
      <checksum>3A649817</checksum>
    </file>
    <file>
      <filename>unit_conversions.rb</filename>
      <filetype>rb</filetype>
      <usage_type>resource</usage_type>
      <checksum>81550F14</checksum>
>>>>>>> 12b24f9d
    </file>
    <file>
      <filename>hvac.rb</filename>
      <filetype>rb</filetype>
      <usage_type>resource</usage_type>
<<<<<<< HEAD
      <checksum>2047AAAB</checksum>
    </file>
    <file>
      <filename>schedules.rb</filename>
      <filetype>rb</filetype>
      <usage_type>resource</usage_type>
      <checksum>4C000237</checksum>
    </file>
    <file>
      <filename>constants.rb</filename>
      <filetype>rb</filetype>
      <usage_type>resource</usage_type>
      <checksum>C6878D1E</checksum>
=======
      <checksum>61214910</checksum>
    </file>
    <file>
      <filename>constants.rb</filename>
      <filetype>rb</filetype>
      <usage_type>resource</usage_type>
      <checksum>374E311F</checksum>
>>>>>>> 12b24f9d
    </file>
    <file>
      <filename>SFD_2000sqft_2story_SL_UA_3Beds_2Baths_Denver.osm</filename>
      <filetype>osm</filetype>
      <usage_type>test</usage_type>
<<<<<<< HEAD
      <checksum>73F0F64A</checksum>
=======
      <checksum>563938EA</checksum>
>>>>>>> 12b24f9d
    </file>
    <file>
      <filename>SFD_2000sqft_2story_FB_UA_3Beds_2Baths_Denver_Furnace_CentralAC.osm</filename>
      <filetype>osm</filetype>
      <usage_type>test</usage_type>
<<<<<<< HEAD
      <checksum>77C810EC</checksum>
=======
      <checksum>FD5DFE85</checksum>
>>>>>>> 12b24f9d
    </file>
    <file>
      <filename>SFD_2000sqft_2story_FB_UA_3Beds_2Baths_Denver_Furnace_CentralAC_VarTstat.osm</filename>
      <filetype>osm</filetype>
      <usage_type>test</usage_type>
<<<<<<< HEAD
      <checksum>7F00616D</checksum>
=======
      <checksum>35A9059B</checksum>
>>>>>>> 12b24f9d
    </file>
    <file>
      <filename>SFA_4units_1story_SL_UA_3Beds_2Baths_Denver_Furnace_CentralAC.osm</filename>
      <filetype>osm</filetype>
      <usage_type>test</usage_type>
<<<<<<< HEAD
      <checksum>8BE3C876</checksum>
=======
      <checksum>35A07DC9</checksum>
>>>>>>> 12b24f9d
    </file>
    <file>
      <filename>MF_8units_1story_SL_3Beds_2Baths_Denver_Furnace_CentralAC.osm</filename>
      <filetype>osm</filetype>
      <usage_type>test</usage_type>
<<<<<<< HEAD
      <checksum>D0AF62D3</checksum>
=======
      <checksum>D9362EE5</checksum>
>>>>>>> 12b24f9d
    </file>
  </files>
</measure><|MERGE_RESOLUTION|>--- conflicted
+++ resolved
@@ -2,13 +2,8 @@
   <schema_version>3.0</schema_version>
   <name>process_ceiling_fan</name>
   <uid>f65edfd9-ff4f-4f08-a245-ea48b3b3c88e</uid>
-<<<<<<< HEAD
-  <version_id>e32fc0e1-63b0-4d01-8703-31899859ccac</version_id>
-  <version_modified>20181008T171134Z</version_modified>
-=======
   <version_id>dcf3f2ed-d63b-4520-8da7-b3626493a52f</version_id>
   <version_modified>20180912T200240Z</version_modified>
->>>>>>> 12b24f9d
   <xml_checksum>D48F381B</xml_checksum>
   <class_name>ProcessCeilingFan</class_name>
   <display_name>Set Residential Ceiling Fan</display_name>
@@ -176,6 +171,12 @@
       <checksum>7B56D98E</checksum>
     </file>
     <file>
+      <filename>schedules.rb</filename>
+      <filetype>rb</filetype>
+      <usage_type>resource</usage_type>
+      <checksum>1C22DD2A</checksum>
+    </file>
+    <file>
       <filename>process_ceiling_fan_test.rb</filename>
       <filetype>rb</filetype>
       <usage_type>test</usage_type>
@@ -194,107 +195,58 @@
       <checksum>82D32FEE</checksum>
     </file>
     <file>
-<<<<<<< HEAD
+      <filename>geometry.rb</filename>
+      <filetype>rb</filetype>
+      <usage_type>resource</usage_type>
+      <checksum>3A649817</checksum>
+    </file>
+    <file>
       <filename>unit_conversions.rb</filename>
       <filetype>rb</filetype>
       <usage_type>resource</usage_type>
       <checksum>81550F14</checksum>
     </file>
     <file>
-      <filename>geometry.rb</filename>
-      <filetype>rb</filetype>
-      <usage_type>resource</usage_type>
-      <checksum>B237D248</checksum>
-=======
-      <filename>geometry.rb</filename>
-      <filetype>rb</filetype>
-      <usage_type>resource</usage_type>
-      <checksum>3A649817</checksum>
-    </file>
-    <file>
-      <filename>unit_conversions.rb</filename>
-      <filetype>rb</filetype>
-      <usage_type>resource</usage_type>
-      <checksum>81550F14</checksum>
->>>>>>> 12b24f9d
-    </file>
-    <file>
       <filename>hvac.rb</filename>
       <filetype>rb</filetype>
       <usage_type>resource</usage_type>
-<<<<<<< HEAD
-      <checksum>2047AAAB</checksum>
-    </file>
-    <file>
-      <filename>schedules.rb</filename>
-      <filetype>rb</filetype>
-      <usage_type>resource</usage_type>
-      <checksum>4C000237</checksum>
+      <checksum>61214910</checksum>
     </file>
     <file>
       <filename>constants.rb</filename>
       <filetype>rb</filetype>
       <usage_type>resource</usage_type>
-      <checksum>C6878D1E</checksum>
-=======
-      <checksum>61214910</checksum>
-    </file>
-    <file>
-      <filename>constants.rb</filename>
-      <filetype>rb</filetype>
-      <usage_type>resource</usage_type>
       <checksum>374E311F</checksum>
->>>>>>> 12b24f9d
     </file>
     <file>
       <filename>SFD_2000sqft_2story_SL_UA_3Beds_2Baths_Denver.osm</filename>
       <filetype>osm</filetype>
       <usage_type>test</usage_type>
-<<<<<<< HEAD
-      <checksum>73F0F64A</checksum>
-=======
       <checksum>563938EA</checksum>
->>>>>>> 12b24f9d
     </file>
     <file>
       <filename>SFD_2000sqft_2story_FB_UA_3Beds_2Baths_Denver_Furnace_CentralAC.osm</filename>
       <filetype>osm</filetype>
       <usage_type>test</usage_type>
-<<<<<<< HEAD
-      <checksum>77C810EC</checksum>
-=======
       <checksum>FD5DFE85</checksum>
->>>>>>> 12b24f9d
     </file>
     <file>
       <filename>SFD_2000sqft_2story_FB_UA_3Beds_2Baths_Denver_Furnace_CentralAC_VarTstat.osm</filename>
       <filetype>osm</filetype>
       <usage_type>test</usage_type>
-<<<<<<< HEAD
-      <checksum>7F00616D</checksum>
-=======
       <checksum>35A9059B</checksum>
->>>>>>> 12b24f9d
     </file>
     <file>
       <filename>SFA_4units_1story_SL_UA_3Beds_2Baths_Denver_Furnace_CentralAC.osm</filename>
       <filetype>osm</filetype>
       <usage_type>test</usage_type>
-<<<<<<< HEAD
-      <checksum>8BE3C876</checksum>
-=======
       <checksum>35A07DC9</checksum>
->>>>>>> 12b24f9d
     </file>
     <file>
       <filename>MF_8units_1story_SL_3Beds_2Baths_Denver_Furnace_CentralAC.osm</filename>
       <filetype>osm</filetype>
       <usage_type>test</usage_type>
-<<<<<<< HEAD
-      <checksum>D0AF62D3</checksum>
-=======
       <checksum>D9362EE5</checksum>
->>>>>>> 12b24f9d
     </file>
   </files>
 </measure>