--- conflicted
+++ resolved
@@ -2,13 +2,8 @@
   <schema_version>3.0</schema_version>
   <name>process_ceiling_fan</name>
   <uid>f65edfd9-ff4f-4f08-a245-ea48b3b3c88e</uid>
-<<<<<<< HEAD
-  <version_id>4feb00b3-b488-4061-950f-9150efe27770</version_id>
-  <version_modified>20180602T030342Z</version_modified>
-=======
   <version_id>decea35e-c1d1-456f-97fb-94c87887d2f6</version_id>
   <version_modified>20180601T165918Z</version_modified>
->>>>>>> f5015da3
   <xml_checksum>D48F381B</xml_checksum>
   <class_name>ProcessCeilingFan</class_name>
   <display_name>Set Residential Ceiling Fan</display_name>
@@ -188,125 +183,70 @@
       <checksum>7B56D98E</checksum>
     </file>
     <file>
-<<<<<<< HEAD
+      <filename>schedules.rb</filename>
+      <filetype>rb</filetype>
+      <usage_type>resource</usage_type>
+      <checksum>1C22DD2A</checksum>
+    </file>
+    <file>
+      <filename>process_ceiling_fan_test.rb</filename>
+      <filetype>rb</filetype>
+      <usage_type>test</usage_type>
+      <checksum>6CEA4DF2</checksum>
+    </file>
+    <file>
       <filename>materials.rb</filename>
       <filetype>rb</filetype>
       <usage_type>resource</usage_type>
       <checksum>3AF0D408</checksum>
     </file>
     <file>
-      <filename>schedules.rb</filename>
-      <filetype>rb</filetype>
-      <usage_type>resource</usage_type>
-      <checksum>9AD5E2A5</checksum>
-    </file>
-    <file>
-      <filename>process_ceiling_fan_test.rb</filename>
-      <filetype>rb</filetype>
-      <usage_type>test</usage_type>
-      <checksum>5F214817</checksum>
-    </file>
-    <file>
       <filename>hvac.rb</filename>
       <filetype>rb</filetype>
       <usage_type>resource</usage_type>
-      <checksum>30E5B83C</checksum>
-=======
-      <filename>schedules.rb</filename>
-      <filetype>rb</filetype>
-      <usage_type>resource</usage_type>
-      <checksum>1C22DD2A</checksum>
-    </file>
-    <file>
-      <filename>process_ceiling_fan_test.rb</filename>
-      <filetype>rb</filetype>
-      <usage_type>test</usage_type>
-      <checksum>6CEA4DF2</checksum>
-    </file>
-    <file>
-      <filename>materials.rb</filename>
-      <filetype>rb</filetype>
-      <usage_type>resource</usage_type>
-      <checksum>3AF0D408</checksum>
-    </file>
-    <file>
-      <filename>hvac.rb</filename>
-      <filetype>rb</filetype>
-      <usage_type>resource</usage_type>
       <checksum>CFB915F6</checksum>
->>>>>>> f5015da3
     </file>
     <file>
       <filename>constants.rb</filename>
       <filetype>rb</filetype>
       <usage_type>resource</usage_type>
-<<<<<<< HEAD
-      <checksum>A2FB817B</checksum>
+      <checksum>C7B12E42</checksum>
+    </file>
+    <file>
+      <filename>SFD_2000sqft_2story_SL_UA_3Beds_2Baths_Denver.osm</filename>
+      <filetype>osm</filetype>
+      <usage_type>test</usage_type>
+      <checksum>658DDB83</checksum>
+    </file>
+    <file>
+      <filename>SFD_2000sqft_2story_FB_UA_3Beds_2Baths_Denver_Furnace_CentralAC.osm</filename>
+      <filetype>osm</filetype>
+      <usage_type>test</usage_type>
+      <checksum>AEAF3458</checksum>
+    </file>
+    <file>
+      <filename>SFD_2000sqft_2story_FB_UA_3Beds_2Baths_Denver_Furnace_CentralAC_VarTstat.osm</filename>
+      <filetype>osm</filetype>
+      <usage_type>test</usage_type>
+      <checksum>F0525B72</checksum>
+    </file>
+    <file>
+      <filename>SFA_4units_1story_SL_UA_3Beds_2Baths_Denver_Furnace_CentralAC.osm</filename>
+      <filetype>osm</filetype>
+      <usage_type>test</usage_type>
+      <checksum>29A29B6E</checksum>
+    </file>
+    <file>
+      <filename>MF_8units_1story_SL_3Beds_2Baths_Denver_Furnace_CentralAC.osm</filename>
+      <filetype>osm</filetype>
+      <usage_type>test</usage_type>
+      <checksum>403FF3F5</checksum>
     </file>
     <file>
       <filename>geometry.rb</filename>
       <filetype>rb</filetype>
       <usage_type>resource</usage_type>
-      <checksum>6CA0FF8C</checksum>
-=======
-      <checksum>C7B12E42</checksum>
->>>>>>> f5015da3
-    </file>
-    <file>
-      <filename>SFD_2000sqft_2story_SL_UA_3Beds_2Baths_Denver.osm</filename>
-      <filetype>osm</filetype>
-      <usage_type>test</usage_type>
-<<<<<<< HEAD
-      <checksum>D9C0EDCC</checksum>
-=======
-      <checksum>658DDB83</checksum>
->>>>>>> f5015da3
-    </file>
-    <file>
-      <filename>SFD_2000sqft_2story_FB_UA_3Beds_2Baths_Denver_Furnace_CentralAC.osm</filename>
-      <filetype>osm</filetype>
-      <usage_type>test</usage_type>
-<<<<<<< HEAD
-      <checksum>C0EC52A2</checksum>
-=======
-      <checksum>AEAF3458</checksum>
->>>>>>> f5015da3
-    </file>
-    <file>
-      <filename>SFD_2000sqft_2story_FB_UA_3Beds_2Baths_Denver_Furnace_CentralAC_VarTstat.osm</filename>
-      <filetype>osm</filetype>
-      <usage_type>test</usage_type>
-<<<<<<< HEAD
-      <checksum>FB4B2A1A</checksum>
-=======
-      <checksum>F0525B72</checksum>
->>>>>>> f5015da3
-    </file>
-    <file>
-      <filename>SFA_4units_1story_SL_UA_3Beds_2Baths_Denver_Furnace_CentralAC.osm</filename>
-      <filetype>osm</filetype>
-      <usage_type>test</usage_type>
-<<<<<<< HEAD
-      <checksum>0FB80F18</checksum>
-=======
-      <checksum>29A29B6E</checksum>
->>>>>>> f5015da3
-    </file>
-    <file>
-      <filename>MF_8units_1story_SL_3Beds_2Baths_Denver_Furnace_CentralAC.osm</filename>
-      <filetype>osm</filetype>
-      <usage_type>test</usage_type>
-<<<<<<< HEAD
-      <checksum>98EEA7B1</checksum>
-=======
-      <checksum>403FF3F5</checksum>
-    </file>
-    <file>
-      <filename>geometry.rb</filename>
-      <filetype>rb</filetype>
-      <usage_type>resource</usage_type>
       <checksum>7D6EC9CC</checksum>
->>>>>>> f5015da3
     </file>
   </files>
 </measure>