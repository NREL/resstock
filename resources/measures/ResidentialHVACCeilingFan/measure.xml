<measure>
  <schema_version>3.0</schema_version>
  <name>process_ceiling_fan</name>
  <uid>f65edfd9-ff4f-4f08-a245-ea48b3b3c88e</uid>
<<<<<<< HEAD
  <version_id>88822a6c-53c0-443f-a494-2c5696f5fd25</version_id>
  <version_modified>20181113T054752Z</version_modified>
=======
  <version_id>919ec755-d5e6-4a64-849d-87321818b06c</version_id>
  <version_modified>20181115T220708Z</version_modified>
>>>>>>> 20a2bc5e
  <xml_checksum>D48F381B</xml_checksum>
  <class_name>ProcessCeilingFan</class_name>
  <display_name>Set Residential Ceiling Fan</display_name>
  <description>Adds (or replaces) residential ceiling fan(s) and schedule in all finished spaces. For multifamily buildings, the ceiling fan(s) can be set for all units of the building. See https://github.com/NREL/OpenStudio-BEopt#workflows for supported workflows using this measure.</description>
  <modeler_description>Since there is no Ceiling Fan object in OpenStudio/EnergyPlus, we look for an ElectricEquipment object with the name that denotes it is residential ceiling fan. If one is found, it is replaced with the specified properties. Otherwise, a new such object is added to the model. Note: This measure requires the number of bedrooms/bathrooms to have already been assigned.</modeler_description>
  <arguments>
    <argument>
      <name>coverage</name>
      <display_name>Coverage</display_name>
      <description>Fraction of house conditioned by fans where # fans = (above-grade finished floor area)/(% coverage)/300.</description>
      <type>String</type>
      <units>frac</units>
      <required>true</required>
      <model_dependent>false</model_dependent>
      <default_value>NA</default_value>
    </argument>
    <argument>
      <name>specified_num</name>
      <display_name>Specified Number</display_name>
      <description>Total number of fans.</description>
      <type>String</type>
      <units>#/unit</units>
      <required>true</required>
      <model_dependent>false</model_dependent>
      <default_value>1</default_value>
    </argument>
    <argument>
      <name>power</name>
      <display_name>Power</display_name>
      <description>Power consumption per fan assuming it runs at medium speed.</description>
      <type>Double</type>
      <units>W</units>
      <required>true</required>
      <model_dependent>false</model_dependent>
      <default_value>45</default_value>
    </argument>
    <argument>
      <name>control</name>
      <display_name>Control</display_name>
      <description>'typical' indicates half of the fans will be on whenever the interior temperature is above the cooling setpoint; 'smart' indicates 50% of the energy consumption of 'typical.'</description>
      <type>Choice</type>
      <required>true</required>
      <model_dependent>false</model_dependent>
      <default_value>typical</default_value>
      <choices>
        <choice>
          <value>typical</value>
          <display_name>typical</display_name>
        </choice>
        <choice>
          <value>smart</value>
          <display_name>smart</display_name>
        </choice>
      </choices>
    </argument>
    <argument>
      <name>use_benchmark_energy</name>
      <display_name>Use Benchmark Energy</display_name>
      <description>Use the energy value specified in the BA Benchmark: 77.3 + 0.0403 x FFA kWh/yr, where FFA is Finished Floor Area.</description>
      <type>Boolean</type>
      <required>true</required>
      <model_dependent>false</model_dependent>
      <default_value>true</default_value>
      <choices>
        <choice>
          <value>true</value>
          <display_name>true</display_name>
        </choice>
        <choice>
          <value>false</value>
          <display_name>false</display_name>
        </choice>
      </choices>
    </argument>
    <argument>
      <name>mult</name>
      <display_name>Building America Benchmark Multiplier</display_name>
      <description>A multiplier on the national average energy use. Only applies if 'Use Benchmark Energy' is set to True.</description>
      <type>Double</type>
      <required>true</required>
      <model_dependent>false</model_dependent>
      <default_value>1</default_value>
    </argument>
    <argument>
      <name>cooling_setpoint_offset</name>
      <display_name>Cooling Setpoint Offset</display_name>
      <description>Increase in cooling set point due to fan usage.</description>
      <type>Double</type>
      <units>degrees F</units>
      <required>true</required>
      <model_dependent>false</model_dependent>
      <default_value>0</default_value>
    </argument>
    <argument>
      <name>weekday_sch</name>
      <display_name>Weekday schedule</display_name>
      <description>Specify the 24-hour weekday schedule.</description>
      <type>String</type>
      <required>true</required>
      <model_dependent>false</model_dependent>
      <default_value>0.04, 0.037, 0.037, 0.036, 0.033, 0.036, 0.043, 0.047, 0.034, 0.023, 0.024, 0.025, 0.024, 0.028, 0.031, 0.032, 0.039, 0.053, 0.063, 0.067, 0.071, 0.069, 0.059, 0.05</default_value>
    </argument>
    <argument>
      <name>weekend_sch</name>
      <display_name>Weekend schedule</display_name>
      <description>Specify the 24-hour weekend schedule.</description>
      <type>String</type>
      <required>true</required>
      <model_dependent>false</model_dependent>
      <default_value>0.04, 0.037, 0.037, 0.036, 0.033, 0.036, 0.043, 0.047, 0.034, 0.023, 0.024, 0.025, 0.024, 0.028, 0.031, 0.032, 0.039, 0.053, 0.063, 0.067, 0.071, 0.069, 0.059, 0.05</default_value>
    </argument>
    <argument>
      <name>monthly_sch</name>
      <display_name>Month schedule</display_name>
      <description>Specify the 12-month schedule.</description>
      <type>String</type>
      <required>true</required>
      <model_dependent>false</model_dependent>
      <default_value>1.248, 1.257, 0.993, 0.989, 0.993, 0.827, 0.821, 0.821, 0.827, 0.99, 0.987, 1.248</default_value>
    </argument>
  </arguments>
  <outputs/>
  <provenances/>
  <tags>
    <tag>HVAC.Cooling</tag>
  </tags>
  <attributes>
    <attribute>
      <name>Measure Type</name>
      <value>ModelMeasure</value>
      <datatype>string</datatype>
    </attribute>
    <attribute>
      <name>Intended Software Tool</name>
      <value>Apply Measure Now</value>
      <datatype>string</datatype>
    </attribute>
    <attribute>
      <name>Intended Software Tool</name>
      <value>OpenStudio Application</value>
      <datatype>string</datatype>
    </attribute>
    <attribute>
      <name>Intended Software Tool</name>
      <value>Parametric Analysis Tool</value>
      <datatype>string</datatype>
    </attribute>
  </attributes>
  <files>
    <file>
      <filename>process_ceiling_fan_test.rb</filename>
      <filetype>rb</filetype>
      <usage_type>test</usage_type>
<<<<<<< HEAD
      <checksum>5F214817</checksum>
=======
      <checksum>6F082452</checksum>
>>>>>>> 20a2bc5e
    </file>
    <file>
      <version>
        <software_program>OpenStudio</software_program>
        <identifier>1.13.2</identifier>
        <min_compatible>2.0.4</min_compatible>
      </version>
      <filename>measure.rb</filename>
      <filetype>rb</filetype>
      <usage_type>script</usage_type>
      <checksum>CB88E0C4</checksum>
    </file>
  </files>
</measure><|MERGE_RESOLUTION|>--- conflicted
+++ resolved
@@ -2,13 +2,8 @@
   <schema_version>3.0</schema_version>
   <name>process_ceiling_fan</name>
   <uid>f65edfd9-ff4f-4f08-a245-ea48b3b3c88e</uid>
-<<<<<<< HEAD
-  <version_id>88822a6c-53c0-443f-a494-2c5696f5fd25</version_id>
-  <version_modified>20181113T054752Z</version_modified>
-=======
   <version_id>919ec755-d5e6-4a64-849d-87321818b06c</version_id>
   <version_modified>20181115T220708Z</version_modified>
->>>>>>> 20a2bc5e
   <xml_checksum>D48F381B</xml_checksum>
   <class_name>ProcessCeilingFan</class_name>
   <display_name>Set Residential Ceiling Fan</display_name>
@@ -162,11 +157,7 @@
       <filename>process_ceiling_fan_test.rb</filename>
       <filetype>rb</filetype>
       <usage_type>test</usage_type>
-<<<<<<< HEAD
-      <checksum>5F214817</checksum>
-=======
       <checksum>6F082452</checksum>
->>>>>>> 20a2bc5e
     </file>
     <file>
       <version>
