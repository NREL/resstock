--- conflicted
+++ resolved
@@ -2,13 +2,8 @@
   <schema_version>3.0</schema_version>
   <name>process_ceiling_fan</name>
   <uid>f65edfd9-ff4f-4f08-a245-ea48b3b3c88e</uid>
-<<<<<<< HEAD
-  <version_id>1dbe48ca-fcaf-44a6-84bc-b66153aef85e</version_id>
-  <version_modified>20180707T204057Z</version_modified>
-=======
   <version_id>dcf3f2ed-d63b-4520-8da7-b3626493a52f</version_id>
   <version_modified>20180912T200240Z</version_modified>
->>>>>>> fe29fdab
   <xml_checksum>D48F381B</xml_checksum>
   <class_name>ProcessCeilingFan</class_name>
   <display_name>Set Residential Ceiling Fan</display_name>
@@ -159,15 +154,6 @@
   </attributes>
   <files>
     <file>
-<<<<<<< HEAD
-      <filename>unit_conversions.rb</filename>
-      <filetype>rb</filetype>
-      <usage_type>resource</usage_type>
-      <checksum>91D17463</checksum>
-    </file>
-    <file>
-=======
->>>>>>> fe29fdab
       <filename>psychrometrics.rb</filename>
       <filetype>rb</filetype>
       <usage_type>resource</usage_type>
@@ -197,33 +183,21 @@
       <checksum>6CEA4DF2</checksum>
     </file>
     <file>
-<<<<<<< HEAD
+      <filename>util.rb</filename>
+      <filetype>rb</filetype>
+      <usage_type>resource</usage_type>
+      <checksum>4516079E</checksum>
+    </file>
+    <file>
+      <filename>materials.rb</filename>
+      <filetype>rb</filetype>
+      <usage_type>resource</usage_type>
+      <checksum>82D32FEE</checksum>
+    </file>
+    <file>
       <filename>geometry.rb</filename>
       <filetype>rb</filetype>
       <usage_type>resource</usage_type>
-      <checksum>7D6EC9CC</checksum>
-    </file>
-    <file>
-      <filename>util.rb</filename>
-      <filetype>rb</filetype>
-      <usage_type>resource</usage_type>
-      <checksum>4516079E</checksum>
-=======
-      <filename>util.rb</filename>
-      <filetype>rb</filetype>
-      <usage_type>resource</usage_type>
-      <checksum>4516079E</checksum>
-    </file>
-    <file>
-      <filename>materials.rb</filename>
-      <filetype>rb</filetype>
-      <usage_type>resource</usage_type>
-      <checksum>82D32FEE</checksum>
-    </file>
-    <file>
-      <filename>geometry.rb</filename>
-      <filetype>rb</filetype>
-      <usage_type>resource</usage_type>
       <checksum>3A649817</checksum>
     </file>
     <file>
@@ -231,83 +205,48 @@
       <filetype>rb</filetype>
       <usage_type>resource</usage_type>
       <checksum>81550F14</checksum>
->>>>>>> fe29fdab
     </file>
     <file>
       <filename>hvac.rb</filename>
       <filetype>rb</filetype>
       <usage_type>resource</usage_type>
-<<<<<<< HEAD
-      <checksum>1F3DDDE7</checksum>
-    </file>
-    <file>
-      <filename>materials.rb</filename>
-      <filetype>rb</filetype>
-      <usage_type>resource</usage_type>
-      <checksum>82D32FEE</checksum>
-=======
       <checksum>61214910</checksum>
->>>>>>> fe29fdab
     </file>
     <file>
       <filename>constants.rb</filename>
       <filetype>rb</filetype>
       <usage_type>resource</usage_type>
-<<<<<<< HEAD
-      <checksum>3BCB1148</checksum>
-=======
       <checksum>374E311F</checksum>
->>>>>>> fe29fdab
     </file>
     <file>
       <filename>SFD_2000sqft_2story_SL_UA_3Beds_2Baths_Denver.osm</filename>
       <filetype>osm</filetype>
       <usage_type>test</usage_type>
-<<<<<<< HEAD
-      <checksum>626B747F</checksum>
-=======
       <checksum>563938EA</checksum>
->>>>>>> fe29fdab
     </file>
     <file>
       <filename>SFD_2000sqft_2story_FB_UA_3Beds_2Baths_Denver_Furnace_CentralAC.osm</filename>
       <filetype>osm</filetype>
       <usage_type>test</usage_type>
-<<<<<<< HEAD
-      <checksum>1F7204E0</checksum>
-=======
       <checksum>FD5DFE85</checksum>
->>>>>>> fe29fdab
     </file>
     <file>
       <filename>SFD_2000sqft_2story_FB_UA_3Beds_2Baths_Denver_Furnace_CentralAC_VarTstat.osm</filename>
       <filetype>osm</filetype>
       <usage_type>test</usage_type>
-<<<<<<< HEAD
-      <checksum>A5D87449</checksum>
-=======
       <checksum>35A9059B</checksum>
->>>>>>> fe29fdab
     </file>
     <file>
       <filename>SFA_4units_1story_SL_UA_3Beds_2Baths_Denver_Furnace_CentralAC.osm</filename>
       <filetype>osm</filetype>
       <usage_type>test</usage_type>
-<<<<<<< HEAD
-      <checksum>85D7564F</checksum>
-=======
       <checksum>35A07DC9</checksum>
->>>>>>> fe29fdab
     </file>
     <file>
       <filename>MF_8units_1story_SL_3Beds_2Baths_Denver_Furnace_CentralAC.osm</filename>
       <filetype>osm</filetype>
       <usage_type>test</usage_type>
-<<<<<<< HEAD
-      <checksum>61F7DCF2</checksum>
-=======
       <checksum>D9362EE5</checksum>
->>>>>>> fe29fdab
     </file>
   </files>
 </measure>