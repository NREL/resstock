--- conflicted
+++ resolved
@@ -2,13 +2,8 @@
   <schema_version>3.0</schema_version>
   <name>process_ceiling_fan</name>
   <uid>f65edfd9-ff4f-4f08-a245-ea48b3b3c88e</uid>
-<<<<<<< HEAD
-  <version_id>045b4927-1de9-4406-a5f7-815fb03c3755</version_id>
-  <version_modified>20181109T193253Z</version_modified>
-=======
-  <version_id>27415913-cf7c-433a-a715-82a36bd5a48b</version_id>
-  <version_modified>20181112T230643Z</version_modified>
->>>>>>> 970d3f66
+  <version_id>88822a6c-53c0-443f-a494-2c5696f5fd25</version_id>
+  <version_modified>20181113T054752Z</version_modified>
   <xml_checksum>D48F381B</xml_checksum>
   <class_name>ProcessCeilingFan</class_name>
   <display_name>Set Residential Ceiling Fan</display_name>
@@ -162,7 +157,7 @@
       <filename>process_ceiling_fan_test.rb</filename>
       <filetype>rb</filetype>
       <usage_type>test</usage_type>
-      <checksum>6CEA4DF2</checksum>
+      <checksum>5F214817</checksum>
     </file>
     <file>
       <version>
@@ -173,89 +168,7 @@
       <filename>measure.rb</filename>
       <filetype>rb</filetype>
       <usage_type>script</usage_type>
-<<<<<<< HEAD
-      <checksum>7B56D98E</checksum>
-    </file>
-    <file>
-      <filename>materials.rb</filename>
-      <filetype>rb</filetype>
-      <usage_type>resource</usage_type>
-      <checksum>82D32FEE</checksum>
-    </file>
-    <file>
-      <filename>util.rb</filename>
-      <filetype>rb</filetype>
-      <usage_type>resource</usage_type>
-      <checksum>B8804B95</checksum>
-    </file>
-    <file>
-      <filename>unit_conversions.rb</filename>
-      <filetype>rb</filetype>
-      <usage_type>resource</usage_type>
-      <checksum>7161039B</checksum>
-    </file>
-    <file>
-      <filename>process_ceiling_fan_test.rb</filename>
-      <filetype>rb</filetype>
-      <usage_type>test</usage_type>
-      <checksum>5F214817</checksum>
-    </file>
-    <file>
-      <filename>schedules.rb</filename>
-      <filetype>rb</filetype>
-      <usage_type>resource</usage_type>
-      <checksum>F7EEE7C4</checksum>
-    </file>
-    <file>
-      <filename>SFD_2000sqft_2story_SL_UA_3Beds_2Baths_Denver.osm</filename>
-      <filetype>osm</filetype>
-      <usage_type>test</usage_type>
-      <checksum>9EAB2990</checksum>
-    </file>
-    <file>
-      <filename>SFD_2000sqft_2story_FB_UA_3Beds_2Baths_Denver_Furnace_CentralAC.osm</filename>
-      <filetype>osm</filetype>
-      <usage_type>test</usage_type>
-      <checksum>79A1C85D</checksum>
-    </file>
-    <file>
-      <filename>SFD_2000sqft_2story_FB_UA_3Beds_2Baths_Denver_Furnace_CentralAC_VarTstat.osm</filename>
-      <filetype>osm</filetype>
-      <usage_type>test</usage_type>
-      <checksum>E0E6CC10</checksum>
-    </file>
-    <file>
-      <filename>SFA_4units_1story_SL_UA_3Beds_2Baths_Denver_Furnace_CentralAC.osm</filename>
-      <filetype>osm</filetype>
-      <usage_type>test</usage_type>
-      <checksum>0863F85C</checksum>
-    </file>
-    <file>
-      <filename>geometry.rb</filename>
-      <filetype>rb</filetype>
-      <usage_type>resource</usage_type>
-      <checksum>E5BD3794</checksum>
-    </file>
-    <file>
-      <filename>constants.rb</filename>
-      <filetype>rb</filetype>
-      <usage_type>resource</usage_type>
-      <checksum>F1D15EBA</checksum>
-    </file>
-    <file>
-      <filename>MF_8units_1story_SL_3Beds_2Baths_Denver_Furnace_CentralAC.osm</filename>
-      <filetype>osm</filetype>
-      <usage_type>test</usage_type>
-      <checksum>2B69ACFC</checksum>
-    </file>
-    <file>
-      <filename>hvac.rb</filename>
-      <filetype>rb</filetype>
-      <usage_type>resource</usage_type>
-      <checksum>C31944CD</checksum>
-=======
       <checksum>44C8A3F0</checksum>
->>>>>>> 970d3f66
     </file>
   </files>
 </measure>