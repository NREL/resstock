require_relative '../../../../test/minitest_helper'
require 'openstudio'
require 'openstudio/ruleset/ShowRunnerOutput'
require 'minitest/autorun'
require_relative '../measure.rb'
require 'fileutils'

class ProcessConstructionsWallsDoubleWoodStudTest < MiniTest::Test
  def test_r33
    args_hash = {}
    args_hash["cavity_r"] = 33
    args_hash["install_grade"] = "1"
    args_hash["stud_depth_in"] = 3.5
    args_hash["gap_depth_in"] = 3.5
    args_hash["framing_factor"] = 0.22
    args_hash["framing_spacing"] = 24
    args_hash["is_staggered"] = false
    expected_num_del_objects = {}
    expected_num_new_objects = { "Material" => 7, "Construction" => 5, "InternalMass" => 4, "InternalMassDefinition" => 4 }
    ext_finish_r = 0.009525 / 0.089435
    osb_r = 0.0127 / 0.1154577
    stud_cavity_r = 0.0889 / 0.074106442682155
    cavity_r = 0.0889 / 0.0401842175397727
    drywall_r = 0.0127 / 0.1602906
    assembly_r = ext_finish_r + osb_r + drywall_r + stud_cavity_r * 2 + cavity_r
    expected_values = { "AssemblyR" => assembly_r }
    _test_measure("SFD_2000sqft_2story_SL_UA_CeilingIns.osm", args_hash, expected_num_del_objects, expected_num_new_objects, expected_values)
  end

  def test_r45_gr2_staggered_and_replace
    args_hash = {}
    args_hash["cavity_r"] = 45
    args_hash["install_grade"] = "2"
    args_hash["stud_depth_in"] = 3.5
    args_hash["gap_depth_in"] = 3.5
    args_hash["framing_factor"] = 0.22
    args_hash["framing_spacing"] = 24
    args_hash["is_staggered"] = true
    expected_num_del_objects = {}
    expected_num_new_objects = { "Material" => 7, "Construction" => 5, "InternalMass" => 4, "InternalMassDefinition" => 4 }
    ext_finish_r = 0.009525 / 0.089435
    osb_r = 0.0127 / 0.1154577
    stud_cavity_r = 0.0889 / 0.0923381015350972
    cavity_r = 0.0889 / 0.0293474581458333
    drywall_r = 0.0127 / 0.1602906
    assembly_r = ext_finish_r + osb_r + drywall_r + stud_cavity_r * 2 + cavity_r
    expected_values = { "AssemblyR" => assembly_r }
    model = _test_measure("SFD_2000sqft_2story_SL_UA_CeilingIns.osm", args_hash, expected_num_del_objects, expected_num_new_objects, expected_values)
    # Replace
    expected_num_del_objects = { "Construction" => 5, "InternalMass" => 4, "InternalMassDefinition" => 4 }
    expected_num_new_objects = { "Construction" => 5, "InternalMass" => 4, "InternalMassDefinition" => 4 }
    _test_measure(model, args_hash, expected_num_del_objects, expected_num_new_objects, expected_values)
  end

  def test_r45_gr2_staggered_zero_gap
    args_hash = {}
    args_hash["cavity_r"] = 45
    args_hash["install_grade"] = "2"
    args_hash["stud_depth_in"] = 3.5
    args_hash["gap_depth_in"] = 0
    args_hash["framing_factor"] = 0.22
    args_hash["framing_spacing"] = 24
    args_hash["is_staggered"] = true
    expected_num_del_objects = {}
    expected_num_new_objects = { "Material" => 6, "Construction" => 5, "InternalMass" => 4, "InternalMassDefinition" => 4 }
    ext_finish_r = 0.009525 / 0.089435
    osb_r = 0.0127 / 0.1154577
    stud_cavity_r = 0.0889 / 0.0416689707469601
    drywall_r = 0.0127 / 0.1602906
    assembly_r = ext_finish_r + osb_r + drywall_r + stud_cavity_r * 2
    expected_values = { "AssemblyR" => assembly_r }
    _test_measure("SFD_2000sqft_2story_SL_UA_CeilingIns.osm", args_hash, expected_num_del_objects, expected_num_new_objects, expected_values)
  end

  def test_r45_gr2_staggered_zero_gap_etc
    args_hash = {}
    args_hash["cavity_r"] = 45
    args_hash["install_grade"] = "2"
    args_hash["stud_depth_in"] = 3.5
    args_hash["gap_depth_in"] = 0
    args_hash["framing_factor"] = 0.22
    args_hash["framing_spacing"] = 24
    args_hash["is_staggered"] = true
    args_hash["drywall_thick_in"] = 1.0
    args_hash["osb_thick_in"] = 0
    args_hash["rigid_r"] = 10
    args_hash["exterior_finish"] = Material.ExtFinishBrickMedDark.name
    expected_num_del_objects = {}
    expected_num_new_objects = { "Material" => 7, "Construction" => 5, "InternalMass" => 4, "InternalMassDefinition" => 4 }
    ext_finish_r = 0.1016 / 0.793375
    stud_cavity_r = 0.0889 / 0.0345169239141704
    drywall_r = 0.0254 / 0.1602906
    rigid_r = 0.0508 / 0.02885
    assembly_r = ext_finish_r + drywall_r + stud_cavity_r * 2 + rigid_r
    expected_values = { "AssemblyR" => assembly_r }
    _test_measure("SFD_2000sqft_2story_SL_UA_CeilingIns.osm", args_hash, expected_num_del_objects, expected_num_new_objects, expected_values)
  end

  def test_single_family_attached_new_construction
    args_hash = {}
    args_hash["cavity_r"] = 33
    args_hash["install_grade"] = "1"
    args_hash["stud_depth_in"] = 3.5
    args_hash["gap_depth_in"] = 3.5
    args_hash["framing_factor"] = 0.22
    args_hash["framing_spacing"] = 24
    args_hash["is_staggered"] = false
    expected_num_del_objects = {}
<<<<<<< HEAD
    expected_num_new_objects = { "Material" => 10, "Construction" => 6, "InternalMass" => 2, "InternalMassDefinition" => 2 }
=======
    expected_num_new_objects = { "Material" => 9, "Construction" => 9, "InternalMass" => 8, "InternalMassDefinition" => 8 }
>>>>>>> 9a3e8d5e
    ext_finish_r = 0.009525 / 0.089435
    osb_r = 0.0127 / 0.1154577
    stud_cavity_r = 0.0889 / 0.074106442682155
    cavity_r = 0.0889 / 0.0401842175397727
    drywall_r = 0.0127 / 0.1602906
    assembly_r = ext_finish_r + osb_r + drywall_r + stud_cavity_r * 2 + cavity_r
    expected_values = { "AssemblyR" => assembly_r }
    _test_measure("SFA_4units_1story_SL_UA_3Beds_2Baths_Denver.osm", args_hash, expected_num_del_objects, expected_num_new_objects, expected_values)
  end

  def test_multifamily_new_construction
    args_hash = {}
    args_hash["cavity_r"] = 33
    args_hash["install_grade"] = "1"
    args_hash["stud_depth_in"] = 3.5
    args_hash["gap_depth_in"] = 3.5
    args_hash["framing_factor"] = 0.22
    args_hash["framing_spacing"] = 24
    args_hash["is_staggered"] = false
    expected_num_del_objects = {}
<<<<<<< HEAD
    expected_num_new_objects = { "Material" => 9, "Construction" => 5, "InternalMass" => 2, "InternalMassDefinition" => 2 }
=======
    expected_num_new_objects = { "Material" => 10, "Construction" => 14, "InternalMass" => 16, "InternalMassDefinition" => 16 }
>>>>>>> 9a3e8d5e
    ext_finish_r = 0.009525 / 0.089435
    osb_r = 0.0127 / 0.1154577
    stud_cavity_r = 0.0889 / 0.074106442682155
    cavity_r = 0.0889 / 0.0401842175397727
    drywall_r = 0.0127 / 0.1602906
    assembly_r = ext_finish_r + osb_r + drywall_r + stud_cavity_r * 2 + cavity_r
    expected_values = { "AssemblyR" => assembly_r }
    _test_measure("MF_8units_1story_SL_Denver.osm", args_hash, expected_num_del_objects, expected_num_new_objects, expected_values)
  end

  def test_argument_error_cavity_rvalue_negative
    args_hash = {}
    args_hash["cavity_r"] = -1
    result = _test_error("SFD_2000sqft_2story_SL_UA_CeilingIns.osm", args_hash)
    assert_equal(result.errors.map { |x| x.logMessage }[0], "Cavity Insulation Nominal R-value must be greater than 0.")
  end

  def test_argument_error_stud_depth_in_negative
    args_hash = {}
    args_hash["stud_depth_in"] = -1
    result = _test_error("SFD_2000sqft_2story_SL_UA_CeilingIns.osm", args_hash)
    assert_equal(result.errors.map { |x| x.logMessage }[0], "Stud Depth must be greater than 0.")
  end

  def test_argument_error_stud_depth_in_zero
    args_hash = {}
    args_hash["stud_depth_in"] = 0
    result = _test_error("SFD_2000sqft_2story_SL_UA_CeilingIns.osm", args_hash)
    assert_equal(result.errors.map { |x| x.logMessage }[0], "Stud Depth must be greater than 0.")
  end

  def test_argument_error_gap_depth_in_negative
    args_hash = {}
    args_hash["gap_depth_in"] = -1
    result = _test_error("SFD_2000sqft_2story_SL_UA_CeilingIns.osm", args_hash)
    assert_equal(result.errors.map { |x| x.logMessage }[0], "Gap Depth must be greater than or equal to 0.")
  end

  def test_argument_error_framing_factor_negative
    args_hash = {}
    args_hash["framing_factor"] = -1
    result = _test_error("SFD_2000sqft_2story_SL_UA_CeilingIns.osm", args_hash)
    assert_equal(result.errors.map { |x| x.logMessage }[0], "Framing Factor must be greater than or equal to 0 and less than 1.")
  end

  def test_argument_error_framing_factor_eq_1
    args_hash = {}
    args_hash["framing_factor"] = 1.0
    result = _test_error("SFD_2000sqft_2story_SL_UA_CeilingIns.osm", args_hash)
    assert_equal(result.errors.map { |x| x.logMessage }[0], "Framing Factor must be greater than or equal to 0 and less than 1.")
  end

  def test_argument_error_framing_spacing_negative
    args_hash = {}
    args_hash["framing_spacing"] = -1
    result = _test_error("SFD_2000sqft_2story_SL_UA_CeilingIns.osm", args_hash)
    assert_equal(result.errors.map { |x| x.logMessage }[0], "Framing Spacing must be greater than 0.")
  end

  def test_argument_error_framing_spacing_eq_0
    args_hash = {}
    args_hash["framing_spacing"] = 0
    result = _test_error("SFD_2000sqft_2story_SL_UA_CeilingIns.osm", args_hash)
    assert_equal(result.errors.map { |x| x.logMessage }[0], "Framing Spacing must be greater than 0.")
  end

  private

  def _test_error(osm_file, args_hash)
    # create an instance of the measure
    measure = ProcessConstructionsWallsDoubleWoodStud.new

    # create an instance of a runner
    runner = OpenStudio::Measure::OSRunner.new(OpenStudio::WorkflowJSON.new)

    model = get_model(File.dirname(__FILE__), osm_file)

    # get arguments
    arguments = measure.arguments(model)
    argument_map = OpenStudio::Measure.convertOSArgumentVectorToMap(arguments)

    # populate argument with specified hash value if specified
    arguments.each do |arg|
      temp_arg_var = arg.clone
      if args_hash.has_key?(arg.name)
        assert(temp_arg_var.setValue(args_hash[arg.name]))
      end
      argument_map[arg.name] = temp_arg_var
    end

    # run the measure
    measure.run(model, runner, argument_map)
    result = runner.result

    # show the output
    show_output(result) unless result.value.valueName == 'Fail'

    # assert that it didn't run
    assert_equal("Fail", result.value.valueName)
    assert(result.errors.size == 1)

    return result
  end

  def _test_measure(osm_file_or_model, args_hash, expected_num_del_objects, expected_num_new_objects, expected_values)
    # create an instance of the measure
    measure = ProcessConstructionsWallsDoubleWoodStud.new

    # check for standard methods
    assert(!measure.name.empty?)
    assert(!measure.description.empty?)
    assert(!measure.modeler_description.empty?)

    # create an instance of a runner
    runner = OpenStudio::Measure::OSRunner.new(OpenStudio::WorkflowJSON.new)

    model = get_model(File.dirname(__FILE__), osm_file_or_model)

    # get the initial objects in the model
    initial_objects = get_objects(model)

    # get arguments
    arguments = measure.arguments(model)
    argument_map = OpenStudio::Measure.convertOSArgumentVectorToMap(arguments)

    # populate argument with specified hash value if specified
    arguments.each do |arg|
      temp_arg_var = arg.clone
      if args_hash.has_key?(arg.name)
        assert(temp_arg_var.setValue(args_hash[arg.name]))
      end
      argument_map[arg.name] = temp_arg_var
    end

    # run the measure
    measure.run(model, runner, argument_map)
    result = runner.result

    # show the output
    show_output(result) unless result.value.valueName == 'Success'

    # assert that it ran correctly
    assert_equal("Success", result.value.valueName)

    # get the final objects in the model
    final_objects = get_objects(model)

    # get new and deleted objects
    obj_type_exclusions = []
    all_new_objects = get_object_additions(initial_objects, final_objects, obj_type_exclusions)
    all_del_objects = get_object_additions(final_objects, initial_objects, obj_type_exclusions)

    # check we have the expected number of new/deleted objects
    check_num_objects(all_new_objects, expected_num_new_objects, "added")
    check_num_objects(all_del_objects, expected_num_del_objects, "deleted")

    actual_values = { "AssemblyR" => 0 }
    all_new_objects.each do |obj_type, new_objects|
      new_objects.each do |new_object|
        next if not new_object.respond_to?("to_#{obj_type}")

        new_object = new_object.public_send("to_#{obj_type}").get
        if obj_type == "Construction"
          next if not new_object.name.to_s.start_with? Constants.SurfaceTypeWallExtInsFin

          new_object.to_LayeredConstruction.get.layers.each do |layer|
            material = layer.to_StandardOpaqueMaterial.get
            actual_values["AssemblyR"] += material.thickness / material.conductivity
          end
        end
      end
    end
    assert_in_epsilon(expected_values["AssemblyR"], actual_values["AssemblyR"], 0.01)

    return model
  end
end<|MERGE_RESOLUTION|>--- conflicted
+++ resolved
@@ -106,11 +106,7 @@
     args_hash["framing_spacing"] = 24
     args_hash["is_staggered"] = false
     expected_num_del_objects = {}
-<<<<<<< HEAD
-    expected_num_new_objects = { "Material" => 10, "Construction" => 6, "InternalMass" => 2, "InternalMassDefinition" => 2 }
-=======
     expected_num_new_objects = { "Material" => 9, "Construction" => 9, "InternalMass" => 8, "InternalMassDefinition" => 8 }
->>>>>>> 9a3e8d5e
     ext_finish_r = 0.009525 / 0.089435
     osb_r = 0.0127 / 0.1154577
     stud_cavity_r = 0.0889 / 0.074106442682155
@@ -131,11 +127,7 @@
     args_hash["framing_spacing"] = 24
     args_hash["is_staggered"] = false
     expected_num_del_objects = {}
-<<<<<<< HEAD
-    expected_num_new_objects = { "Material" => 9, "Construction" => 5, "InternalMass" => 2, "InternalMassDefinition" => 2 }
-=======
     expected_num_new_objects = { "Material" => 10, "Construction" => 14, "InternalMass" => 16, "InternalMassDefinition" => 16 }
->>>>>>> 9a3e8d5e
     ext_finish_r = 0.009525 / 0.089435
     osb_r = 0.0127 / 0.1154577
     stud_cavity_r = 0.0889 / 0.074106442682155
