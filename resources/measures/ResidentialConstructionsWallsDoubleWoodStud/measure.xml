--- conflicted
+++ resolved
@@ -2,13 +2,8 @@
   <schema_version>3.0</schema_version>
   <name>process_constructions_walls_double_wood_stud</name>
   <uid>d3ae8875-36bc-4e4f-a5a9-c9d0dcd46651</uid>
-<<<<<<< HEAD
-  <version_id>f096e583-8a5a-4c98-b818-8b2328f6c48c</version_id>
-  <version_modified>20180822T022836Z</version_modified>
-=======
   <version_id>19902733-4967-46cb-b341-8315a503f916</version_id>
   <version_modified>20180912T200237Z</version_modified>
->>>>>>> 12b24f9d
   <xml_checksum>1E963D9C</xml_checksum>
   <class_name>ProcessConstructionsWallsDoubleWoodStud</class_name>
   <display_name>Set Residential Walls - Double Wood Stud Construction</display_name>
@@ -262,21 +257,13 @@
       <filename>constructions.rb</filename>
       <filetype>rb</filetype>
       <usage_type>resource</usage_type>
-<<<<<<< HEAD
-      <checksum>81550F14</checksum>
-=======
       <checksum>49B11564</checksum>
->>>>>>> 12b24f9d
     </file>
     <file>
       <filename>SFD_2000sqft_2story_SL_UA_CeilingIns.osm</filename>
       <filetype>osm</filetype>
       <usage_type>test</usage_type>
-<<<<<<< HEAD
-      <checksum>F36DE58E</checksum>
-=======
       <checksum>49824E5F</checksum>
->>>>>>> 12b24f9d
     </file>
   </files>
 </measure>