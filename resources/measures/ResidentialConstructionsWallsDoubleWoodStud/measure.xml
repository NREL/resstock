<measure>
  <schema_version>3.0</schema_version>
  <name>process_constructions_walls_double_wood_stud</name>
  <uid>d3ae8875-36bc-4e4f-a5a9-c9d0dcd46651</uid>
<<<<<<< HEAD
  <version_id>d7f9e1d8-1c7a-43c1-810f-d6355e5bd8d0</version_id>
  <version_modified>20181011T211620Z</version_modified>
=======
  <version_id>5b68762f-4e28-470a-a651-902d1ac3a4bf</version_id>
  <version_modified>20181015T212941Z</version_modified>
>>>>>>> 219e5c6d
  <xml_checksum>1E963D9C</xml_checksum>
  <class_name>ProcessConstructionsWallsDoubleWoodStud</class_name>
  <display_name>Set Residential Walls - Double Wood Stud Construction</display_name>
  <description>This measure assigns a double wood stud construction to above-grade walls. See https://github.com/NREL/OpenStudio-BEopt#workflows for supported workflows using this measure.</description>
  <modeler_description>Calculates and assigns material layer properties of double wood stud constructions for 1) exterior walls of finished spaces, 2) exterior walls (e.g. gable walls) of unfinished attics under roof insulation, and 3) interior walls (e.g., attic knee walls) between finished and unfinished spaces. Adds furniture &amp; partition wall mass. Uninsulated constructions will also be assigned to 1) exterior walls of unfinished spaces, 2) interior walls between finished spaces, and 3) interior walls between unfinished spaces. Any existing constructions for these surfaces will be removed.</modeler_description>
  <arguments>
    <argument>
      <name>cavity_r</name>
      <display_name>Cavity Insulation Nominal R-value</display_name>
      <description>Refers to the R-value of the cavity insulation and not the overall R-value of the assembly.</description>
      <type>Double</type>
      <units>hr-ft^2-R/Btu</units>
      <required>true</required>
      <model_dependent>false</model_dependent>
      <default_value>33</default_value>
    </argument>
    <argument>
      <name>install_grade</name>
      <display_name>Cavity Install Grade</display_name>
      <description>Installation grade as defined by RESNET standard. 5% of the cavity is considered missing insulation for Grade 3, 2% for Grade 2, and 0% for Grade 1.</description>
      <type>Choice</type>
      <required>true</required>
      <model_dependent>false</model_dependent>
      <default_value>1</default_value>
      <choices>
        <choice>
          <value>1</value>
          <display_name>1</display_name>
        </choice>
        <choice>
          <value>2</value>
          <display_name>2</display_name>
        </choice>
        <choice>
          <value>3</value>
          <display_name>3</display_name>
        </choice>
      </choices>
    </argument>
    <argument>
      <name>stud_depth_in</name>
      <display_name>Stud Depth</display_name>
      <description>Depth of the studs. 3.5" for 2x4s, 5.5" for 2x6s, etc. The total cavity depth of the double stud wall = (2 x stud depth) + gap depth.</description>
      <type>Double</type>
      <units>in</units>
      <required>true</required>
      <model_dependent>false</model_dependent>
      <default_value>3.5</default_value>
    </argument>
    <argument>
      <name>gap_depth_in</name>
      <display_name>Gap Depth</display_name>
      <description>Depth of the gap between walls.</description>
      <type>Double</type>
      <units>in</units>
      <required>true</required>
      <model_dependent>false</model_dependent>
      <default_value>3.5</default_value>
    </argument>
    <argument>
      <name>framing_factor</name>
      <display_name>Framing Factor</display_name>
      <description>The fraction of a wall assembly that is comprised of structural framing for the individual (inner and outer) stud walls.</description>
      <type>Double</type>
      <units>frac</units>
      <required>true</required>
      <model_dependent>false</model_dependent>
      <default_value>0.22</default_value>
    </argument>
    <argument>
      <name>framing_spacing</name>
      <display_name>Framing Spacing</display_name>
      <description>The on-center spacing between framing in a wall assembly.</description>
      <type>Double</type>
      <units>in</units>
      <required>true</required>
      <model_dependent>false</model_dependent>
      <default_value>24</default_value>
    </argument>
    <argument>
      <name>is_staggered</name>
      <display_name>Staggered Studs</display_name>
      <description>Indicates that the double studs are aligned in a staggered fashion (as opposed to being center).</description>
      <type>Boolean</type>
      <required>true</required>
      <model_dependent>false</model_dependent>
      <default_value>false</default_value>
      <choices>
        <choice>
          <value>true</value>
          <display_name>true</display_name>
        </choice>
        <choice>
          <value>false</value>
          <display_name>false</display_name>
        </choice>
      </choices>
    </argument>
    <argument>
      <name>drywall_thick_in</name>
      <display_name>Drywall Thickness</display_name>
      <description>Thickness of the drywall material.</description>
      <type>Double</type>
      <units>in</units>
      <required>true</required>
      <model_dependent>false</model_dependent>
      <default_value>0.5</default_value>
    </argument>
    <argument>
      <name>osb_thick_in</name>
      <display_name>OSB/Plywood Thickness</display_name>
      <description>Specifies the thickness of the walls' OSB/plywood sheathing. Enter 0 for no sheathing (if the wall has other means to handle the shear load on the wall such as cross-bracing).</description>
      <type>Double</type>
      <units>in</units>
      <required>true</required>
      <model_dependent>false</model_dependent>
      <default_value>0.5</default_value>
    </argument>
    <argument>
      <name>rigid_r</name>
      <display_name>Continuous Insulation Nominal R-value</display_name>
      <description>The R-value of the continuous insulation.</description>
      <type>Double</type>
      <units>h-ft^2-R/Btu</units>
      <required>true</required>
      <model_dependent>false</model_dependent>
      <default_value>0</default_value>
    </argument>
    <argument>
      <name>exterior_finish</name>
      <display_name>Exterior Finish</display_name>
      <description>The exterior finish material.</description>
      <type>Choice</type>
      <required>true</required>
      <model_dependent>false</model_dependent>
      <default_value>Vinyl, Light</default_value>
      <choices>
        <choice>
          <value>Stucco, Medium/Dark</value>
          <display_name>Stucco, Medium/Dark</display_name>
        </choice>
        <choice>
          <value>Brick, Light</value>
          <display_name>Brick, Light</display_name>
        </choice>
        <choice>
          <value>Brick, Medium/Dark</value>
          <display_name>Brick, Medium/Dark</display_name>
        </choice>
        <choice>
          <value>Wood, Light</value>
          <display_name>Wood, Light</display_name>
        </choice>
        <choice>
          <value>Wood, Medium/Dark</value>
          <display_name>Wood, Medium/Dark</display_name>
        </choice>
        <choice>
          <value>Aluminum, Light</value>
          <display_name>Aluminum, Light</display_name>
        </choice>
        <choice>
          <value>Aluminum, Medium/Dark</value>
          <display_name>Aluminum, Medium/Dark</display_name>
        </choice>
        <choice>
          <value>Vinyl, Light</value>
          <display_name>Vinyl, Light</display_name>
        </choice>
        <choice>
          <value>Vinyl, Medium/Dark</value>
          <display_name>Vinyl, Medium/Dark</display_name>
        </choice>
        <choice>
          <value>Fiber-Cement, Light</value>
          <display_name>Fiber-Cement, Light</display_name>
        </choice>
        <choice>
          <value>Fiber-Cement, Medium/Dark</value>
          <display_name>Fiber-Cement, Medium/Dark</display_name>
        </choice>
      </choices>
    </argument>
  </arguments>
  <outputs/>
  <provenances/>
  <tags>
    <tag>Envelope.Opaque</tag>
  </tags>
  <attributes>
    <attribute>
      <name>Measure Type</name>
      <value>ModelMeasure</value>
      <datatype>string</datatype>
    </attribute>
    <attribute>
      <name>Uses SketchUp API</name>
      <value>false</value>
      <datatype>boolean</datatype>
    </attribute>
  </attributes>
  <files>
    <file>
      <version>
        <software_program>OpenStudio</software_program>
        <identifier>1.3.0</identifier>
        <min_compatible>2.0.4</min_compatible>
      </version>
      <filename>measure.rb</filename>
      <filetype>rb</filetype>
      <usage_type>script</usage_type>
      <checksum>CFE032EB</checksum>
    </file>
    <file>
      <filename>util.rb</filename>
      <filetype>rb</filetype>
      <usage_type>resource</usage_type>
      <checksum>4516079E</checksum>
    </file>
    <file>
      <filename>materials.rb</filename>
      <filetype>rb</filetype>
      <usage_type>resource</usage_type>
      <checksum>82D32FEE</checksum>
    </file>
    <file>
      <filename>unit_conversions.rb</filename>
      <filetype>rb</filetype>
      <usage_type>resource</usage_type>
      <checksum>81550F14</checksum>
    </file>
    <file>
<<<<<<< HEAD
      <filename>DoubleWoodStud_Test.rb</filename>
      <filetype>rb</filetype>
      <usage_type>test</usage_type>
      <checksum>A87B9E04</checksum>
    </file>
    <file>
      <filename>constructions.rb</filename>
      <filetype>rb</filetype>
      <usage_type>resource</usage_type>
      <checksum>BAC54C10</checksum>
=======
      <filename>constructions.rb</filename>
      <filetype>rb</filetype>
      <usage_type>resource</usage_type>
      <checksum>972014A8</checksum>
>>>>>>> 219e5c6d
    </file>
    <file>
      <filename>geometry.rb</filename>
      <filetype>rb</filetype>
      <usage_type>resource</usage_type>
<<<<<<< HEAD
      <checksum>9773CEB0</checksum>
    </file>
    <file>
      <filename>geometry.rb</filename>
      <filetype>rb</filetype>
      <usage_type>resource</usage_type>
      <checksum>10A095BE</checksum>
=======
      <checksum>62B9E41C</checksum>
    </file>
    <file>
      <filename>constants.rb</filename>
      <filetype>rb</filetype>
      <usage_type>resource</usage_type>
      <checksum>623A924C</checksum>
>>>>>>> 219e5c6d
    </file>
    <file>
      <filename>SFD_2000sqft_2story_SL_UA_CeilingIns.osm</filename>
      <filetype>osm</filetype>
      <usage_type>test</usage_type>
<<<<<<< HEAD
      <checksum>5E5F5135</checksum>
=======
      <checksum>7292D208</checksum>
>>>>>>> 219e5c6d
    </file>
  </files>
</measure><|MERGE_RESOLUTION|>--- conflicted
+++ resolved
@@ -2,13 +2,8 @@
   <schema_version>3.0</schema_version>
   <name>process_constructions_walls_double_wood_stud</name>
   <uid>d3ae8875-36bc-4e4f-a5a9-c9d0dcd46651</uid>
-<<<<<<< HEAD
-  <version_id>d7f9e1d8-1c7a-43c1-810f-d6355e5bd8d0</version_id>
-  <version_modified>20181011T211620Z</version_modified>
-=======
   <version_id>5b68762f-4e28-470a-a651-902d1ac3a4bf</version_id>
   <version_modified>20181015T212941Z</version_modified>
->>>>>>> 219e5c6d
   <xml_checksum>1E963D9C</xml_checksum>
   <class_name>ProcessConstructionsWallsDoubleWoodStud</class_name>
   <display_name>Set Residential Walls - Double Wood Stud Construction</display_name>
@@ -212,6 +207,12 @@
   </attributes>
   <files>
     <file>
+      <filename>DoubleWoodStud_Test.rb</filename>
+      <filetype>rb</filetype>
+      <usage_type>test</usage_type>
+      <checksum>96021212</checksum>
+    </file>
+    <file>
       <version>
         <software_program>OpenStudio</software_program>
         <identifier>1.3.0</identifier>
@@ -241,37 +242,15 @@
       <checksum>81550F14</checksum>
     </file>
     <file>
-<<<<<<< HEAD
-      <filename>DoubleWoodStud_Test.rb</filename>
-      <filetype>rb</filetype>
-      <usage_type>test</usage_type>
-      <checksum>A87B9E04</checksum>
-    </file>
-    <file>
       <filename>constructions.rb</filename>
       <filetype>rb</filetype>
       <usage_type>resource</usage_type>
-      <checksum>BAC54C10</checksum>
-=======
-      <filename>constructions.rb</filename>
-      <filetype>rb</filetype>
-      <usage_type>resource</usage_type>
       <checksum>972014A8</checksum>
->>>>>>> 219e5c6d
     </file>
     <file>
       <filename>geometry.rb</filename>
       <filetype>rb</filetype>
       <usage_type>resource</usage_type>
-<<<<<<< HEAD
-      <checksum>9773CEB0</checksum>
-    </file>
-    <file>
-      <filename>geometry.rb</filename>
-      <filetype>rb</filetype>
-      <usage_type>resource</usage_type>
-      <checksum>10A095BE</checksum>
-=======
       <checksum>62B9E41C</checksum>
     </file>
     <file>
@@ -279,17 +258,12 @@
       <filetype>rb</filetype>
       <usage_type>resource</usage_type>
       <checksum>623A924C</checksum>
->>>>>>> 219e5c6d
     </file>
     <file>
       <filename>SFD_2000sqft_2story_SL_UA_CeilingIns.osm</filename>
       <filetype>osm</filetype>
       <usage_type>test</usage_type>
-<<<<<<< HEAD
-      <checksum>5E5F5135</checksum>
-=======
       <checksum>7292D208</checksum>
->>>>>>> 219e5c6d
     </file>
   </files>
 </measure>