--- conflicted
+++ resolved
@@ -2,13 +2,8 @@
   <schema_version>3.0</schema_version>
   <name>process_constructions_floors</name>
   <uid>65e577ab-327e-4afa-af30-0f6b4e6b1ebf</uid>
-<<<<<<< HEAD
-  <version_id>a5cc0aa1-b22f-44b8-825e-b8cabb2bfa8b</version_id>
-  <version_modified>20181106T160330Z</version_modified>
-=======
   <version_id>ece2c0cf-836e-41b9-8f72-e12160e75963</version_id>
   <version_modified>20181112T230640Z</version_modified>
->>>>>>> 56a240aa
   <xml_checksum>1E963D9C</xml_checksum>
   <class_name>ProcessConstructionsFloors</class_name>
   <display_name>Set Residential Floor Construction</display_name>
@@ -102,59 +97,7 @@
       <filename>measure.rb</filename>
       <filetype>rb</filetype>
       <usage_type>script</usage_type>
-<<<<<<< HEAD
-      <checksum>A628F8B5</checksum>
-    </file>
-    <file>
-      <filename>Floors_Test.rb</filename>
-      <filetype>rb</filetype>
-      <usage_type>test</usage_type>
-      <checksum>079EFCC8</checksum>
-    </file>
-    <file>
-      <filename>materials.rb</filename>
-      <filetype>rb</filetype>
-      <usage_type>resource</usage_type>
-      <checksum>82D32FEE</checksum>
-    </file>
-    <file>
-      <filename>util.rb</filename>
-      <filetype>rb</filetype>
-      <usage_type>resource</usage_type>
-      <checksum>B8804B95</checksum>
-    </file>
-    <file>
-      <filename>unit_conversions.rb</filename>
-      <filetype>rb</filetype>
-      <usage_type>resource</usage_type>
-      <checksum>7161039B</checksum>
-    </file>
-    <file>
-      <filename>SFD_2000sqft_2story_SL_GRG_UA.osm</filename>
-      <filetype>osm</filetype>
-      <usage_type>test</usage_type>
-      <checksum>651DF673</checksum>
-    </file>
-    <file>
-      <filename>constants.rb</filename>
-      <filetype>rb</filetype>
-      <usage_type>resource</usage_type>
-      <checksum>05548135</checksum>
-    </file>
-    <file>
-      <filename>constructions.rb</filename>
-      <filetype>rb</filetype>
-      <usage_type>resource</usage_type>
-      <checksum>6E6B82D4</checksum>
-    </file>
-    <file>
-      <filename>geometry.rb</filename>
-      <filetype>rb</filetype>
-      <usage_type>resource</usage_type>
-      <checksum>AB2185AD</checksum>
-=======
       <checksum>734C9E24</checksum>
->>>>>>> 56a240aa
     </file>
   </files>
 </measure>