--- conflicted
+++ resolved
@@ -2,13 +2,8 @@
   <schema_version>3.0</schema_version>
   <name>residential_refrigerator</name>
   <uid>f0259bdc-1391-41eb-80eb-efc10bd1bc02</uid>
-<<<<<<< HEAD
-  <version_id>eae483bd-669b-4679-9cc9-b8901e0f8636</version_id>
-  <version_modified>20180602T030337Z</version_modified>
-=======
   <version_id>c650f60d-d6e3-4590-9a7f-3e2e68e49173</version_id>
   <version_modified>20180604T161107Z</version_modified>
->>>>>>> 165241bf
   <xml_checksum>126F1C43</xml_checksum>
   <class_name>ResidentialRefrigerator</class_name>
   <display_name>Set Residential Refrigerator</display_name>
@@ -109,15 +104,18 @@
     </file>
     <file>
       <filename>psychrometrics.rb</filename>
-<<<<<<< HEAD
       <filetype>rb</filetype>
       <usage_type>resource</usage_type>
       <checksum>208441EA</checksum>
     </file>
     <file>
+      <filename>weather.rb</filename>
+      <filetype>rb</filetype>
+      <usage_type>resource</usage_type>
+      <checksum>825D6D42</checksum>
+    </file>
+    <file>
       <filename>unit_conversions.rb</filename>
-=======
->>>>>>> 165241bf
       <filetype>rb</filetype>
       <usage_type>resource</usage_type>
       <checksum>91D17463</checksum>
@@ -134,64 +132,15 @@
       <checksum>66D83E54</checksum>
     </file>
     <file>
-      <filename>materials.rb</filename>
-      <filetype>rb</filetype>
-      <usage_type>resource</usage_type>
-      <checksum>3AF0D408</checksum>
-    </file>
-    <file>
-<<<<<<< HEAD
-      <filename>waterheater.rb</filename>
-      <filetype>rb</filetype>
-      <usage_type>resource</usage_type>
-      <checksum>2013C49E</checksum>
-=======
-      <version>
-        <software_program>OpenStudio</software_program>
-        <identifier>1.9.0</identifier>
-        <min_compatible>2.0.4</min_compatible>
-      </version>
-      <filename>measure.rb</filename>
-      <filetype>rb</filetype>
-      <usage_type>script</usage_type>
-      <checksum>66D83E54</checksum>
->>>>>>> 165241bf
-    </file>
-    <file>
-      <filename>weather.rb</filename>
-      <filetype>rb</filetype>
-      <usage_type>resource</usage_type>
-<<<<<<< HEAD
-      <checksum>57BEA752</checksum>
-    </file>
-    <file>
       <filename>schedules.rb</filename>
       <filetype>rb</filetype>
       <usage_type>resource</usage_type>
-      <checksum>9AD5E2A5</checksum>
-=======
       <checksum>1C22DD2A</checksum>
->>>>>>> 165241bf
     </file>
     <file>
       <filename>appliances.rb</filename>
       <filetype>rb</filetype>
       <usage_type>resource</usage_type>
-<<<<<<< HEAD
-      <checksum>69313FB0</checksum>
-    </file>
-    <file>
-      <filename>constants.rb</filename>
-      <filetype>rb</filetype>
-      <usage_type>resource</usage_type>
-      <checksum>A2FB817B</checksum>
-    </file>
-    <file>
-      <filename>geometry.rb</filename>
-      <filetype>rb</filetype>
-      <usage_type>resource</usage_type>
-      <checksum>6CA0FF8C</checksum>
-=======
       <checksum>E17E48DF</checksum>
     </file>
     <file>
@@ -205,45 +154,29 @@
       <filetype>rb</filetype>
       <usage_type>resource</usage_type>
       <checksum>C7B12E42</checksum>
->>>>>>> 165241bf
     </file>
     <file>
       <filename>SFD_2000sqft_2story_FB_GRG_UA.osm</filename>
       <filetype>osm</filetype>
       <usage_type>test</usage_type>
-<<<<<<< HEAD
-      <checksum>795A506B</checksum>
-=======
       <checksum>6E1E9532</checksum>
->>>>>>> 165241bf
     </file>
     <file>
       <filename>SFA_4units_1story_UB_UA_3Beds_2Baths_Denver.osm</filename>
       <filetype>osm</filetype>
       <usage_type>test</usage_type>
-<<<<<<< HEAD
-      <checksum>F61AE092</checksum>
-=======
       <checksum>A9A7A522</checksum>
->>>>>>> 165241bf
     </file>
     <file>
       <filename>SFA_4units_1story_FB_UA_3Beds_2Baths_Denver.osm</filename>
       <filetype>osm</filetype>
       <usage_type>test</usage_type>
-<<<<<<< HEAD
-      <checksum>7543A826</checksum>
-=======
       <checksum>9F942E11</checksum>
->>>>>>> 165241bf
     </file>
     <file>
       <filename>MF_8units_1story_SL_3Beds_2Baths_Denver.osm</filename>
       <filetype>osm</filetype>
       <usage_type>test</usage_type>
-<<<<<<< HEAD
-      <checksum>77D08484</checksum>
-=======
       <checksum>9601335F</checksum>
     </file>
     <file>
@@ -257,7 +190,6 @@
       <filetype>rb</filetype>
       <usage_type>resource</usage_type>
       <checksum>1147C7F1</checksum>
->>>>>>> 165241bf
     </file>
   </files>
 </measure>