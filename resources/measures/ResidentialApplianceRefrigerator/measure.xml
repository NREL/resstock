<measure>
  <schema_version>3.0</schema_version>
  <name>residential_refrigerator</name>
  <uid>f0259bdc-1391-41eb-80eb-efc10bd1bc02</uid>
<<<<<<< HEAD
  <version_id>6b40b44e-d357-4a91-aa09-6bca996d9f8d</version_id>
  <version_modified>20181008T171129Z</version_modified>
=======
  <version_id>bbf2d552-2180-41c1-b520-3874099687f2</version_id>
  <version_modified>20180920T182656Z</version_modified>
>>>>>>> 12b24f9d
  <xml_checksum>126F1C43</xml_checksum>
  <class_name>ResidentialRefrigerator</class_name>
  <display_name>Set Residential Refrigerator</display_name>
  <description>Adds (or replaces) a residential refrigerator with the specified efficiency, operation, and schedule. For multifamily buildings, the refrigerator can be set for all units of the building. See https://github.com/NREL/OpenStudio-BEopt#workflows for supported workflows using this measure.</description>
  <modeler_description>Since there is no Refrigerator object in OpenStudio/EnergyPlus, we look for an ElectricEquipment object with the name that denotes it is a residential refrigerator. If one is found, it is replaced with the specified properties. Otherwise, a new such object is added to the model.</modeler_description>
  <arguments>
    <argument>
      <name>rated_annual_energy</name>
      <display_name>Rated Annual Consumption</display_name>
      <description>The EnergyGuide rated annual energy consumption for a refrigerator.</description>
      <type>Double</type>
      <units>kWh/yr</units>
      <required>true</required>
      <model_dependent>false</model_dependent>
      <default_value>434</default_value>
    </argument>
    <argument>
      <name>mult</name>
      <display_name>Occupancy Energy Multiplier</display_name>
      <description>Appliance energy use is multiplied by this factor to account for occupancy usage that differs from the national average.</description>
      <type>Double</type>
      <required>true</required>
      <model_dependent>false</model_dependent>
      <default_value>1</default_value>
    </argument>
    <argument>
      <name>weekday_sch</name>
      <display_name>Weekday schedule</display_name>
      <description>Specify the 24-hour weekday schedule.</description>
      <type>String</type>
      <required>true</required>
      <model_dependent>false</model_dependent>
      <default_value>0.040, 0.039, 0.038, 0.037, 0.036, 0.036, 0.038, 0.040, 0.041, 0.041, 0.040, 0.040, 0.042, 0.042, 0.042, 0.041, 0.044, 0.048, 0.050, 0.048, 0.047, 0.046, 0.044, 0.041</default_value>
    </argument>
    <argument>
      <name>weekend_sch</name>
      <display_name>Weekend schedule</display_name>
      <description>Specify the 24-hour weekend schedule.</description>
      <type>String</type>
      <required>true</required>
      <model_dependent>false</model_dependent>
      <default_value>0.040, 0.039, 0.038, 0.037, 0.036, 0.036, 0.038, 0.040, 0.041, 0.041, 0.040, 0.040, 0.042, 0.042, 0.042, 0.041, 0.044, 0.048, 0.050, 0.048, 0.047, 0.046, 0.044, 0.041</default_value>
    </argument>
    <argument>
      <name>monthly_sch</name>
      <display_name>Month schedule</display_name>
      <description>Specify the 12-month schedule.</description>
      <type>String</type>
      <required>true</required>
      <model_dependent>false</model_dependent>
      <default_value>0.837, 0.835, 1.084, 1.084, 1.084, 1.096, 1.096, 1.096, 1.096, 0.931, 0.925, 0.837</default_value>
    </argument>
    <argument>
      <name>location</name>
      <display_name>Location</display_name>
      <description>The space type for the location. 'auto' will automatically choose a space type based on the space types found in the model.</description>
      <type>Choice</type>
      <required>true</required>
      <model_dependent>true</model_dependent>
      <default_value>auto</default_value>
      <choices>
        <choice>
          <value>auto</value>
          <display_name>auto</display_name>
        </choice>
      </choices>
    </argument>
  </arguments>
  <outputs/>
  <provenances/>
  <tags>
    <tag>Equipment.Electric Equipment</tag>
  </tags>
  <attributes>
    <attribute>
      <name>Measure Type</name>
      <value>ModelMeasure</value>
      <datatype>string</datatype>
    </attribute>
    <attribute>
      <name>Uses SketchUp API</name>
      <value>false</value>
      <datatype>boolean</datatype>
    </attribute>
  </attributes>
  <files>
    <file>
      <filename>ResidentialRefrigerator_Test.rb</filename>
      <filetype>rb</filetype>
      <usage_type>test</usage_type>
      <checksum>C6D34AD4</checksum>
    </file>
    <file>
      <filename>psychrometrics.rb</filename>
      <filetype>rb</filetype>
      <usage_type>resource</usage_type>
      <checksum>208441EA</checksum>
    </file>
    <file>
      <version>
        <software_program>OpenStudio</software_program>
        <identifier>1.9.0</identifier>
        <min_compatible>2.0.4</min_compatible>
      </version>
      <filename>measure.rb</filename>
      <filetype>rb</filetype>
      <usage_type>script</usage_type>
      <checksum>66D83E54</checksum>
    </file>
    <file>
      <filename>util.rb</filename>
      <filetype>rb</filetype>
      <usage_type>resource</usage_type>
      <checksum>4516079E</checksum>
    </file>
    <file>
      <filename>materials.rb</filename>
      <filetype>rb</filetype>
      <usage_type>resource</usage_type>
      <checksum>82D32FEE</checksum>
    </file>
    <file>
      <filename>unit_conversions.rb</filename>
      <filetype>rb</filetype>
      <usage_type>resource</usage_type>
      <checksum>81550F14</checksum>
    </file>
    <file>
<<<<<<< HEAD
      <filename>waterheater.rb</filename>
      <filetype>rb</filetype>
      <usage_type>resource</usage_type>
      <checksum>310029B2</checksum>
    </file>
    <file>
      <filename>weather.rb</filename>
=======
      <filename>appliances.rb</filename>
>>>>>>> 12b24f9d
      <filetype>rb</filetype>
      <usage_type>resource</usage_type>
      <checksum>454E14D4</checksum>
    </file>
    <file>
      <filename>geometry.rb</filename>
      <filetype>rb</filetype>
      <usage_type>resource</usage_type>
      <checksum>B237D248</checksum>
    </file>
    <file>
<<<<<<< HEAD
      <filename>appliances.rb</filename>
      <filetype>rb</filetype>
      <usage_type>resource</usage_type>
      <checksum>243609AF</checksum>
    </file>
    <file>
      <filename>schedules.rb</filename>
      <filetype>rb</filetype>
      <usage_type>resource</usage_type>
      <checksum>4C000237</checksum>
=======
      <filename>geometry.rb</filename>
      <filetype>rb</filetype>
      <usage_type>resource</usage_type>
      <checksum>3A649817</checksum>
    </file>
    <file>
      <filename>unit_conversions.rb</filename>
      <filetype>rb</filetype>
      <usage_type>resource</usage_type>
      <checksum>81550F14</checksum>
>>>>>>> 12b24f9d
    </file>
    <file>
      <filename>constants.rb</filename>
      <filetype>rb</filetype>
      <usage_type>resource</usage_type>
<<<<<<< HEAD
      <checksum>C6878D1E</checksum>
=======
      <checksum>374E311F</checksum>
>>>>>>> 12b24f9d
    </file>
    <file>
      <filename>SFD_2000sqft_2story_FB_GRG_UA.osm</filename>
      <filetype>osm</filetype>
      <usage_type>test</usage_type>
<<<<<<< HEAD
      <checksum>4227BD92</checksum>
=======
      <checksum>CF89E994</checksum>
>>>>>>> 12b24f9d
    </file>
    <file>
      <filename>SFA_4units_1story_UB_UA_3Beds_2Baths_Denver.osm</filename>
      <filetype>osm</filetype>
      <usage_type>test</usage_type>
<<<<<<< HEAD
      <checksum>12ED99F2</checksum>
=======
      <checksum>C026E965</checksum>
>>>>>>> 12b24f9d
    </file>
    <file>
      <filename>SFA_4units_1story_FB_UA_3Beds_2Baths_Denver.osm</filename>
      <filetype>osm</filetype>
      <usage_type>test</usage_type>
<<<<<<< HEAD
      <checksum>E04DAF60</checksum>
=======
      <checksum>23D8D744</checksum>
>>>>>>> 12b24f9d
    </file>
    <file>
      <filename>MF_8units_1story_SL_3Beds_2Baths_Denver.osm</filename>
      <filetype>osm</filetype>
      <usage_type>test</usage_type>
<<<<<<< HEAD
      <checksum>3A8AE4C3</checksum>
=======
      <checksum>831EF5E0</checksum>
    </file>
    <file>
      <filename>weather.rb</filename>
      <filetype>rb</filetype>
      <usage_type>resource</usage_type>
      <checksum>F4DD18F1</checksum>
    </file>
    <file>
      <filename>waterheater.rb</filename>
      <filetype>rb</filetype>
      <usage_type>resource</usage_type>
      <checksum>310029B2</checksum>
>>>>>>> 12b24f9d
    </file>
  </files>
</measure><|MERGE_RESOLUTION|>--- conflicted
+++ resolved
@@ -2,13 +2,8 @@
   <schema_version>3.0</schema_version>
   <name>residential_refrigerator</name>
   <uid>f0259bdc-1391-41eb-80eb-efc10bd1bc02</uid>
-<<<<<<< HEAD
-  <version_id>6b40b44e-d357-4a91-aa09-6bca996d9f8d</version_id>
-  <version_modified>20181008T171129Z</version_modified>
-=======
   <version_id>bbf2d552-2180-41c1-b520-3874099687f2</version_id>
   <version_modified>20180920T182656Z</version_modified>
->>>>>>> 12b24f9d
   <xml_checksum>126F1C43</xml_checksum>
   <class_name>ResidentialRefrigerator</class_name>
   <display_name>Set Residential Refrigerator</display_name>
@@ -119,10 +114,22 @@
       <checksum>66D83E54</checksum>
     </file>
     <file>
+      <filename>schedules.rb</filename>
+      <filetype>rb</filetype>
+      <usage_type>resource</usage_type>
+      <checksum>1C22DD2A</checksum>
+    </file>
+    <file>
       <filename>util.rb</filename>
       <filetype>rb</filetype>
       <usage_type>resource</usage_type>
       <checksum>4516079E</checksum>
+    </file>
+    <file>
+      <filename>appliances.rb</filename>
+      <filetype>rb</filetype>
+      <usage_type>resource</usage_type>
+      <checksum>9411D70B</checksum>
     </file>
     <file>
       <filename>materials.rb</filename>
@@ -131,46 +138,6 @@
       <checksum>82D32FEE</checksum>
     </file>
     <file>
-      <filename>unit_conversions.rb</filename>
-      <filetype>rb</filetype>
-      <usage_type>resource</usage_type>
-      <checksum>81550F14</checksum>
-    </file>
-    <file>
-<<<<<<< HEAD
-      <filename>waterheater.rb</filename>
-      <filetype>rb</filetype>
-      <usage_type>resource</usage_type>
-      <checksum>310029B2</checksum>
-    </file>
-    <file>
-      <filename>weather.rb</filename>
-=======
-      <filename>appliances.rb</filename>
->>>>>>> 12b24f9d
-      <filetype>rb</filetype>
-      <usage_type>resource</usage_type>
-      <checksum>454E14D4</checksum>
-    </file>
-    <file>
-      <filename>geometry.rb</filename>
-      <filetype>rb</filetype>
-      <usage_type>resource</usage_type>
-      <checksum>B237D248</checksum>
-    </file>
-    <file>
-<<<<<<< HEAD
-      <filename>appliances.rb</filename>
-      <filetype>rb</filetype>
-      <usage_type>resource</usage_type>
-      <checksum>243609AF</checksum>
-    </file>
-    <file>
-      <filename>schedules.rb</filename>
-      <filetype>rb</filetype>
-      <usage_type>resource</usage_type>
-      <checksum>4C000237</checksum>
-=======
       <filename>geometry.rb</filename>
       <filetype>rb</filetype>
       <usage_type>resource</usage_type>
@@ -181,55 +148,35 @@
       <filetype>rb</filetype>
       <usage_type>resource</usage_type>
       <checksum>81550F14</checksum>
->>>>>>> 12b24f9d
     </file>
     <file>
       <filename>constants.rb</filename>
       <filetype>rb</filetype>
       <usage_type>resource</usage_type>
-<<<<<<< HEAD
-      <checksum>C6878D1E</checksum>
-=======
       <checksum>374E311F</checksum>
->>>>>>> 12b24f9d
     </file>
     <file>
       <filename>SFD_2000sqft_2story_FB_GRG_UA.osm</filename>
       <filetype>osm</filetype>
       <usage_type>test</usage_type>
-<<<<<<< HEAD
-      <checksum>4227BD92</checksum>
-=======
       <checksum>CF89E994</checksum>
->>>>>>> 12b24f9d
     </file>
     <file>
       <filename>SFA_4units_1story_UB_UA_3Beds_2Baths_Denver.osm</filename>
       <filetype>osm</filetype>
       <usage_type>test</usage_type>
-<<<<<<< HEAD
-      <checksum>12ED99F2</checksum>
-=======
       <checksum>C026E965</checksum>
->>>>>>> 12b24f9d
     </file>
     <file>
       <filename>SFA_4units_1story_FB_UA_3Beds_2Baths_Denver.osm</filename>
       <filetype>osm</filetype>
       <usage_type>test</usage_type>
-<<<<<<< HEAD
-      <checksum>E04DAF60</checksum>
-=======
       <checksum>23D8D744</checksum>
->>>>>>> 12b24f9d
     </file>
     <file>
       <filename>MF_8units_1story_SL_3Beds_2Baths_Denver.osm</filename>
       <filetype>osm</filetype>
       <usage_type>test</usage_type>
-<<<<<<< HEAD
-      <checksum>3A8AE4C3</checksum>
-=======
       <checksum>831EF5E0</checksum>
     </file>
     <file>
@@ -243,7 +190,6 @@
       <filetype>rb</filetype>
       <usage_type>resource</usage_type>
       <checksum>310029B2</checksum>
->>>>>>> 12b24f9d
     </file>
   </files>
 </measure>