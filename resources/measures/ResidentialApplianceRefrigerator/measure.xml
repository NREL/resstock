--- conflicted
+++ resolved
@@ -2,13 +2,8 @@
   <schema_version>3.0</schema_version>
   <name>residential_refrigerator</name>
   <uid>f0259bdc-1391-41eb-80eb-efc10bd1bc02</uid>
-<<<<<<< HEAD
-  <version_id>b9e83b94-b155-425b-8bb3-761af5f9acc6</version_id>
-  <version_modified>20181010T171002Z</version_modified>
-=======
   <version_id>019ec2f7-ffa6-414f-a1d3-fd77afa52490</version_id>
   <version_modified>20181015T212939Z</version_modified>
->>>>>>> 8159c45d
   <xml_checksum>126F1C43</xml_checksum>
   <class_name>ResidentialRefrigerator</class_name>
   <display_name>Set Residential Refrigerator</display_name>
@@ -119,42 +114,6 @@
       <checksum>66D83E54</checksum>
     </file>
     <file>
-<<<<<<< HEAD
-      <filename>materials.rb</filename>
-      <filetype>rb</filetype>
-      <usage_type>resource</usage_type>
-      <checksum>82D32FEE</checksum>
-    </file>
-    <file>
-      <filename>waterheater.rb</filename>
-      <filetype>rb</filetype>
-      <usage_type>resource</usage_type>
-      <checksum>310029B2</checksum>
-    </file>
-    <file>
-      <filename>weather.rb</filename>
-      <filetype>rb</filetype>
-      <usage_type>resource</usage_type>
-      <checksum>454E14D4</checksum>
-    </file>
-    <file>
-      <filename>appliances.rb</filename>
-      <filetype>rb</filetype>
-      <usage_type>resource</usage_type>
-      <checksum>243609AF</checksum>
-    </file>
-    <file>
-      <filename>schedules.rb</filename>
-      <filetype>rb</filetype>
-      <usage_type>resource</usage_type>
-      <checksum>4C000237</checksum>
-    </file>
-    <file>
-      <filename>constants.rb</filename>
-      <filetype>rb</filetype>
-      <usage_type>resource</usage_type>
-      <checksum>C6878D1E</checksum>
-=======
       <filename>util.rb</filename>
       <filetype>rb</filetype>
       <usage_type>resource</usage_type>
@@ -201,69 +160,36 @@
       <filetype>rb</filetype>
       <usage_type>resource</usage_type>
       <checksum>62B9E41C</checksum>
->>>>>>> 8159c45d
     </file>
     <file>
-      <filename>geometry.rb</filename>
+      <filename>constants.rb</filename>
       <filetype>rb</filetype>
       <usage_type>resource</usage_type>
-<<<<<<< HEAD
-      <checksum>62B9E41C</checksum>
-=======
       <checksum>623A924C</checksum>
->>>>>>> 8159c45d
     </file>
     <file>
       <filename>SFD_2000sqft_2story_FB_GRG_UA.osm</filename>
       <filetype>osm</filetype>
       <usage_type>test</usage_type>
-<<<<<<< HEAD
-      <checksum>4227BD92</checksum>
-=======
       <checksum>966E4851</checksum>
->>>>>>> 8159c45d
     </file>
     <file>
       <filename>SFA_4units_1story_UB_UA_3Beds_2Baths_Denver.osm</filename>
       <filetype>osm</filetype>
       <usage_type>test</usage_type>
-<<<<<<< HEAD
-      <checksum>12ED99F2</checksum>
-=======
       <checksum>46E0AD2F</checksum>
->>>>>>> 8159c45d
     </file>
     <file>
       <filename>SFA_4units_1story_FB_UA_3Beds_2Baths_Denver.osm</filename>
       <filetype>osm</filetype>
       <usage_type>test</usage_type>
-<<<<<<< HEAD
-      <checksum>E04DAF60</checksum>
-=======
       <checksum>F8A1CCD2</checksum>
->>>>>>> 8159c45d
     </file>
     <file>
       <filename>MF_8units_1story_SL_3Beds_2Baths_Denver.osm</filename>
       <filetype>osm</filetype>
       <usage_type>test</usage_type>
-<<<<<<< HEAD
-      <checksum>3A8AE4C3</checksum>
-    </file>
-    <file>
-      <filename>util.rb</filename>
-      <filetype>rb</filetype>
-      <usage_type>resource</usage_type>
-      <checksum>B8804B95</checksum>
-    </file>
-    <file>
-      <filename>unit_conversions.rb</filename>
-      <filetype>rb</filetype>
-      <usage_type>resource</usage_type>
-      <checksum>A28FB5F8</checksum>
-=======
       <checksum>17F8930C</checksum>
->>>>>>> 8159c45d
     </file>
   </files>
 </measure>