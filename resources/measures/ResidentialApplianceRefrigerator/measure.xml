<measure>
  <schema_version>3.0</schema_version>
  <name>residential_refrigerator</name>
  <uid>f0259bdc-1391-41eb-80eb-efc10bd1bc02</uid>
<<<<<<< HEAD
  <version_id>2ef02cc5-6462-479f-9d28-3f410836873a</version_id>
  <version_modified>20181109T191218Z</version_modified>
=======
  <version_id>4f91f0f3-9785-4daf-aa46-463e25e4ccbd</version_id>
  <version_modified>20181112T230640Z</version_modified>
>>>>>>> 81d7dc49
  <xml_checksum>126F1C43</xml_checksum>
  <class_name>ResidentialRefrigerator</class_name>
  <display_name>Set Residential Refrigerator</display_name>
  <description>Adds (or replaces) a residential refrigerator with the specified efficiency, operation, and schedule. For multifamily buildings, the refrigerator can be set for all units of the building. See https://github.com/NREL/OpenStudio-BEopt#workflows for supported workflows using this measure.</description>
  <modeler_description>Since there is no Refrigerator object in OpenStudio/EnergyPlus, we look for an ElectricEquipment object with the name that denotes it is a residential refrigerator. If one is found, it is replaced with the specified properties. Otherwise, a new such object is added to the model.</modeler_description>
  <arguments>
    <argument>
      <name>rated_annual_energy</name>
      <display_name>Rated Annual Consumption</display_name>
      <description>The EnergyGuide rated annual energy consumption for a refrigerator.</description>
      <type>Double</type>
      <units>kWh/yr</units>
      <required>true</required>
      <model_dependent>false</model_dependent>
      <default_value>434</default_value>
    </argument>
    <argument>
      <name>mult</name>
      <display_name>Occupancy Energy Multiplier</display_name>
      <description>Appliance energy use is multiplied by this factor to account for occupancy usage that differs from the national average.</description>
      <type>Double</type>
      <required>true</required>
      <model_dependent>false</model_dependent>
      <default_value>1</default_value>
    </argument>
    <argument>
      <name>weekday_sch</name>
      <display_name>Weekday schedule</display_name>
      <description>Specify the 24-hour weekday schedule.</description>
      <type>String</type>
      <required>true</required>
      <model_dependent>false</model_dependent>
      <default_value>0.040, 0.039, 0.038, 0.037, 0.036, 0.036, 0.038, 0.040, 0.041, 0.041, 0.040, 0.040, 0.042, 0.042, 0.042, 0.041, 0.044, 0.048, 0.050, 0.048, 0.047, 0.046, 0.044, 0.041</default_value>
    </argument>
    <argument>
      <name>weekend_sch</name>
      <display_name>Weekend schedule</display_name>
      <description>Specify the 24-hour weekend schedule.</description>
      <type>String</type>
      <required>true</required>
      <model_dependent>false</model_dependent>
      <default_value>0.040, 0.039, 0.038, 0.037, 0.036, 0.036, 0.038, 0.040, 0.041, 0.041, 0.040, 0.040, 0.042, 0.042, 0.042, 0.041, 0.044, 0.048, 0.050, 0.048, 0.047, 0.046, 0.044, 0.041</default_value>
    </argument>
    <argument>
      <name>monthly_sch</name>
      <display_name>Month schedule</display_name>
      <description>Specify the 12-month schedule.</description>
      <type>String</type>
      <required>true</required>
      <model_dependent>false</model_dependent>
      <default_value>0.837, 0.835, 1.084, 1.084, 1.084, 1.096, 1.096, 1.096, 1.096, 0.931, 0.925, 0.837</default_value>
    </argument>
    <argument>
      <name>location</name>
      <display_name>Location</display_name>
      <description>The space type for the location. 'auto' will automatically choose a space type based on the space types found in the model.</description>
      <type>Choice</type>
      <required>true</required>
      <model_dependent>true</model_dependent>
      <default_value>auto</default_value>
      <choices>
        <choice>
          <value>auto</value>
          <display_name>auto</display_name>
        </choice>
      </choices>
    </argument>
  </arguments>
  <outputs/>
  <provenances/>
  <tags>
    <tag>Equipment.Electric Equipment</tag>
  </tags>
  <attributes>
    <attribute>
      <name>Measure Type</name>
      <value>ModelMeasure</value>
      <datatype>string</datatype>
    </attribute>
    <attribute>
      <name>Uses SketchUp API</name>
      <value>false</value>
      <datatype>boolean</datatype>
    </attribute>
  </attributes>
  <files>
    <file>
      <filename>ResidentialRefrigerator_Test.rb</filename>
      <filetype>rb</filetype>
      <usage_type>test</usage_type>
      <checksum>C6D34AD4</checksum>
    </file>
    <file>
      <version>
        <software_program>OpenStudio</software_program>
        <identifier>1.9.0</identifier>
        <min_compatible>2.0.4</min_compatible>
      </version>
      <filename>measure.rb</filename>
      <filetype>rb</filetype>
      <usage_type>script</usage_type>
<<<<<<< HEAD
      <checksum>66D83E54</checksum>
    </file>
    <file>
      <filename>materials.rb</filename>
      <filetype>rb</filetype>
      <usage_type>resource</usage_type>
      <checksum>82D32FEE</checksum>
    </file>
    <file>
      <filename>weather.rb</filename>
      <filetype>rb</filetype>
      <usage_type>resource</usage_type>
      <checksum>454E14D4</checksum>
    </file>
    <file>
      <filename>appliances.rb</filename>
      <filetype>rb</filetype>
      <usage_type>resource</usage_type>
      <checksum>243609AF</checksum>
    </file>
    <file>
      <filename>schedules.rb</filename>
      <filetype>rb</filetype>
      <usage_type>resource</usage_type>
      <checksum>4C000237</checksum>
    </file>
    <file>
      <filename>util.rb</filename>
      <filetype>rb</filetype>
      <usage_type>resource</usage_type>
      <checksum>B8804B95</checksum>
    </file>
    <file>
      <filename>unit_conversions.rb</filename>
      <filetype>rb</filetype>
      <usage_type>resource</usage_type>
      <checksum>7161039B</checksum>
    </file>
    <file>
      <filename>SFD_2000sqft_2story_FB_GRG_UA.osm</filename>
      <filetype>osm</filetype>
      <usage_type>test</usage_type>
      <checksum>600EFB96</checksum>
    </file>
    <file>
      <filename>SFA_4units_1story_UB_UA_3Beds_2Baths_Denver.osm</filename>
      <filetype>osm</filetype>
      <usage_type>test</usage_type>
      <checksum>67A40151</checksum>
    </file>
    <file>
      <filename>SFA_4units_1story_FB_UA_3Beds_2Baths_Denver.osm</filename>
      <filetype>osm</filetype>
      <usage_type>test</usage_type>
      <checksum>DDF86A49</checksum>
    </file>
    <file>
      <filename>MF_8units_1story_SL_3Beds_2Baths_Denver.osm</filename>
      <filetype>osm</filetype>
      <usage_type>test</usage_type>
      <checksum>487FCD75</checksum>
    </file>
    <file>
      <filename>waterheater.rb</filename>
      <filetype>rb</filetype>
      <usage_type>resource</usage_type>
      <checksum>6DEBF1F0</checksum>
    </file>
    <file>
      <filename>geometry.rb</filename>
      <filetype>rb</filetype>
      <usage_type>resource</usage_type>
      <checksum>D1229A56</checksum>
    </file>
    <file>
      <filename>constants.rb</filename>
      <filetype>rb</filetype>
      <usage_type>resource</usage_type>
      <checksum>2C1D920B</checksum>
=======
      <checksum>8D0B7273</checksum>
>>>>>>> 81d7dc49
    </file>
  </files>
</measure><|MERGE_RESOLUTION|>--- conflicted
+++ resolved
@@ -2,13 +2,8 @@
   <schema_version>3.0</schema_version>
   <name>residential_refrigerator</name>
   <uid>f0259bdc-1391-41eb-80eb-efc10bd1bc02</uid>
-<<<<<<< HEAD
-  <version_id>2ef02cc5-6462-479f-9d28-3f410836873a</version_id>
-  <version_modified>20181109T191218Z</version_modified>
-=======
-  <version_id>4f91f0f3-9785-4daf-aa46-463e25e4ccbd</version_id>
-  <version_modified>20181112T230640Z</version_modified>
->>>>>>> 81d7dc49
+  <version_id>b3216835-f948-40ce-b80e-14728f948abc</version_id>
+  <version_modified>20181113T004005Z</version_modified>
   <xml_checksum>126F1C43</xml_checksum>
   <class_name>ResidentialRefrigerator</class_name>
   <display_name>Set Residential Refrigerator</display_name>
@@ -110,89 +105,7 @@
       <filename>measure.rb</filename>
       <filetype>rb</filetype>
       <usage_type>script</usage_type>
-<<<<<<< HEAD
-      <checksum>66D83E54</checksum>
-    </file>
-    <file>
-      <filename>materials.rb</filename>
-      <filetype>rb</filetype>
-      <usage_type>resource</usage_type>
-      <checksum>82D32FEE</checksum>
-    </file>
-    <file>
-      <filename>weather.rb</filename>
-      <filetype>rb</filetype>
-      <usage_type>resource</usage_type>
-      <checksum>454E14D4</checksum>
-    </file>
-    <file>
-      <filename>appliances.rb</filename>
-      <filetype>rb</filetype>
-      <usage_type>resource</usage_type>
-      <checksum>243609AF</checksum>
-    </file>
-    <file>
-      <filename>schedules.rb</filename>
-      <filetype>rb</filetype>
-      <usage_type>resource</usage_type>
-      <checksum>4C000237</checksum>
-    </file>
-    <file>
-      <filename>util.rb</filename>
-      <filetype>rb</filetype>
-      <usage_type>resource</usage_type>
-      <checksum>B8804B95</checksum>
-    </file>
-    <file>
-      <filename>unit_conversions.rb</filename>
-      <filetype>rb</filetype>
-      <usage_type>resource</usage_type>
-      <checksum>7161039B</checksum>
-    </file>
-    <file>
-      <filename>SFD_2000sqft_2story_FB_GRG_UA.osm</filename>
-      <filetype>osm</filetype>
-      <usage_type>test</usage_type>
-      <checksum>600EFB96</checksum>
-    </file>
-    <file>
-      <filename>SFA_4units_1story_UB_UA_3Beds_2Baths_Denver.osm</filename>
-      <filetype>osm</filetype>
-      <usage_type>test</usage_type>
-      <checksum>67A40151</checksum>
-    </file>
-    <file>
-      <filename>SFA_4units_1story_FB_UA_3Beds_2Baths_Denver.osm</filename>
-      <filetype>osm</filetype>
-      <usage_type>test</usage_type>
-      <checksum>DDF86A49</checksum>
-    </file>
-    <file>
-      <filename>MF_8units_1story_SL_3Beds_2Baths_Denver.osm</filename>
-      <filetype>osm</filetype>
-      <usage_type>test</usage_type>
-      <checksum>487FCD75</checksum>
-    </file>
-    <file>
-      <filename>waterheater.rb</filename>
-      <filetype>rb</filetype>
-      <usage_type>resource</usage_type>
-      <checksum>6DEBF1F0</checksum>
-    </file>
-    <file>
-      <filename>geometry.rb</filename>
-      <filetype>rb</filetype>
-      <usage_type>resource</usage_type>
-      <checksum>D1229A56</checksum>
-    </file>
-    <file>
-      <filename>constants.rb</filename>
-      <filetype>rb</filetype>
-      <usage_type>resource</usage_type>
-      <checksum>2C1D920B</checksum>
-=======
       <checksum>8D0B7273</checksum>
->>>>>>> 81d7dc49
     </file>
   </files>
 </measure>