<measure>
  <schema_version>3.0</schema_version>
  <name>residential_refrigerator</name>
  <uid>f0259bdc-1391-41eb-80eb-efc10bd1bc02</uid>
<<<<<<< HEAD
  <version_id>86352842-453b-49f6-a931-95132a15aab6</version_id>
  <version_modified>20180802T232041Z</version_modified>
=======
  <version_id>790c66d3-588e-4d12-9d09-2cee131f1e68</version_id>
  <version_modified>20180803T210243Z</version_modified>
>>>>>>> 97479d6c
  <xml_checksum>126F1C43</xml_checksum>
  <class_name>ResidentialRefrigerator</class_name>
  <display_name>Set Residential Refrigerator</display_name>
  <description>Adds (or replaces) a residential refrigerator with the specified efficiency, operation, and schedule. For multifamily buildings, the refrigerator can be set for all units of the building. See https://github.com/NREL/OpenStudio-BEopt#workflows for supported workflows using this measure.</description>
  <modeler_description>Since there is no Refrigerator object in OpenStudio/EnergyPlus, we look for an ElectricEquipment object with the name that denotes it is a residential refrigerator. If one is found, it is replaced with the specified properties. Otherwise, a new such object is added to the model.</modeler_description>
  <arguments>
    <argument>
      <name>rated_annual_energy</name>
      <display_name>Rated Annual Consumption</display_name>
      <description>The EnergyGuide rated annual energy consumption for a refrigerator.</description>
      <type>Double</type>
      <units>kWh/yr</units>
      <required>true</required>
      <model_dependent>false</model_dependent>
      <default_value>434</default_value>
    </argument>
    <argument>
      <name>mult</name>
      <display_name>Occupancy Energy Multiplier</display_name>
      <description>Appliance energy use is multiplied by this factor to account for occupancy usage that differs from the national average.</description>
      <type>Double</type>
      <required>true</required>
      <model_dependent>false</model_dependent>
      <default_value>1</default_value>
    </argument>
    <argument>
      <name>weekday_sch</name>
      <display_name>Weekday schedule</display_name>
      <description>Specify the 24-hour weekday schedule.</description>
      <type>String</type>
      <required>true</required>
      <model_dependent>false</model_dependent>
      <default_value>0.040, 0.039, 0.038, 0.037, 0.036, 0.036, 0.038, 0.040, 0.041, 0.041, 0.040, 0.040, 0.042, 0.042, 0.042, 0.041, 0.044, 0.048, 0.050, 0.048, 0.047, 0.046, 0.044, 0.041</default_value>
    </argument>
    <argument>
      <name>weekend_sch</name>
      <display_name>Weekend schedule</display_name>
      <description>Specify the 24-hour weekend schedule.</description>
      <type>String</type>
      <required>true</required>
      <model_dependent>false</model_dependent>
      <default_value>0.040, 0.039, 0.038, 0.037, 0.036, 0.036, 0.038, 0.040, 0.041, 0.041, 0.040, 0.040, 0.042, 0.042, 0.042, 0.041, 0.044, 0.048, 0.050, 0.048, 0.047, 0.046, 0.044, 0.041</default_value>
    </argument>
    <argument>
      <name>monthly_sch</name>
      <display_name>Month schedule</display_name>
      <description>Specify the 12-month schedule.</description>
      <type>String</type>
      <required>true</required>
      <model_dependent>false</model_dependent>
      <default_value>0.837, 0.835, 1.084, 1.084, 1.084, 1.096, 1.096, 1.096, 1.096, 0.931, 0.925, 0.837</default_value>
    </argument>
    <argument>
      <name>location</name>
      <display_name>Location</display_name>
      <description>The space type for the location. 'auto' will automatically choose a space type based on the space types found in the model.</description>
      <type>Choice</type>
      <required>true</required>
      <model_dependent>true</model_dependent>
      <default_value>auto</default_value>
      <choices>
        <choice>
          <value>auto</value>
          <display_name>auto</display_name>
        </choice>
      </choices>
    </argument>
  </arguments>
  <outputs/>
  <provenances/>
  <tags>
    <tag>Equipment.Electric Equipment</tag>
  </tags>
  <attributes>
    <attribute>
      <name>Measure Type</name>
      <value>ModelMeasure</value>
      <datatype>string</datatype>
    </attribute>
    <attribute>
      <name>Uses SketchUp API</name>
      <value>false</value>
      <datatype>boolean</datatype>
    </attribute>
  </attributes>
  <files>
    <file>
      <filename>ResidentialRefrigerator_Test.rb</filename>
      <filetype>rb</filetype>
      <usage_type>test</usage_type>
      <checksum>C6D34AD4</checksum>
    </file>
    <file>
      <filename>psychrometrics.rb</filename>
      <filetype>rb</filetype>
      <usage_type>resource</usage_type>
      <checksum>208441EA</checksum>
    </file>
    <file>
      <version>
        <software_program>OpenStudio</software_program>
        <identifier>1.9.0</identifier>
        <min_compatible>2.0.4</min_compatible>
      </version>
      <filename>measure.rb</filename>
      <filetype>rb</filetype>
      <usage_type>script</usage_type>
      <checksum>66D83E54</checksum>
    </file>
    <file>
      <filename>schedules.rb</filename>
      <filetype>rb</filetype>
      <usage_type>resource</usage_type>
      <checksum>1C22DD2A</checksum>
    </file>
    <file>
      <filename>util.rb</filename>
      <filetype>rb</filetype>
      <usage_type>resource</usage_type>
      <checksum>4516079E</checksum>
    </file>
    <file>
      <filename>waterheater.rb</filename>
      <filetype>rb</filetype>
      <usage_type>resource</usage_type>
      <checksum>9E2A2A78</checksum>
    </file>
    <file>
      <filename>appliances.rb</filename>
      <filetype>rb</filetype>
      <usage_type>resource</usage_type>
      <checksum>9411D70B</checksum>
    </file>
    <file>
      <filename>materials.rb</filename>
      <filetype>rb</filetype>
      <usage_type>resource</usage_type>
      <checksum>82D32FEE</checksum>
    </file>
    <file>
      <filename>constants.rb</filename>
      <filetype>rb</filetype>
      <usage_type>resource</usage_type>
      <checksum>3BCB1148</checksum>
    </file>
    <file>
      <filename>geometry.rb</filename>
      <filetype>rb</filetype>
      <usage_type>resource</usage_type>
      <checksum>3A649817</checksum>
    </file>
    <file>
      <filename>unit_conversions.rb</filename>
      <filetype>rb</filetype>
      <usage_type>resource</usage_type>
      <checksum>6CB6B3D8</checksum>
    </file>
    <file>
      <filename>SFD_2000sqft_2story_FB_GRG_UA.osm</filename>
      <filetype>osm</filetype>
      <usage_type>test</usage_type>
      <checksum>BD0B2248</checksum>
    </file>
    <file>
      <filename>SFA_4units_1story_UB_UA_3Beds_2Baths_Denver.osm</filename>
      <filetype>osm</filetype>
      <usage_type>test</usage_type>
      <checksum>9CB9C834</checksum>
    </file>
    <file>
      <filename>SFA_4units_1story_FB_UA_3Beds_2Baths_Denver.osm</filename>
      <filetype>osm</filetype>
      <usage_type>test</usage_type>
      <checksum>9B9A880A</checksum>
    </file>
    <file>
      <filename>MF_8units_1story_SL_3Beds_2Baths_Denver.osm</filename>
      <filetype>osm</filetype>
      <usage_type>test</usage_type>
      <checksum>AB7F7F4A</checksum>
    </file>
    <file>
      <filename>weather.rb</filename>
      <filetype>rb</filetype>
      <usage_type>resource</usage_type>
<<<<<<< HEAD
      <checksum>4CFA2011</checksum>
=======
      <checksum>AA9588B3</checksum>
>>>>>>> 97479d6c
    </file>
  </files>
</measure><|MERGE_RESOLUTION|>--- conflicted
+++ resolved
@@ -2,13 +2,8 @@
   <schema_version>3.0</schema_version>
   <name>residential_refrigerator</name>
   <uid>f0259bdc-1391-41eb-80eb-efc10bd1bc02</uid>
-<<<<<<< HEAD
-  <version_id>86352842-453b-49f6-a931-95132a15aab6</version_id>
-  <version_modified>20180802T232041Z</version_modified>
-=======
   <version_id>790c66d3-588e-4d12-9d09-2cee131f1e68</version_id>
   <version_modified>20180803T210243Z</version_modified>
->>>>>>> 97479d6c
   <xml_checksum>126F1C43</xml_checksum>
   <class_name>ResidentialRefrigerator</class_name>
   <display_name>Set Residential Refrigerator</display_name>
@@ -194,11 +189,7 @@
       <filename>weather.rb</filename>
       <filetype>rb</filetype>
       <usage_type>resource</usage_type>
-<<<<<<< HEAD
-      <checksum>4CFA2011</checksum>
-=======
       <checksum>AA9588B3</checksum>
->>>>>>> 97479d6c
     </file>
   </files>
 </measure>