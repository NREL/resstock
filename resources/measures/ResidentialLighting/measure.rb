--- conflicted
+++ resolved
@@ -283,7 +283,7 @@
     units.each do |unit|
       # Interior lighting
       unit_finished_spaces = Geometry.get_finished_spaces(unit.spaces)
-      ffa = Geometry.get_finished_floor_area_from_spaces(unit.spaces, runner)
+      ffa = Geometry.get_finished_floor_area_from_spaces(unit.spaces, false, runner)
       if ffa.nil?
         return false
       end
@@ -326,15 +326,9 @@
     if option_type == Constants.OptionTypeLightingEnergyUses
       exterior_ann = energy_use_exterior
     elsif option_type == Constants.OptionTypeLightingFractions
-<<<<<<< HEAD
-        total_ffa = Geometry.get_finished_floor_area_from_spaces(model.getSpaces, runner)
-        bm_outside_e = 0.145 * total_ffa
-        exterior_ann = (bm_outside_e * (((hw_inc * er_inc + (1 - bab_frac_inc) * bab_er_inc) + (hw_cfl * er_cfl - bab_frac_cfl * bab_er_cfl) + (hw_led * er_led - bab_frac_led * bab_er_led) + (hw_lfl * er_lfl - bab_frac_lfl * bab_er_lfl)) * smrt_replace_f * 0.9 + 0.1))
-=======
       total_ffa = Geometry.get_finished_floor_area_from_spaces(model.getSpaces, true, runner)
       bm_outside_e = 0.145 * total_ffa
       exterior_ann = (bm_outside_e * (((hw_inc * er_inc + (1 - bab_frac_inc) * bab_er_inc) + (hw_cfl * er_cfl - bab_frac_cfl * bab_er_cfl) + (hw_led * er_led - bab_frac_led * bab_er_led) + (hw_lfl * er_lfl - bab_frac_lfl * bab_er_lfl)) * smrt_replace_f * 0.9 + 0.1))
->>>>>>> 20a2bc5e
     end
 
     success = Lighting.apply_exterior(model, runner, sch, exterior_ann)
