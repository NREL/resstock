<measure>
  <schema_version>3.0</schema_version>
  <name>residential_lighting</name>
  <uid>82efbdfd-258d-421a-8c32-ff4636bea099</uid>
<<<<<<< HEAD
  <version_id>84f9f167-395f-4cb0-a8f0-2d17b95cd87e</version_id>
  <version_modified>20181010T171009Z</version_modified>
=======
  <version_id>156cd4e8-a627-4dbd-ad58-ceac028a41fa</version_id>
  <version_modified>20181015T212952Z</version_modified>
>>>>>>> 8159c45d
  <xml_checksum>2DDDDD82</xml_checksum>
  <class_name>ResidentialLighting</class_name>
  <display_name>Set Residential Lighting</display_name>
  <description>Sets (or replaces) the lighting energy use, based on fractions of CFLs, LFLs, and LEDs, for finished spaces, the garage, and outside. For multifamily buildings, the lighting can be set for all units of the building. See https://github.com/NREL/OpenStudio-BEopt#workflows for supported workflows using this measure.</description>
  <modeler_description>Assigns a lighting energy use and schedule to finished spaces, the garage, and outside. The lighting schedule is calculated for the latitude/longitude of the weather location specified in the model.</modeler_description>
  <arguments>
    <argument>
      <name>option_type</name>
      <display_name>Option Type</display_name>
      <description>Inputs are used/ignored below based on the option type specified.</description>
      <type>Choice</type>
      <required>true</required>
      <model_dependent>false</model_dependent>
      <default_value>Lamp Fractions</default_value>
      <choices>
        <choice>
          <value>Lamp Fractions</value>
          <display_name>Lamp Fractions</display_name>
        </choice>
        <choice>
          <value>Annual Energy Uses</value>
          <display_name>Annual Energy Uses</display_name>
        </choice>
      </choices>
    </argument>
    <argument>
      <name>hw_cfl</name>
      <display_name>Lamp Fractions: Hardwired Fraction CFL</display_name>
      <description>Fraction of all hardwired lamps (interior, garage, and exterior) that are compact fluorescent. Hardwired lighting not specified as CFL, LED, or LFL is assumed to be incandescent.</description>
      <type>Double</type>
      <required>true</required>
      <model_dependent>false</model_dependent>
      <default_value>0.34</default_value>
    </argument>
    <argument>
      <name>hw_led</name>
      <display_name>Lamp Fractions: Hardwired Fraction LED</display_name>
      <description>Fraction of all hardwired lamps (interior, garage, and exterior) that are LED. Hardwired lighting not specified as CFL, LED, or LFL is assumed to be incandescent.</description>
      <type>Double</type>
      <required>true</required>
      <model_dependent>false</model_dependent>
      <default_value>0</default_value>
    </argument>
    <argument>
      <name>hw_lfl</name>
      <display_name>Lamp Fractions: Hardwired Fraction LFL</display_name>
      <description>Fraction of all hardwired lamps (interior, garage, and exterior) that are linear fluorescent. Hardwired lighting not specified as CFL, LED, or LFL is assumed to be incandescent.</description>
      <type>Double</type>
      <required>true</required>
      <model_dependent>false</model_dependent>
      <default_value>0</default_value>
    </argument>
    <argument>
      <name>pg_cfl</name>
      <display_name>Lamp Fractions: Plugin Fraction CFL</display_name>
      <description>Fraction of all plugin lamps that are compact fluorescent. Plugin lighting not specified as CFL, LED, or LFL is assumed to be incandescent.</description>
      <type>Double</type>
      <required>true</required>
      <model_dependent>false</model_dependent>
      <default_value>0.34</default_value>
    </argument>
    <argument>
      <name>pg_led</name>
      <display_name>Lamp Fractions: Plugin Fraction LED</display_name>
      <description>Fraction of all plugin lamps that are LED. Plugin lighting not specified as CFL, LED, or LFL is assumed to be incandescent.</description>
      <type>Double</type>
      <required>true</required>
      <model_dependent>false</model_dependent>
      <default_value>0</default_value>
    </argument>
    <argument>
      <name>pg_lfl</name>
      <display_name>Lamp Fractions: Plugin Fraction LFL</display_name>
      <description>Fraction of all plugin lamps that are linear fluorescent. Plugin lighting not specified as CFL, LED, or LFL is assumed to be incandescent.</description>
      <type>Double</type>
      <required>true</required>
      <model_dependent>false</model_dependent>
      <default_value>0</default_value>
    </argument>
    <argument>
      <name>in_eff</name>
      <display_name>Lamp Fractions: Incandescent Efficacy</display_name>
      <description>The ratio of light output from an incandescent lamp to the electric power it consumes.</description>
      <type>Double</type>
      <units>lm/W</units>
      <required>true</required>
      <model_dependent>false</model_dependent>
      <default_value>15</default_value>
    </argument>
    <argument>
      <name>cfl_eff</name>
      <display_name>Lamp Fractions: CFL Efficacy</display_name>
      <description>The ratio of light output from a CFL lamp to the electric power it consumes.</description>
      <type>Double</type>
      <units>lm/W</units>
      <required>true</required>
      <model_dependent>false</model_dependent>
      <default_value>55</default_value>
    </argument>
    <argument>
      <name>led_eff</name>
      <display_name>Lamp Fractions: LED Efficacy</display_name>
      <description>The ratio of light output from a LED lamp to the electric power it consumes.</description>
      <type>Double</type>
      <units>lm/W</units>
      <required>true</required>
      <model_dependent>false</model_dependent>
      <default_value>80</default_value>
    </argument>
    <argument>
      <name>lfl_eff</name>
      <display_name>Lamp Fractions: LFL Efficacy</display_name>
      <description>The ratio of light output from a LFL lamp to the electric power it consumes.</description>
      <type>Double</type>
      <units>lm/W</units>
      <required>true</required>
      <model_dependent>false</model_dependent>
      <default_value>88</default_value>
    </argument>
    <argument>
      <name>energy_use_interior</name>
      <display_name>Annual Energy Uses: Interior</display_name>
      <description>Total interior annual lighting energy use (excluding garages).</description>
      <type>Double</type>
      <units>kWh/year</units>
      <required>true</required>
      <model_dependent>false</model_dependent>
      <default_value>900</default_value>
    </argument>
    <argument>
      <name>energy_use_garage</name>
      <display_name>Annual Energy Uses: Garage</display_name>
      <description>Total garage annual lighting energy use. Only applied if there is a garage space.</description>
      <type>Double</type>
      <units>kWh/year</units>
      <required>true</required>
      <model_dependent>false</model_dependent>
      <default_value>100</default_value>
    </argument>
    <argument>
      <name>energy_use_exterior</name>
      <display_name>Annual Energy Uses: Exterior</display_name>
      <description>Total exterior annual lighting energy use.</description>
      <type>Double</type>
      <units>kWh/year</units>
      <required>true</required>
      <model_dependent>false</model_dependent>
      <default_value>300</default_value>
    </argument>
  </arguments>
  <outputs/>
  <provenances/>
  <tags>
    <tag>Electric Lighting.Lighting Equipment</tag>
  </tags>
  <attributes>
    <attribute>
      <name>Measure Type</name>
      <value>ModelMeasure</value>
      <datatype>string</datatype>
    </attribute>
    <attribute>
      <name>Uses SketchUp API</name>
      <value>false</value>
      <datatype>boolean</datatype>
    </attribute>
  </attributes>
  <files>
    <file>
      <filename>USA_CO_Denver_Intl_AP_725650_TMY3.ddy</filename>
      <filetype>ddy</filetype>
      <usage_type>test</usage_type>
      <checksum>FB253570</checksum>
    </file>
    <file>
      <filename>USA_CO_Denver_Intl_AP_725650_TMY3.epw</filename>
      <filetype>epw</filetype>
      <usage_type>test</usage_type>
      <checksum>E23378AA</checksum>
    </file>
    <file>
      <filename>USA_AK_Anchorage.Intl.AP.702730_TMY3.ddy</filename>
      <filetype>ddy</filetype>
      <usage_type>test</usage_type>
      <checksum>EF86E8EC</checksum>
    </file>
    <file>
      <filename>USA_AK_Anchorage.Intl.AP.702730_TMY3.epw</filename>
      <filetype>epw</filetype>
      <usage_type>test</usage_type>
      <checksum>01DBB4A1</checksum>
    </file>
    <file>
      <filename>psychrometrics.rb</filename>
      <filetype>rb</filetype>
      <usage_type>resource</usage_type>
      <checksum>208441EA</checksum>
    </file>
    <file>
      <filename>ResidentialLighting_Test.rb</filename>
      <filetype>rb</filetype>
      <usage_type>test</usage_type>
      <checksum>9A4752F2</checksum>
    </file>
    <file>
      <filename>lighting.rb</filename>
      <filetype>rb</filetype>
      <usage_type>resource</usage_type>
      <checksum>F728B6CE</checksum>
    </file>
    <file>
      <version>
        <software_program>OpenStudio</software_program>
        <identifier>1.4.0</identifier>
        <min_compatible>2.0.4</min_compatible>
      </version>
      <filename>measure.rb</filename>
      <filetype>rb</filetype>
      <usage_type>script</usage_type>
      <checksum>D033311F</checksum>
    </file>
    <file>
<<<<<<< HEAD
      <filename>materials.rb</filename>
=======
      <filename>util.rb</filename>
>>>>>>> 8159c45d
      <filetype>rb</filetype>
      <usage_type>resource</usage_type>
      <checksum>82D32FEE</checksum>
    </file>
    <file>
      <filename>weather.rb</filename>
      <filetype>rb</filetype>
      <usage_type>resource</usage_type>
      <checksum>454E14D4</checksum>
    </file>
    <file>
<<<<<<< HEAD
      <filename>schedules.rb</filename>
      <filetype>rb</filetype>
      <usage_type>resource</usage_type>
      <checksum>4C000237</checksum>
    </file>
    <file>
      <filename>constants.rb</filename>
      <filetype>rb</filetype>
      <usage_type>resource</usage_type>
      <checksum>C6878D1E</checksum>
=======
      <filename>unit_conversions.rb</filename>
      <filetype>rb</filetype>
      <usage_type>resource</usage_type>
      <checksum>81550F14</checksum>
    </file>
    <file>
      <filename>weather.rb</filename>
      <filetype>rb</filetype>
      <usage_type>resource</usage_type>
      <checksum>454E14D4</checksum>
    </file>
    <file>
      <filename>schedules.rb</filename>
      <filetype>rb</filetype>
      <usage_type>resource</usage_type>
      <checksum>4C000237</checksum>
    </file>
    <file>
      <filename>geometry.rb</filename>
      <filetype>rb</filetype>
      <usage_type>resource</usage_type>
      <checksum>62B9E41C</checksum>
>>>>>>> 8159c45d
    </file>
    <file>
      <filename>geometry.rb</filename>
      <filetype>rb</filetype>
      <usage_type>resource</usage_type>
<<<<<<< HEAD
      <checksum>62B9E41C</checksum>
=======
      <checksum>623A924C</checksum>
>>>>>>> 8159c45d
    </file>
    <file>
      <filename>SFD_2000sqft_2story_FB_GRG_UA_Anchorage.osm</filename>
      <filetype>osm</filetype>
      <usage_type>test</usage_type>
<<<<<<< HEAD
      <checksum>453FCBFE</checksum>
=======
      <checksum>AEDE2790</checksum>
>>>>>>> 8159c45d
    </file>
    <file>
      <filename>SFD_2000sqft_2story_FB_GRG_UA_Denver.osm</filename>
      <filetype>osm</filetype>
      <usage_type>test</usage_type>
<<<<<<< HEAD
      <checksum>CD269FB7</checksum>
=======
      <checksum>ADC44D3D</checksum>
>>>>>>> 8159c45d
    </file>
    <file>
      <filename>SFD_2000sqft_2story_FB_GRG_UA.osm</filename>
      <filetype>osm</filetype>
      <usage_type>test</usage_type>
<<<<<<< HEAD
      <checksum>4227BD92</checksum>
=======
      <checksum>966E4851</checksum>
>>>>>>> 8159c45d
    </file>
    <file>
      <filename>SFA_4units_1story_FB_UA_Denver.osm</filename>
      <filetype>osm</filetype>
      <usage_type>test</usage_type>
<<<<<<< HEAD
      <checksum>0647E240</checksum>
=======
      <checksum>A7173FA8</checksum>
>>>>>>> 8159c45d
    </file>
    <file>
      <filename>MF_8units_1story_SL_Denver.osm</filename>
      <filetype>osm</filetype>
      <usage_type>test</usage_type>
<<<<<<< HEAD
      <checksum>4229FB7D</checksum>
    </file>
    <file>
      <filename>util.rb</filename>
      <filetype>rb</filetype>
      <usage_type>resource</usage_type>
      <checksum>B8804B95</checksum>
    </file>
    <file>
      <filename>unit_conversions.rb</filename>
      <filetype>rb</filetype>
      <usage_type>resource</usage_type>
      <checksum>A28FB5F8</checksum>
=======
      <checksum>E4B5A325</checksum>
>>>>>>> 8159c45d
    </file>
  </files>
</measure><|MERGE_RESOLUTION|>--- conflicted
+++ resolved
@@ -2,13 +2,8 @@
   <schema_version>3.0</schema_version>
   <name>residential_lighting</name>
   <uid>82efbdfd-258d-421a-8c32-ff4636bea099</uid>
-<<<<<<< HEAD
-  <version_id>84f9f167-395f-4cb0-a8f0-2d17b95cd87e</version_id>
-  <version_modified>20181010T171009Z</version_modified>
-=======
   <version_id>156cd4e8-a627-4dbd-ad58-ceac028a41fa</version_id>
   <version_modified>20181015T212952Z</version_modified>
->>>>>>> 8159c45d
   <xml_checksum>2DDDDD82</xml_checksum>
   <class_name>ResidentialLighting</class_name>
   <display_name>Set Residential Lighting</display_name>
@@ -231,129 +226,76 @@
       <checksum>D033311F</checksum>
     </file>
     <file>
-<<<<<<< HEAD
+      <filename>util.rb</filename>
+      <filetype>rb</filetype>
+      <usage_type>resource</usage_type>
+      <checksum>4516079E</checksum>
+    </file>
+    <file>
       <filename>materials.rb</filename>
-=======
-      <filename>util.rb</filename>
->>>>>>> 8159c45d
       <filetype>rb</filetype>
       <usage_type>resource</usage_type>
       <checksum>82D32FEE</checksum>
     </file>
     <file>
+      <filename>unit_conversions.rb</filename>
+      <filetype>rb</filetype>
+      <usage_type>resource</usage_type>
+      <checksum>81550F14</checksum>
+    </file>
+    <file>
       <filename>weather.rb</filename>
       <filetype>rb</filetype>
       <usage_type>resource</usage_type>
       <checksum>454E14D4</checksum>
     </file>
     <file>
-<<<<<<< HEAD
       <filename>schedules.rb</filename>
       <filetype>rb</filetype>
       <usage_type>resource</usage_type>
       <checksum>4C000237</checksum>
     </file>
     <file>
+      <filename>geometry.rb</filename>
+      <filetype>rb</filetype>
+      <usage_type>resource</usage_type>
+      <checksum>62B9E41C</checksum>
+    </file>
+    <file>
       <filename>constants.rb</filename>
       <filetype>rb</filetype>
       <usage_type>resource</usage_type>
-      <checksum>C6878D1E</checksum>
-=======
-      <filename>unit_conversions.rb</filename>
-      <filetype>rb</filetype>
-      <usage_type>resource</usage_type>
-      <checksum>81550F14</checksum>
-    </file>
-    <file>
-      <filename>weather.rb</filename>
-      <filetype>rb</filetype>
-      <usage_type>resource</usage_type>
-      <checksum>454E14D4</checksum>
-    </file>
-    <file>
-      <filename>schedules.rb</filename>
-      <filetype>rb</filetype>
-      <usage_type>resource</usage_type>
-      <checksum>4C000237</checksum>
-    </file>
-    <file>
-      <filename>geometry.rb</filename>
-      <filetype>rb</filetype>
-      <usage_type>resource</usage_type>
-      <checksum>62B9E41C</checksum>
->>>>>>> 8159c45d
-    </file>
-    <file>
-      <filename>geometry.rb</filename>
-      <filetype>rb</filetype>
-      <usage_type>resource</usage_type>
-<<<<<<< HEAD
-      <checksum>62B9E41C</checksum>
-=======
       <checksum>623A924C</checksum>
->>>>>>> 8159c45d
     </file>
     <file>
       <filename>SFD_2000sqft_2story_FB_GRG_UA_Anchorage.osm</filename>
       <filetype>osm</filetype>
       <usage_type>test</usage_type>
-<<<<<<< HEAD
-      <checksum>453FCBFE</checksum>
-=======
       <checksum>AEDE2790</checksum>
->>>>>>> 8159c45d
     </file>
     <file>
       <filename>SFD_2000sqft_2story_FB_GRG_UA_Denver.osm</filename>
       <filetype>osm</filetype>
       <usage_type>test</usage_type>
-<<<<<<< HEAD
-      <checksum>CD269FB7</checksum>
-=======
       <checksum>ADC44D3D</checksum>
->>>>>>> 8159c45d
     </file>
     <file>
       <filename>SFD_2000sqft_2story_FB_GRG_UA.osm</filename>
       <filetype>osm</filetype>
       <usage_type>test</usage_type>
-<<<<<<< HEAD
-      <checksum>4227BD92</checksum>
-=======
       <checksum>966E4851</checksum>
->>>>>>> 8159c45d
     </file>
     <file>
       <filename>SFA_4units_1story_FB_UA_Denver.osm</filename>
       <filetype>osm</filetype>
       <usage_type>test</usage_type>
-<<<<<<< HEAD
-      <checksum>0647E240</checksum>
-=======
       <checksum>A7173FA8</checksum>
->>>>>>> 8159c45d
     </file>
     <file>
       <filename>MF_8units_1story_SL_Denver.osm</filename>
       <filetype>osm</filetype>
       <usage_type>test</usage_type>
-<<<<<<< HEAD
-      <checksum>4229FB7D</checksum>
-    </file>
-    <file>
-      <filename>util.rb</filename>
-      <filetype>rb</filetype>
-      <usage_type>resource</usage_type>
-      <checksum>B8804B95</checksum>
-    </file>
-    <file>
-      <filename>unit_conversions.rb</filename>
-      <filetype>rb</filetype>
-      <usage_type>resource</usage_type>
-      <checksum>A28FB5F8</checksum>
-=======
       <checksum>E4B5A325</checksum>
->>>>>>> 8159c45d
     </file>
   </files>
 </measure>