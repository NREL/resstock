<measure>
  <schema_version>3.0</schema_version>
  <name>residential_lighting</name>
  <uid>82efbdfd-258d-421a-8c32-ff4636bea099</uid>
<<<<<<< HEAD
  <version_id>99a3988c-2c29-49e3-b7d5-ddd15c51cb29</version_id>
  <version_modified>20180822T022843Z</version_modified>
=======
  <version_id>21c0de4b-5b65-4a21-b8b6-aa804f7a4d79</version_id>
  <version_modified>20180920T151102Z</version_modified>
>>>>>>> 12b24f9d
  <xml_checksum>2DDDDD82</xml_checksum>
  <class_name>ResidentialLighting</class_name>
  <display_name>Set Residential Lighting</display_name>
  <description>Sets (or replaces) the lighting energy use, based on fractions of CFLs, LFLs, and LEDs, for finished spaces, the garage, and outside. For multifamily buildings, the lighting can be set for all units of the building. See https://github.com/NREL/OpenStudio-BEopt#workflows for supported workflows using this measure.</description>
  <modeler_description>Assigns a lighting energy use and schedule to finished spaces, the garage, and outside. The lighting schedule is calculated for the latitude/longitude of the weather location specified in the model.</modeler_description>
  <arguments>
    <argument>
      <name>option_type</name>
      <display_name>Option Type</display_name>
      <description>Inputs are used/ignored below based on the option type specified.</description>
      <type>Choice</type>
      <required>true</required>
      <model_dependent>false</model_dependent>
      <default_value>Lamp Fractions</default_value>
      <choices>
        <choice>
          <value>Lamp Fractions</value>
          <display_name>Lamp Fractions</display_name>
        </choice>
        <choice>
          <value>Annual Energy Uses</value>
          <display_name>Annual Energy Uses</display_name>
        </choice>
      </choices>
    </argument>
    <argument>
      <name>hw_cfl</name>
      <display_name>Lamp Fractions: Hardwired Fraction CFL</display_name>
      <description>Fraction of all hardwired lamps (interior, garage, and exterior) that are compact fluorescent. Hardwired lighting not specified as CFL, LED, or LFL is assumed to be incandescent.</description>
      <type>Double</type>
      <required>true</required>
      <model_dependent>false</model_dependent>
      <default_value>0.34</default_value>
    </argument>
    <argument>
      <name>hw_led</name>
      <display_name>Lamp Fractions: Hardwired Fraction LED</display_name>
      <description>Fraction of all hardwired lamps (interior, garage, and exterior) that are LED. Hardwired lighting not specified as CFL, LED, or LFL is assumed to be incandescent.</description>
      <type>Double</type>
      <required>true</required>
      <model_dependent>false</model_dependent>
      <default_value>0</default_value>
    </argument>
    <argument>
      <name>hw_lfl</name>
      <display_name>Lamp Fractions: Hardwired Fraction LFL</display_name>
      <description>Fraction of all hardwired lamps (interior, garage, and exterior) that are linear fluorescent. Hardwired lighting not specified as CFL, LED, or LFL is assumed to be incandescent.</description>
      <type>Double</type>
      <required>true</required>
      <model_dependent>false</model_dependent>
      <default_value>0</default_value>
    </argument>
    <argument>
      <name>pg_cfl</name>
      <display_name>Lamp Fractions: Plugin Fraction CFL</display_name>
      <description>Fraction of all plugin lamps that are compact fluorescent. Plugin lighting not specified as CFL, LED, or LFL is assumed to be incandescent.</description>
      <type>Double</type>
      <required>true</required>
      <model_dependent>false</model_dependent>
      <default_value>0.34</default_value>
    </argument>
    <argument>
      <name>pg_led</name>
      <display_name>Lamp Fractions: Plugin Fraction LED</display_name>
      <description>Fraction of all plugin lamps that are LED. Plugin lighting not specified as CFL, LED, or LFL is assumed to be incandescent.</description>
      <type>Double</type>
      <required>true</required>
      <model_dependent>false</model_dependent>
      <default_value>0</default_value>
    </argument>
    <argument>
      <name>pg_lfl</name>
      <display_name>Lamp Fractions: Plugin Fraction LFL</display_name>
      <description>Fraction of all plugin lamps that are linear fluorescent. Plugin lighting not specified as CFL, LED, or LFL is assumed to be incandescent.</description>
      <type>Double</type>
      <required>true</required>
      <model_dependent>false</model_dependent>
      <default_value>0</default_value>
    </argument>
    <argument>
      <name>in_eff</name>
      <display_name>Lamp Fractions: Incandescent Efficacy</display_name>
      <description>The ratio of light output from an incandescent lamp to the electric power it consumes.</description>
      <type>Double</type>
      <units>lm/W</units>
      <required>true</required>
      <model_dependent>false</model_dependent>
      <default_value>15</default_value>
    </argument>
    <argument>
      <name>cfl_eff</name>
      <display_name>Lamp Fractions: CFL Efficacy</display_name>
      <description>The ratio of light output from a CFL lamp to the electric power it consumes.</description>
      <type>Double</type>
      <units>lm/W</units>
      <required>true</required>
      <model_dependent>false</model_dependent>
      <default_value>55</default_value>
    </argument>
    <argument>
      <name>led_eff</name>
      <display_name>Lamp Fractions: LED Efficacy</display_name>
      <description>The ratio of light output from a LED lamp to the electric power it consumes.</description>
      <type>Double</type>
      <units>lm/W</units>
      <required>true</required>
      <model_dependent>false</model_dependent>
      <default_value>80</default_value>
    </argument>
    <argument>
      <name>lfl_eff</name>
      <display_name>Lamp Fractions: LFL Efficacy</display_name>
      <description>The ratio of light output from a LFL lamp to the electric power it consumes.</description>
      <type>Double</type>
      <units>lm/W</units>
      <required>true</required>
      <model_dependent>false</model_dependent>
      <default_value>88</default_value>
    </argument>
    <argument>
      <name>energy_use_interior</name>
      <display_name>Annual Energy Uses: Interior</display_name>
      <description>Total interior annual lighting energy use (excluding garages).</description>
      <type>Double</type>
      <units>kWh/year</units>
      <required>true</required>
      <model_dependent>false</model_dependent>
      <default_value>900</default_value>
    </argument>
    <argument>
      <name>energy_use_garage</name>
      <display_name>Annual Energy Uses: Garage</display_name>
      <description>Total garage annual lighting energy use. Only applied if there is a garage space.</description>
      <type>Double</type>
      <units>kWh/year</units>
      <required>true</required>
      <model_dependent>false</model_dependent>
      <default_value>100</default_value>
    </argument>
    <argument>
      <name>energy_use_exterior</name>
      <display_name>Annual Energy Uses: Exterior</display_name>
      <description>Total exterior annual lighting energy use.</description>
      <type>Double</type>
      <units>kWh/year</units>
      <required>true</required>
      <model_dependent>false</model_dependent>
      <default_value>300</default_value>
    </argument>
  </arguments>
  <outputs/>
  <provenances/>
  <tags>
    <tag>Electric Lighting.Lighting Equipment</tag>
  </tags>
  <attributes>
    <attribute>
      <name>Measure Type</name>
      <value>ModelMeasure</value>
      <datatype>string</datatype>
    </attribute>
    <attribute>
      <name>Uses SketchUp API</name>
      <value>false</value>
      <datatype>boolean</datatype>
    </attribute>
  </attributes>
  <files>
    <file>
      <filename>USA_CO_Denver_Intl_AP_725650_TMY3.ddy</filename>
      <filetype>ddy</filetype>
      <usage_type>test</usage_type>
      <checksum>FB253570</checksum>
    </file>
    <file>
      <filename>USA_CO_Denver_Intl_AP_725650_TMY3.epw</filename>
      <filetype>epw</filetype>
      <usage_type>test</usage_type>
      <checksum>E23378AA</checksum>
    </file>
    <file>
      <filename>USA_AK_Anchorage.Intl.AP.702730_TMY3.ddy</filename>
      <filetype>ddy</filetype>
      <usage_type>test</usage_type>
      <checksum>EF86E8EC</checksum>
    </file>
    <file>
      <filename>USA_AK_Anchorage.Intl.AP.702730_TMY3.epw</filename>
      <filetype>epw</filetype>
      <usage_type>test</usage_type>
      <checksum>01DBB4A1</checksum>
    </file>
    <file>
      <filename>psychrometrics.rb</filename>
      <filetype>rb</filetype>
      <usage_type>resource</usage_type>
      <checksum>208441EA</checksum>
    </file>
    <file>
      <filename>ResidentialLighting_Test.rb</filename>
      <filetype>rb</filetype>
      <usage_type>test</usage_type>
      <checksum>9A4752F2</checksum>
    </file>
    <file>
      <filename>lighting.rb</filename>
      <filetype>rb</filetype>
      <usage_type>resource</usage_type>
      <checksum>F728B6CE</checksum>
    </file>
    <file>
      <version>
        <software_program>OpenStudio</software_program>
        <identifier>1.4.0</identifier>
        <min_compatible>2.0.4</min_compatible>
      </version>
      <filename>measure.rb</filename>
      <filetype>rb</filetype>
      <usage_type>script</usage_type>
      <checksum>D033311F</checksum>
    </file>
    <file>
      <filename>schedules.rb</filename>
      <filetype>rb</filetype>
      <usage_type>resource</usage_type>
      <checksum>1C22DD2A</checksum>
    </file>
    <file>
      <filename>util.rb</filename>
      <filetype>rb</filetype>
      <usage_type>resource</usage_type>
      <checksum>4516079E</checksum>
    </file>
    <file>
      <filename>materials.rb</filename>
      <filetype>rb</filetype>
      <usage_type>resource</usage_type>
      <checksum>82D32FEE</checksum>
    </file>
    <file>
      <filename>geometry.rb</filename>
      <filetype>rb</filetype>
      <usage_type>resource</usage_type>
      <checksum>3A649817</checksum>
    </file>
    <file>
      <filename>unit_conversions.rb</filename>
      <filetype>rb</filetype>
      <usage_type>resource</usage_type>
      <checksum>81550F14</checksum>
    </file>
    <file>
<<<<<<< HEAD
      <filename>weather.rb</filename>
      <filetype>rb</filetype>
      <usage_type>resource</usage_type>
      <checksum>AA9588B3</checksum>
    </file>
    <file>
      <filename>unit_conversions.rb</filename>
      <filetype>rb</filetype>
      <usage_type>resource</usage_type>
      <checksum>81550F14</checksum>
=======
      <filename>constants.rb</filename>
      <filetype>rb</filetype>
      <usage_type>resource</usage_type>
      <checksum>374E311F</checksum>
>>>>>>> 12b24f9d
    </file>
    <file>
      <filename>SFD_2000sqft_2story_FB_GRG_UA_Anchorage.osm</filename>
      <filetype>osm</filetype>
      <usage_type>test</usage_type>
<<<<<<< HEAD
      <checksum>BF15D2FC</checksum>
=======
      <checksum>F2797515</checksum>
>>>>>>> 12b24f9d
    </file>
    <file>
      <filename>SFD_2000sqft_2story_FB_GRG_UA_Denver.osm</filename>
      <filetype>osm</filetype>
      <usage_type>test</usage_type>
<<<<<<< HEAD
      <checksum>64ED56EF</checksum>
=======
      <checksum>8D118399</checksum>
>>>>>>> 12b24f9d
    </file>
    <file>
      <filename>SFD_2000sqft_2story_FB_GRG_UA.osm</filename>
      <filetype>osm</filetype>
      <usage_type>test</usage_type>
<<<<<<< HEAD
      <checksum>1E18524B</checksum>
=======
      <checksum>CF89E994</checksum>
>>>>>>> 12b24f9d
    </file>
    <file>
      <filename>SFA_4units_1story_FB_UA_Denver.osm</filename>
      <filetype>osm</filetype>
      <usage_type>test</usage_type>
<<<<<<< HEAD
      <checksum>9E0E9302</checksum>
=======
      <checksum>BD20AC4F</checksum>
>>>>>>> 12b24f9d
    </file>
    <file>
      <filename>MF_8units_1story_SL_Denver.osm</filename>
      <filetype>osm</filetype>
      <usage_type>test</usage_type>
<<<<<<< HEAD
      <checksum>12C18C0E</checksum>
=======
      <checksum>252D6357</checksum>
    </file>
    <file>
      <filename>weather.rb</filename>
      <filetype>rb</filetype>
      <usage_type>resource</usage_type>
      <checksum>F4DD18F1</checksum>
>>>>>>> 12b24f9d
    </file>
  </files>
</measure><|MERGE_RESOLUTION|>--- conflicted
+++ resolved
@@ -2,13 +2,8 @@
   <schema_version>3.0</schema_version>
   <name>residential_lighting</name>
   <uid>82efbdfd-258d-421a-8c32-ff4636bea099</uid>
-<<<<<<< HEAD
-  <version_id>99a3988c-2c29-49e3-b7d5-ddd15c51cb29</version_id>
-  <version_modified>20180822T022843Z</version_modified>
-=======
   <version_id>21c0de4b-5b65-4a21-b8b6-aa804f7a4d79</version_id>
   <version_modified>20180920T151102Z</version_modified>
->>>>>>> 12b24f9d
   <xml_checksum>2DDDDD82</xml_checksum>
   <class_name>ResidentialLighting</class_name>
   <display_name>Set Residential Lighting</display_name>
@@ -261,79 +256,46 @@
       <checksum>81550F14</checksum>
     </file>
     <file>
-<<<<<<< HEAD
+      <filename>constants.rb</filename>
+      <filetype>rb</filetype>
+      <usage_type>resource</usage_type>
+      <checksum>374E311F</checksum>
+    </file>
+    <file>
+      <filename>SFD_2000sqft_2story_FB_GRG_UA_Anchorage.osm</filename>
+      <filetype>osm</filetype>
+      <usage_type>test</usage_type>
+      <checksum>F2797515</checksum>
+    </file>
+    <file>
+      <filename>SFD_2000sqft_2story_FB_GRG_UA_Denver.osm</filename>
+      <filetype>osm</filetype>
+      <usage_type>test</usage_type>
+      <checksum>8D118399</checksum>
+    </file>
+    <file>
+      <filename>SFD_2000sqft_2story_FB_GRG_UA.osm</filename>
+      <filetype>osm</filetype>
+      <usage_type>test</usage_type>
+      <checksum>CF89E994</checksum>
+    </file>
+    <file>
+      <filename>SFA_4units_1story_FB_UA_Denver.osm</filename>
+      <filetype>osm</filetype>
+      <usage_type>test</usage_type>
+      <checksum>BD20AC4F</checksum>
+    </file>
+    <file>
+      <filename>MF_8units_1story_SL_Denver.osm</filename>
+      <filetype>osm</filetype>
+      <usage_type>test</usage_type>
+      <checksum>252D6357</checksum>
+    </file>
+    <file>
       <filename>weather.rb</filename>
       <filetype>rb</filetype>
       <usage_type>resource</usage_type>
-      <checksum>AA9588B3</checksum>
-    </file>
-    <file>
-      <filename>unit_conversions.rb</filename>
-      <filetype>rb</filetype>
-      <usage_type>resource</usage_type>
-      <checksum>81550F14</checksum>
-=======
-      <filename>constants.rb</filename>
-      <filetype>rb</filetype>
-      <usage_type>resource</usage_type>
-      <checksum>374E311F</checksum>
->>>>>>> 12b24f9d
-    </file>
-    <file>
-      <filename>SFD_2000sqft_2story_FB_GRG_UA_Anchorage.osm</filename>
-      <filetype>osm</filetype>
-      <usage_type>test</usage_type>
-<<<<<<< HEAD
-      <checksum>BF15D2FC</checksum>
-=======
-      <checksum>F2797515</checksum>
->>>>>>> 12b24f9d
-    </file>
-    <file>
-      <filename>SFD_2000sqft_2story_FB_GRG_UA_Denver.osm</filename>
-      <filetype>osm</filetype>
-      <usage_type>test</usage_type>
-<<<<<<< HEAD
-      <checksum>64ED56EF</checksum>
-=======
-      <checksum>8D118399</checksum>
->>>>>>> 12b24f9d
-    </file>
-    <file>
-      <filename>SFD_2000sqft_2story_FB_GRG_UA.osm</filename>
-      <filetype>osm</filetype>
-      <usage_type>test</usage_type>
-<<<<<<< HEAD
-      <checksum>1E18524B</checksum>
-=======
-      <checksum>CF89E994</checksum>
->>>>>>> 12b24f9d
-    </file>
-    <file>
-      <filename>SFA_4units_1story_FB_UA_Denver.osm</filename>
-      <filetype>osm</filetype>
-      <usage_type>test</usage_type>
-<<<<<<< HEAD
-      <checksum>9E0E9302</checksum>
-=======
-      <checksum>BD20AC4F</checksum>
->>>>>>> 12b24f9d
-    </file>
-    <file>
-      <filename>MF_8units_1story_SL_Denver.osm</filename>
-      <filetype>osm</filetype>
-      <usage_type>test</usage_type>
-<<<<<<< HEAD
-      <checksum>12C18C0E</checksum>
-=======
-      <checksum>252D6357</checksum>
-    </file>
-    <file>
-      <filename>weather.rb</filename>
-      <filetype>rb</filetype>
-      <usage_type>resource</usage_type>
       <checksum>F4DD18F1</checksum>
->>>>>>> 12b24f9d
     </file>
   </files>
 </measure>