--- conflicted
+++ resolved
@@ -2,13 +2,8 @@
   <schema_version>3.0</schema_version>
   <name>residential_lighting</name>
   <uid>82efbdfd-258d-421a-8c32-ff4636bea099</uid>
-<<<<<<< HEAD
-  <version_id>be4b0f21-5d2d-412f-b3f2-d8c2cbdbce88</version_id>
-  <version_modified>20181106T160348Z</version_modified>
-=======
   <version_id>e1282877-8ce4-4e6e-9b35-dfa142c6d3d2</version_id>
   <version_modified>20181112T230643Z</version_modified>
->>>>>>> 56a240aa
   <xml_checksum>2DDDDD82</xml_checksum>
   <class_name>ResidentialLighting</class_name>
   <display_name>Set Residential Lighting</display_name>
@@ -181,11 +176,7 @@
       <filename>ResidentialLighting_Test.rb</filename>
       <filetype>rb</filetype>
       <usage_type>test</usage_type>
-<<<<<<< HEAD
-      <checksum>9A4752F2</checksum>
-=======
       <checksum>A8785FC0</checksum>
->>>>>>> 56a240aa
     </file>
     <file>
       <version>
@@ -196,89 +187,7 @@
       <filename>measure.rb</filename>
       <filetype>rb</filetype>
       <usage_type>script</usage_type>
-<<<<<<< HEAD
-      <checksum>D033311F</checksum>
-    </file>
-    <file>
-      <filename>materials.rb</filename>
-      <filetype>rb</filetype>
-      <usage_type>resource</usage_type>
-      <checksum>82D32FEE</checksum>
-    </file>
-    <file>
-      <filename>weather.rb</filename>
-      <filetype>rb</filetype>
-      <usage_type>resource</usage_type>
-      <checksum>454E14D4</checksum>
-    </file>
-    <file>
-      <filename>schedules.rb</filename>
-      <filetype>rb</filetype>
-      <usage_type>resource</usage_type>
-      <checksum>4C000237</checksum>
-    </file>
-    <file>
-      <filename>util.rb</filename>
-      <filetype>rb</filetype>
-      <usage_type>resource</usage_type>
-      <checksum>B8804B95</checksum>
-    </file>
-    <file>
-      <filename>unit_conversions.rb</filename>
-      <filetype>rb</filetype>
-      <usage_type>resource</usage_type>
-      <checksum>7161039B</checksum>
-    </file>
-    <file>
-      <filename>SFD_2000sqft_2story_FB_GRG_UA_Anchorage.osm</filename>
-      <filetype>osm</filetype>
-      <usage_type>test</usage_type>
-      <checksum>BEB0E146</checksum>
-    </file>
-    <file>
-      <filename>SFD_2000sqft_2story_FB_GRG_UA_Denver.osm</filename>
-      <filetype>osm</filetype>
-      <usage_type>test</usage_type>
-      <checksum>3607D1AC</checksum>
-    </file>
-    <file>
-      <filename>SFD_2000sqft_2story_FB_GRG_UA.osm</filename>
-      <filetype>osm</filetype>
-      <usage_type>test</usage_type>
-      <checksum>CAEE8FCC</checksum>
-    </file>
-    <file>
-      <filename>SFA_4units_1story_FB_UA_Denver.osm</filename>
-      <filetype>osm</filetype>
-      <usage_type>test</usage_type>
-      <checksum>7A67F10F</checksum>
-    </file>
-    <file>
-      <filename>MF_8units_1story_SL_Denver.osm</filename>
-      <filetype>osm</filetype>
-      <usage_type>test</usage_type>
-      <checksum>026A52B7</checksum>
-    </file>
-    <file>
-      <filename>constants.rb</filename>
-      <filetype>rb</filetype>
-      <usage_type>resource</usage_type>
-      <checksum>05548135</checksum>
-    </file>
-    <file>
-      <filename>lighting.rb</filename>
-      <filetype>rb</filetype>
-      <usage_type>resource</usage_type>
-      <checksum>7BBFDDEB</checksum>
-    </file>
-    <file>
-      <filename>geometry.rb</filename>
-      <filetype>rb</filetype>
-      <usage_type>resource</usage_type>
-      <checksum>AB2185AD</checksum>
-=======
       <checksum>BEEA80D7</checksum>
->>>>>>> 56a240aa
     </file>
   </files>
 </measure>