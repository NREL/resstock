<measure>
  <schema_version>3.0</schema_version>
  <name>residential_lighting</name>
  <uid>82efbdfd-258d-421a-8c32-ff4636bea099</uid>
<<<<<<< HEAD
  <version_id>6722b0a5-674d-4885-a366-db0ec517ba09</version_id>
  <version_modified>20180602T030345Z</version_modified>
=======
  <version_id>3e109f5f-df2c-4f64-a98a-ddb4d9f2400a</version_id>
  <version_modified>20180601T165921Z</version_modified>
>>>>>>> f5015da3
  <xml_checksum>2DDDDD82</xml_checksum>
  <class_name>ResidentialLighting</class_name>
  <display_name>Set Residential Lighting</display_name>
  <description>Sets (or replaces) the lighting energy use, based on fractions of CFLs, LFLs, and LEDs, for finished spaces, the garage, and outside. For multifamily buildings, the lighting can be set for all units of the building. See https://github.com/NREL/OpenStudio-BEopt#workflows for supported workflows using this measure.</description>
  <modeler_description>Assigns a lighting energy use and schedule to finished spaces, the garage, and outside. The lighting schedule is calculated for the latitude/longitude of the weather location specified in the model.</modeler_description>
  <arguments>
    <argument>
      <name>option_type</name>
      <display_name>Option Type</display_name>
      <description>Inputs are used/ignored below based on the option type specified.</description>
      <type>Choice</type>
      <required>true</required>
      <model_dependent>false</model_dependent>
      <default_value>Lamp Fractions</default_value>
      <choices>
        <choice>
          <value>Lamp Fractions</value>
          <display_name>Lamp Fractions</display_name>
        </choice>
        <choice>
          <value>Annual Energy Uses</value>
          <display_name>Annual Energy Uses</display_name>
        </choice>
      </choices>
    </argument>
    <argument>
      <name>hw_cfl</name>
      <display_name>Lamp Fractions: Hardwired Fraction CFL</display_name>
      <description>Fraction of all hardwired lamps (interior, garage, and exterior) that are compact fluorescent. Hardwired lighting not specified as CFL, LED, or LFL is assumed to be incandescent.</description>
      <type>Double</type>
      <required>true</required>
      <model_dependent>false</model_dependent>
      <default_value>0.34</default_value>
    </argument>
    <argument>
      <name>hw_led</name>
      <display_name>Lamp Fractions: Hardwired Fraction LED</display_name>
      <description>Fraction of all hardwired lamps (interior, garage, and exterior) that are LED. Hardwired lighting not specified as CFL, LED, or LFL is assumed to be incandescent.</description>
      <type>Double</type>
      <required>true</required>
      <model_dependent>false</model_dependent>
      <default_value>0</default_value>
    </argument>
    <argument>
      <name>hw_lfl</name>
      <display_name>Lamp Fractions: Hardwired Fraction LFL</display_name>
      <description>Fraction of all hardwired lamps (interior, garage, and exterior) that are linear fluorescent. Hardwired lighting not specified as CFL, LED, or LFL is assumed to be incandescent.</description>
      <type>Double</type>
      <required>true</required>
      <model_dependent>false</model_dependent>
      <default_value>0</default_value>
    </argument>
    <argument>
      <name>pg_cfl</name>
      <display_name>Lamp Fractions: Plugin Fraction CFL</display_name>
      <description>Fraction of all plugin lamps that are compact fluorescent. Plugin lighting not specified as CFL, LED, or LFL is assumed to be incandescent.</description>
      <type>Double</type>
      <required>true</required>
      <model_dependent>false</model_dependent>
      <default_value>0.34</default_value>
    </argument>
    <argument>
      <name>pg_led</name>
      <display_name>Lamp Fractions: Plugin Fraction LED</display_name>
      <description>Fraction of all plugin lamps that are LED. Plugin lighting not specified as CFL, LED, or LFL is assumed to be incandescent.</description>
      <type>Double</type>
      <required>true</required>
      <model_dependent>false</model_dependent>
      <default_value>0</default_value>
    </argument>
    <argument>
      <name>pg_lfl</name>
      <display_name>Lamp Fractions: Plugin Fraction LFL</display_name>
      <description>Fraction of all plugin lamps that are linear fluorescent. Plugin lighting not specified as CFL, LED, or LFL is assumed to be incandescent.</description>
      <type>Double</type>
      <required>true</required>
      <model_dependent>false</model_dependent>
      <default_value>0</default_value>
    </argument>
    <argument>
      <name>in_eff</name>
      <display_name>Lamp Fractions: Incandescent Efficacy</display_name>
      <description>The ratio of light output from an incandescent lamp to the electric power it consumes.</description>
      <type>Double</type>
      <units>lm/W</units>
      <required>true</required>
      <model_dependent>false</model_dependent>
      <default_value>15</default_value>
    </argument>
    <argument>
      <name>cfl_eff</name>
      <display_name>Lamp Fractions: CFL Efficacy</display_name>
      <description>The ratio of light output from a CFL lamp to the electric power it consumes.</description>
      <type>Double</type>
      <units>lm/W</units>
      <required>true</required>
      <model_dependent>false</model_dependent>
      <default_value>55</default_value>
    </argument>
    <argument>
      <name>led_eff</name>
      <display_name>Lamp Fractions: LED Efficacy</display_name>
      <description>The ratio of light output from a LED lamp to the electric power it consumes.</description>
      <type>Double</type>
      <units>lm/W</units>
      <required>true</required>
      <model_dependent>false</model_dependent>
      <default_value>80</default_value>
    </argument>
    <argument>
      <name>lfl_eff</name>
      <display_name>Lamp Fractions: LFL Efficacy</display_name>
      <description>The ratio of light output from a LFL lamp to the electric power it consumes.</description>
      <type>Double</type>
      <units>lm/W</units>
      <required>true</required>
      <model_dependent>false</model_dependent>
      <default_value>88</default_value>
    </argument>
    <argument>
      <name>energy_use_interior</name>
      <display_name>Annual Energy Uses: Interior</display_name>
      <description>Total interior annual lighting energy use (excluding garages).</description>
      <type>Double</type>
      <units>kWh/year</units>
      <required>true</required>
      <model_dependent>false</model_dependent>
      <default_value>900</default_value>
    </argument>
    <argument>
      <name>energy_use_garage</name>
      <display_name>Annual Energy Uses: Garage</display_name>
      <description>Total garage annual lighting energy use. Only applied if there is a garage space.</description>
      <type>Double</type>
      <units>kWh/year</units>
      <required>true</required>
      <model_dependent>false</model_dependent>
      <default_value>100</default_value>
    </argument>
    <argument>
      <name>energy_use_exterior</name>
      <display_name>Annual Energy Uses: Exterior</display_name>
      <description>Total exterior annual lighting energy use.</description>
      <type>Double</type>
      <units>kWh/year</units>
      <required>true</required>
      <model_dependent>false</model_dependent>
      <default_value>300</default_value>
    </argument>
  </arguments>
  <outputs/>
  <provenances/>
  <tags>
    <tag>Electric Lighting.Lighting Equipment</tag>
  </tags>
  <attributes>
    <attribute>
      <name>Measure Type</name>
      <value>ModelMeasure</value>
      <datatype>string</datatype>
    </attribute>
    <attribute>
      <name>Uses SketchUp API</name>
      <value>false</value>
      <datatype>boolean</datatype>
    </attribute>
  </attributes>
  <files>
    <file>
      <filename>USA_CO_Denver_Intl_AP_725650_TMY3.ddy</filename>
      <filetype>ddy</filetype>
      <usage_type>test</usage_type>
      <checksum>FB253570</checksum>
    </file>
    <file>
      <filename>USA_CO_Denver_Intl_AP_725650_TMY3.epw</filename>
      <filetype>epw</filetype>
      <usage_type>test</usage_type>
      <checksum>E23378AA</checksum>
    </file>
    <file>
      <filename>USA_AK_Anchorage.Intl.AP.702730_TMY3.ddy</filename>
      <filetype>ddy</filetype>
      <usage_type>test</usage_type>
      <checksum>EF86E8EC</checksum>
    </file>
    <file>
      <filename>USA_AK_Anchorage.Intl.AP.702730_TMY3.epw</filename>
      <filetype>epw</filetype>
      <usage_type>test</usage_type>
      <checksum>01DBB4A1</checksum>
    </file>
    <file>
      <filename>psychrometrics.rb</filename>
      <filetype>rb</filetype>
      <usage_type>resource</usage_type>
      <checksum>208441EA</checksum>
    </file>
    <file>
      <filename>util.rb</filename>
      <filetype>rb</filetype>
      <usage_type>resource</usage_type>
      <checksum>A001EED9</checksum>
    </file>
    <file>
      <filename>unit_conversions.rb</filename>
      <filetype>rb</filetype>
      <usage_type>resource</usage_type>
      <checksum>91D17463</checksum>
    </file>
    <file>
      <filename>ResidentialLighting_Test.rb</filename>
      <filetype>rb</filetype>
      <usage_type>test</usage_type>
      <checksum>9A4752F2</checksum>
    </file>
    <file>
      <filename>materials.rb</filename>
      <filetype>rb</filetype>
      <usage_type>resource</usage_type>
      <checksum>3AF0D408</checksum>
    </file>
    <file>
      <filename>weather.rb</filename>
      <filetype>rb</filetype>
      <usage_type>resource</usage_type>
      <checksum>57BEA752</checksum>
    </file>
    <file>
      <filename>lighting.rb</filename>
      <filetype>rb</filetype>
      <usage_type>resource</usage_type>
      <checksum>522ED9A8</checksum>
    </file>
    <file>
      <version>
        <software_program>OpenStudio</software_program>
        <identifier>1.4.0</identifier>
        <min_compatible>2.0.4</min_compatible>
      </version>
      <filename>measure.rb</filename>
      <filetype>rb</filetype>
      <usage_type>script</usage_type>
      <checksum>AAF59EE5</checksum>
    </file>
    <file>
      <filename>schedules.rb</filename>
      <filetype>rb</filetype>
      <usage_type>resource</usage_type>
<<<<<<< HEAD
      <checksum>9AD5E2A5</checksum>
    </file>
    <file>
      <filename>constants.rb</filename>
      <filetype>rb</filetype>
      <usage_type>resource</usage_type>
      <checksum>A2FB817B</checksum>
=======
      <checksum>1C22DD2A</checksum>
    </file>
    <file>
      <filename>materials.rb</filename>
      <filetype>rb</filetype>
      <usage_type>resource</usage_type>
      <checksum>3AF0D408</checksum>
>>>>>>> f5015da3
    </file>
    <file>
      <filename>geometry.rb</filename>
      <filetype>rb</filetype>
      <usage_type>resource</usage_type>
<<<<<<< HEAD
      <checksum>6CA0FF8C</checksum>
=======
      <checksum>C7B12E42</checksum>
>>>>>>> f5015da3
    </file>
    <file>
      <filename>SFD_2000sqft_2story_FB_GRG_UA_Anchorage.osm</filename>
      <filetype>osm</filetype>
      <usage_type>test</usage_type>
<<<<<<< HEAD
      <checksum>249AD21D</checksum>
=======
      <checksum>8A0EA234</checksum>
>>>>>>> f5015da3
    </file>
    <file>
      <filename>SFD_2000sqft_2story_FB_GRG_UA_Denver.osm</filename>
      <filetype>osm</filetype>
      <usage_type>test</usage_type>
<<<<<<< HEAD
      <checksum>C7437A3A</checksum>
=======
      <checksum>230BDDB2</checksum>
>>>>>>> f5015da3
    </file>
    <file>
      <filename>SFD_2000sqft_2story_FB_GRG_UA.osm</filename>
      <filetype>osm</filetype>
      <usage_type>test</usage_type>
<<<<<<< HEAD
      <checksum>795A506B</checksum>
=======
      <checksum>6E1E9532</checksum>
>>>>>>> f5015da3
    </file>
    <file>
      <filename>SFA_4units_1story_FB_UA_Denver.osm</filename>
      <filetype>osm</filetype>
      <usage_type>test</usage_type>
<<<<<<< HEAD
      <checksum>BBAE02DE</checksum>
=======
      <checksum>77E11A4F</checksum>
>>>>>>> f5015da3
    </file>
    <file>
      <filename>MF_8units_1story_SL_Denver.osm</filename>
      <filetype>osm</filetype>
      <usage_type>test</usage_type>
<<<<<<< HEAD
      <checksum>F07458D7</checksum>
=======
      <checksum>1A91AED8</checksum>
    </file>
    <file>
      <filename>geometry.rb</filename>
      <filetype>rb</filetype>
      <usage_type>resource</usage_type>
      <checksum>7D6EC9CC</checksum>
>>>>>>> f5015da3
    </file>
  </files>
</measure><|MERGE_RESOLUTION|>--- conflicted
+++ resolved
@@ -2,13 +2,8 @@
   <schema_version>3.0</schema_version>
   <name>residential_lighting</name>
   <uid>82efbdfd-258d-421a-8c32-ff4636bea099</uid>
-<<<<<<< HEAD
-  <version_id>6722b0a5-674d-4885-a366-db0ec517ba09</version_id>
-  <version_modified>20180602T030345Z</version_modified>
-=======
   <version_id>3e109f5f-df2c-4f64-a98a-ddb4d9f2400a</version_id>
   <version_modified>20180601T165921Z</version_modified>
->>>>>>> f5015da3
   <xml_checksum>2DDDDD82</xml_checksum>
   <class_name>ResidentialLighting</class_name>
   <display_name>Set Residential Lighting</display_name>
@@ -214,6 +209,12 @@
       <checksum>A001EED9</checksum>
     </file>
     <file>
+      <filename>weather.rb</filename>
+      <filetype>rb</filetype>
+      <usage_type>resource</usage_type>
+      <checksum>825D6D42</checksum>
+    </file>
+    <file>
       <filename>unit_conversions.rb</filename>
       <filetype>rb</filetype>
       <usage_type>resource</usage_type>
@@ -226,22 +227,10 @@
       <checksum>9A4752F2</checksum>
     </file>
     <file>
-      <filename>materials.rb</filename>
-      <filetype>rb</filetype>
-      <usage_type>resource</usage_type>
-      <checksum>3AF0D408</checksum>
-    </file>
-    <file>
-      <filename>weather.rb</filename>
-      <filetype>rb</filetype>
-      <usage_type>resource</usage_type>
-      <checksum>57BEA752</checksum>
-    </file>
-    <file>
       <filename>lighting.rb</filename>
       <filetype>rb</filetype>
       <usage_type>resource</usage_type>
-      <checksum>522ED9A8</checksum>
+      <checksum>F728B6CE</checksum>
     </file>
     <file>
       <version>
@@ -252,95 +241,61 @@
       <filename>measure.rb</filename>
       <filetype>rb</filetype>
       <usage_type>script</usage_type>
-      <checksum>AAF59EE5</checksum>
+      <checksum>D033311F</checksum>
     </file>
     <file>
       <filename>schedules.rb</filename>
       <filetype>rb</filetype>
       <usage_type>resource</usage_type>
-<<<<<<< HEAD
-      <checksum>9AD5E2A5</checksum>
+      <checksum>1C22DD2A</checksum>
+    </file>
+    <file>
+      <filename>materials.rb</filename>
+      <filetype>rb</filetype>
+      <usage_type>resource</usage_type>
+      <checksum>3AF0D408</checksum>
     </file>
     <file>
       <filename>constants.rb</filename>
       <filetype>rb</filetype>
       <usage_type>resource</usage_type>
-      <checksum>A2FB817B</checksum>
-=======
-      <checksum>1C22DD2A</checksum>
-    </file>
-    <file>
-      <filename>materials.rb</filename>
-      <filetype>rb</filetype>
-      <usage_type>resource</usage_type>
-      <checksum>3AF0D408</checksum>
->>>>>>> f5015da3
+      <checksum>C7B12E42</checksum>
+    </file>
+    <file>
+      <filename>SFD_2000sqft_2story_FB_GRG_UA_Anchorage.osm</filename>
+      <filetype>osm</filetype>
+      <usage_type>test</usage_type>
+      <checksum>8A0EA234</checksum>
+    </file>
+    <file>
+      <filename>SFD_2000sqft_2story_FB_GRG_UA_Denver.osm</filename>
+      <filetype>osm</filetype>
+      <usage_type>test</usage_type>
+      <checksum>230BDDB2</checksum>
+    </file>
+    <file>
+      <filename>SFD_2000sqft_2story_FB_GRG_UA.osm</filename>
+      <filetype>osm</filetype>
+      <usage_type>test</usage_type>
+      <checksum>6E1E9532</checksum>
+    </file>
+    <file>
+      <filename>SFA_4units_1story_FB_UA_Denver.osm</filename>
+      <filetype>osm</filetype>
+      <usage_type>test</usage_type>
+      <checksum>77E11A4F</checksum>
+    </file>
+    <file>
+      <filename>MF_8units_1story_SL_Denver.osm</filename>
+      <filetype>osm</filetype>
+      <usage_type>test</usage_type>
+      <checksum>1A91AED8</checksum>
     </file>
     <file>
       <filename>geometry.rb</filename>
       <filetype>rb</filetype>
       <usage_type>resource</usage_type>
-<<<<<<< HEAD
-      <checksum>6CA0FF8C</checksum>
-=======
-      <checksum>C7B12E42</checksum>
->>>>>>> f5015da3
-    </file>
-    <file>
-      <filename>SFD_2000sqft_2story_FB_GRG_UA_Anchorage.osm</filename>
-      <filetype>osm</filetype>
-      <usage_type>test</usage_type>
-<<<<<<< HEAD
-      <checksum>249AD21D</checksum>
-=======
-      <checksum>8A0EA234</checksum>
->>>>>>> f5015da3
-    </file>
-    <file>
-      <filename>SFD_2000sqft_2story_FB_GRG_UA_Denver.osm</filename>
-      <filetype>osm</filetype>
-      <usage_type>test</usage_type>
-<<<<<<< HEAD
-      <checksum>C7437A3A</checksum>
-=======
-      <checksum>230BDDB2</checksum>
->>>>>>> f5015da3
-    </file>
-    <file>
-      <filename>SFD_2000sqft_2story_FB_GRG_UA.osm</filename>
-      <filetype>osm</filetype>
-      <usage_type>test</usage_type>
-<<<<<<< HEAD
-      <checksum>795A506B</checksum>
-=======
-      <checksum>6E1E9532</checksum>
->>>>>>> f5015da3
-    </file>
-    <file>
-      <filename>SFA_4units_1story_FB_UA_Denver.osm</filename>
-      <filetype>osm</filetype>
-      <usage_type>test</usage_type>
-<<<<<<< HEAD
-      <checksum>BBAE02DE</checksum>
-=======
-      <checksum>77E11A4F</checksum>
->>>>>>> f5015da3
-    </file>
-    <file>
-      <filename>MF_8units_1story_SL_Denver.osm</filename>
-      <filetype>osm</filetype>
-      <usage_type>test</usage_type>
-<<<<<<< HEAD
-      <checksum>F07458D7</checksum>
-=======
-      <checksum>1A91AED8</checksum>
-    </file>
-    <file>
-      <filename>geometry.rb</filename>
-      <filetype>rb</filetype>
-      <usage_type>resource</usage_type>
       <checksum>7D6EC9CC</checksum>
->>>>>>> f5015da3
     </file>
   </files>
 </measure>