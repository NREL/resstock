--- conflicted
+++ resolved
@@ -2,13 +2,8 @@
   <schema_version>3.0</schema_version>
   <name>process_cooling_setpoints</name>
   <uid>2daa9d28-8891-4074-a1d1-bce3cb3d7ac6</uid>
-<<<<<<< HEAD
-  <version_id>f992ddce-4836-48bd-97ee-b914285f384a</version_id>
-  <version_modified>20181113T200451Z</version_modified>
-=======
   <version_id>c3e58566-c4ed-4fca-9d44-ec92b56ac5e6</version_id>
   <version_modified>20181115T220708Z</version_modified>
->>>>>>> 20a2bc5e
   <xml_checksum>356BE47F</xml_checksum>
   <class_name>ProcessCoolingSetpoints</class_name>
   <display_name>Set Residential Cooling Setpoints and Schedules</display_name>
@@ -23,7 +18,7 @@
       <units>degrees F</units>
       <required>true</required>
       <model_dependent>false</model_dependent>
-      <default_value>76.0</default_value>
+      <default_value>76</default_value>
     </argument>
     <argument>
       <name>weekend_setpoint</name>
@@ -33,7 +28,7 @@
       <units>degrees F</units>
       <required>true</required>
       <model_dependent>false</model_dependent>
-      <default_value>76.0</default_value>
+      <default_value>76</default_value>
     </argument>
     <argument>
       <name>weekday_offset_magnitude</name>
@@ -245,11 +240,7 @@
       <filename>process_cooling_setpoints_test.rb</filename>
       <filetype>rb</filetype>
       <usage_type>test</usage_type>
-<<<<<<< HEAD
-      <checksum>C2059380</checksum>
-=======
       <checksum>4DAB68D0</checksum>
->>>>>>> 20a2bc5e
     </file>
     <file>
       <version>
@@ -260,11 +251,7 @@
       <filename>measure.rb</filename>
       <filetype>rb</filetype>
       <usage_type>script</usage_type>
-<<<<<<< HEAD
-      <checksum>562BFD19</checksum>
-=======
       <checksum>60E75ADB</checksum>
->>>>>>> 20a2bc5e
     </file>
   </files>
 </measure>