--- conflicted
+++ resolved
@@ -2,13 +2,8 @@
   <schema_version>3.0</schema_version>
   <name>process_cooling_setpoints</name>
   <uid>2daa9d28-8891-4074-a1d1-bce3cb3d7ac6</uid>
-<<<<<<< HEAD
-  <version_id>89a913b3-8200-400f-8c82-70c2c5ee8e71</version_id>
-  <version_modified>20190104T195001Z</version_modified>
-=======
   <version_id>f185e427-6afc-4716-98da-09127db8ab64</version_id>
   <version_modified>20190103T214702Z</version_modified>
->>>>>>> d21ed7ee
   <xml_checksum>356BE47F</xml_checksum>
   <class_name>ProcessCoolingSetpoints</class_name>
   <display_name>Set Residential Cooling Setpoints and Schedules</display_name>
@@ -23,7 +18,7 @@
       <units>degrees F</units>
       <required>true</required>
       <model_dependent>false</model_dependent>
-      <default_value>76.0</default_value>
+      <default_value>76</default_value>
     </argument>
     <argument>
       <name>weekend_setpoint</name>
@@ -33,7 +28,7 @@
       <units>degrees F</units>
       <required>true</required>
       <model_dependent>false</model_dependent>
-      <default_value>76.0</default_value>
+      <default_value>76</default_value>
     </argument>
     <argument>
       <name>weekday_offset_magnitude</name>
@@ -241,6 +236,12 @@
     </attribute>
   </attributes>
   <files>
+    <file>
+      <filename>process_cooling_setpoints_test.rb</filename>
+      <filetype>rb</filetype>
+      <usage_type>test</usage_type>
+      <checksum>4DAB68D0</checksum>
+    </file>
     <file>
       <version>
         <software_program>OpenStudio</software_program>
@@ -250,17 +251,7 @@
       <filename>measure.rb</filename>
       <filetype>rb</filetype>
       <usage_type>script</usage_type>
-<<<<<<< HEAD
-      <checksum>33183EF2</checksum>
-    </file>
-    <file>
-      <filename>process_cooling_setpoints_test.rb</filename>
-      <filetype>rb</filetype>
-      <usage_type>test</usage_type>
-      <checksum>BAE6B887</checksum>
-=======
       <checksum>FC0D2B9E</checksum>
->>>>>>> d21ed7ee
     </file>
   </files>
 </measure>