--- conflicted
+++ resolved
@@ -2,13 +2,8 @@
   <schema_version>3.0</schema_version>
   <name>process_cooling_setpoints</name>
   <uid>2daa9d28-8891-4074-a1d1-bce3cb3d7ac6</uid>
-<<<<<<< HEAD
-  <version_id>a93ac374-77f4-4375-bd53-4d67168d8c49</version_id>
-  <version_modified>20181109T191227Z</version_modified>
-=======
-  <version_id>bba4bcf5-b259-481b-93ee-3406f20e85e8</version_id>
-  <version_modified>20181112T230643Z</version_modified>
->>>>>>> c4e17be5
+  <version_id>04e32c59-4888-4cd7-8e2d-6c04eb14506f</version_id>
+  <version_modified>20181113T004009Z</version_modified>
   <xml_checksum>356BE47F</xml_checksum>
   <class_name>ProcessCoolingSetpoints</class_name>
   <display_name>Set Residential Cooling Setpoints and Schedules</display_name>
@@ -242,125 +237,10 @@
   </attributes>
   <files>
     <file>
-<<<<<<< HEAD
-      <filename>USA_CO_Denver_Intl_AP_725650_TMY3.ddy</filename>
-      <filetype>ddy</filetype>
-      <usage_type>test</usage_type>
-      <checksum>FB253570</checksum>
-    </file>
-    <file>
-      <filename>USA_CO_Denver_Intl_AP_725650_TMY3.epw</filename>
-      <filetype>epw</filetype>
-      <usage_type>test</usage_type>
-      <checksum>E23378AA</checksum>
-    </file>
-    <file>
-      <filename>psychrometrics.rb</filename>
-      <filetype>rb</filetype>
-      <usage_type>resource</usage_type>
-      <checksum>208441EA</checksum>
-    </file>
-    <file>
-      <filename>materials.rb</filename>
-      <filetype>rb</filetype>
-      <usage_type>resource</usage_type>
-      <checksum>82D32FEE</checksum>
-    </file>
-    <file>
-      <filename>weather.rb</filename>
-      <filetype>rb</filetype>
-      <usage_type>resource</usage_type>
-      <checksum>454E14D4</checksum>
-    </file>
-    <file>
-      <filename>schedules.rb</filename>
-      <filetype>rb</filetype>
-      <usage_type>resource</usage_type>
-      <checksum>4C000237</checksum>
-    </file>
-    <file>
       <filename>process_cooling_setpoints_test.rb</filename>
       <filetype>rb</filetype>
       <usage_type>test</usage_type>
       <checksum>7D674002</checksum>
-    </file>
-    <file>
-      <filename>util.rb</filename>
-      <filetype>rb</filetype>
-      <usage_type>resource</usage_type>
-      <checksum>B8804B95</checksum>
-    </file>
-    <file>
-      <filename>unit_conversions.rb</filename>
-      <filetype>rb</filetype>
-      <usage_type>resource</usage_type>
-      <checksum>7161039B</checksum>
-    </file>
-    <file>
-      <filename>SFD_2000sqft_2story_SL_UA_3Beds_2Baths_Denver.osm</filename>
-      <filetype>osm</filetype>
-      <usage_type>test</usage_type>
-      <checksum>98DCC32F</checksum>
-    </file>
-    <file>
-      <filename>SFD_2000sqft_2story_SL_UA_3Beds_2Baths_Denver_ASHP_NoSetpoints.osm</filename>
-      <filetype>osm</filetype>
-      <usage_type>test</usage_type>
-      <checksum>0991E506</checksum>
-    </file>
-    <file>
-      <filename>SFD_2000sqft_2story_SL_UA_3Beds_2Baths_Denver_CentralAC_NoSetpoints.osm</filename>
-      <filetype>osm</filetype>
-      <usage_type>test</usage_type>
-      <checksum>F24D5EE3</checksum>
-    </file>
-    <file>
-      <filename>SFD_2000sqft_2story_SL_UA_3Beds_2Baths_Denver_Furnace_CentralAC_NoClgSetpoint.osm</filename>
-      <filetype>osm</filetype>
-      <usage_type>test</usage_type>
-      <checksum>194F016B</checksum>
-    </file>
-    <file>
-      <filename>SFD_2000sqft_2story_SL_UA_3Beds_2Baths_Denver_GSHPVertBore_NoSetpoints.osm</filename>
-      <filetype>osm</filetype>
-      <usage_type>test</usage_type>
-      <checksum>4D48FA6F</checksum>
-    </file>
-    <file>
-      <filename>SFD_2000sqft_2story_SL_UA_3Beds_2Baths_Denver_RoomAC_NoSetpoints.osm</filename>
-      <filetype>osm</filetype>
-      <usage_type>test</usage_type>
-      <checksum>FFA6E6E6</checksum>
-    </file>
-    <file>
-      <filename>SFD_2000sqft_2story_SL_UA.osm</filename>
-      <filetype>osm</filetype>
-      <usage_type>test</usage_type>
-      <checksum>FCE0DBCB</checksum>
-    </file>
-    <file>
-      <filename>SFA_4units_1story_SL_UA_3Beds_2Baths_Denver_CentralAC_NoSetpoints.osm</filename>
-      <filetype>osm</filetype>
-      <usage_type>test</usage_type>
-      <checksum>F0966E1B</checksum>
-    </file>
-    <file>
-      <filename>MF_8units_1story_SL_3Beds_2Baths_Denver_CentralAC_NoSetpoints.osm</filename>
-      <filetype>osm</filetype>
-      <usage_type>test</usage_type>
-      <checksum>803E22AC</checksum>
-    </file>
-    <file>
-      <filename>SFD_2000sqft_2story_SL_UA_3Beds_2Baths_Denver_MSHP_NoSetpoints.osm</filename>
-      <filetype>osm</filetype>
-      <usage_type>test</usage_type>
-      <checksum>FB64D122</checksum>
-=======
-      <filename>process_cooling_setpoints_test.rb</filename>
-      <filetype>rb</filetype>
-      <usage_type>test</usage_type>
-      <checksum>7D674002</checksum>
->>>>>>> c4e17be5
     </file>
     <file>
       <version>
@@ -371,29 +251,7 @@
       <filename>measure.rb</filename>
       <filetype>rb</filetype>
       <usage_type>script</usage_type>
-<<<<<<< HEAD
-      <checksum>65AE991B</checksum>
-    </file>
-    <file>
-      <filename>geometry.rb</filename>
-      <filetype>rb</filetype>
-      <usage_type>resource</usage_type>
-      <checksum>D1229A56</checksum>
-    </file>
-    <file>
-      <filename>constants.rb</filename>
-      <filetype>rb</filetype>
-      <usage_type>resource</usage_type>
-      <checksum>2C1D920B</checksum>
-    </file>
-    <file>
-      <filename>hvac.rb</filename>
-      <filetype>rb</filetype>
-      <usage_type>resource</usage_type>
-      <checksum>2A1540E8</checksum>
-=======
       <checksum>1D4E3A01</checksum>
->>>>>>> c4e17be5
     </file>
   </files>
 </measure>