<measure>
  <schema_version>3.0</schema_version>
  <name>process_constructions_pier_beam</name>
  <uid>c47f2fc2-008e-403c-82e6-fd751b4f3b8a</uid>
<<<<<<< HEAD
  <version_id>99be10dc-fa3a-4923-a152-a8f3204b4952</version_id>
  <version_modified>20181010T171002Z</version_modified>
=======
  <version_id>e26ca3bd-2926-400d-a968-ab21e0490f5a</version_id>
  <version_modified>20181015T212940Z</version_modified>
>>>>>>> 8159c45d
  <xml_checksum>1E963D9C</xml_checksum>
  <class_name>ProcessConstructionsPierBeam</class_name>
  <display_name>Set Residential Pier &amp; Beam Construction</display_name>
  <description>This measure assigns a wood stud construction to the pier &amp; beam space ceiling. See https://github.com/NREL/OpenStudio-BEopt#workflows for supported workflows using this measure.</description>
  <modeler_description>Calculates and assigns material layer properties of wood stud constructions for  pier &amp; beam ceilings. Any existing constructions for these surfaces will be removed.</modeler_description>
  <arguments>
    <argument>
      <name>cavity_r</name>
      <display_name>Cavity Insulation Nominal R-value</display_name>
      <description>Refers to the R-value of the cavity insulation and not the overall R-value of the assembly.</description>
      <type>Double</type>
      <units>hr-ft^2-R/Btu</units>
      <required>true</required>
      <model_dependent>false</model_dependent>
      <default_value>19</default_value>
    </argument>
    <argument>
      <name>install_grade</name>
      <display_name>Cavity Install Grade</display_name>
      <description>Installation grade as defined by RESNET standard. 5% of the cavity is considered missing insulation for Grade 3, 2% for Grade 2, and 0% for Grade 1.</description>
      <type>Choice</type>
      <required>true</required>
      <model_dependent>false</model_dependent>
      <default_value>1</default_value>
      <choices>
        <choice>
          <value>1</value>
          <display_name>1</display_name>
        </choice>
        <choice>
          <value>2</value>
          <display_name>2</display_name>
        </choice>
        <choice>
          <value>3</value>
          <display_name>3</display_name>
        </choice>
      </choices>
    </argument>
    <argument>
      <name>framing_factor</name>
      <display_name>Framing Factor</display_name>
      <description>The fraction of a floor assembly that is comprised of structural framing.</description>
      <type>Double</type>
      <units>frac</units>
      <required>true</required>
      <model_dependent>false</model_dependent>
      <default_value>0.13</default_value>
    </argument>
    <argument>
      <name>joist_height_in</name>
      <display_name>Joist Height</display_name>
      <description>Height of the joist member.</description>
      <type>Double</type>
      <units>in</units>
      <required>true</required>
      <model_dependent>false</model_dependent>
      <default_value>5.5</default_value>
    </argument>
  </arguments>
  <outputs/>
  <provenances/>
  <tags>
    <tag>Envelope.Opaque</tag>
  </tags>
  <attributes>
    <attribute>
      <name>Measure Type</name>
      <value>ModelMeasure</value>
      <datatype>string</datatype>
    </attribute>
    <attribute>
      <name>Uses SketchUp API</name>
      <value>false</value>
      <datatype>boolean</datatype>
    </attribute>
  </attributes>
  <files>
    <file>
      <filename>Pierbeam_Test.rb</filename>
      <filetype>rb</filetype>
      <usage_type>test</usage_type>
      <checksum>7737EE3D</checksum>
    </file>
    <file>
      <version>
        <software_program>OpenStudio</software_program>
        <identifier>1.4.0</identifier>
        <min_compatible>2.0.4</min_compatible>
      </version>
      <filename>measure.rb</filename>
      <filetype>rb</filetype>
      <usage_type>script</usage_type>
      <checksum>8BEDE2E7</checksum>
    </file>
    <file>
      <filename>materials.rb</filename>
      <filetype>rb</filetype>
      <usage_type>resource</usage_type>
      <checksum>82D32FEE</checksum>
    </file>
    <file>
<<<<<<< HEAD
=======
      <filename>unit_conversions.rb</filename>
      <filetype>rb</filetype>
      <usage_type>resource</usage_type>
      <checksum>81550F14</checksum>
    </file>
    <file>
>>>>>>> 8159c45d
      <filename>constructions.rb</filename>
      <filetype>rb</filetype>
      <usage_type>resource</usage_type>
      <checksum>972014A8</checksum>
    </file>
    <file>
      <filename>geometry.rb</filename>
      <filetype>rb</filetype>
      <usage_type>resource</usage_type>
<<<<<<< HEAD
      <checksum>C6878D1E</checksum>
    </file>
    <file>
      <filename>geometry.rb</filename>
      <filetype>rb</filetype>
      <usage_type>resource</usage_type>
      <checksum>62B9E41C</checksum>
=======
      <checksum>62B9E41C</checksum>
    </file>
    <file>
      <filename>constants.rb</filename>
      <filetype>rb</filetype>
      <usage_type>resource</usage_type>
      <checksum>623A924C</checksum>
>>>>>>> 8159c45d
    </file>
    <file>
      <filename>SFD_2000sqft_2story_PB_UA.osm</filename>
      <filetype>osm</filetype>
      <usage_type>test</usage_type>
<<<<<<< HEAD
      <checksum>C7E3787B</checksum>
    </file>
    <file>
      <filename>util.rb</filename>
      <filetype>rb</filetype>
      <usage_type>resource</usage_type>
      <checksum>B8804B95</checksum>
    </file>
    <file>
      <filename>unit_conversions.rb</filename>
      <filetype>rb</filetype>
      <usage_type>resource</usage_type>
      <checksum>A28FB5F8</checksum>
=======
      <checksum>2E4BADF3</checksum>
>>>>>>> 8159c45d
    </file>
  </files>
</measure><|MERGE_RESOLUTION|>--- conflicted
+++ resolved
@@ -2,13 +2,8 @@
   <schema_version>3.0</schema_version>
   <name>process_constructions_pier_beam</name>
   <uid>c47f2fc2-008e-403c-82e6-fd751b4f3b8a</uid>
-<<<<<<< HEAD
-  <version_id>99be10dc-fa3a-4923-a152-a8f3204b4952</version_id>
-  <version_modified>20181010T171002Z</version_modified>
-=======
   <version_id>e26ca3bd-2926-400d-a968-ab21e0490f5a</version_id>
   <version_modified>20181015T212940Z</version_modified>
->>>>>>> 8159c45d
   <xml_checksum>1E963D9C</xml_checksum>
   <class_name>ProcessConstructionsPierBeam</class_name>
   <display_name>Set Residential Pier &amp; Beam Construction</display_name>
@@ -105,21 +100,24 @@
       <checksum>8BEDE2E7</checksum>
     </file>
     <file>
+      <filename>util.rb</filename>
+      <filetype>rb</filetype>
+      <usage_type>resource</usage_type>
+      <checksum>4516079E</checksum>
+    </file>
+    <file>
       <filename>materials.rb</filename>
       <filetype>rb</filetype>
       <usage_type>resource</usage_type>
       <checksum>82D32FEE</checksum>
     </file>
     <file>
-<<<<<<< HEAD
-=======
       <filename>unit_conversions.rb</filename>
       <filetype>rb</filetype>
       <usage_type>resource</usage_type>
       <checksum>81550F14</checksum>
     </file>
     <file>
->>>>>>> 8159c45d
       <filename>constructions.rb</filename>
       <filetype>rb</filetype>
       <usage_type>resource</usage_type>
@@ -129,15 +127,6 @@
       <filename>geometry.rb</filename>
       <filetype>rb</filetype>
       <usage_type>resource</usage_type>
-<<<<<<< HEAD
-      <checksum>C6878D1E</checksum>
-    </file>
-    <file>
-      <filename>geometry.rb</filename>
-      <filetype>rb</filetype>
-      <usage_type>resource</usage_type>
-      <checksum>62B9E41C</checksum>
-=======
       <checksum>62B9E41C</checksum>
     </file>
     <file>
@@ -145,29 +134,12 @@
       <filetype>rb</filetype>
       <usage_type>resource</usage_type>
       <checksum>623A924C</checksum>
->>>>>>> 8159c45d
     </file>
     <file>
       <filename>SFD_2000sqft_2story_PB_UA.osm</filename>
       <filetype>osm</filetype>
       <usage_type>test</usage_type>
-<<<<<<< HEAD
-      <checksum>C7E3787B</checksum>
-    </file>
-    <file>
-      <filename>util.rb</filename>
-      <filetype>rb</filetype>
-      <usage_type>resource</usage_type>
-      <checksum>B8804B95</checksum>
-    </file>
-    <file>
-      <filename>unit_conversions.rb</filename>
-      <filetype>rb</filetype>
-      <usage_type>resource</usage_type>
-      <checksum>A28FB5F8</checksum>
-=======
       <checksum>2E4BADF3</checksum>
->>>>>>> 8159c45d
     </file>
   </files>
 </measure>