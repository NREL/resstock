--- conflicted
+++ resolved
@@ -2,13 +2,8 @@
   <schema_version>3.0</schema_version>
   <name>process_constructions_pier_beam</name>
   <uid>c47f2fc2-008e-403c-82e6-fd751b4f3b8a</uid>
-<<<<<<< HEAD
-  <version_id>b2c157ab-79e6-4036-a17c-f9d99b839039</version_id>
-  <version_modified>20181113T054749Z</version_modified>
-=======
   <version_id>b03e0d18-7cf6-4914-b778-7ea5b9feef2e</version_id>
   <version_modified>20181115T220705Z</version_modified>
->>>>>>> 20a2bc5e
   <xml_checksum>1E963D9C</xml_checksum>
   <class_name>ProcessConstructionsPierBeam</class_name>
   <display_name>Set Residential Pier &amp; Beam Construction</display_name>
@@ -91,11 +86,7 @@
       <filename>Pierbeam_Test.rb</filename>
       <filetype>rb</filetype>
       <usage_type>test</usage_type>
-<<<<<<< HEAD
-      <checksum>AD24264A</checksum>
-=======
       <checksum>26960D0F</checksum>
->>>>>>> 20a2bc5e
     </file>
     <file>
       <version>
