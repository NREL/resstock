--- conflicted
+++ resolved
@@ -2,13 +2,8 @@
   <schema_version>3.0</schema_version>
   <name>set_residential_epw_file</name>
   <uid>16ac2c0c-6177-4bf2-91a5-1b6e8de4e85b</uid>
-<<<<<<< HEAD
-  <version_id>9e83cf02-3852-4b47-8195-a8eb2a625ba3</version_id>
-  <version_modified>20180807T224755Z</version_modified>
-=======
   <version_id>6c57a5c2-da07-4f0b-8af0-557da40d8bf7</version_id>
   <version_modified>20180920T151102Z</version_modified>
->>>>>>> 12b24f9d
   <xml_checksum>D8922A73</xml_checksum>
   <class_name>SetResidentialEPWFile</class_name>
   <display_name>Set Residential Location</display_name>
@@ -117,18 +112,6 @@
       <checksum>4516079E</checksum>
     </file>
     <file>
-<<<<<<< HEAD
-      <filename>materials.rb</filename>
-      <filetype>rb</filetype>
-      <usage_type>resource</usage_type>
-      <checksum>82D32FEE</checksum>
-    </file>
-    <file>
-      <filename>simulation.rb</filename>
-      <filetype>rb</filetype>
-      <usage_type>resource</usage_type>
-      <checksum>6B1AEF16</checksum>
-=======
       <filename>location.rb</filename>
       <filetype>rb</filetype>
       <usage_type>resource</usage_type>
@@ -139,15 +122,11 @@
       <filetype>rb</filetype>
       <usage_type>resource</usage_type>
       <checksum>82D32FEE</checksum>
->>>>>>> 12b24f9d
     </file>
     <file>
       <filename>unit_conversions.rb</filename>
       <filetype>rb</filetype>
       <usage_type>resource</usage_type>
-<<<<<<< HEAD
-      <checksum>6CB6B3D8</checksum>
-=======
       <checksum>81550F14</checksum>
     </file>
     <file>
@@ -155,7 +134,6 @@
       <filetype>rb</filetype>
       <usage_type>resource</usage_type>
       <checksum>374E311F</checksum>
->>>>>>> 12b24f9d
     </file>
     <file>
       <version>
@@ -166,33 +144,6 @@
       <filename>measure.rb</filename>
       <filetype>rb</filetype>
       <usage_type>script</usage_type>
-<<<<<<< HEAD
-      <checksum>A045AC8C</checksum>
-    </file>
-    <file>
-      <filename>weather.rb</filename>
-      <filetype>rb</filetype>
-      <usage_type>resource</usage_type>
-      <checksum>AA9588B3</checksum>
-    </file>
-    <file>
-      <filename>set_location_test.rb</filename>
-      <filetype>rb</filetype>
-      <usage_type>test</usage_type>
-      <checksum>EE3BEF4B</checksum>
-    </file>
-    <file>
-      <filename>location.rb</filename>
-      <filetype>rb</filetype>
-      <usage_type>resource</usage_type>
-      <checksum>0E0A7FEB</checksum>
-    </file>
-    <file>
-      <filename>constants.rb</filename>
-      <filetype>rb</filetype>
-      <usage_type>resource</usage_type>
-      <checksum>88F17E44</checksum>
-=======
       <checksum>0FDC77B7</checksum>
     </file>
     <file>
@@ -206,7 +157,6 @@
       <filetype>rb</filetype>
       <usage_type>resource</usage_type>
       <checksum>F4DD18F1</checksum>
->>>>>>> 12b24f9d
     </file>
   </files>
 </measure>