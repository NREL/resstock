--- conflicted
+++ resolved
@@ -2,13 +2,8 @@
   <schema_version>3.0</schema_version>
   <name>set_residential_epw_file</name>
   <uid>16ac2c0c-6177-4bf2-91a5-1b6e8de4e85b</uid>
-<<<<<<< HEAD
-  <version_id>398a124d-e3da-4238-acc3-34581a13d0b4</version_id>
-  <version_modified>20180822T022843Z</version_modified>
-=======
   <version_id>6c57a5c2-da07-4f0b-8af0-557da40d8bf7</version_id>
   <version_modified>20180920T151102Z</version_modified>
->>>>>>> 12b24f9d
   <xml_checksum>D8922A73</xml_checksum>
   <class_name>SetResidentialEPWFile</class_name>
   <display_name>Set Residential Location</display_name>
@@ -135,15 +130,12 @@
       <checksum>81550F14</checksum>
     </file>
     <file>
-<<<<<<< HEAD
-=======
       <filename>constants.rb</filename>
       <filetype>rb</filetype>
       <usage_type>resource</usage_type>
       <checksum>374E311F</checksum>
     </file>
     <file>
->>>>>>> 12b24f9d
       <version>
         <software_program>OpenStudio</software_program>
         <identifier>1.11.5</identifier>
@@ -166,17 +158,5 @@
       <usage_type>resource</usage_type>
       <checksum>F4DD18F1</checksum>
     </file>
-    <file>
-      <filename>set_location_test.rb</filename>
-      <filetype>rb</filetype>
-      <usage_type>test</usage_type>
-      <checksum>3D604012</checksum>
-    </file>
-    <file>
-      <filename>unit_conversions.rb</filename>
-      <filetype>rb</filetype>
-      <usage_type>resource</usage_type>
-      <checksum>81550F14</checksum>
-    </file>
   </files>
 </measure>