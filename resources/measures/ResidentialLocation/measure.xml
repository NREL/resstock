<measure>
  <schema_version>3.0</schema_version>
  <name>set_residential_epw_file</name>
  <uid>16ac2c0c-6177-4bf2-91a5-1b6e8de4e85b</uid>
<<<<<<< HEAD
  <version_id>05374e47-5fef-4fb1-abaf-8fcc560dfcce</version_id>
  <version_modified>20210513T205636Z</version_modified>
=======
  <version_id>f2e6dec0-e7c8-4711-a830-76ffb7810a6b</version_id>
  <version_modified>20210517T214457Z</version_modified>
>>>>>>> c5011b01
  <xml_checksum>D8922A73</xml_checksum>
  <class_name>SetResidentialEPWFile</class_name>
  <display_name>Set Residential Location</display_name>
  <description>Sets the EPW weather file (EPW), supplemental data specific to the location, and daylight saving time start/end dates. See https://github.com/NREL/resstock#workflows for supported workflows using this measure.</description>
  <modeler_description>Sets the weather file, Building America climate zone, site information (e.g., latitude, longitude, elevation, timezone), design day information (from the DDY file), the mains water temperature using the correlation method, and the daylight saving time start/end dates.</modeler_description>
  <arguments>
    <argument>
      <name>weather_directory</name>
      <display_name>Weather Directory</display_name>
      <description>Absolute (or relative) directory to weather files.</description>
      <type>String</type>
      <required>true</required>
      <model_dependent>false</model_dependent>
      <default_value>../HPXMLtoOpenStudio/weather</default_value>
    </argument>
    <argument>
      <name>weather_file_name</name>
      <display_name>Weather File Name</display_name>
      <description>Name of the EPW weather file to assign. The corresponding DDY file must also be in the same directory.</description>
      <type>String</type>
      <required>true</required>
      <model_dependent>false</model_dependent>
      <default_value>USA_CO_Denver.Intl.AP.725650_TMY3.epw</default_value>
    </argument>
    <argument>
      <name>dst_start_date</name>
      <display_name>Daylight Saving Start Date</display_name>
      <description>Set to 'NA' if no daylight saving.</description>
      <type>String</type>
      <required>true</required>
      <model_dependent>false</model_dependent>
      <default_value>March 12</default_value>
    </argument>
    <argument>
      <name>dst_end_date</name>
      <display_name>Daylight Saving End Date</display_name>
      <description>Set to 'NA' if no daylight saving.</description>
      <type>String</type>
      <required>true</required>
      <model_dependent>false</model_dependent>
      <default_value>November 5</default_value>
    </argument>
  </arguments>
  <outputs/>
  <provenances/>
  <tags>
    <tag>Whole Building.Space Types</tag>
  </tags>
  <attributes>
    <attribute>
      <name>Measure Type</name>
      <value>ModelMeasure</value>
      <datatype>string</datatype>
    </attribute>
    <attribute>
      <name>Intended Software Tool</name>
      <value>Apply Measure Now</value>
      <datatype>string</datatype>
    </attribute>
    <attribute>
      <name>Intended Software Tool</name>
      <value>OpenStudio Application</value>
      <datatype>string</datatype>
    </attribute>
    <attribute>
      <name>Intended Software Tool</name>
      <value>Parametric Analysis Tool</value>
      <datatype>string</datatype>
    </attribute>
  </attributes>
  <files>
    <file>
      <version>
        <software_program>OpenStudio</software_program>
        <identifier>1.11.5</identifier>
        <min_compatible>1.13.1</min_compatible>
      </version>
      <filename>measure.rb</filename>
      <filetype>rb</filetype>
      <usage_type>script</usage_type>
      <checksum>5FA8658F</checksum>
    </file>
    <file>
      <filename>set_location_test.rb</filename>
      <filetype>rb</filetype>
      <usage_type>test</usage_type>
      <checksum>4F5E17EB</checksum>
    </file>
  </files>
</measure><|MERGE_RESOLUTION|>--- conflicted
+++ resolved
@@ -2,13 +2,8 @@
   <schema_version>3.0</schema_version>
   <name>set_residential_epw_file</name>
   <uid>16ac2c0c-6177-4bf2-91a5-1b6e8de4e85b</uid>
-<<<<<<< HEAD
-  <version_id>05374e47-5fef-4fb1-abaf-8fcc560dfcce</version_id>
-  <version_modified>20210513T205636Z</version_modified>
-=======
-  <version_id>f2e6dec0-e7c8-4711-a830-76ffb7810a6b</version_id>
-  <version_modified>20210517T214457Z</version_modified>
->>>>>>> c5011b01
+  <version_id>a19df426-5846-43e7-a1cf-1f650888c62b</version_id>
+  <version_modified>20210602T232323Z</version_modified>
   <xml_checksum>D8922A73</xml_checksum>
   <class_name>SetResidentialEPWFile</class_name>
   <display_name>Set Residential Location</display_name>
@@ -89,13 +84,13 @@
       <filename>measure.rb</filename>
       <filetype>rb</filetype>
       <usage_type>script</usage_type>
-      <checksum>5FA8658F</checksum>
+      <checksum>71B3D123</checksum>
     </file>
     <file>
       <filename>set_location_test.rb</filename>
       <filetype>rb</filetype>
       <usage_type>test</usage_type>
-      <checksum>4F5E17EB</checksum>
+      <checksum>2078612D</checksum>
     </file>
   </files>
 </measure>