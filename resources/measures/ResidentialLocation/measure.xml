--- conflicted
+++ resolved
@@ -2,13 +2,8 @@
   <schema_version>3.0</schema_version>
   <name>set_residential_epw_file</name>
   <uid>16ac2c0c-6177-4bf2-91a5-1b6e8de4e85b</uid>
-<<<<<<< HEAD
-  <version_id>f39a7c7f-4067-48c4-afc2-b7de76b0e899</version_id>
-  <version_modified>20181008T183501Z</version_modified>
-=======
   <version_id>edb479e0-b6d1-420c-8f83-559b6a87ed33</version_id>
   <version_modified>20181016T174254Z</version_modified>
->>>>>>> ed3e9d71
   <xml_checksum>D8922A73</xml_checksum>
   <class_name>SetResidentialEPWFile</class_name>
   <display_name>Set Residential Location</display_name>
@@ -123,15 +118,6 @@
       <checksum>82D32FEE</checksum>
     </file>
     <file>
-<<<<<<< HEAD
-      <filename>unit_conversions.rb</filename>
-      <filetype>rb</filetype>
-      <usage_type>resource</usage_type>
-      <checksum>81550F14</checksum>
-    </file>
-    <file>
-=======
->>>>>>> ed3e9d71
       <version>
         <software_program>OpenStudio</software_program>
         <identifier>1.11.5</identifier>
@@ -143,30 +129,15 @@
       <checksum>0FDC77B7</checksum>
     </file>
     <file>
-      <filename>weather.rb</filename>
-      <filetype>rb</filetype>
-      <usage_type>resource</usage_type>
-      <checksum>454E14D4</checksum>
-    </file>
-    <file>
       <filename>set_location_test.rb</filename>
       <filetype>rb</filetype>
       <usage_type>test</usage_type>
-      <checksum>05388B5D</checksum>
+      <checksum>BD536022</checksum>
     </file>
     <file>
       <filename>location.rb</filename>
       <filetype>rb</filetype>
       <usage_type>resource</usage_type>
-<<<<<<< HEAD
-      <checksum>908BC2E8</checksum>
-    </file>
-    <file>
-      <filename>constants.rb</filename>
-      <filetype>rb</filetype>
-      <usage_type>resource</usage_type>
-      <checksum>9773CEB0</checksum>
-=======
       <checksum>415A8CBA</checksum>
     </file>
     <file>
@@ -186,7 +157,6 @@
       <filetype>rb</filetype>
       <usage_type>resource</usage_type>
       <checksum>67D46496</checksum>
->>>>>>> ed3e9d71
     </file>
   </files>
 </measure>