--- conflicted
+++ resolved
@@ -2,13 +2,8 @@
   <schema_version>3.0</schema_version>
   <name>set_residential_epw_file</name>
   <uid>16ac2c0c-6177-4bf2-91a5-1b6e8de4e85b</uid>
-<<<<<<< HEAD
-  <version_id>8dbe2572-2aaf-43f3-be9a-f5b07c3faac7</version_id>
-  <version_modified>20181010T171009Z</version_modified>
-=======
   <version_id>edb479e0-b6d1-420c-8f83-559b6a87ed33</version_id>
   <version_modified>20181016T174254Z</version_modified>
->>>>>>> 8159c45d
   <xml_checksum>D8922A73</xml_checksum>
   <class_name>SetResidentialEPWFile</class_name>
   <display_name>Set Residential Location</display_name>
@@ -111,15 +106,12 @@
       <checksum>208441EA</checksum>
     </file>
     <file>
-<<<<<<< HEAD
-=======
       <filename>util.rb</filename>
       <filetype>rb</filetype>
       <usage_type>resource</usage_type>
       <checksum>4516079E</checksum>
     </file>
     <file>
->>>>>>> 8159c45d
       <filename>materials.rb</filename>
       <filetype>rb</filetype>
       <usage_type>resource</usage_type>
@@ -158,27 +150,13 @@
       <filename>constants.rb</filename>
       <filetype>rb</filetype>
       <usage_type>resource</usage_type>
-<<<<<<< HEAD
-      <checksum>C6878D1E</checksum>
-    </file>
-    <file>
-      <filename>util.rb</filename>
-      <filetype>rb</filetype>
-      <usage_type>resource</usage_type>
-      <checksum>B8804B95</checksum>
-=======
       <checksum>623A924C</checksum>
->>>>>>> 8159c45d
     </file>
     <file>
       <filename>unit_conversions.rb</filename>
       <filetype>rb</filetype>
       <usage_type>resource</usage_type>
-<<<<<<< HEAD
-      <checksum>A28FB5F8</checksum>
-=======
       <checksum>67D46496</checksum>
->>>>>>> 8159c45d
     </file>
   </files>
 </measure>