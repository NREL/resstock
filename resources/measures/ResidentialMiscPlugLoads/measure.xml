--- conflicted
+++ resolved
@@ -2,13 +2,8 @@
   <schema_version>3.0</schema_version>
   <name>residential_misc_electric_loads</name>
   <uid>3ac41688-ef52-4679-b79c-8cbdf7cbd0e7</uid>
-<<<<<<< HEAD
-  <version_id>4142645c-75a2-49cc-9afe-ea71b6214d74</version_id>
-  <version_modified>20200303T164723Z</version_modified>
-=======
-  <version_id>877c262b-04ac-41c8-b79a-0485aaedbb36</version_id>
-  <version_modified>20200226T182231Z</version_modified>
->>>>>>> 7176d428
+  <version_id>94dd3077-49d4-4c93-bf1f-9e96994388b6</version_id>
+  <version_modified>20200312T160424Z</version_modified>
   <xml_checksum>126F1C43</xml_checksum>
   <class_name>ResidentialMiscElectricLoads</class_name>
   <display_name>Set Residential Plug Loads</display_name>
@@ -91,15 +86,6 @@
   </attributes>
   <files>
     <file>
-<<<<<<< HEAD
-=======
-      <filename>ResidentialMiscellaneousElectricLoads_Test.rb</filename>
-      <filetype>rb</filetype>
-      <usage_type>test</usage_type>
-      <checksum>2ACF47DD</checksum>
-    </file>
-    <file>
->>>>>>> 7176d428
       <version>
         <software_program>OpenStudio</software_program>
         <identifier>1.4.0</identifier>
@@ -108,17 +94,13 @@
       <filename>measure.rb</filename>
       <filetype>rb</filetype>
       <usage_type>script</usage_type>
-<<<<<<< HEAD
-      <checksum>28768BDE</checksum>
+      <checksum>4D67877E</checksum>
     </file>
     <file>
       <filename>ResidentialMiscellaneousElectricLoads_Test.rb</filename>
       <filetype>rb</filetype>
       <usage_type>test</usage_type>
-      <checksum>A8FAF6A6</checksum>
-=======
-      <checksum>AEC4EB7C</checksum>
->>>>>>> 7176d428
+      <checksum>19C35F7A</checksum>
     </file>
   </files>
 </measure>