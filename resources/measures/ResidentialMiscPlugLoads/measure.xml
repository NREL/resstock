<measure>
  <schema_version>3.0</schema_version>
  <name>residential_misc_electric_loads</name>
  <uid>3ac41688-ef52-4679-b79c-8cbdf7cbd0e7</uid>
<<<<<<< HEAD
  <version_id>69342fd3-9dd3-415d-9a4b-e533b707052a</version_id>
  <version_modified>20200326T223751Z</version_modified>
=======
  <version_id>b12552ae-bb90-4ca3-acc1-f4be0d8045d8</version_id>
  <version_modified>20200325T181508Z</version_modified>
>>>>>>> 4d8f44c8
  <xml_checksum>126F1C43</xml_checksum>
  <class_name>ResidentialMiscElectricLoads</class_name>
  <display_name>Set Residential Plug Loads</display_name>
  <description>Adds (or replaces) residential plug loads with the specified efficiency and schedule in all finished spaces. For multifamily buildings, the plug loads can be set for all units of the building. See https://github.com/NREL/OpenStudio-BuildStock#workflows for supported workflows using this measure.</description>
  <modeler_description>Since there is no Plug Loads object in OpenStudio/EnergyPlus, we look for an ElectricEquipment object with the name that denotes it is residential plug loads. If one is found, it is replaced with the specified properties. Otherwise, a new such object is added to the model. Note: This measure requires the number of bedrooms/bathrooms to have already been assigned.</modeler_description>
  <arguments>
    <argument>
      <name>option_type</name>
      <display_name>Option Type</display_name>
      <description>Inputs are used/ignored below based on the option type specified.</description>
      <type>Choice</type>
      <required>true</required>
      <model_dependent>false</model_dependent>
      <default_value>Multiplier</default_value>
      <choices>
        <choice>
          <value>Multiplier</value>
          <display_name>Multiplier</display_name>
        </choice>
        <choice>
          <value>Annual Energy Use</value>
          <display_name>Annual Energy Use</display_name>
        </choice>
      </choices>
    </argument>
    <argument>
      <name>mult</name>
      <display_name>Multiplier</display_name>
      <description>A multiplier on the national average energy use, which is calculated as: (1108.1 + 180.2 * Nbeds + 0.2785 * FFA), where Nbeds is the number of bedrooms and FFA is the finished floor area in sqft.</description>
      <type>Double</type>
      <required>true</required>
      <model_dependent>false</model_dependent>
      <default_value>1</default_value>
    </argument>
    <argument>
      <name>energy_use</name>
      <display_name>Annual Energy Use</display_name>
      <description>Annual energy use of the plug loads.</description>
      <type>Double</type>
      <units>kWh/year</units>
      <required>true</required>
      <model_dependent>false</model_dependent>
      <default_value>2000</default_value>
    </argument>
    <argument>
      <name>sens_frac</name>
      <display_name>Sensible Fraction</display_name>
      <description>Fraction of internal gains that are sensible.</description>
      <type>Double</type>
      <required>true</required>
      <model_dependent>false</model_dependent>
      <default_value>0.93</default_value>
    </argument>
    <argument>
      <name>lat_frac</name>
      <display_name>Latent Fraction</display_name>
      <description>Fraction of internal gains that are latent.</description>
      <type>Double</type>
      <required>true</required>
      <model_dependent>false</model_dependent>
      <default_value>0.021</default_value>
    </argument>
  </arguments>
  <outputs/>
  <provenances/>
  <tags>
    <tag>Equipment.Electric Equipment</tag>
  </tags>
  <attributes>
    <attribute>
      <name>Measure Type</name>
      <value>ModelMeasure</value>
      <datatype>string</datatype>
    </attribute>
    <attribute>
      <name>Uses SketchUp API</name>
      <value>false</value>
      <datatype>boolean</datatype>
    </attribute>
  </attributes>
  <files>
    <file>
<<<<<<< HEAD
=======
      <filename>ResidentialMiscellaneousElectricLoads_Test.rb</filename>
      <filetype>rb</filetype>
      <usage_type>test</usage_type>
      <checksum>6A3703FD</checksum>
    </file>
    <file>
>>>>>>> 4d8f44c8
      <version>
        <software_program>OpenStudio</software_program>
        <identifier>1.4.0</identifier>
        <min_compatible>2.0.4</min_compatible>
      </version>
      <filename>measure.rb</filename>
      <filetype>rb</filetype>
      <usage_type>script</usage_type>
<<<<<<< HEAD
      <checksum>4D67877E</checksum>
    </file>
    <file>
      <filename>ResidentialMiscellaneousElectricLoads_Test.rb</filename>
      <filetype>rb</filetype>
      <usage_type>test</usage_type>
      <checksum>19C35F7A</checksum>
=======
      <checksum>77C15D43</checksum>
>>>>>>> 4d8f44c8
    </file>
  </files>
</measure><|MERGE_RESOLUTION|>--- conflicted
+++ resolved
@@ -2,13 +2,8 @@
   <schema_version>3.0</schema_version>
   <name>residential_misc_electric_loads</name>
   <uid>3ac41688-ef52-4679-b79c-8cbdf7cbd0e7</uid>
-<<<<<<< HEAD
-  <version_id>69342fd3-9dd3-415d-9a4b-e533b707052a</version_id>
-  <version_modified>20200326T223751Z</version_modified>
-=======
   <version_id>b12552ae-bb90-4ca3-acc1-f4be0d8045d8</version_id>
   <version_modified>20200325T181508Z</version_modified>
->>>>>>> 4d8f44c8
   <xml_checksum>126F1C43</xml_checksum>
   <class_name>ResidentialMiscElectricLoads</class_name>
   <display_name>Set Residential Plug Loads</display_name>
@@ -71,6 +66,33 @@
       <model_dependent>false</model_dependent>
       <default_value>0.021</default_value>
     </argument>
+    <argument>
+      <name>weekday_sch</name>
+      <display_name>Weekday schedule</display_name>
+      <description>Specify the 24-hour weekday schedule.</description>
+      <type>String</type>
+      <required>true</required>
+      <model_dependent>false</model_dependent>
+      <default_value>0.035, 0.033, 0.032, 0.031, 0.032, 0.033, 0.037, 0.042, 0.043, 0.043, 0.043, 0.044, 0.045, 0.045, 0.044, 0.046, 0.048, 0.052, 0.053, 0.05, 0.047, 0.045, 0.04, 0.036</default_value>
+    </argument>
+    <argument>
+      <name>weekend_sch</name>
+      <display_name>Weekend schedule</display_name>
+      <description>Specify the 24-hour weekend schedule.</description>
+      <type>String</type>
+      <required>true</required>
+      <model_dependent>false</model_dependent>
+      <default_value>0.035, 0.033, 0.032, 0.031, 0.032, 0.033, 0.037, 0.042, 0.043, 0.043, 0.043, 0.044, 0.045, 0.045, 0.044, 0.046, 0.048, 0.052, 0.053, 0.05, 0.047, 0.045, 0.04, 0.036</default_value>
+    </argument>
+    <argument>
+      <name>monthly_sch</name>
+      <display_name>Month schedule</display_name>
+      <description>Specify the 12-month schedule.</description>
+      <type>String</type>
+      <required>true</required>
+      <model_dependent>false</model_dependent>
+      <default_value>1.248, 1.257, 0.993, 0.989, 0.993, 0.827, 0.821, 0.821, 0.827, 0.99, 0.987, 1.248</default_value>
+    </argument>
   </arguments>
   <outputs/>
   <provenances/>
@@ -91,15 +113,12 @@
   </attributes>
   <files>
     <file>
-<<<<<<< HEAD
-=======
       <filename>ResidentialMiscellaneousElectricLoads_Test.rb</filename>
       <filetype>rb</filetype>
       <usage_type>test</usage_type>
       <checksum>6A3703FD</checksum>
     </file>
     <file>
->>>>>>> 4d8f44c8
       <version>
         <software_program>OpenStudio</software_program>
         <identifier>1.4.0</identifier>
@@ -108,17 +127,7 @@
       <filename>measure.rb</filename>
       <filetype>rb</filetype>
       <usage_type>script</usage_type>
-<<<<<<< HEAD
-      <checksum>4D67877E</checksum>
-    </file>
-    <file>
-      <filename>ResidentialMiscellaneousElectricLoads_Test.rb</filename>
-      <filetype>rb</filetype>
-      <usage_type>test</usage_type>
-      <checksum>19C35F7A</checksum>
-=======
       <checksum>77C15D43</checksum>
->>>>>>> 4d8f44c8
     </file>
   </files>
 </measure>