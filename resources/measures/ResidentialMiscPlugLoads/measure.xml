<measure>
  <schema_version>3.0</schema_version>
  <name>residential_misc_electric_loads</name>
  <uid>3ac41688-ef52-4679-b79c-8cbdf7cbd0e7</uid>
<<<<<<< HEAD
  <version_id>587f1fbe-21dd-4f78-837a-3e185e0627ba</version_id>
  <version_modified>20180822T022844Z</version_modified>
=======
  <version_id>860c01d5-73de-447d-accf-72a832cfd84f</version_id>
  <version_modified>20180912T200243Z</version_modified>
>>>>>>> 12b24f9d
  <xml_checksum>126F1C43</xml_checksum>
  <class_name>ResidentialMiscElectricLoads</class_name>
  <display_name>Set Residential Plug Loads</display_name>
  <description>Adds (or replaces) residential plug loads with the specified efficiency and schedule in all finished spaces. For multifamily buildings, the plug loads can be set for all units of the building. See https://github.com/NREL/OpenStudio-BEopt#workflows for supported workflows using this measure.</description>
  <modeler_description>Since there is no Plug Loads object in OpenStudio/EnergyPlus, we look for an ElectricEquipment object with the name that denotes it is residential plug loads. If one is found, it is replaced with the specified properties. Otherwise, a new such object is added to the model. Note: This measure requires the number of bedrooms/bathrooms to have already been assigned.</modeler_description>
  <arguments>
    <argument>
      <name>option_type</name>
      <display_name>Option Type</display_name>
      <description>Inputs are used/ignored below based on the option type specified.</description>
      <type>Choice</type>
      <required>true</required>
      <model_dependent>false</model_dependent>
      <default_value>Multiplier</default_value>
      <choices>
        <choice>
          <value>Multiplier</value>
          <display_name>Multiplier</display_name>
        </choice>
        <choice>
          <value>Annual Energy Use</value>
          <display_name>Annual Energy Use</display_name>
        </choice>
      </choices>
    </argument>
    <argument>
      <name>mult</name>
      <display_name>Multiplier</display_name>
      <description>A multiplier on the national average energy use, which is calculated as: (1108.1 + 180.2 * Nbeds + 0.2785 * FFA), where Nbeds is the number of bedrooms and FFA is the finished floor area in sqft.</description>
      <type>Double</type>
      <required>true</required>
      <model_dependent>false</model_dependent>
      <default_value>1</default_value>
    </argument>
    <argument>
      <name>energy_use</name>
      <display_name>Annual Energy Use</display_name>
      <description>Annual energy use of the plug loads.</description>
      <type>Double</type>
      <units>kWh/year</units>
      <required>true</required>
      <model_dependent>false</model_dependent>
      <default_value>2000</default_value>
    </argument>
    <argument>
      <name>sens_frac</name>
      <display_name>Sensible Fraction</display_name>
      <description>Fraction of internal gains that are sensible.</description>
      <type>Double</type>
      <required>true</required>
      <model_dependent>false</model_dependent>
      <default_value>0.93</default_value>
    </argument>
    <argument>
      <name>lat_frac</name>
      <display_name>Latent Fraction</display_name>
      <description>Fraction of internal gains that are latent.</description>
      <type>Double</type>
      <required>true</required>
      <model_dependent>false</model_dependent>
      <default_value>0.021</default_value>
    </argument>
    <argument>
      <name>weekday_sch</name>
      <display_name>Weekday schedule</display_name>
      <description>Specify the 24-hour weekday schedule.</description>
      <type>String</type>
      <required>true</required>
      <model_dependent>false</model_dependent>
      <default_value>0.035, 0.033, 0.032, 0.031, 0.032, 0.033, 0.037, 0.042, 0.043, 0.043, 0.043, 0.044, 0.045, 0.045, 0.044, 0.046, 0.048, 0.052, 0.053, 0.05, 0.047, 0.045, 0.04, 0.036</default_value>
    </argument>
    <argument>
      <name>weekend_sch</name>
      <display_name>Weekend schedule</display_name>
      <description>Specify the 24-hour weekend schedule.</description>
      <type>String</type>
      <required>true</required>
      <model_dependent>false</model_dependent>
      <default_value>0.035, 0.033, 0.032, 0.031, 0.032, 0.033, 0.037, 0.042, 0.043, 0.043, 0.043, 0.044, 0.045, 0.045, 0.044, 0.046, 0.048, 0.052, 0.053, 0.05, 0.047, 0.045, 0.04, 0.036</default_value>
    </argument>
    <argument>
      <name>monthly_sch</name>
      <display_name>Month schedule</display_name>
      <description>Specify the 12-month schedule.</description>
      <type>String</type>
      <required>true</required>
      <model_dependent>false</model_dependent>
      <default_value>1.248, 1.257, 0.993, 0.989, 0.993, 0.827, 0.821, 0.821, 0.827, 0.99, 0.987, 1.248</default_value>
    </argument>
  </arguments>
  <outputs/>
  <provenances/>
  <tags>
    <tag>Equipment.Electric Equipment</tag>
  </tags>
  <attributes>
    <attribute>
      <name>Measure Type</name>
      <value>ModelMeasure</value>
      <datatype>string</datatype>
    </attribute>
    <attribute>
      <name>Uses SketchUp API</name>
      <value>false</value>
      <datatype>boolean</datatype>
    </attribute>
  </attributes>
  <files>
    <file>
      <version>
        <software_program>OpenStudio</software_program>
        <identifier>1.4.0</identifier>
        <min_compatible>2.0.4</min_compatible>
      </version>
      <filename>measure.rb</filename>
      <filetype>rb</filetype>
      <usage_type>script</usage_type>
      <checksum>950D12E8</checksum>
    </file>
    <file>
      <filename>ResidentialMiscellaneousElectricLoads_Test.rb</filename>
      <filetype>rb</filetype>
      <usage_type>test</usage_type>
      <checksum>51F48DCD</checksum>
    </file>
    <file>
      <filename>schedules.rb</filename>
      <filetype>rb</filetype>
      <usage_type>resource</usage_type>
      <checksum>1C22DD2A</checksum>
    </file>
    <file>
      <filename>misc_loads.rb</filename>
      <filetype>rb</filetype>
      <usage_type>resource</usage_type>
      <checksum>A0AF3447</checksum>
    </file>
    <file>
      <filename>util.rb</filename>
      <filetype>rb</filetype>
      <usage_type>resource</usage_type>
      <checksum>4516079E</checksum>
    </file>
    <file>
      <filename>geometry.rb</filename>
      <filetype>rb</filetype>
      <usage_type>resource</usage_type>
      <checksum>3A649817</checksum>
    </file>
    <file>
      <filename>unit_conversions.rb</filename>
      <filetype>rb</filetype>
      <usage_type>resource</usage_type>
      <checksum>81550F14</checksum>
    </file>
    <file>
      <filename>constants.rb</filename>
      <filetype>rb</filetype>
      <usage_type>resource</usage_type>
<<<<<<< HEAD
      <checksum>81550F14</checksum>
=======
      <checksum>374E311F</checksum>
>>>>>>> 12b24f9d
    </file>
    <file>
      <filename>SFD_2000sqft_2story_FB_GRG_UA_3Beds_2Baths.osm</filename>
      <filetype>osm</filetype>
      <usage_type>test</usage_type>
<<<<<<< HEAD
      <checksum>49E153D1</checksum>
=======
      <checksum>1C6529C5</checksum>
>>>>>>> 12b24f9d
    </file>
    <file>
      <filename>SFA_4units_1story_FB_UA_3Beds_2Baths_Denver.osm</filename>
      <filetype>osm</filetype>
      <usage_type>test</usage_type>
<<<<<<< HEAD
      <checksum>3D2688B5</checksum>
=======
      <checksum>23D8D744</checksum>
>>>>>>> 12b24f9d
    </file>
    <file>
      <filename>MF_8units_1story_SL_3Beds_2Baths_Denver.osm</filename>
      <filetype>osm</filetype>
      <usage_type>test</usage_type>
<<<<<<< HEAD
      <checksum>E3AA700D</checksum>
=======
      <checksum>831EF5E0</checksum>
>>>>>>> 12b24f9d
    </file>
  </files>
</measure><|MERGE_RESOLUTION|>--- conflicted
+++ resolved
@@ -2,13 +2,8 @@
   <schema_version>3.0</schema_version>
   <name>residential_misc_electric_loads</name>
   <uid>3ac41688-ef52-4679-b79c-8cbdf7cbd0e7</uid>
-<<<<<<< HEAD
-  <version_id>587f1fbe-21dd-4f78-837a-3e185e0627ba</version_id>
-  <version_modified>20180822T022844Z</version_modified>
-=======
   <version_id>860c01d5-73de-447d-accf-72a832cfd84f</version_id>
   <version_modified>20180912T200243Z</version_modified>
->>>>>>> 12b24f9d
   <xml_checksum>126F1C43</xml_checksum>
   <class_name>ResidentialMiscElectricLoads</class_name>
   <display_name>Set Residential Plug Loads</display_name>
@@ -168,41 +163,25 @@
       <filename>constants.rb</filename>
       <filetype>rb</filetype>
       <usage_type>resource</usage_type>
-<<<<<<< HEAD
-      <checksum>81550F14</checksum>
-=======
       <checksum>374E311F</checksum>
->>>>>>> 12b24f9d
     </file>
     <file>
       <filename>SFD_2000sqft_2story_FB_GRG_UA_3Beds_2Baths.osm</filename>
       <filetype>osm</filetype>
       <usage_type>test</usage_type>
-<<<<<<< HEAD
-      <checksum>49E153D1</checksum>
-=======
       <checksum>1C6529C5</checksum>
->>>>>>> 12b24f9d
     </file>
     <file>
       <filename>SFA_4units_1story_FB_UA_3Beds_2Baths_Denver.osm</filename>
       <filetype>osm</filetype>
       <usage_type>test</usage_type>
-<<<<<<< HEAD
-      <checksum>3D2688B5</checksum>
-=======
       <checksum>23D8D744</checksum>
->>>>>>> 12b24f9d
     </file>
     <file>
       <filename>MF_8units_1story_SL_3Beds_2Baths_Denver.osm</filename>
       <filetype>osm</filetype>
       <usage_type>test</usage_type>
-<<<<<<< HEAD
-      <checksum>E3AA700D</checksum>
-=======
       <checksum>831EF5E0</checksum>
->>>>>>> 12b24f9d
     </file>
   </files>
 </measure>