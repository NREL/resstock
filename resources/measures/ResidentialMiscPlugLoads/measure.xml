--- conflicted
+++ resolved
@@ -2,13 +2,8 @@
   <schema_version>3.0</schema_version>
   <name>residential_misc_electric_loads</name>
   <uid>3ac41688-ef52-4679-b79c-8cbdf7cbd0e7</uid>
-<<<<<<< HEAD
-  <version_id>420a011f-f1ae-403a-b53f-8c1a147bafab</version_id>
-  <version_modified>20181109T193300Z</version_modified>
-=======
-  <version_id>d2732a49-d815-462e-b319-a9dbbfc1ed71</version_id>
-  <version_modified>20181112T230644Z</version_modified>
->>>>>>> 970d3f66
+  <version_id>681b2c55-befe-4023-b775-ed9017b5de41</version_id>
+  <version_modified>20181113T054754Z</version_modified>
   <xml_checksum>126F1C43</xml_checksum>
   <class_name>ResidentialMiscElectricLoads</class_name>
   <display_name>Set Residential Plug Loads</display_name>
@@ -124,21 +119,6 @@
       <checksum>51F48DCD</checksum>
     </file>
     <file>
-<<<<<<< HEAD
-      <filename>util.rb</filename>
-      <filetype>rb</filetype>
-      <usage_type>resource</usage_type>
-      <checksum>B8804B95</checksum>
-    </file>
-    <file>
-      <filename>unit_conversions.rb</filename>
-      <filetype>rb</filetype>
-      <usage_type>resource</usage_type>
-      <checksum>7161039B</checksum>
-    </file>
-    <file>
-=======
->>>>>>> 970d3f66
       <version>
         <software_program>OpenStudio</software_program>
         <identifier>1.4.0</identifier>
@@ -147,53 +127,7 @@
       <filename>measure.rb</filename>
       <filetype>rb</filetype>
       <usage_type>script</usage_type>
-<<<<<<< HEAD
-      <checksum>F444A507</checksum>
-    </file>
-    <file>
-      <filename>schedules.rb</filename>
-      <filetype>rb</filetype>
-      <usage_type>resource</usage_type>
-      <checksum>F7EEE7C4</checksum>
-    </file>
-    <file>
-      <filename>SFD_2000sqft_2story_FB_GRG_UA_3Beds_2Baths.osm</filename>
-      <filetype>osm</filetype>
-      <usage_type>test</usage_type>
-      <checksum>4E0E3944</checksum>
-    </file>
-    <file>
-      <filename>misc_loads.rb</filename>
-      <filetype>rb</filetype>
-      <usage_type>resource</usage_type>
-      <checksum>67CFD1D0</checksum>
-    </file>
-    <file>
-      <filename>geometry.rb</filename>
-      <filetype>rb</filetype>
-      <usage_type>resource</usage_type>
-      <checksum>E5BD3794</checksum>
-    </file>
-    <file>
-      <filename>constants.rb</filename>
-      <filetype>rb</filetype>
-      <usage_type>resource</usage_type>
-      <checksum>F1D15EBA</checksum>
-    </file>
-    <file>
-      <filename>SFA_4units_1story_FB_UA_3Beds_2Baths_Denver.osm</filename>
-      <filetype>osm</filetype>
-      <usage_type>test</usage_type>
-      <checksum>3F100233</checksum>
-    </file>
-    <file>
-      <filename>MF_8units_1story_SL_3Beds_2Baths_Denver.osm</filename>
-      <filetype>osm</filetype>
-      <usage_type>test</usage_type>
-      <checksum>164E801B</checksum>
-=======
-      <checksum>DF357498</checksum>
->>>>>>> 970d3f66
+      <checksum>649F272E</checksum>
     </file>
   </files>
 </measure>