--- conflicted
+++ resolved
@@ -2,13 +2,8 @@
   <schema_version>3.0</schema_version>
   <name>residential_misc_electric_loads</name>
   <uid>3ac41688-ef52-4679-b79c-8cbdf7cbd0e7</uid>
-<<<<<<< HEAD
-  <version_id>b2ab2e02-9533-4dea-9dd0-e9227069ba0f</version_id>
-  <version_modified>20181106T160348Z</version_modified>
-=======
   <version_id>d2732a49-d815-462e-b319-a9dbbfc1ed71</version_id>
   <version_modified>20181112T230644Z</version_modified>
->>>>>>> 970d3f66
   <xml_checksum>126F1C43</xml_checksum>
   <class_name>ResidentialMiscElectricLoads</class_name>
   <display_name>Set Residential Plug Loads</display_name>
@@ -132,71 +127,7 @@
       <filename>measure.rb</filename>
       <filetype>rb</filetype>
       <usage_type>script</usage_type>
-<<<<<<< HEAD
-      <checksum>950D12E8</checksum>
-    </file>
-    <file>
-      <filename>ResidentialMiscellaneousElectricLoads_Test.rb</filename>
-      <filetype>rb</filetype>
-      <usage_type>test</usage_type>
-      <checksum>51F48DCD</checksum>
-    </file>
-    <file>
-      <filename>schedules.rb</filename>
-      <filetype>rb</filetype>
-      <usage_type>resource</usage_type>
-      <checksum>4C000237</checksum>
-    </file>
-    <file>
-      <filename>util.rb</filename>
-      <filetype>rb</filetype>
-      <usage_type>resource</usage_type>
-      <checksum>B8804B95</checksum>
-    </file>
-    <file>
-      <filename>unit_conversions.rb</filename>
-      <filetype>rb</filetype>
-      <usage_type>resource</usage_type>
-      <checksum>7161039B</checksum>
-    </file>
-    <file>
-      <filename>SFD_2000sqft_2story_FB_GRG_UA_3Beds_2Baths.osm</filename>
-      <filetype>osm</filetype>
-      <usage_type>test</usage_type>
-      <checksum>E55D74CD</checksum>
-    </file>
-    <file>
-      <filename>SFA_4units_1story_FB_UA_3Beds_2Baths_Denver.osm</filename>
-      <filetype>osm</filetype>
-      <usage_type>test</usage_type>
-      <checksum>82551AE7</checksum>
-    </file>
-    <file>
-      <filename>MF_8units_1story_SL_3Beds_2Baths_Denver.osm</filename>
-      <filetype>osm</filetype>
-      <usage_type>test</usage_type>
-      <checksum>5E64B55D</checksum>
-    </file>
-    <file>
-      <filename>constants.rb</filename>
-      <filetype>rb</filetype>
-      <usage_type>resource</usage_type>
-      <checksum>05548135</checksum>
-    </file>
-    <file>
-      <filename>misc_loads.rb</filename>
-      <filetype>rb</filetype>
-      <usage_type>resource</usage_type>
-      <checksum>8E2B94F9</checksum>
-    </file>
-    <file>
-      <filename>geometry.rb</filename>
-      <filetype>rb</filetype>
-      <usage_type>resource</usage_type>
-      <checksum>AB2185AD</checksum>
-=======
       <checksum>DF357498</checksum>
->>>>>>> 970d3f66
     </file>
   </files>
 </measure>