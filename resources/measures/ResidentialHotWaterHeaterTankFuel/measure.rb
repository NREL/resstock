# see the URL below for information on how to write OpenStudio measures
# http://nrel.github.io/OpenStudio-user-documentation/measures/measure_writing_guide/

require "#{File.dirname(__FILE__)}/resources/util"
require "#{File.dirname(__FILE__)}/resources/waterheater"
require "#{File.dirname(__FILE__)}/resources/constants"
require "#{File.dirname(__FILE__)}/resources/geometry"

#start the measure
class ResidentialHotWaterHeaterTankFuel < OpenStudio::Measure::ModelMeasure

    #define the name that a user will see, this method may be deprecated as
    #the display name in PAT comes from the name field in measure.xml
    def name
        return "Set Residential Fuel Tank Water Heater"
    end
  
    def description
        return "This measure adds a new residential fuel storage water heater to the model based on user inputs. If there is already an existing residential water heater in the model, it is replaced. For multifamily buildings, the water heater can be set for all units of the building.#{Constants.WorkflowDescription}"
    end
  
    def modeler_description
        return "The measure will create a new instance of the OS:WaterHeater:Mixed object representing a fuel storage water heater. The water heater will be placed on the plant loop 'Domestic Hot Water Loop'. If this loop already exists, any water heater on that loop will be removed and replaced with a water heater consistent with this measure. If it doesn't exist, it will be created."
    end

    #define the arguments that the user will input
    def arguments(model)
        ruleset = OpenStudio::Measure
    
        osargument = ruleset::OSArgument
    
        args = ruleset::OSArgumentVector.new

        #make a string argument for furnace fuel type
        fuel_display_names = OpenStudio::StringVector.new
        fuel_display_names << Constants.FuelTypeGas
        fuel_display_names << Constants.FuelTypeOil
        fuel_display_names << Constants.FuelTypePropane
        fueltype = OpenStudio::Measure::OSArgument::makeChoiceArgument("fuel_type", fuel_display_names, true)
        fueltype.setDisplayName("Fuel Type")
        fueltype.setDescription("Type of fuel used for water heating.")
        fueltype.setDefaultValue(Constants.FuelTypeGas)
        args << fueltype

        # make an argument for the storage tank volume
        storage_tank_volume = osargument::makeStringArgument("tank_volume", true)
        storage_tank_volume.setDisplayName("Tank Volume")
        storage_tank_volume.setDescription("Nominal volume of the of the water heater tank. Set to #{Constants.Auto} to have volume autosized.")
        storage_tank_volume.setUnits("gal")
        storage_tank_volume.setDefaultValue(Constants.Auto)
        args << storage_tank_volume

        # make an argument for hot water setpoint temperature
        dhw_setpoint = osargument::makeDoubleArgument("setpoint_temp", true)
        dhw_setpoint.setDisplayName("Setpoint")
        dhw_setpoint.setDescription("Water heater setpoint temperature.")
        dhw_setpoint.setUnits("F")
        dhw_setpoint.setDefaultValue(125)
        args << dhw_setpoint
    
        # make an argument for water_heater_location
        thermal_zones = model.getThermalZones
        thermal_zone_names = thermal_zones.select { |tz| not tz.name.empty?}.collect{|tz| tz.name.get }
        thermal_zone_names << Constants.Auto
        water_heater_location = osargument::makeChoiceArgument("location",thermal_zone_names, true)
        water_heater_location.setDefaultValue(Constants.Auto)
        water_heater_location.setDisplayName("Location")
        water_heater_location.setDescription("Thermal zone where the water heater is located. #{Constants.Auto} will locate the water heater according the BA House Simulation Protocols: A garage (if available) or the living space in hot-dry and hot-humid climates, a basement (finished or unfinished, if available) or living space in all other climates.")
        args << water_heater_location

        # make an argument for water_heater_capacity
        water_heater_capacity = osargument::makeStringArgument("capacity", true)
        water_heater_capacity.setDisplayName("Input Capacity")
        water_heater_capacity.setDescription("The maximum energy input rating of the water heater. Set to #{Constants.Auto} to have this field autosized.")
        water_heater_capacity.setUnits("kBtu/hr")
        water_heater_capacity.setDefaultValue("40.0")
        args << water_heater_capacity

        # make an argument for the rated energy factor
        rated_energy_factor = osargument::makeStringArgument("energy_factor", true)
        rated_energy_factor.setDisplayName("Rated Energy Factor")
        rated_energy_factor.setDescription("For water heaters, Energy Factor is the ratio of useful energy output from the water heater to the total amount of energy delivered from the water heater. The higher the EF is, the more efficient the water heater. Procedures to test the EF of water heaters are defined by the Department of Energy in 10 Code of Federal Regulation Part 430, Appendix E to Subpart B. Enter #{Constants.Auto} for a water heater that meets the minimum federal efficiency requirements.")
        rated_energy_factor.setDefaultValue("0.59")
        args << rated_energy_factor

        # make an argument for water_heater_recovery_efficiency
        water_heater_recovery_efficiency = osargument::makeDoubleArgument("recovery_efficiency", true)
        water_heater_recovery_efficiency.setDisplayName("Recovery Efficiency")
        water_heater_recovery_efficiency.setDescription("For water heaters, the recovery efficiency is the ratio of energy delivered to the water to the energy content of the fuel consumed by the water heater. Test procedures to test recovery efficiency are defined by the Department of Energy in 10 Code of Federal Regulations Part 430, Appendix E to Subpart B. This information can often be found in the AHRI Certification Directory or on the EnergyStar website.")
        water_heater_recovery_efficiency.setUnits("Frac")
        water_heater_recovery_efficiency.setDefaultValue(0.76)
        args << water_heater_recovery_efficiency
    
        # make an argument on cycle electricity consumption
        offcyc_power = osargument::makeDoubleArgument("offcyc_power", true)
        offcyc_power.setDisplayName("Parasitic Electric Power")
        offcyc_power.setDescription("Off cycle electric power draw for controls, etc.")
        offcyc_power.setUnits("W")
        offcyc_power.setDefaultValue(0)
        args << offcyc_power
    
        # make an argument on cycle electricity consumption
        oncyc_power = osargument::makeDoubleArgument("oncyc_power", true)
        oncyc_power.setDisplayName("Forced Draft Fan Power")
        oncyc_power.setDescription("On cycle electric power draw from the forced draft fan motor.")
        oncyc_power.setUnits("W")
        oncyc_power.setDefaultValue(0)
        args << oncyc_power
    
        return args
    end #end the arguments method

    #define what happens when the measure is run
    def run(model, runner, user_arguments)
        super(model, runner, user_arguments)

        #Assign user inputs to variables
        fuel_type = runner.getStringArgumentValue("fuel_type",user_arguments)
        cap = runner.getStringArgumentValue("capacity",user_arguments)
        vol = runner.getStringArgumentValue("tank_volume",user_arguments)
        ef = runner.getStringArgumentValue("energy_factor",user_arguments)
        re = runner.getDoubleArgumentValue("recovery_efficiency",user_arguments)
        water_heater_loc = runner.getStringArgumentValue("location",user_arguments)
        t_set = runner.getDoubleArgumentValue("setpoint_temp",user_arguments).to_f
        oncycle_p = runner.getDoubleArgumentValue("oncyc_power",user_arguments)
        offcycle_p = runner.getDoubleArgumentValue("offcyc_power",user_arguments)
    
        #Validate inputs
        if not runner.validateUserArguments(arguments(model), user_arguments)
            return false
        end
    
        # Validate inputs further
        valid_vol = validate_storage_tank_volume(vol, runner)
        if valid_vol.nil?
            return false
        end
        valid_ef = validate_rated_energy_factor(ef, runner)
        if valid_ef.nil?
            return false
        end
        valid_t_set = validate_setpoint_temperature(t_set, runner)
        if valid_t_set.nil?
            return false
        end
        valid_cap = validate_water_heater_capacity(cap, runner)
        if valid_cap.nil?
            return false
        end
        valid_re = validate_water_heater_recovery_efficiency(re, runner)
        if valid_re.nil?
            return false
        end
        valid_epar = validate_parasitic_elec(oncycle_p, offcycle_p, runner)
        if valid_epar.nil?
            return false
        end
        
        # Get building units
        units = Geometry.get_building_units(model, runner)
        if units.nil?
            return false
        end

        #Check if mains temperature has been set
        if !model.getSite.siteWaterMainsTemperature.is_initialized
            runner.registerError("Mains water temperature has not been set.")
            return false
        end
        
        units.each do |unit|
            # Get unit beds/baths
            nbeds, nbaths = Geometry.get_unit_beds_baths(model, unit, runner)
            if nbeds.nil? or nbaths.nil?
                return false
            end
            sch_unit_index = Geometry.get_unit_dhw_sched_index(model, unit, runner)
            if sch_unit_index.nil?
                return false
            end
        
            #If location is Auto, get the location
            if water_heater_loc == Constants.Auto
                water_heater_tz = Waterheater.get_water_heater_location_auto(model, unit.spaces, runner)
                if water_heater_tz.nil?
                    runner.registerError("The water heater cannot be automatically assigned to a thermal zone. Please manually select which zone the water heater should be located in.")
                    return false
                end
            else
                unit_zones = Geometry.get_thermal_zones_from_spaces(unit.spaces)
                water_heater_tz = Geometry.get_thermal_zone_from_string(unit_zones, water_heater_loc.to_s)
                next if water_heater_tz.nil?
            end
    
            #Check if a DHW plant loop already exists, if not add it
            loop = nil
        
            model.getPlantLoops.each do |pl|
                next if pl.name.to_s != Constants.PlantLoopDomesticWater(unit.name.to_s)
                loop = pl
                #Remove any existing water heater
                objects_to_remove = []
                pl.supplyComponents.each do |wh|
                    next if !wh.to_WaterHeaterMixed.is_initialized and !wh.to_WaterHeaterStratified.is_initialized
                    if wh.to_WaterHeaterMixed.is_initialized
                        objects_to_remove << wh
                        if wh.to_WaterHeaterMixed.get.setpointTemperatureSchedule.is_initialized
                          objects_to_remove << wh.to_WaterHeaterMixed.get.setpointTemperatureSchedule.get
                        end
                    elsif wh.to_WaterHeaterStratified.is_initialized
                        if not wh.to_WaterHeaterStratified.get.secondaryPlantLoop.is_initialized
                          model.getWaterHeaterHeatPumpWrappedCondensers.each do |hpwh|
                            objects_to_remove << hpwh.tank
                            objects_to_remove << hpwh                            
                          end
                          objects_to_remove << wh.to_WaterHeaterStratified.get.heater1SetpointTemperatureSchedule
                          objects_to_remove << wh.to_WaterHeaterStratified.get.heater2SetpointTemperatureSchedule
                          Waterheater.remove_existing_hpwh(model, Constants.ObjectNameWaterHeater(unit.name.to_s.gsub("unit", "u")).gsub("|","_"))
                        end
                    end
                end
                if objects_to_remove.size > 0
                    runner.registerInfo("Removed existing water heater from plant loop #{pl.name.to_s}.")
                end
                objects_to_remove.uniq.each do |object|
                    begin
                        object.remove
                    rescue
                        # no op
                    end
                end
            end

            if loop.nil?
                runner.registerInfo("A new plant loop for DHW will be added to the model")
                runner.registerInitialCondition("No water heater model currently exists")
                loop = Waterheater.create_new_loop(model, Constants.PlantLoopDomesticWater(unit.name.to_s), t_set, "tank")
            end

            if loop.components(OpenStudio::Model::PumpVariableSpeed::iddObjectType).empty?
                new_pump = Waterheater.create_new_pump(model)
                new_pump.addToNode(loop.supplyInletNode)
            end

            if loop.supplyOutletNode.setpointManagers.empty?
                new_manager = Waterheater.create_new_schedule_manager(t_set, model, "tank")
                new_manager.addToNode(loop.supplyOutletNode)
            end
        
<<<<<<< HEAD
            new_heater = Waterheater.create_new_heater(Constants.ObjectNameWaterHeater(unit.name.to_s), cap, fuel_type, vol, nbeds, nbaths, ef, re, t_set, water_heater_tz, oncycle_p, offcycle_p, Constants.WaterHeaterTypeTank, 0, File.dirname(__FILE__), model, runner)
=======
            new_heater = Waterheater.create_new_heater(sch_unit_index, Constants.ObjectNameWaterHeater(unit.name.to_s), cap, fuel_type, vol, nbeds, nbaths, ef, re, t_set, water_heater_tz, oncycle_p, offcycle_p, Constants.WaterHeaterTypeTank, 0, File.dirname(__FILE__), model, runner)
>>>>>>> 6eeb763d

            storage_tank = Waterheater.get_shw_storage_tank(model, unit)

            if storage_tank.nil?
              loop.addSupplyBranchForComponent(new_heater)
            else              
              storage_tank.setHeater1SetpointTemperatureSchedule(new_heater.setpointTemperatureSchedule.get)
              storage_tank.setHeater2SetpointTemperatureSchedule(new_heater.setpointTemperatureSchedule.get)
              new_heater.addToNode(storage_tank.supplyOutletModelObject.get.to_Node.get)
            end

        end
        
        register_final_conditions(runner, model)
  
        return true
 
    end #end the run method

    private

    def register_final_conditions(runner, model)
        final_condition = list_water_heaters(model, runner).join("\n")
        runner.registerFinalCondition(final_condition)
    end    

    def list_water_heaters(model, runner)
        water_heaters = []

        existing_heaters = model.getWaterHeaterMixeds
        for heater in existing_heaters do
            heatername = heater.name.get
            loopname = heater.plantLoop.get.name.get

            capacity_si = heater.getHeaterMaximumCapacity.get
            capacity = OpenStudio.convert(capacity_si.value, capacity_si.units.standardString, "kBtu/hr").get
            volume_si = heater.getTankVolume.get
            volume = OpenStudio.convert(volume_si.value, volume_si.units.standardString, "gal").get
            te = heater.getHeaterThermalEfficiency
          
            water_heaters << "Water heater '#{heatername}' added to plant loop '#{loopname}', with a capacity of #{capacity.round(1)} kBtu/hr" +
            " and an actual tank volume of #{volume.round(1)} gal."
        end
        water_heaters
    end

    
    def validate_storage_tank_volume(vol, runner)
        return true if (vol == Constants.Auto)  # flag for autosizing
        vol = vol.to_f

        if vol <= 0
            runner.registerError("Storage tank volume must be greater than 0 or #{Constants.Auto}.")   
            return nil
        end
        return true
    end

    def validate_rated_energy_factor(ef, runner)
        return true if (ef == Constants.Auto)  # flag for autosizing
        ef = ef.to_f

        if (ef >= 1 or ef <= 0)
            runner.registerError("Rated energy factor must be greater than 0 and less than 1, or #{Constants.Auto}.")
            return nil
        end
        return true
    end
  
    def validate_setpoint_temperature(t_set, runner)
        if (t_set <= 0 or t_set >= 212)
            runner.registerError("Hot water temperature must be greater than 0 and less than 212.")
            return nil
        end
        return true
    end

    def validate_water_heater_capacity(cap, runner)
        return true if cap == Constants.Auto # Autosized
        cap = cap.to_f

        if cap <= 0
            runner.registerError("Nominal capacity must be greater than 0 or #{Constants.Auto}.")
            return nil
        end
        return true
    end
    
    def validate_water_heater_recovery_efficiency(re, runner)
        if (re < 0 or re > 1)
            runner.registerError("Recovery efficiency must be at least 0 and at most 1.")
            return nil
        end
        return true
    end
  
    def validate_parasitic_elec(oncycle_p, offcycle_p, runner)
        if oncycle_p < 0
            runner.registerError("Forced draft fan power must be greater than 0.")
            return nil
        end
        if offcycle_p < 0
            runner.registerError("Parasitic electricity power must be greater than 0.")
            return nil
        end
        return true
    end
  
  
end #end the measure

#this allows the measure to be use by the application
ResidentialHotWaterHeaterTankFuel.new.registerWithApplication<|MERGE_RESOLUTION|>--- conflicted
+++ resolved
@@ -247,11 +247,7 @@
                 new_manager.addToNode(loop.supplyOutletNode)
             end
         
-<<<<<<< HEAD
-            new_heater = Waterheater.create_new_heater(Constants.ObjectNameWaterHeater(unit.name.to_s), cap, fuel_type, vol, nbeds, nbaths, ef, re, t_set, water_heater_tz, oncycle_p, offcycle_p, Constants.WaterHeaterTypeTank, 0, File.dirname(__FILE__), model, runner)
-=======
             new_heater = Waterheater.create_new_heater(sch_unit_index, Constants.ObjectNameWaterHeater(unit.name.to_s), cap, fuel_type, vol, nbeds, nbaths, ef, re, t_set, water_heater_tz, oncycle_p, offcycle_p, Constants.WaterHeaterTypeTank, 0, File.dirname(__FILE__), model, runner)
->>>>>>> 6eeb763d
 
             storage_tank = Waterheater.get_shw_storage_tank(model, unit)
 
