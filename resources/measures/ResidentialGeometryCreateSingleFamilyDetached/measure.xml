--- conflicted
+++ resolved
@@ -2,13 +2,8 @@
   <schema_version>3.0</schema_version>
   <name>create_residential_single_family_detached_geometry</name>
   <uid>a1248ef4-c1ef-46ed-a9ea-4d8fbf719b6f</uid>
-<<<<<<< HEAD
-  <version_id>a114a039-afdc-4961-840d-75f0cab49c52</version_id>
-  <version_modified>20210513T205636Z</version_modified>
-=======
-  <version_id>f7b47f57-6b49-49ca-a878-627c8219100c</version_id>
-  <version_modified>20210517T214456Z</version_modified>
->>>>>>> c5011b01
+  <version_id>d6bd1d06-58c0-41a1-a73e-2354f80f8918</version_id>
+  <version_modified>20210602T232323Z</version_modified>
   <xml_checksum>2AF3A68E</xml_checksum>
   <class_name>CreateResidentialSingleFamilyDetachedGeometry</class_name>
   <display_name>Create Residential Single-Family Detached Geometry</display_name>
@@ -376,7 +371,7 @@
       <filename>create_residential_single_family_detached_geometry_test.rb</filename>
       <filetype>rb</filetype>
       <usage_type>test</usage_type>
-      <checksum>D190E993</checksum>
+      <checksum>D675753A</checksum>
     </file>
     <file>
       <version>
@@ -387,7 +382,7 @@
       <filename>measure.rb</filename>
       <filetype>rb</filetype>
       <usage_type>script</usage_type>
-      <checksum>45AEE150</checksum>
+      <checksum>D3516B9A</checksum>
     </file>
   </files>
 </measure>