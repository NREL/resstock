<measure>
  <schema_version>3.0</schema_version>
  <name>create_residential_single_family_detached_geometry</name>
  <uid>a1248ef4-c1ef-46ed-a9ea-4d8fbf719b6f</uid>
<<<<<<< HEAD
  <version_id>bd331a9d-4183-4676-8768-d432770bb97d</version_id>
  <version_modified>20181109T193249Z</version_modified>
=======
  <version_id>796e8916-b246-44f6-b329-0737c35b0c71</version_id>
  <version_modified>20181112T230642Z</version_modified>
>>>>>>> 56a240aa
  <xml_checksum>2AF3A68E</xml_checksum>
  <class_name>CreateResidentialSingleFamilyDetachedGeometry</class_name>
  <display_name>Create Residential Single-Family Detached Geometry</display_name>
  <description>Sets the basic geometry for the single-family detached building. Building is limited to one foundation type. Garage is tucked within the building, on the front left or front right corners of the building. Sets the number of bedrooms, bathrooms, and occupants in the building. Sets the neighbors (front, back, left, and/or right) of the building for shading purposes. Neighboring buildings will have the same geometry as the model building. See https://github.com/NREL/OpenStudio-BEopt#workflows for supported workflows using this measure.</description>
  <modeler_description>Gathers living space area, wall height per floor, number of floors, aspect ratio, garage width and depth, garage position, foundation type and wall height, attic and roof type, and roof pitch. Constructs building by calculating footprint and performing a series of affine transformations into living, foundation, and attic spaces. Also, sets (or replaces) BuildingUnit objects that store the number of bedrooms and bathrooms associated with the model. Sets (or replaces) the People object for each finished space in the model. Creates shading surfaces by shifting the building's exterior surfaces in the specified directions (front, back, left, and/or right).</modeler_description>
  <arguments>
    <argument>
      <name>total_ffa</name>
      <display_name>Total Finished Floor Area</display_name>
      <description>The total floor area of the finished space (including any finished basement floor area).</description>
      <type>Double</type>
      <units>ft^2</units>
      <required>true</required>
      <model_dependent>false</model_dependent>
      <default_value>2000</default_value>
    </argument>
    <argument>
      <name>wall_height</name>
      <display_name>Wall Height (Per Floor)</display_name>
      <description>The height of the living space (and garage) walls.</description>
      <type>Double</type>
      <units>ft</units>
      <required>true</required>
      <model_dependent>false</model_dependent>
      <default_value>8</default_value>
    </argument>
    <argument>
      <name>num_floors</name>
      <display_name>Number of Floors</display_name>
      <description>The number of floors above grade.</description>
      <type>Integer</type>
      <units>#</units>
      <required>true</required>
      <model_dependent>false</model_dependent>
      <default_value>2</default_value>
    </argument>
    <argument>
      <name>aspect_ratio</name>
      <display_name>Aspect Ratio</display_name>
      <description>The ratio of the front/back wall length to the left/right wall length, excluding any protruding garage wall area.</description>
      <type>Double</type>
      <units>FB/LR</units>
      <required>true</required>
      <model_dependent>false</model_dependent>
      <default_value>2</default_value>
    </argument>
    <argument>
      <name>garage_width</name>
      <display_name>Garage Width</display_name>
      <description>The width of the garage.</description>
      <type>Double</type>
      <units>ft</units>
      <required>true</required>
      <model_dependent>false</model_dependent>
      <default_value>0</default_value>
    </argument>
    <argument>
      <name>garage_depth</name>
      <display_name>Garage Depth</display_name>
      <description>The depth of the garage.</description>
      <type>Double</type>
      <units>ft</units>
      <required>true</required>
      <model_dependent>false</model_dependent>
      <default_value>20</default_value>
    </argument>
    <argument>
      <name>garage_protrusion</name>
      <display_name>Garage Protrusion</display_name>
      <description>The fraction of the garage that is protruding from the living space.</description>
      <type>Double</type>
      <units>frac</units>
      <required>true</required>
      <model_dependent>false</model_dependent>
      <default_value>0</default_value>
    </argument>
    <argument>
      <name>garage_position</name>
      <display_name>Garage Position</display_name>
      <description>The position of the garage.</description>
      <type>Choice</type>
      <required>true</required>
      <model_dependent>false</model_dependent>
      <default_value>Right</default_value>
      <choices>
        <choice>
          <value>Right</value>
          <display_name>Right</display_name>
        </choice>
        <choice>
          <value>Left</value>
          <display_name>Left</display_name>
        </choice>
      </choices>
    </argument>
    <argument>
      <name>foundation_type</name>
      <display_name>Foundation Type</display_name>
      <description>The foundation type of the building.</description>
      <type>Choice</type>
      <required>true</required>
      <model_dependent>false</model_dependent>
      <default_value>slab</default_value>
      <choices>
        <choice>
          <value>slab</value>
          <display_name>slab</display_name>
        </choice>
        <choice>
          <value>crawlspace</value>
          <display_name>crawlspace</display_name>
        </choice>
        <choice>
          <value>unfinished basement</value>
          <display_name>unfinished basement</display_name>
        </choice>
        <choice>
          <value>finished basement</value>
          <display_name>finished basement</display_name>
        </choice>
        <choice>
          <value>pier and beam</value>
          <display_name>pier and beam</display_name>
        </choice>
      </choices>
    </argument>
    <argument>
      <name>foundation_height</name>
      <display_name>Foundation Height</display_name>
      <description>The height of the foundation (e.g., 3ft for crawlspace, 8ft for basement).</description>
      <type>Double</type>
      <units>ft</units>
      <required>true</required>
      <model_dependent>false</model_dependent>
      <default_value>3</default_value>
    </argument>
    <argument>
      <name>attic_type</name>
      <display_name>Attic Type</display_name>
      <description>The attic type of the building. Ignored if the building has a flat roof.</description>
      <type>Choice</type>
      <required>true</required>
      <model_dependent>false</model_dependent>
      <default_value>unfinished attic</default_value>
      <choices>
        <choice>
          <value>unfinished attic</value>
          <display_name>unfinished attic</display_name>
        </choice>
        <choice>
          <value>finished attic</value>
          <display_name>finished attic</display_name>
        </choice>
      </choices>
    </argument>
    <argument>
      <name>roof_type</name>
      <display_name>Roof Type</display_name>
      <description>The roof type of the building.</description>
      <type>Choice</type>
      <required>true</required>
      <model_dependent>false</model_dependent>
      <default_value>gable</default_value>
      <choices>
        <choice>
          <value>gable</value>
          <display_name>gable</display_name>
        </choice>
        <choice>
          <value>hip</value>
          <display_name>hip</display_name>
        </choice>
        <choice>
          <value>flat</value>
          <display_name>flat</display_name>
        </choice>
      </choices>
    </argument>
    <argument>
      <name>roof_pitch</name>
      <display_name>Roof Pitch</display_name>
      <description>The roof pitch of the attic. Ignored if the building has a flat roof.</description>
      <type>Choice</type>
      <required>true</required>
      <model_dependent>false</model_dependent>
      <default_value>6:12</default_value>
      <choices>
        <choice>
          <value>1:12</value>
          <display_name>1:12</display_name>
        </choice>
        <choice>
          <value>2:12</value>
          <display_name>2:12</display_name>
        </choice>
        <choice>
          <value>3:12</value>
          <display_name>3:12</display_name>
        </choice>
        <choice>
          <value>4:12</value>
          <display_name>4:12</display_name>
        </choice>
        <choice>
          <value>5:12</value>
          <display_name>5:12</display_name>
        </choice>
        <choice>
          <value>6:12</value>
          <display_name>6:12</display_name>
        </choice>
        <choice>
          <value>7:12</value>
          <display_name>7:12</display_name>
        </choice>
        <choice>
          <value>8:12</value>
          <display_name>8:12</display_name>
        </choice>
        <choice>
          <value>9:12</value>
          <display_name>9:12</display_name>
        </choice>
        <choice>
          <value>10:12</value>
          <display_name>10:12</display_name>
        </choice>
        <choice>
          <value>11:12</value>
          <display_name>11:12</display_name>
        </choice>
        <choice>
          <value>12:12</value>
          <display_name>12:12</display_name>
        </choice>
      </choices>
    </argument>
    <argument>
      <name>roof_structure</name>
      <display_name>Roof Structure</display_name>
      <description>The roof structure of the building.</description>
      <type>Choice</type>
      <required>true</required>
      <model_dependent>false</model_dependent>
      <default_value>truss, cantilever</default_value>
      <choices>
        <choice>
          <value>truss, cantilever</value>
          <display_name>truss, cantilever</display_name>
        </choice>
        <choice>
          <value>rafter</value>
          <display_name>rafter</display_name>
        </choice>
      </choices>
    </argument>
    <argument>
      <name>eaves_depth</name>
      <display_name>Eaves Depth</display_name>
      <description>The eaves depth of the roof.</description>
      <type>Double</type>
      <units>ft</units>
      <required>true</required>
      <model_dependent>false</model_dependent>
      <default_value>2</default_value>
    </argument>
    <argument>
      <name>num_bedrooms</name>
      <display_name>Number of Bedrooms</display_name>
      <description>Specify the number of bedrooms. Used to determine the energy usage of appliances and plug loads, hot water usage, mechanical ventilation rate, etc.</description>
      <type>String</type>
      <required>false</required>
      <model_dependent>false</model_dependent>
      <default_value>3</default_value>
    </argument>
    <argument>
      <name>num_bathrooms</name>
      <display_name>Number of Bathrooms</display_name>
      <description>Specify the number of bathrooms. Used to determine the hot water usage, etc.</description>
      <type>String</type>
      <required>false</required>
      <model_dependent>false</model_dependent>
      <default_value>2</default_value>
    </argument>
    <argument>
      <name>num_occupants</name>
      <display_name>Number of Occupants</display_name>
      <description>Specify the number of occupants. A value of 'auto' will calculate the average number of occupants from the number of bedrooms. Used to specify the internal gains from people only.</description>
      <type>String</type>
      <required>true</required>
      <model_dependent>false</model_dependent>
      <default_value>auto</default_value>
    </argument>
    <argument>
      <name>occupants_weekday_sch</name>
      <display_name>Occupants Weekday schedule</display_name>
      <description>Specify the 24-hour weekday schedule.</description>
      <type>String</type>
      <required>true</required>
      <model_dependent>false</model_dependent>
      <default_value>1.00, 1.00, 1.00, 1.00, 1.00, 1.00, 1.00, 0.88, 0.41, 0.24, 0.24, 0.24, 0.24, 0.24, 0.24, 0.24, 0.29, 0.55, 0.90, 0.90, 0.90, 1.00, 1.00, 1.00</default_value>
    </argument>
    <argument>
      <name>occupants_weekend_sch</name>
      <display_name>Occupants Weekend schedule</display_name>
      <description>Specify the 24-hour weekend schedule.</description>
      <type>String</type>
      <required>true</required>
      <model_dependent>false</model_dependent>
      <default_value>1.00, 1.00, 1.00, 1.00, 1.00, 1.00, 1.00, 0.88, 0.41, 0.24, 0.24, 0.24, 0.24, 0.24, 0.24, 0.24, 0.29, 0.55, 0.90, 0.90, 0.90, 1.00, 1.00, 1.00</default_value>
    </argument>
    <argument>
      <name>occupants_monthly_sch</name>
      <display_name>Occupants Month schedule</display_name>
      <description>Specify the 12-month schedule.</description>
      <type>String</type>
      <required>true</required>
      <model_dependent>false</model_dependent>
      <default_value>1.0, 1.0, 1.0, 1.0, 1.0, 1.0, 1.0, 1.0, 1.0, 1.0, 1.0, 1.0</default_value>
    </argument>
    <argument>
      <name>neighbor_left_offset</name>
      <display_name>Neighbor Left Offset</display_name>
      <description>The minimum distance between the simulated house and the neighboring house to the left (not including eaves). A value of zero indicates no neighbors.</description>
      <type>Double</type>
      <units>ft</units>
      <required>false</required>
      <model_dependent>false</model_dependent>
      <default_value>10</default_value>
    </argument>
    <argument>
      <name>neighbor_right_offset</name>
      <display_name>Neighbor Right Offset</display_name>
      <description>The minimum distance between the simulated house and the neighboring house to the right (not including eaves). A value of zero indicates no neighbors.</description>
      <type>Double</type>
      <units>ft</units>
      <required>false</required>
      <model_dependent>false</model_dependent>
      <default_value>10</default_value>
    </argument>
    <argument>
      <name>neighbor_back_offset</name>
      <display_name>Neighbor Back Offset</display_name>
      <description>The minimum distance between the simulated house and the neighboring house to the back (not including eaves). A value of zero indicates no neighbors.</description>
      <type>Double</type>
      <units>ft</units>
      <required>false</required>
      <model_dependent>false</model_dependent>
      <default_value>0</default_value>
    </argument>
    <argument>
      <name>neighbor_front_offset</name>
      <display_name>Neighbor Front Offset</display_name>
      <description>The minimum distance between the simulated house and the neighboring house to the front (not including eaves). A value of zero indicates no neighbors.</description>
      <type>Double</type>
      <units>ft</units>
      <required>false</required>
      <model_dependent>false</model_dependent>
      <default_value>0</default_value>
    </argument>
    <argument>
      <name>orientation</name>
      <display_name>Azimuth</display_name>
      <description>The house's azimuth is measured clockwise from due south when viewed from above (e.g., South=0, West=90, North=180, East=270).</description>
      <type>Double</type>
      <units>degrees</units>
      <required>true</required>
      <model_dependent>false</model_dependent>
      <default_value>180</default_value>
    </argument>
  </arguments>
  <outputs/>
  <provenances/>
  <tags>
    <tag>Envelope.Form</tag>
  </tags>
  <attributes>
    <attribute>
      <name>Measure Type</name>
      <value>ModelMeasure</value>
      <datatype>string</datatype>
    </attribute>
    <attribute>
      <name>Intended Software Tool</name>
      <value>Apply Measure Now</value>
      <datatype>string</datatype>
    </attribute>
    <attribute>
      <name>Intended Software Tool</name>
      <value>OpenStudio Application</value>
      <datatype>string</datatype>
    </attribute>
    <attribute>
      <name>Intended Software Tool</name>
      <value>Parametric Analysis Tool</value>
      <datatype>string</datatype>
    </attribute>
  </attributes>
  <files>
    <file>
      <filename>create_residential_single_family_detached_geometry_test.rb</filename>
      <filetype>rb</filetype>
      <usage_type>test</usage_type>
      <checksum>1BCA0E6D</checksum>
    </file>
    <file>
      <version>
        <software_program>OpenStudio</software_program>
        <identifier>1.12.4</identifier>
        <min_compatible>2.0.4</min_compatible>
      </version>
      <filename>measure.rb</filename>
      <filetype>rb</filetype>
      <usage_type>script</usage_type>
<<<<<<< HEAD
      <checksum>273F21F2</checksum>
    </file>
    <file>
      <filename>create_residential_single_family_detached_geometry_test.rb</filename>
      <filetype>rb</filetype>
      <usage_type>test</usage_type>
      <checksum>1BCA0E6D</checksum>
    </file>
    <file>
      <filename>util.rb</filename>
      <filetype>rb</filetype>
      <usage_type>resource</usage_type>
      <checksum>B8804B95</checksum>
    </file>
    <file>
      <filename>unit_conversions.rb</filename>
      <filetype>rb</filetype>
      <usage_type>resource</usage_type>
      <checksum>7161039B</checksum>
    </file>
    <file>
      <filename>schedules.rb</filename>
      <filetype>rb</filetype>
      <usage_type>resource</usage_type>
      <checksum>F7EEE7C4</checksum>
    </file>
    <file>
      <filename>SFD_2000sqft_2story_SL_UA.osm</filename>
      <filetype>osm</filetype>
      <usage_type>test</usage_type>
      <checksum>F277974D</checksum>
    </file>
    <file>
      <filename>geometry.rb</filename>
      <filetype>rb</filetype>
      <usage_type>resource</usage_type>
      <checksum>E5BD3794</checksum>
    </file>
    <file>
      <filename>constants.rb</filename>
      <filetype>rb</filetype>
      <usage_type>resource</usage_type>
      <checksum>F1D15EBA</checksum>
=======
      <checksum>0B9B0606</checksum>
>>>>>>> 56a240aa
    </file>
  </files>
</measure><|MERGE_RESOLUTION|>--- conflicted
+++ resolved
@@ -2,13 +2,8 @@
   <schema_version>3.0</schema_version>
   <name>create_residential_single_family_detached_geometry</name>
   <uid>a1248ef4-c1ef-46ed-a9ea-4d8fbf719b6f</uid>
-<<<<<<< HEAD
-  <version_id>bd331a9d-4183-4676-8768-d432770bb97d</version_id>
-  <version_modified>20181109T193249Z</version_modified>
-=======
-  <version_id>796e8916-b246-44f6-b329-0737c35b0c71</version_id>
-  <version_modified>20181112T230642Z</version_modified>
->>>>>>> 56a240aa
+  <version_id>afec6e0a-d77d-48e4-b526-409c068d6538</version_id>
+  <version_modified>20181113T054751Z</version_modified>
   <xml_checksum>2AF3A68E</xml_checksum>
   <class_name>CreateResidentialSingleFamilyDetachedGeometry</class_name>
   <display_name>Create Residential Single-Family Detached Geometry</display_name>
@@ -423,53 +418,7 @@
       <filename>measure.rb</filename>
       <filetype>rb</filetype>
       <usage_type>script</usage_type>
-<<<<<<< HEAD
-      <checksum>273F21F2</checksum>
-    </file>
-    <file>
-      <filename>create_residential_single_family_detached_geometry_test.rb</filename>
-      <filetype>rb</filetype>
-      <usage_type>test</usage_type>
-      <checksum>1BCA0E6D</checksum>
-    </file>
-    <file>
-      <filename>util.rb</filename>
-      <filetype>rb</filetype>
-      <usage_type>resource</usage_type>
-      <checksum>B8804B95</checksum>
-    </file>
-    <file>
-      <filename>unit_conversions.rb</filename>
-      <filetype>rb</filetype>
-      <usage_type>resource</usage_type>
-      <checksum>7161039B</checksum>
-    </file>
-    <file>
-      <filename>schedules.rb</filename>
-      <filetype>rb</filetype>
-      <usage_type>resource</usage_type>
-      <checksum>F7EEE7C4</checksum>
-    </file>
-    <file>
-      <filename>SFD_2000sqft_2story_SL_UA.osm</filename>
-      <filetype>osm</filetype>
-      <usage_type>test</usage_type>
-      <checksum>F277974D</checksum>
-    </file>
-    <file>
-      <filename>geometry.rb</filename>
-      <filetype>rb</filetype>
-      <usage_type>resource</usage_type>
-      <checksum>E5BD3794</checksum>
-    </file>
-    <file>
-      <filename>constants.rb</filename>
-      <filetype>rb</filetype>
-      <usage_type>resource</usage_type>
-      <checksum>F1D15EBA</checksum>
-=======
       <checksum>0B9B0606</checksum>
->>>>>>> 56a240aa
     </file>
   </files>
 </measure>