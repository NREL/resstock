--- conflicted
+++ resolved
@@ -2,13 +2,8 @@
   <schema_version>3.0</schema_version>
   <name>create_residential_single_family_detached_geometry</name>
   <uid>a1248ef4-c1ef-46ed-a9ea-4d8fbf719b6f</uid>
-<<<<<<< HEAD
-  <version_id>37bf71c7-9dac-4fad-b53d-2dda6c5f40f3</version_id>
-  <version_modified>20180822T022837Z</version_modified>
-=======
   <version_id>0816481c-f30d-4199-81c3-81e767bce3ba</version_id>
   <version_modified>20180912T200238Z</version_modified>
->>>>>>> 12b24f9d
   <xml_checksum>2AF3A68E</xml_checksum>
   <class_name>CreateResidentialSingleFamilyDetachedGeometry</class_name>
   <display_name>Create Residential Single-Family Detached Geometry</display_name>
@@ -453,21 +448,13 @@
       <filename>constants.rb</filename>
       <filetype>rb</filetype>
       <usage_type>resource</usage_type>
-<<<<<<< HEAD
-      <checksum>81550F14</checksum>
-=======
       <checksum>374E311F</checksum>
->>>>>>> 12b24f9d
     </file>
     <file>
       <filename>SFD_2000sqft_2story_SL_UA.osm</filename>
       <filetype>osm</filetype>
       <usage_type>test</usage_type>
-<<<<<<< HEAD
-      <checksum>89A51F29</checksum>
-=======
       <checksum>6DF6DD89</checksum>
->>>>>>> 12b24f9d
     </file>
   </files>
 </measure>