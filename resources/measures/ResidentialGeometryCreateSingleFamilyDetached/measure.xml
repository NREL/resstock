<measure>
  <schema_version>3.0</schema_version>
  <name>create_residential_single_family_detached_geometry</name>
  <uid>a1248ef4-c1ef-46ed-a9ea-4d8fbf719b6f</uid>
<<<<<<< HEAD
  <version_id>9ed119a2-a44d-4b88-bdc3-045334375185</version_id>
  <version_modified>20210409T161824Z</version_modified>
=======
  <version_id>d1f8fa58-09b8-429a-af4d-cad4e8c4335b</version_id>
  <version_modified>20210616T203305Z</version_modified>
>>>>>>> d6f6ffbf
  <xml_checksum>2AF3A68E</xml_checksum>
  <class_name>CreateResidentialSingleFamilyDetachedGeometry</class_name>
  <display_name>Create Residential Single-Family Detached Geometry</display_name>
  <description>Sets the basic geometry for the single-family detached building. Building is limited to one foundation type. Garage is tucked within the building, on the front left or front right corners of the building. Sets the number of bedrooms, bathrooms, and occupants in the building. Sets the neighbors (front, back, left, and/or right) of the building for shading purposes. Neighboring buildings will have the same geometry as the model building. See https://github.com/NREL/resstock#workflows for supported workflows using this measure.</description>
  <modeler_description>Gathers living space area, wall height per floor, number of floors, aspect ratio, garage width and depth, garage position, foundation type and wall height, attic and roof type, and roof pitch. Constructs building by calculating footprint and performing a series of affine transformations into living, foundation, and attic spaces. Also, sets (or replaces) BuildingUnit objects that store the number of bedrooms and bathrooms associated with the model. Sets (or replaces) the People object for each finished space in the model. Creates shading surfaces by shifting the building's exterior surfaces in the specified directions (front, back, left, and/or right).</modeler_description>
  <arguments>
    <argument>
      <name>total_ffa</name>
      <display_name>Total Finished Floor Area</display_name>
      <description>The total floor area of the finished space (including any finished basement floor area).</description>
      <type>Double</type>
      <units>ft^2</units>
      <required>true</required>
      <model_dependent>false</model_dependent>
      <default_value>2000</default_value>
    </argument>
    <argument>
      <name>wall_height</name>
      <display_name>Wall Height (Per Floor)</display_name>
      <description>The height of the living space (and garage) walls.</description>
      <type>Double</type>
      <units>ft</units>
      <required>true</required>
      <model_dependent>false</model_dependent>
      <default_value>8</default_value>
    </argument>
    <argument>
      <name>num_floors</name>
      <display_name>Number of Floors</display_name>
      <description>The number of floors above grade.</description>
      <type>Integer</type>
      <units>#</units>
      <required>true</required>
      <model_dependent>false</model_dependent>
      <default_value>2</default_value>
    </argument>
    <argument>
      <name>aspect_ratio</name>
      <display_name>Aspect Ratio</display_name>
      <description>The ratio of the front/back wall length to the left/right wall length, excluding any protruding garage wall area.</description>
      <type>Double</type>
      <units>FB/LR</units>
      <required>true</required>
      <model_dependent>false</model_dependent>
      <default_value>2</default_value>
    </argument>
    <argument>
      <name>garage_width</name>
      <display_name>Garage Width</display_name>
      <description>The width of the garage.</description>
      <type>Double</type>
      <units>ft</units>
      <required>true</required>
      <model_dependent>false</model_dependent>
      <default_value>0</default_value>
    </argument>
    <argument>
      <name>garage_depth</name>
      <display_name>Garage Depth</display_name>
      <description>The depth of the garage.</description>
      <type>Double</type>
      <units>ft</units>
      <required>true</required>
      <model_dependent>false</model_dependent>
      <default_value>20</default_value>
    </argument>
    <argument>
      <name>garage_protrusion</name>
      <display_name>Garage Protrusion</display_name>
      <description>The fraction of the garage that is protruding from the living space.</description>
      <type>Double</type>
      <units>frac</units>
      <required>true</required>
      <model_dependent>false</model_dependent>
      <default_value>0</default_value>
    </argument>
    <argument>
      <name>garage_position</name>
      <display_name>Garage Position</display_name>
      <description>The position of the garage.</description>
      <type>Choice</type>
      <required>true</required>
      <model_dependent>false</model_dependent>
      <default_value>Right</default_value>
      <choices>
        <choice>
          <value>Right</value>
          <display_name>Right</display_name>
        </choice>
        <choice>
          <value>Left</value>
          <display_name>Left</display_name>
        </choice>
      </choices>
    </argument>
    <argument>
      <name>foundation_type</name>
      <display_name>Foundation Type</display_name>
      <description>The foundation type of the building.</description>
      <type>Choice</type>
      <required>true</required>
      <model_dependent>false</model_dependent>
      <default_value>slab</default_value>
      <choices>
        <choice>
          <value>slab</value>
          <display_name>slab</display_name>
        </choice>
        <choice>
          <value>crawlspace</value>
          <display_name>crawlspace</display_name>
        </choice>
        <choice>
          <value>unfinished basement</value>
          <display_name>unfinished basement</display_name>
        </choice>
        <choice>
          <value>finished basement</value>
          <display_name>finished basement</display_name>
        </choice>
        <choice>
          <value>pier and beam</value>
          <display_name>pier and beam</display_name>
        </choice>
      </choices>
    </argument>
    <argument>
      <name>foundation_height</name>
      <display_name>Foundation Height</display_name>
      <description>The height of the foundation (e.g., 3ft for crawlspace, 8ft for basement).</description>
      <type>Double</type>
      <units>ft</units>
      <required>true</required>
      <model_dependent>false</model_dependent>
      <default_value>3</default_value>
    </argument>
    <argument>
      <name>attic_type</name>
      <display_name>Attic Type</display_name>
      <description>The attic type of the building. Ignored if the building has a flat roof.</description>
      <type>Choice</type>
      <required>true</required>
      <model_dependent>false</model_dependent>
      <default_value>unfinished attic</default_value>
      <choices>
        <choice>
          <value>unfinished attic</value>
          <display_name>unfinished attic</display_name>
        </choice>
        <choice>
          <value>finished attic</value>
          <display_name>finished attic</display_name>
        </choice>
      </choices>
    </argument>
    <argument>
      <name>roof_type</name>
      <display_name>Roof Type</display_name>
      <description>The roof type of the building.</description>
      <type>Choice</type>
      <required>true</required>
      <model_dependent>false</model_dependent>
      <default_value>gable</default_value>
      <choices>
        <choice>
          <value>gable</value>
          <display_name>gable</display_name>
        </choice>
        <choice>
          <value>hip</value>
          <display_name>hip</display_name>
        </choice>
        <choice>
          <value>flat</value>
          <display_name>flat</display_name>
        </choice>
      </choices>
    </argument>
    <argument>
      <name>roof_pitch</name>
      <display_name>Roof Pitch</display_name>
      <description>The roof pitch of the attic. Ignored if the building has a flat roof.</description>
      <type>Choice</type>
      <required>true</required>
      <model_dependent>false</model_dependent>
      <default_value>6:12</default_value>
      <choices>
        <choice>
          <value>1:12</value>
          <display_name>1:12</display_name>
        </choice>
        <choice>
          <value>2:12</value>
          <display_name>2:12</display_name>
        </choice>
        <choice>
          <value>3:12</value>
          <display_name>3:12</display_name>
        </choice>
        <choice>
          <value>4:12</value>
          <display_name>4:12</display_name>
        </choice>
        <choice>
          <value>5:12</value>
          <display_name>5:12</display_name>
        </choice>
        <choice>
          <value>6:12</value>
          <display_name>6:12</display_name>
        </choice>
        <choice>
          <value>7:12</value>
          <display_name>7:12</display_name>
        </choice>
        <choice>
          <value>8:12</value>
          <display_name>8:12</display_name>
        </choice>
        <choice>
          <value>9:12</value>
          <display_name>9:12</display_name>
        </choice>
        <choice>
          <value>10:12</value>
          <display_name>10:12</display_name>
        </choice>
        <choice>
          <value>11:12</value>
          <display_name>11:12</display_name>
        </choice>
        <choice>
          <value>12:12</value>
          <display_name>12:12</display_name>
        </choice>
      </choices>
    </argument>
    <argument>
      <name>roof_structure</name>
      <display_name>Roof Structure</display_name>
      <description>The roof structure of the building.</description>
      <type>Choice</type>
      <required>true</required>
      <model_dependent>false</model_dependent>
      <default_value>truss, cantilever</default_value>
      <choices>
        <choice>
          <value>truss, cantilever</value>
          <display_name>truss, cantilever</display_name>
        </choice>
        <choice>
          <value>rafter</value>
          <display_name>rafter</display_name>
        </choice>
      </choices>
    </argument>
    <argument>
      <name>eaves_depth</name>
      <display_name>Eaves Depth</display_name>
      <description>The eaves depth of the roof.</description>
      <type>Double</type>
      <units>ft</units>
      <required>true</required>
      <model_dependent>false</model_dependent>
      <default_value>2</default_value>
    </argument>
    <argument>
      <name>num_bedrooms</name>
      <display_name>Number of Bedrooms</display_name>
      <description>Specify the number of bedrooms. Used to determine the energy usage of appliances and plug loads, hot water usage, mechanical ventilation rate, etc.</description>
      <type>String</type>
      <required>true</required>
      <model_dependent>false</model_dependent>
      <default_value>3</default_value>
    </argument>
    <argument>
      <name>num_bathrooms</name>
      <display_name>Number of Bathrooms</display_name>
      <description>Specify the number of bathrooms. Used to determine the hot water usage, etc.</description>
      <type>String</type>
      <required>true</required>
      <model_dependent>false</model_dependent>
      <default_value>2</default_value>
    </argument>
    <argument>
      <name>neighbor_left_offset</name>
      <display_name>Neighbor Left Offset</display_name>
      <description>The minimum distance between the simulated house and the neighboring house to the left (not including eaves). A value of zero indicates no neighbors.</description>
      <type>Double</type>
      <units>ft</units>
      <required>true</required>
      <model_dependent>false</model_dependent>
      <default_value>10</default_value>
    </argument>
    <argument>
      <name>neighbor_right_offset</name>
      <display_name>Neighbor Right Offset</display_name>
      <description>The minimum distance between the simulated house and the neighboring house to the right (not including eaves). A value of zero indicates no neighbors.</description>
      <type>Double</type>
      <units>ft</units>
      <required>true</required>
      <model_dependent>false</model_dependent>
      <default_value>10</default_value>
    </argument>
    <argument>
      <name>neighbor_back_offset</name>
      <display_name>Neighbor Back Offset</display_name>
      <description>The minimum distance between the simulated house and the neighboring house to the back (not including eaves). A value of zero indicates no neighbors.</description>
      <type>Double</type>
      <units>ft</units>
      <required>true</required>
      <model_dependent>false</model_dependent>
      <default_value>0</default_value>
    </argument>
    <argument>
      <name>neighbor_front_offset</name>
      <display_name>Neighbor Front Offset</display_name>
      <description>The minimum distance between the simulated house and the neighboring house to the front (not including eaves). A value of zero indicates no neighbors.</description>
      <type>Double</type>
      <units>ft</units>
      <required>true</required>
      <model_dependent>false</model_dependent>
      <default_value>0</default_value>
    </argument>
    <argument>
      <name>orientation</name>
      <display_name>Azimuth</display_name>
      <description>The house's azimuth is measured clockwise from due south when viewed from above (e.g., South=0, West=90, North=180, East=270).</description>
      <type>Double</type>
      <units>degrees</units>
      <required>true</required>
      <model_dependent>false</model_dependent>
      <default_value>180</default_value>
    </argument>
  </arguments>
  <outputs/>
  <provenances/>
  <tags>
    <tag>Envelope.Form</tag>
  </tags>
  <attributes>
    <attribute>
      <name>Measure Type</name>
      <value>ModelMeasure</value>
      <datatype>string</datatype>
    </attribute>
    <attribute>
      <name>Intended Software Tool</name>
      <value>Apply Measure Now</value>
      <datatype>string</datatype>
    </attribute>
    <attribute>
      <name>Intended Software Tool</name>
      <value>OpenStudio Application</value>
      <datatype>string</datatype>
    </attribute>
    <attribute>
      <name>Intended Software Tool</name>
      <value>Parametric Analysis Tool</value>
      <datatype>string</datatype>
    </attribute>
  </attributes>
  <files>
    <file>
      <filename>create_residential_single_family_detached_geometry_test.rb</filename>
      <filetype>rb</filetype>
      <usage_type>test</usage_type>
<<<<<<< HEAD
      <checksum>D190E993</checksum>
=======
      <checksum>D675753A</checksum>
>>>>>>> d6f6ffbf
    </file>
    <file>
      <version>
        <software_program>OpenStudio</software_program>
        <identifier>1.12.4</identifier>
        <min_compatible>2.0.4</min_compatible>
      </version>
      <filename>measure.rb</filename>
      <filetype>rb</filetype>
      <usage_type>script</usage_type>
<<<<<<< HEAD
      <checksum>45AEE150</checksum>
=======
      <checksum>D3516B9A</checksum>
>>>>>>> d6f6ffbf
    </file>
  </files>
</measure><|MERGE_RESOLUTION|>--- conflicted
+++ resolved
@@ -2,13 +2,8 @@
   <schema_version>3.0</schema_version>
   <name>create_residential_single_family_detached_geometry</name>
   <uid>a1248ef4-c1ef-46ed-a9ea-4d8fbf719b6f</uid>
-<<<<<<< HEAD
-  <version_id>9ed119a2-a44d-4b88-bdc3-045334375185</version_id>
-  <version_modified>20210409T161824Z</version_modified>
-=======
   <version_id>d1f8fa58-09b8-429a-af4d-cad4e8c4335b</version_id>
   <version_modified>20210616T203305Z</version_modified>
->>>>>>> d6f6ffbf
   <xml_checksum>2AF3A68E</xml_checksum>
   <class_name>CreateResidentialSingleFamilyDetachedGeometry</class_name>
   <display_name>Create Residential Single-Family Detached Geometry</display_name>
@@ -376,11 +371,7 @@
       <filename>create_residential_single_family_detached_geometry_test.rb</filename>
       <filetype>rb</filetype>
       <usage_type>test</usage_type>
-<<<<<<< HEAD
-      <checksum>D190E993</checksum>
-=======
       <checksum>D675753A</checksum>
->>>>>>> d6f6ffbf
     </file>
     <file>
       <version>
@@ -391,11 +382,7 @@
       <filename>measure.rb</filename>
       <filetype>rb</filetype>
       <usage_type>script</usage_type>
-<<<<<<< HEAD
-      <checksum>45AEE150</checksum>
-=======
       <checksum>D3516B9A</checksum>
->>>>>>> d6f6ffbf
     </file>
   </files>
 </measure>