--- conflicted
+++ resolved
@@ -743,31 +743,6 @@
         space_with_roof_over_garage = garage_space
       end
       space_with_roof_over_garage.surfaces.each do |surface|
-<<<<<<< HEAD
-        if surface.surfaceType.downcase == "roofceiling" and surface.outsideBoundaryCondition.downcase == "outdoors"
-          n_points = []
-          s_points = []
-          surface.vertices.each do |vertex|
-            if vertex.y.abs < Constants.small
-              n_points << vertex
-            elsif vertex.y < 0
-              s_points << vertex
-            end
-          end
-          if n_points[0].x > n_points[1].x
-            nw_point = n_points[1]
-            ne_point = n_points[0]
-          else
-            nw_point = n_points[0]
-            ne_point = n_points[1]
-          end
-          if s_points[0].x > s_points[1].x
-            sw_point = s_points[1]
-            se_point = s_points[0]
-          else
-            sw_point = s_points[0]
-            se_point = s_points[1]
-=======
         next unless (surface.surfaceType.downcase == 'roofceiling') && (surface.outsideBoundaryCondition.downcase == 'outdoors')
 
         n_points = []
@@ -777,7 +752,6 @@
             n_points << vertex
           elsif vertex.y < 0
             s_points << vertex
->>>>>>> d6f6ffbf
           end
         end
         if n_points[0].x > n_points[1].x
