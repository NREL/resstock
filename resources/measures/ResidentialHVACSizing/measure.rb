--- conflicted
+++ resolved
@@ -8,7 +8,8 @@
 # http://openstudio.nrel.gov/sites/openstudio.nrel.gov/files/nv_data/cpp_documentation_it/model/html/namespaces.html
 
 require "#{File.dirname(__FILE__)}/resources/hvac_sizing"
-require "#{File.dirname(__FILE__)}/resources/location"
+require "#{File.dirname(__FILE__)}/resources/weather"
+require "#{File.dirname(__FILE__)}/resources/constants"
 require "#{File.dirname(__FILE__)}/resources/geometry"
 
 #start the measure
@@ -67,11 +68,7 @@
 
     # Determine e+ autosizing or not
     if model.getSimulationControl.runSimulationforSizingPeriods
-<<<<<<< HEAD
-      weather.add_design_days_for_autosizing(model)
-=======
       weather.add_design_days_for_autosizing
->>>>>>> 885d1d15
       runner.registerFinalCondition("Added heating/cooling design days for autosizing.")
       return true
     end
