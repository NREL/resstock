<measure>
  <schema_version>3.0</schema_version>
  <name>process_hvac_sizing</name>
  <uid>6cd70740-6ca3-4575-8b1e-663976e254d0</uid>
<<<<<<< HEAD
  <version_id>92577975-4aff-473e-971a-bff79c0d8bf7</version_id>
  <version_modified>20181109T191231Z</version_modified>
=======
  <version_id>69e13cd1-e1ee-404c-9989-8172ae9bbf91</version_id>
  <version_modified>20181112T230643Z</version_modified>
>>>>>>> 81d7dc49
  <xml_checksum>356BE47F</xml_checksum>
  <class_name>ProcessHVACSizing</class_name>
  <display_name>Set Residential HVAC Sizing</display_name>
  <description>This measure performs HVAC sizing calculations via ACCA Manual J/S, as well as sizing calculations for ground source heat pumps and dehumidifiers. See https://github.com/NREL/OpenStudio-BEopt#workflows for supported workflows using this measure.</description>
  <modeler_description>This measure assigns HVAC heating/cooling capacities, airflow rates, etc.</modeler_description>
  <arguments>
    <argument>
      <name>show_debug_info</name>
      <display_name>Show Debug Info</display_name>
      <description>Displays various intermediate calculation results.</description>
      <type>Boolean</type>
      <required>false</required>
      <model_dependent>false</model_dependent>
      <default_value>false</default_value>
      <choices>
        <choice>
          <value>true</value>
          <display_name>true</display_name>
        </choice>
        <choice>
          <value>false</value>
          <display_name>false</display_name>
        </choice>
      </choices>
    </argument>
  </arguments>
  <outputs/>
  <provenances/>
  <tags>
    <tag>HVAC.HVAC Controls</tag>
  </tags>
  <attributes>
    <attribute>
      <name>Measure Type</name>
      <value>ModelMeasure</value>
      <datatype>string</datatype>
    </attribute>
    <attribute>
      <name>Intended Software Tool</name>
      <value>Apply Measure Now</value>
      <datatype>string</datatype>
    </attribute>
    <attribute>
      <name>Intended Software Tool</name>
      <value>OpenStudio Application</value>
      <datatype>string</datatype>
    </attribute>
    <attribute>
      <name>Intended Software Tool</name>
      <value>Parametric Analysis Tool</value>
      <datatype>string</datatype>
    </attribute>
  </attributes>
  <files>
    <file>
<<<<<<< HEAD
      <filename>USA_CO_Denver_Intl_AP_725650_TMY3.ddy</filename>
      <filetype>ddy</filetype>
      <usage_type>test</usage_type>
      <checksum>FB253570</checksum>
    </file>
    <file>
      <filename>USA_CO_Denver_Intl_AP_725650_TMY3.epw</filename>
      <filetype>epw</filetype>
      <usage_type>test</usage_type>
      <checksum>E23378AA</checksum>
    </file>
    <file>
      <filename>USA_CA_Los.Angeles.Intl.AP.722950_TMY3.ddy</filename>
      <filetype>ddy</filetype>
      <usage_type>test</usage_type>
      <checksum>B06731CA</checksum>
    </file>
    <file>
      <filename>USA_CA_Los.Angeles.Intl.AP.722950_TMY3.epw</filename>
      <filetype>epw</filetype>
      <usage_type>test</usage_type>
      <checksum>2E4F946B</checksum>
    </file>
    <file>
      <filename>USA_GA_Atlanta-Hartsfield-Jackson.Intl.AP.722190_TMY3.ddy</filename>
      <filetype>ddy</filetype>
      <usage_type>test</usage_type>
      <checksum>79607561</checksum>
    </file>
    <file>
      <filename>USA_GA_Atlanta-Hartsfield-Jackson.Intl.AP.722190_TMY3.epw</filename>
      <filetype>epw</filetype>
      <usage_type>test</usage_type>
      <checksum>F0AA8FA7</checksum>
    </file>
    <file>
      <filename>psychrometrics.rb</filename>
      <filetype>rb</filetype>
      <usage_type>resource</usage_type>
      <checksum>208441EA</checksum>
    </file>
    <file>
      <filename>materials.rb</filename>
      <filetype>rb</filetype>
      <usage_type>resource</usage_type>
      <checksum>82D32FEE</checksum>
=======
      <filename>residential_hvac_sizing_test.rb</filename>
      <filetype>rb</filetype>
      <usage_type>test</usage_type>
      <checksum>1531473B</checksum>
>>>>>>> 81d7dc49
    </file>
    <file>
      <version>
        <software_program>OpenStudio</software_program>
        <identifier>1.11.5</identifier>
        <min_compatible>2.1.2</min_compatible>
      </version>
      <filename>measure.rb</filename>
      <filetype>rb</filetype>
      <usage_type>script</usage_type>
<<<<<<< HEAD
      <checksum>6E3ECD46</checksum>
    </file>
    <file>
      <filename>weather.rb</filename>
      <filetype>rb</filetype>
      <usage_type>resource</usage_type>
      <checksum>454E14D4</checksum>
    </file>
    <file>
      <filename>schedules.rb</filename>
      <filetype>rb</filetype>
      <usage_type>resource</usage_type>
      <checksum>4C000237</checksum>
    </file>
    <file>
      <filename>residential_hvac_sizing_test.rb</filename>
      <filetype>rb</filetype>
      <usage_type>test</usage_type>
      <checksum>2C6216BF</checksum>
    </file>
    <file>
      <filename>hvac_sizing.rb</filename>
      <filetype>rb</filetype>
      <usage_type>resource</usage_type>
      <checksum>11543C47</checksum>
    </file>
    <file>
      <filename>util.rb</filename>
      <filetype>rb</filetype>
      <usage_type>resource</usage_type>
      <checksum>B8804B95</checksum>
    </file>
    <file>
      <filename>unit_conversions.rb</filename>
      <filetype>rb</filetype>
      <usage_type>resource</usage_type>
      <checksum>7161039B</checksum>
    </file>
    <file>
      <filename>SFD_HVACSizing_Load_2story_CS_GRG_FA_ASHP_DuctsInCS.osm</filename>
      <filetype>osm</filetype>
      <usage_type>test</usage_type>
      <checksum>577CA7A6</checksum>
    </file>
    <file>
      <filename>SFD_HVACSizing_Load_2story_FB_GRG_FA.osm</filename>
      <filetype>osm</filetype>
      <usage_type>test</usage_type>
      <checksum>2EF77F47</checksum>
    </file>
    <file>
      <filename>SFD_HVACSizing_Load_2story_CS_GRG_FA_ASHP_DuctsInLiv.osm</filename>
      <filetype>osm</filetype>
      <usage_type>test</usage_type>
      <checksum>D5385E4E</checksum>
    </file>
    <file>
      <filename>SFD_HVACSizing_Load_2story_CS_GRG_FA.osm</filename>
      <filetype>osm</filetype>
      <usage_type>test</usage_type>
      <checksum>9430321B</checksum>
    </file>
    <file>
      <filename>SFD_HVACSizing_Load_1story_S_UA_Vented_Atlanta_ExtFinDark.osm</filename>
      <filetype>osm</filetype>
      <usage_type>test</usage_type>
      <checksum>70CB76F3</checksum>
    </file>
    <file>
      <filename>SFD_HVACSizing_Load_1story_S_UA_Vented_LosAngeles.osm</filename>
      <filetype>osm</filetype>
      <usage_type>test</usage_type>
      <checksum>D6B0CD8F</checksum>
    </file>
    <file>
      <filename>SFD_HVACSizing_Load_1story_S_UA_Vented.osm</filename>
      <filetype>osm</filetype>
      <usage_type>test</usage_type>
      <checksum>CEEE3E94</checksum>
    </file>
    <file>
      <filename>SFD_HVACSizing_Load_2story_CS_GRG_FA_ASHP_DuctsInGRG.osm</filename>
      <filetype>osm</filetype>
      <usage_type>test</usage_type>
      <checksum>A5C65B04</checksum>
    </file>
    <file>
      <filename>SFD_HVACSizing_Load_1story_S_UA_Unvented_NoOverhangs_NoIntShading_NoMechVent.osm</filename>
      <filetype>osm</filetype>
      <usage_type>test</usage_type>
      <checksum>F4452E3C</checksum>
    </file>
    <file>
      <filename>SFD_HVACSizing_Load_1story_S_UA_Unvented_NoOverhangs_NoIntShading_SupplyMechVent.osm</filename>
      <filetype>osm</filetype>
      <usage_type>test</usage_type>
      <checksum>E1CD5784</checksum>
    </file>
    <file>
      <filename>SFD_HVACSizing_Equip_UnitHeater_Autosize.osm</filename>
      <filetype>osm</filetype>
      <usage_type>test</usage_type>
      <checksum>F924EE09</checksum>
    </file>
    <file>
      <filename>SFD_HVACSizing_Equip_UnitHeater_Fixed.osm</filename>
      <filetype>osm</filetype>
      <usage_type>test</usage_type>
      <checksum>8F87688C</checksum>
    </file>
    <file>
      <filename>SFD_HVACSizing_Equip_UnitHeater_Fixed_wFan.osm</filename>
      <filetype>osm</filetype>
      <usage_type>test</usage_type>
      <checksum>A9598C4F</checksum>
    </file>
    <file>
      <filename>SFD_HVACSizing_Equip_UnitHeater_AC1_Autosize.osm</filename>
      <filetype>osm</filetype>
      <usage_type>test</usage_type>
      <checksum>E2B32286</checksum>
    </file>
    <file>
      <filename>SFD_HVACSizing_Equip_UnitHeater_AC1_Fixed.osm</filename>
      <filetype>osm</filetype>
      <usage_type>test</usage_type>
      <checksum>8925FFE1</checksum>
    </file>
    <file>
      <filename>SFD_HVACSizing_Equip_GF_RAC_Autosize.osm</filename>
      <filetype>osm</filetype>
      <usage_type>test</usage_type>
      <checksum>DDBD2AFD</checksum>
    </file>
    <file>
      <filename>SFD_HVACSizing_Equip_GF_AC1_Fixed.osm</filename>
      <filetype>osm</filetype>
      <usage_type>test</usage_type>
      <checksum>8AA703E9</checksum>
    </file>
    <file>
      <filename>SFD_HVACSizing_Equip_GF_RAC_Fixed.osm</filename>
      <filetype>osm</filetype>
      <usage_type>test</usage_type>
      <checksum>0B3A1457</checksum>
    </file>
    <file>
      <filename>SFD_HVACSizing_Equip_GF_Autosize.osm</filename>
      <filetype>osm</filetype>
      <usage_type>test</usage_type>
      <checksum>C2B28B59</checksum>
    </file>
    <file>
      <filename>SFD_HVACSizing_Equip_GF_Fixed.osm</filename>
      <filetype>osm</filetype>
      <usage_type>test</usage_type>
      <checksum>0C6FF430</checksum>
    </file>
    <file>
      <filename>SFD_HVACSizing_Equip_GSHP_Autosize.osm</filename>
      <filetype>osm</filetype>
      <usage_type>test</usage_type>
      <checksum>B07E894F</checksum>
    </file>
    <file>
      <filename>SFD_HVACSizing_Equip_GSHP_Fixed.osm</filename>
      <filetype>osm</filetype>
      <usage_type>test</usage_type>
      <checksum>870E582F</checksum>
    </file>
    <file>
      <filename>SFD_HVACSizing_Equip_GF_ACV_Autosize.osm</filename>
      <filetype>osm</filetype>
      <usage_type>test</usage_type>
      <checksum>049674D4</checksum>
    </file>
    <file>
      <filename>SFD_HVACSizing_Equip_GF_ACV_Fixed.osm</filename>
      <filetype>osm</filetype>
      <usage_type>test</usage_type>
      <checksum>375BCC7C</checksum>
    </file>
    <file>
      <filename>SFD_HVACSizing_Equip_GF_AC1_Autosize.osm</filename>
      <filetype>osm</filetype>
      <usage_type>test</usage_type>
      <checksum>077BDF9F</checksum>
    </file>
    <file>
      <filename>SFD_HVACSizing_Equip_Dehumidifier_Auto_Atlanta.osm</filename>
      <filetype>osm</filetype>
      <usage_type>test</usage_type>
      <checksum>299C713F</checksum>
    </file>
    <file>
      <filename>SFD_HVACSizing_Equip_Dehumidifier_Fixed_Atlanta.osm</filename>
      <filetype>osm</filetype>
      <usage_type>test</usage_type>
      <checksum>A4E1A496</checksum>
    </file>
    <file>
      <filename>SFD_HVACSizing_Equip_ElecBoiler_Autosize.osm</filename>
      <filetype>osm</filetype>
      <usage_type>test</usage_type>
      <checksum>DE9867B4</checksum>
    </file>
    <file>
      <filename>SFD_HVACSizing_Equip_ElecBoiler_Fixed.osm</filename>
      <filetype>osm</filetype>
      <usage_type>test</usage_type>
      <checksum>53712BC4</checksum>
    </file>
    <file>
      <filename>SFD_HVACSizing_Equip_EF_AC2_Autosize.osm</filename>
      <filetype>osm</filetype>
      <usage_type>test</usage_type>
      <checksum>46628497</checksum>
    </file>
    <file>
      <filename>SFD_HVACSizing_Equip_EF_AC2_Fixed.osm</filename>
      <filetype>osm</filetype>
      <usage_type>test</usage_type>
      <checksum>447AEA39</checksum>
    </file>
    <file>
      <filename>SFD_HVACSizing_Equip_GasBoiler_Autosize.osm</filename>
      <filetype>osm</filetype>
      <usage_type>test</usage_type>
      <checksum>106A5756</checksum>
    </file>
    <file>
      <filename>SFD_HVACSizing_Equip_GasBoiler_Fixed.osm</filename>
      <filetype>osm</filetype>
      <usage_type>test</usage_type>
      <checksum>2A96EF83</checksum>
    </file>
    <file>
      <filename>SFD_HVACSizing_Load_1story_S_UA_Unvented_InsRoof.osm</filename>
      <filetype>osm</filetype>
      <usage_type>test</usage_type>
      <checksum>C69DBFC7</checksum>
    </file>
    <file>
      <filename>SFD_HVACSizing_Load_1story_PB_UA_Vented.osm</filename>
      <filetype>osm</filetype>
      <usage_type>test</usage_type>
      <checksum>B3C496D0</checksum>
    </file>
    <file>
      <filename>SFD_HVACSizing_Load_1story_PB_UA_Vented_ASHP_DuctsInPB.osm</filename>
      <filetype>osm</filetype>
      <usage_type>test</usage_type>
      <checksum>3210EE7D</checksum>
    </file>
    <file>
      <filename>SFD_HVACSizing_Load_1story_PB_UA_Vented_ASHP_DuctsInUA.osm</filename>
      <filetype>osm</filetype>
      <usage_type>test</usage_type>
      <checksum>4C4CAE53</checksum>
    </file>
    <file>
      <filename>SFD_HVACSizing_Load_1story_S_UA_Unvented_NoOverhangs_NoIntShading_ERV.osm</filename>
      <filetype>osm</filetype>
      <usage_type>test</usage_type>
      <checksum>221A73F5</checksum>
    </file>
    <file>
      <filename>SFD_HVACSizing_Load_1story_S_UA_Unvented_NoOverhangs_NoIntShading_HRV.osm</filename>
      <filetype>osm</filetype>
      <usage_type>test</usage_type>
      <checksum>3994AA2F</checksum>
    </file>
    <file>
      <filename>SFD_HVACSizing_Equip_BB_Autosize.osm</filename>
      <filetype>osm</filetype>
      <usage_type>test</usage_type>
      <checksum>B974E7EF</checksum>
    </file>
    <file>
      <filename>SFD_HVACSizing_Equip_BB_Fixed.osm</filename>
      <filetype>osm</filetype>
      <usage_type>test</usage_type>
      <checksum>54BC92DE</checksum>
    </file>
    <file>
      <filename>SFD_HVACSizing_Equip_ASHP1_Autosize_MinTemp.osm</filename>
      <filetype>osm</filetype>
      <usage_type>test</usage_type>
      <checksum>71241CCA</checksum>
    </file>
    <file>
      <filename>SFD_HVACSizing_Equip_ASHP1_Fixed.osm</filename>
      <filetype>osm</filetype>
      <usage_type>test</usage_type>
      <checksum>373394FE</checksum>
    </file>
    <file>
      <filename>SFD_HVACSizing_Equip_ASHPV_Autosize.osm</filename>
      <filetype>osm</filetype>
      <usage_type>test</usage_type>
      <checksum>90A5CBFB</checksum>
    </file>
    <file>
      <filename>SFD_HVACSizing_Equip_ASHP2_Fixed.osm</filename>
      <filetype>osm</filetype>
      <usage_type>test</usage_type>
      <checksum>A16305EE</checksum>
    </file>
    <file>
      <filename>SFD_HVACSizing_Equip_ASHPV_Fixed.osm</filename>
      <filetype>osm</filetype>
      <usage_type>test</usage_type>
      <checksum>AC1E8086</checksum>
    </file>
    <file>
      <filename>SFD_HVACSizing_Equip_ASHP2_Autosize.osm</filename>
      <filetype>osm</filetype>
      <usage_type>test</usage_type>
      <checksum>2E47FA1E</checksum>
    </file>
    <file>
      <filename>SFD_HVACSizing_Equip_ASHP1_Autosize.osm</filename>
      <filetype>osm</filetype>
      <usage_type>test</usage_type>
      <checksum>0A5CD358</checksum>
    </file>
    <file>
      <filename>SFD_HVACSizing_Equip_ASHP1_AutosizeForMaxLoad_MinTemp.osm</filename>
      <filetype>osm</filetype>
      <usage_type>test</usage_type>
      <checksum>AE301F41</checksum>
    </file>
    <file>
      <filename>SFD_2000sqft_2story_FB_UA.osm</filename>
      <filetype>osm</filetype>
      <usage_type>test</usage_type>
      <checksum>3DE3576B</checksum>
    </file>
    <file>
      <filename>SFD_2000sqft_2story_FB_UA_Denver.osm</filename>
      <filetype>osm</filetype>
      <usage_type>test</usage_type>
      <checksum>2CB4A1B4</checksum>
    </file>
    <file>
      <filename>SFA_HVACSizing_Load_4units_1story_FB_UA.osm</filename>
      <filetype>osm</filetype>
      <usage_type>test</usage_type>
      <checksum>C2830CAC</checksum>
    </file>
    <file>
      <filename>MF_HVACSizing_Load_8units_1story_UB.osm</filename>
      <filetype>osm</filetype>
      <usage_type>test</usage_type>
      <checksum>3921B9C6</checksum>
    </file>
    <file>
      <filename>SFD_HVACSizing_Load_2story_CS_GRG_FA_Skylights.osm</filename>
      <filetype>osm</filetype>
      <usage_type>test</usage_type>
      <checksum>A8962E4A</checksum>
    </file>
    <file>
      <filename>SFD_HVACSizing_Load_2story_CS_GRG_FlatRoof_Skylights.osm</filename>
      <filetype>osm</filetype>
      <usage_type>test</usage_type>
      <checksum>F0D1206A</checksum>
    </file>
    <file>
      <filename>SFD_HVACSizing_Load_2story_S_GRG_FA.osm</filename>
      <filetype>osm</filetype>
      <usage_type>test</usage_type>
      <checksum>6BB7BCD5</checksum>
    </file>
    <file>
      <filename>SFD_HVACSizing_Load_2story_FB_GRG_FA_ASHP_DuctsInFB.osm</filename>
      <filetype>osm</filetype>
      <usage_type>test</usage_type>
      <checksum>42C63478</checksum>
    </file>
    <file>
      <filename>SFD_HVACSizing_Load_2story_UB_GRG_FA.osm</filename>
      <filetype>osm</filetype>
      <usage_type>test</usage_type>
      <checksum>CB9E0E3F</checksum>
    </file>
    <file>
      <filename>SFD_HVACSizing_Load_2story_UB_GRG_FA_ASHP_DuctsInUB.osm</filename>
      <filetype>osm</filetype>
      <usage_type>test</usage_type>
      <checksum>5181DEF2</checksum>
    </file>
    <file>
      <filename>SFD_HVACSizing_Equip_MSHP_Autosize.osm</filename>
      <filetype>osm</filetype>
      <usage_type>test</usage_type>
      <checksum>C918EA27</checksum>
    </file>
    <file>
      <filename>SFD_HVACSizing_Equip_MSHP_BB_Autosize.osm</filename>
      <filetype>osm</filetype>
      <usage_type>test</usage_type>
      <checksum>DDF17F6D</checksum>
    </file>
    <file>
      <filename>SFD_HVACSizing_Equip_MSHP_AutosizeForMaxLoad.osm</filename>
      <filetype>osm</filetype>
      <usage_type>test</usage_type>
      <checksum>CC2B85DB</checksum>
    </file>
    <file>
      <filename>SFD_HVACSizing_Equip_MSHP_Fixed.osm</filename>
      <filetype>osm</filetype>
      <usage_type>test</usage_type>
      <checksum>BBDA9DCB</checksum>
    </file>
    <file>
      <filename>SFD_HVACSizing_Equip_MSHP_BB_Fixed.osm</filename>
      <filetype>osm</filetype>
      <usage_type>test</usage_type>
      <checksum>9196E1E4</checksum>
    </file>
    <file>
      <filename>SFD_HVACSizing_Equip_MSHPDucted_Autosize.osm</filename>
      <filetype>osm</filetype>
      <usage_type>test</usage_type>
      <checksum>1AFA41DC</checksum>
    </file>
    <file>
      <filename>constructions.rb</filename>
      <filetype>rb</filetype>
      <usage_type>resource</usage_type>
      <checksum>6E6B82D4</checksum>
    </file>
    <file>
      <filename>geometry.rb</filename>
      <filetype>rb</filetype>
      <usage_type>resource</usage_type>
      <checksum>D1229A56</checksum>
    </file>
    <file>
      <filename>constants.rb</filename>
      <filetype>rb</filetype>
      <usage_type>resource</usage_type>
      <checksum>2C1D920B</checksum>
    </file>
    <file>
      <filename>hvac.rb</filename>
      <filetype>rb</filetype>
      <usage_type>resource</usage_type>
      <checksum>2A1540E8</checksum>
=======
      <checksum>214403F5</checksum>
>>>>>>> 81d7dc49
    </file>
  </files>
</measure><|MERGE_RESOLUTION|>--- conflicted
+++ resolved
@@ -2,13 +2,8 @@
   <schema_version>3.0</schema_version>
   <name>process_hvac_sizing</name>
   <uid>6cd70740-6ca3-4575-8b1e-663976e254d0</uid>
-<<<<<<< HEAD
-  <version_id>92577975-4aff-473e-971a-bff79c0d8bf7</version_id>
-  <version_modified>20181109T191231Z</version_modified>
-=======
-  <version_id>69e13cd1-e1ee-404c-9989-8172ae9bbf91</version_id>
-  <version_modified>20181112T230643Z</version_modified>
->>>>>>> 81d7dc49
+  <version_id>6585ba0a-e74c-4cde-9e57-0a26c06a9345</version_id>
+  <version_modified>20181113T004010Z</version_modified>
   <xml_checksum>356BE47F</xml_checksum>
   <class_name>ProcessHVACSizing</class_name>
   <display_name>Set Residential HVAC Sizing</display_name>
@@ -64,61 +59,6 @@
   </attributes>
   <files>
     <file>
-<<<<<<< HEAD
-      <filename>USA_CO_Denver_Intl_AP_725650_TMY3.ddy</filename>
-      <filetype>ddy</filetype>
-      <usage_type>test</usage_type>
-      <checksum>FB253570</checksum>
-    </file>
-    <file>
-      <filename>USA_CO_Denver_Intl_AP_725650_TMY3.epw</filename>
-      <filetype>epw</filetype>
-      <usage_type>test</usage_type>
-      <checksum>E23378AA</checksum>
-    </file>
-    <file>
-      <filename>USA_CA_Los.Angeles.Intl.AP.722950_TMY3.ddy</filename>
-      <filetype>ddy</filetype>
-      <usage_type>test</usage_type>
-      <checksum>B06731CA</checksum>
-    </file>
-    <file>
-      <filename>USA_CA_Los.Angeles.Intl.AP.722950_TMY3.epw</filename>
-      <filetype>epw</filetype>
-      <usage_type>test</usage_type>
-      <checksum>2E4F946B</checksum>
-    </file>
-    <file>
-      <filename>USA_GA_Atlanta-Hartsfield-Jackson.Intl.AP.722190_TMY3.ddy</filename>
-      <filetype>ddy</filetype>
-      <usage_type>test</usage_type>
-      <checksum>79607561</checksum>
-    </file>
-    <file>
-      <filename>USA_GA_Atlanta-Hartsfield-Jackson.Intl.AP.722190_TMY3.epw</filename>
-      <filetype>epw</filetype>
-      <usage_type>test</usage_type>
-      <checksum>F0AA8FA7</checksum>
-    </file>
-    <file>
-      <filename>psychrometrics.rb</filename>
-      <filetype>rb</filetype>
-      <usage_type>resource</usage_type>
-      <checksum>208441EA</checksum>
-    </file>
-    <file>
-      <filename>materials.rb</filename>
-      <filetype>rb</filetype>
-      <usage_type>resource</usage_type>
-      <checksum>82D32FEE</checksum>
-=======
-      <filename>residential_hvac_sizing_test.rb</filename>
-      <filetype>rb</filetype>
-      <usage_type>test</usage_type>
-      <checksum>1531473B</checksum>
->>>>>>> 81d7dc49
-    </file>
-    <file>
       <version>
         <software_program>OpenStudio</software_program>
         <identifier>1.11.5</identifier>
@@ -127,461 +67,13 @@
       <filename>measure.rb</filename>
       <filetype>rb</filetype>
       <usage_type>script</usage_type>
-<<<<<<< HEAD
-      <checksum>6E3ECD46</checksum>
-    </file>
-    <file>
-      <filename>weather.rb</filename>
-      <filetype>rb</filetype>
-      <usage_type>resource</usage_type>
-      <checksum>454E14D4</checksum>
-    </file>
-    <file>
-      <filename>schedules.rb</filename>
-      <filetype>rb</filetype>
-      <usage_type>resource</usage_type>
-      <checksum>4C000237</checksum>
+      <checksum>214403F5</checksum>
     </file>
     <file>
       <filename>residential_hvac_sizing_test.rb</filename>
       <filetype>rb</filetype>
       <usage_type>test</usage_type>
-      <checksum>2C6216BF</checksum>
-    </file>
-    <file>
-      <filename>hvac_sizing.rb</filename>
-      <filetype>rb</filetype>
-      <usage_type>resource</usage_type>
-      <checksum>11543C47</checksum>
-    </file>
-    <file>
-      <filename>util.rb</filename>
-      <filetype>rb</filetype>
-      <usage_type>resource</usage_type>
-      <checksum>B8804B95</checksum>
-    </file>
-    <file>
-      <filename>unit_conversions.rb</filename>
-      <filetype>rb</filetype>
-      <usage_type>resource</usage_type>
-      <checksum>7161039B</checksum>
-    </file>
-    <file>
-      <filename>SFD_HVACSizing_Load_2story_CS_GRG_FA_ASHP_DuctsInCS.osm</filename>
-      <filetype>osm</filetype>
-      <usage_type>test</usage_type>
-      <checksum>577CA7A6</checksum>
-    </file>
-    <file>
-      <filename>SFD_HVACSizing_Load_2story_FB_GRG_FA.osm</filename>
-      <filetype>osm</filetype>
-      <usage_type>test</usage_type>
-      <checksum>2EF77F47</checksum>
-    </file>
-    <file>
-      <filename>SFD_HVACSizing_Load_2story_CS_GRG_FA_ASHP_DuctsInLiv.osm</filename>
-      <filetype>osm</filetype>
-      <usage_type>test</usage_type>
-      <checksum>D5385E4E</checksum>
-    </file>
-    <file>
-      <filename>SFD_HVACSizing_Load_2story_CS_GRG_FA.osm</filename>
-      <filetype>osm</filetype>
-      <usage_type>test</usage_type>
-      <checksum>9430321B</checksum>
-    </file>
-    <file>
-      <filename>SFD_HVACSizing_Load_1story_S_UA_Vented_Atlanta_ExtFinDark.osm</filename>
-      <filetype>osm</filetype>
-      <usage_type>test</usage_type>
-      <checksum>70CB76F3</checksum>
-    </file>
-    <file>
-      <filename>SFD_HVACSizing_Load_1story_S_UA_Vented_LosAngeles.osm</filename>
-      <filetype>osm</filetype>
-      <usage_type>test</usage_type>
-      <checksum>D6B0CD8F</checksum>
-    </file>
-    <file>
-      <filename>SFD_HVACSizing_Load_1story_S_UA_Vented.osm</filename>
-      <filetype>osm</filetype>
-      <usage_type>test</usage_type>
-      <checksum>CEEE3E94</checksum>
-    </file>
-    <file>
-      <filename>SFD_HVACSizing_Load_2story_CS_GRG_FA_ASHP_DuctsInGRG.osm</filename>
-      <filetype>osm</filetype>
-      <usage_type>test</usage_type>
-      <checksum>A5C65B04</checksum>
-    </file>
-    <file>
-      <filename>SFD_HVACSizing_Load_1story_S_UA_Unvented_NoOverhangs_NoIntShading_NoMechVent.osm</filename>
-      <filetype>osm</filetype>
-      <usage_type>test</usage_type>
-      <checksum>F4452E3C</checksum>
-    </file>
-    <file>
-      <filename>SFD_HVACSizing_Load_1story_S_UA_Unvented_NoOverhangs_NoIntShading_SupplyMechVent.osm</filename>
-      <filetype>osm</filetype>
-      <usage_type>test</usage_type>
-      <checksum>E1CD5784</checksum>
-    </file>
-    <file>
-      <filename>SFD_HVACSizing_Equip_UnitHeater_Autosize.osm</filename>
-      <filetype>osm</filetype>
-      <usage_type>test</usage_type>
-      <checksum>F924EE09</checksum>
-    </file>
-    <file>
-      <filename>SFD_HVACSizing_Equip_UnitHeater_Fixed.osm</filename>
-      <filetype>osm</filetype>
-      <usage_type>test</usage_type>
-      <checksum>8F87688C</checksum>
-    </file>
-    <file>
-      <filename>SFD_HVACSizing_Equip_UnitHeater_Fixed_wFan.osm</filename>
-      <filetype>osm</filetype>
-      <usage_type>test</usage_type>
-      <checksum>A9598C4F</checksum>
-    </file>
-    <file>
-      <filename>SFD_HVACSizing_Equip_UnitHeater_AC1_Autosize.osm</filename>
-      <filetype>osm</filetype>
-      <usage_type>test</usage_type>
-      <checksum>E2B32286</checksum>
-    </file>
-    <file>
-      <filename>SFD_HVACSizing_Equip_UnitHeater_AC1_Fixed.osm</filename>
-      <filetype>osm</filetype>
-      <usage_type>test</usage_type>
-      <checksum>8925FFE1</checksum>
-    </file>
-    <file>
-      <filename>SFD_HVACSizing_Equip_GF_RAC_Autosize.osm</filename>
-      <filetype>osm</filetype>
-      <usage_type>test</usage_type>
-      <checksum>DDBD2AFD</checksum>
-    </file>
-    <file>
-      <filename>SFD_HVACSizing_Equip_GF_AC1_Fixed.osm</filename>
-      <filetype>osm</filetype>
-      <usage_type>test</usage_type>
-      <checksum>8AA703E9</checksum>
-    </file>
-    <file>
-      <filename>SFD_HVACSizing_Equip_GF_RAC_Fixed.osm</filename>
-      <filetype>osm</filetype>
-      <usage_type>test</usage_type>
-      <checksum>0B3A1457</checksum>
-    </file>
-    <file>
-      <filename>SFD_HVACSizing_Equip_GF_Autosize.osm</filename>
-      <filetype>osm</filetype>
-      <usage_type>test</usage_type>
-      <checksum>C2B28B59</checksum>
-    </file>
-    <file>
-      <filename>SFD_HVACSizing_Equip_GF_Fixed.osm</filename>
-      <filetype>osm</filetype>
-      <usage_type>test</usage_type>
-      <checksum>0C6FF430</checksum>
-    </file>
-    <file>
-      <filename>SFD_HVACSizing_Equip_GSHP_Autosize.osm</filename>
-      <filetype>osm</filetype>
-      <usage_type>test</usage_type>
-      <checksum>B07E894F</checksum>
-    </file>
-    <file>
-      <filename>SFD_HVACSizing_Equip_GSHP_Fixed.osm</filename>
-      <filetype>osm</filetype>
-      <usage_type>test</usage_type>
-      <checksum>870E582F</checksum>
-    </file>
-    <file>
-      <filename>SFD_HVACSizing_Equip_GF_ACV_Autosize.osm</filename>
-      <filetype>osm</filetype>
-      <usage_type>test</usage_type>
-      <checksum>049674D4</checksum>
-    </file>
-    <file>
-      <filename>SFD_HVACSizing_Equip_GF_ACV_Fixed.osm</filename>
-      <filetype>osm</filetype>
-      <usage_type>test</usage_type>
-      <checksum>375BCC7C</checksum>
-    </file>
-    <file>
-      <filename>SFD_HVACSizing_Equip_GF_AC1_Autosize.osm</filename>
-      <filetype>osm</filetype>
-      <usage_type>test</usage_type>
-      <checksum>077BDF9F</checksum>
-    </file>
-    <file>
-      <filename>SFD_HVACSizing_Equip_Dehumidifier_Auto_Atlanta.osm</filename>
-      <filetype>osm</filetype>
-      <usage_type>test</usage_type>
-      <checksum>299C713F</checksum>
-    </file>
-    <file>
-      <filename>SFD_HVACSizing_Equip_Dehumidifier_Fixed_Atlanta.osm</filename>
-      <filetype>osm</filetype>
-      <usage_type>test</usage_type>
-      <checksum>A4E1A496</checksum>
-    </file>
-    <file>
-      <filename>SFD_HVACSizing_Equip_ElecBoiler_Autosize.osm</filename>
-      <filetype>osm</filetype>
-      <usage_type>test</usage_type>
-      <checksum>DE9867B4</checksum>
-    </file>
-    <file>
-      <filename>SFD_HVACSizing_Equip_ElecBoiler_Fixed.osm</filename>
-      <filetype>osm</filetype>
-      <usage_type>test</usage_type>
-      <checksum>53712BC4</checksum>
-    </file>
-    <file>
-      <filename>SFD_HVACSizing_Equip_EF_AC2_Autosize.osm</filename>
-      <filetype>osm</filetype>
-      <usage_type>test</usage_type>
-      <checksum>46628497</checksum>
-    </file>
-    <file>
-      <filename>SFD_HVACSizing_Equip_EF_AC2_Fixed.osm</filename>
-      <filetype>osm</filetype>
-      <usage_type>test</usage_type>
-      <checksum>447AEA39</checksum>
-    </file>
-    <file>
-      <filename>SFD_HVACSizing_Equip_GasBoiler_Autosize.osm</filename>
-      <filetype>osm</filetype>
-      <usage_type>test</usage_type>
-      <checksum>106A5756</checksum>
-    </file>
-    <file>
-      <filename>SFD_HVACSizing_Equip_GasBoiler_Fixed.osm</filename>
-      <filetype>osm</filetype>
-      <usage_type>test</usage_type>
-      <checksum>2A96EF83</checksum>
-    </file>
-    <file>
-      <filename>SFD_HVACSizing_Load_1story_S_UA_Unvented_InsRoof.osm</filename>
-      <filetype>osm</filetype>
-      <usage_type>test</usage_type>
-      <checksum>C69DBFC7</checksum>
-    </file>
-    <file>
-      <filename>SFD_HVACSizing_Load_1story_PB_UA_Vented.osm</filename>
-      <filetype>osm</filetype>
-      <usage_type>test</usage_type>
-      <checksum>B3C496D0</checksum>
-    </file>
-    <file>
-      <filename>SFD_HVACSizing_Load_1story_PB_UA_Vented_ASHP_DuctsInPB.osm</filename>
-      <filetype>osm</filetype>
-      <usage_type>test</usage_type>
-      <checksum>3210EE7D</checksum>
-    </file>
-    <file>
-      <filename>SFD_HVACSizing_Load_1story_PB_UA_Vented_ASHP_DuctsInUA.osm</filename>
-      <filetype>osm</filetype>
-      <usage_type>test</usage_type>
-      <checksum>4C4CAE53</checksum>
-    </file>
-    <file>
-      <filename>SFD_HVACSizing_Load_1story_S_UA_Unvented_NoOverhangs_NoIntShading_ERV.osm</filename>
-      <filetype>osm</filetype>
-      <usage_type>test</usage_type>
-      <checksum>221A73F5</checksum>
-    </file>
-    <file>
-      <filename>SFD_HVACSizing_Load_1story_S_UA_Unvented_NoOverhangs_NoIntShading_HRV.osm</filename>
-      <filetype>osm</filetype>
-      <usage_type>test</usage_type>
-      <checksum>3994AA2F</checksum>
-    </file>
-    <file>
-      <filename>SFD_HVACSizing_Equip_BB_Autosize.osm</filename>
-      <filetype>osm</filetype>
-      <usage_type>test</usage_type>
-      <checksum>B974E7EF</checksum>
-    </file>
-    <file>
-      <filename>SFD_HVACSizing_Equip_BB_Fixed.osm</filename>
-      <filetype>osm</filetype>
-      <usage_type>test</usage_type>
-      <checksum>54BC92DE</checksum>
-    </file>
-    <file>
-      <filename>SFD_HVACSizing_Equip_ASHP1_Autosize_MinTemp.osm</filename>
-      <filetype>osm</filetype>
-      <usage_type>test</usage_type>
-      <checksum>71241CCA</checksum>
-    </file>
-    <file>
-      <filename>SFD_HVACSizing_Equip_ASHP1_Fixed.osm</filename>
-      <filetype>osm</filetype>
-      <usage_type>test</usage_type>
-      <checksum>373394FE</checksum>
-    </file>
-    <file>
-      <filename>SFD_HVACSizing_Equip_ASHPV_Autosize.osm</filename>
-      <filetype>osm</filetype>
-      <usage_type>test</usage_type>
-      <checksum>90A5CBFB</checksum>
-    </file>
-    <file>
-      <filename>SFD_HVACSizing_Equip_ASHP2_Fixed.osm</filename>
-      <filetype>osm</filetype>
-      <usage_type>test</usage_type>
-      <checksum>A16305EE</checksum>
-    </file>
-    <file>
-      <filename>SFD_HVACSizing_Equip_ASHPV_Fixed.osm</filename>
-      <filetype>osm</filetype>
-      <usage_type>test</usage_type>
-      <checksum>AC1E8086</checksum>
-    </file>
-    <file>
-      <filename>SFD_HVACSizing_Equip_ASHP2_Autosize.osm</filename>
-      <filetype>osm</filetype>
-      <usage_type>test</usage_type>
-      <checksum>2E47FA1E</checksum>
-    </file>
-    <file>
-      <filename>SFD_HVACSizing_Equip_ASHP1_Autosize.osm</filename>
-      <filetype>osm</filetype>
-      <usage_type>test</usage_type>
-      <checksum>0A5CD358</checksum>
-    </file>
-    <file>
-      <filename>SFD_HVACSizing_Equip_ASHP1_AutosizeForMaxLoad_MinTemp.osm</filename>
-      <filetype>osm</filetype>
-      <usage_type>test</usage_type>
-      <checksum>AE301F41</checksum>
-    </file>
-    <file>
-      <filename>SFD_2000sqft_2story_FB_UA.osm</filename>
-      <filetype>osm</filetype>
-      <usage_type>test</usage_type>
-      <checksum>3DE3576B</checksum>
-    </file>
-    <file>
-      <filename>SFD_2000sqft_2story_FB_UA_Denver.osm</filename>
-      <filetype>osm</filetype>
-      <usage_type>test</usage_type>
-      <checksum>2CB4A1B4</checksum>
-    </file>
-    <file>
-      <filename>SFA_HVACSizing_Load_4units_1story_FB_UA.osm</filename>
-      <filetype>osm</filetype>
-      <usage_type>test</usage_type>
-      <checksum>C2830CAC</checksum>
-    </file>
-    <file>
-      <filename>MF_HVACSizing_Load_8units_1story_UB.osm</filename>
-      <filetype>osm</filetype>
-      <usage_type>test</usage_type>
-      <checksum>3921B9C6</checksum>
-    </file>
-    <file>
-      <filename>SFD_HVACSizing_Load_2story_CS_GRG_FA_Skylights.osm</filename>
-      <filetype>osm</filetype>
-      <usage_type>test</usage_type>
-      <checksum>A8962E4A</checksum>
-    </file>
-    <file>
-      <filename>SFD_HVACSizing_Load_2story_CS_GRG_FlatRoof_Skylights.osm</filename>
-      <filetype>osm</filetype>
-      <usage_type>test</usage_type>
-      <checksum>F0D1206A</checksum>
-    </file>
-    <file>
-      <filename>SFD_HVACSizing_Load_2story_S_GRG_FA.osm</filename>
-      <filetype>osm</filetype>
-      <usage_type>test</usage_type>
-      <checksum>6BB7BCD5</checksum>
-    </file>
-    <file>
-      <filename>SFD_HVACSizing_Load_2story_FB_GRG_FA_ASHP_DuctsInFB.osm</filename>
-      <filetype>osm</filetype>
-      <usage_type>test</usage_type>
-      <checksum>42C63478</checksum>
-    </file>
-    <file>
-      <filename>SFD_HVACSizing_Load_2story_UB_GRG_FA.osm</filename>
-      <filetype>osm</filetype>
-      <usage_type>test</usage_type>
-      <checksum>CB9E0E3F</checksum>
-    </file>
-    <file>
-      <filename>SFD_HVACSizing_Load_2story_UB_GRG_FA_ASHP_DuctsInUB.osm</filename>
-      <filetype>osm</filetype>
-      <usage_type>test</usage_type>
-      <checksum>5181DEF2</checksum>
-    </file>
-    <file>
-      <filename>SFD_HVACSizing_Equip_MSHP_Autosize.osm</filename>
-      <filetype>osm</filetype>
-      <usage_type>test</usage_type>
-      <checksum>C918EA27</checksum>
-    </file>
-    <file>
-      <filename>SFD_HVACSizing_Equip_MSHP_BB_Autosize.osm</filename>
-      <filetype>osm</filetype>
-      <usage_type>test</usage_type>
-      <checksum>DDF17F6D</checksum>
-    </file>
-    <file>
-      <filename>SFD_HVACSizing_Equip_MSHP_AutosizeForMaxLoad.osm</filename>
-      <filetype>osm</filetype>
-      <usage_type>test</usage_type>
-      <checksum>CC2B85DB</checksum>
-    </file>
-    <file>
-      <filename>SFD_HVACSizing_Equip_MSHP_Fixed.osm</filename>
-      <filetype>osm</filetype>
-      <usage_type>test</usage_type>
-      <checksum>BBDA9DCB</checksum>
-    </file>
-    <file>
-      <filename>SFD_HVACSizing_Equip_MSHP_BB_Fixed.osm</filename>
-      <filetype>osm</filetype>
-      <usage_type>test</usage_type>
-      <checksum>9196E1E4</checksum>
-    </file>
-    <file>
-      <filename>SFD_HVACSizing_Equip_MSHPDucted_Autosize.osm</filename>
-      <filetype>osm</filetype>
-      <usage_type>test</usage_type>
-      <checksum>1AFA41DC</checksum>
-    </file>
-    <file>
-      <filename>constructions.rb</filename>
-      <filetype>rb</filetype>
-      <usage_type>resource</usage_type>
-      <checksum>6E6B82D4</checksum>
-    </file>
-    <file>
-      <filename>geometry.rb</filename>
-      <filetype>rb</filetype>
-      <usage_type>resource</usage_type>
-      <checksum>D1229A56</checksum>
-    </file>
-    <file>
-      <filename>constants.rb</filename>
-      <filetype>rb</filetype>
-      <usage_type>resource</usage_type>
-      <checksum>2C1D920B</checksum>
-    </file>
-    <file>
-      <filename>hvac.rb</filename>
-      <filetype>rb</filetype>
-      <usage_type>resource</usage_type>
-      <checksum>2A1540E8</checksum>
-=======
-      <checksum>214403F5</checksum>
->>>>>>> 81d7dc49
+      <checksum>1531473B</checksum>
     </file>
   </files>
 </measure>