<measure>
  <schema_version>3.0</schema_version>
  <name>process_hvac_sizing</name>
  <uid>6cd70740-6ca3-4575-8b1e-663976e254d0</uid>
<<<<<<< HEAD
  <version_id>1d2ed3bd-7806-4b2f-a112-936e317d2bd7</version_id>
  <version_modified>20181113T200452Z</version_modified>
=======
  <version_id>061e4682-5243-4f65-a070-60446d44d4f8</version_id>
  <version_modified>20181115T220709Z</version_modified>
>>>>>>> 20a2bc5e
  <xml_checksum>356BE47F</xml_checksum>
  <class_name>ProcessHVACSizing</class_name>
  <display_name>Set Residential HVAC Sizing</display_name>
  <description>This measure performs HVAC sizing calculations via ACCA Manual J/S, as well as sizing calculations for ground source heat pumps and dehumidifiers. See https://github.com/NREL/OpenStudio-BEopt#workflows for supported workflows using this measure.</description>
  <modeler_description>This measure assigns HVAC heating/cooling capacities, airflow rates, etc.</modeler_description>
  <arguments>
    <argument>
      <name>show_debug_info</name>
      <display_name>Show Debug Info</display_name>
      <description>Displays various intermediate calculation results.</description>
      <type>Boolean</type>
      <required>false</required>
      <model_dependent>false</model_dependent>
      <default_value>false</default_value>
      <choices>
        <choice>
          <value>true</value>
          <display_name>true</display_name>
        </choice>
        <choice>
          <value>false</value>
          <display_name>false</display_name>
        </choice>
      </choices>
    </argument>
  </arguments>
  <outputs/>
  <provenances/>
  <tags>
    <tag>HVAC.HVAC Controls</tag>
  </tags>
  <attributes>
    <attribute>
      <name>Measure Type</name>
      <value>ModelMeasure</value>
      <datatype>string</datatype>
    </attribute>
    <attribute>
      <name>Intended Software Tool</name>
      <value>Apply Measure Now</value>
      <datatype>string</datatype>
    </attribute>
    <attribute>
      <name>Intended Software Tool</name>
      <value>OpenStudio Application</value>
      <datatype>string</datatype>
    </attribute>
    <attribute>
      <name>Intended Software Tool</name>
      <value>Parametric Analysis Tool</value>
      <datatype>string</datatype>
    </attribute>
  </attributes>
  <files>
    <file>
      <version>
        <software_program>OpenStudio</software_program>
        <identifier>1.11.5</identifier>
        <min_compatible>2.1.2</min_compatible>
      </version>
      <filename>measure.rb</filename>
      <filetype>rb</filetype>
      <usage_type>script</usage_type>
      <checksum>7F0841A5</checksum>
    </file>
    <file>
      <filename>residential_hvac_sizing_test.rb</filename>
      <filetype>rb</filetype>
      <usage_type>test</usage_type>
      <checksum>C3E9D431</checksum>
    </file>
    <file>
      <filename>residential_hvac_sizing_test.rb</filename>
      <filetype>rb</filetype>
      <usage_type>test</usage_type>
      <checksum>10DA3B77</checksum>
    </file>
  </files>
</measure><|MERGE_RESOLUTION|>--- conflicted
+++ resolved
@@ -2,13 +2,8 @@
   <schema_version>3.0</schema_version>
   <name>process_hvac_sizing</name>
   <uid>6cd70740-6ca3-4575-8b1e-663976e254d0</uid>
-<<<<<<< HEAD
-  <version_id>1d2ed3bd-7806-4b2f-a112-936e317d2bd7</version_id>
-  <version_modified>20181113T200452Z</version_modified>
-=======
   <version_id>061e4682-5243-4f65-a070-60446d44d4f8</version_id>
   <version_modified>20181115T220709Z</version_modified>
->>>>>>> 20a2bc5e
   <xml_checksum>356BE47F</xml_checksum>
   <class_name>ProcessHVACSizing</class_name>
   <display_name>Set Residential HVAC Sizing</display_name>
@@ -80,11 +75,5 @@
       <usage_type>test</usage_type>
       <checksum>C3E9D431</checksum>
     </file>
-    <file>
-      <filename>residential_hvac_sizing_test.rb</filename>
-      <filetype>rb</filetype>
-      <usage_type>test</usage_type>
-      <checksum>10DA3B77</checksum>
-    </file>
   </files>
 </measure>