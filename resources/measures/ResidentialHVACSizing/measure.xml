<measure>
  <schema_version>3.0</schema_version>
  <name>process_hvac_sizing</name>
  <uid>6cd70740-6ca3-4575-8b1e-663976e254d0</uid>
<<<<<<< HEAD
  <version_id>28f363de-05f6-4b2b-aa4a-1c0ccc35ee1e</version_id>
  <version_modified>20181107T183714Z</version_modified>
=======
  <version_id>69e13cd1-e1ee-404c-9989-8172ae9bbf91</version_id>
  <version_modified>20181112T230643Z</version_modified>
>>>>>>> 56a240aa
  <xml_checksum>356BE47F</xml_checksum>
  <class_name>ProcessHVACSizing</class_name>
  <display_name>Set Residential HVAC Sizing</display_name>
  <description>This measure performs HVAC sizing calculations via ACCA Manual J/S, as well as sizing calculations for ground source heat pumps and dehumidifiers. See https://github.com/NREL/OpenStudio-BEopt#workflows for supported workflows using this measure.</description>
  <modeler_description>This measure assigns HVAC heating/cooling capacities, airflow rates, etc.</modeler_description>
  <arguments>
    <argument>
      <name>show_debug_info</name>
      <display_name>Show Debug Info</display_name>
      <description>Displays various intermediate calculation results.</description>
      <type>Boolean</type>
      <required>false</required>
      <model_dependent>false</model_dependent>
      <default_value>false</default_value>
      <choices>
        <choice>
          <value>true</value>
          <display_name>true</display_name>
        </choice>
        <choice>
          <value>false</value>
          <display_name>false</display_name>
        </choice>
      </choices>
    </argument>
  </arguments>
  <outputs/>
  <provenances/>
  <tags>
    <tag>HVAC.HVAC Controls</tag>
  </tags>
  <attributes>
    <attribute>
      <name>Measure Type</name>
      <value>ModelMeasure</value>
      <datatype>string</datatype>
    </attribute>
    <attribute>
      <name>Intended Software Tool</name>
      <value>Apply Measure Now</value>
      <datatype>string</datatype>
    </attribute>
    <attribute>
      <name>Intended Software Tool</name>
      <value>OpenStudio Application</value>
      <datatype>string</datatype>
    </attribute>
    <attribute>
      <name>Intended Software Tool</name>
      <value>Parametric Analysis Tool</value>
      <datatype>string</datatype>
    </attribute>
  </attributes>
  <files>
    <file>
<<<<<<< HEAD
      <filename>USA_CO_Denver_Intl_AP_725650_TMY3.ddy</filename>
      <filetype>ddy</filetype>
      <usage_type>test</usage_type>
      <checksum>FB253570</checksum>
    </file>
    <file>
      <filename>USA_CO_Denver_Intl_AP_725650_TMY3.epw</filename>
      <filetype>epw</filetype>
      <usage_type>test</usage_type>
      <checksum>E23378AA</checksum>
    </file>
    <file>
      <filename>USA_CA_Los.Angeles.Intl.AP.722950_TMY3.ddy</filename>
      <filetype>ddy</filetype>
      <usage_type>test</usage_type>
      <checksum>B06731CA</checksum>
    </file>
    <file>
      <filename>USA_CA_Los.Angeles.Intl.AP.722950_TMY3.epw</filename>
      <filetype>epw</filetype>
      <usage_type>test</usage_type>
      <checksum>2E4F946B</checksum>
    </file>
    <file>
      <filename>USA_GA_Atlanta-Hartsfield-Jackson.Intl.AP.722190_TMY3.ddy</filename>
      <filetype>ddy</filetype>
      <usage_type>test</usage_type>
      <checksum>79607561</checksum>
    </file>
    <file>
      <filename>USA_GA_Atlanta-Hartsfield-Jackson.Intl.AP.722190_TMY3.epw</filename>
      <filetype>epw</filetype>
      <usage_type>test</usage_type>
      <checksum>F0AA8FA7</checksum>
    </file>
    <file>
      <filename>psychrometrics.rb</filename>
      <filetype>rb</filetype>
      <usage_type>resource</usage_type>
      <checksum>208441EA</checksum>
    </file>
    <file>
      <filename>materials.rb</filename>
      <filetype>rb</filetype>
      <usage_type>resource</usage_type>
      <checksum>82D32FEE</checksum>
=======
      <filename>residential_hvac_sizing_test.rb</filename>
      <filetype>rb</filetype>
      <usage_type>test</usage_type>
      <checksum>1531473B</checksum>
>>>>>>> 56a240aa
    </file>
    <file>
      <version>
        <software_program>OpenStudio</software_program>
        <identifier>1.11.5</identifier>
        <min_compatible>2.1.2</min_compatible>
      </version>
      <filename>measure.rb</filename>
      <filetype>rb</filetype>
      <usage_type>script</usage_type>
<<<<<<< HEAD
      <checksum>6E3ECD46</checksum>
    </file>
    <file>
      <filename>residential_hvac_sizing_test.rb</filename>
      <filetype>rb</filetype>
      <usage_type>test</usage_type>
      <checksum>CB90C8C4</checksum>
    </file>
    <file>
      <filename>weather.rb</filename>
      <filetype>rb</filetype>
      <usage_type>resource</usage_type>
      <checksum>454E14D4</checksum>
    </file>
    <file>
      <filename>hvac_sizing.rb</filename>
      <filetype>rb</filetype>
      <usage_type>resource</usage_type>
      <checksum>30DC8F63</checksum>
    </file>
    <file>
      <filename>schedules.rb</filename>
      <filetype>rb</filetype>
      <usage_type>resource</usage_type>
      <checksum>4C000237</checksum>
    </file>
    <file>
      <filename>util.rb</filename>
      <filetype>rb</filetype>
      <usage_type>resource</usage_type>
      <checksum>B8804B95</checksum>
    </file>
    <file>
      <filename>unit_conversions.rb</filename>
      <filetype>rb</filetype>
      <usage_type>resource</usage_type>
      <checksum>7161039B</checksum>
    </file>
    <file>
      <filename>SFD_HVACSizing_Load_2story_CS_GRG_FA_ASHP_DuctsInCS.osm</filename>
      <filetype>osm</filetype>
      <usage_type>test</usage_type>
      <checksum>EB25F4EC</checksum>
    </file>
    <file>
      <filename>SFD_HVACSizing_Load_2story_FB_GRG_FA.osm</filename>
      <filetype>osm</filetype>
      <usage_type>test</usage_type>
      <checksum>3C8A5D72</checksum>
    </file>
    <file>
      <filename>SFD_HVACSizing_Load_2story_CS_GRG_FA_ASHP_DuctsInLiv.osm</filename>
      <filetype>osm</filetype>
      <usage_type>test</usage_type>
      <checksum>CAED7837</checksum>
    </file>
    <file>
      <filename>SFD_HVACSizing_Load_2story_CS_GRG_FA.osm</filename>
      <filetype>osm</filetype>
      <usage_type>test</usage_type>
      <checksum>702400CE</checksum>
    </file>
    <file>
      <filename>SFD_HVACSizing_Load_1story_S_UA_Vented_Atlanta_ExtFinDark.osm</filename>
      <filetype>osm</filetype>
      <usage_type>test</usage_type>
      <checksum>8B87A341</checksum>
    </file>
    <file>
      <filename>SFD_HVACSizing_Load_1story_S_UA_Vented_LosAngeles.osm</filename>
      <filetype>osm</filetype>
      <usage_type>test</usage_type>
      <checksum>7B51AC9F</checksum>
    </file>
    <file>
      <filename>SFD_HVACSizing_Load_1story_S_UA_Vented.osm</filename>
      <filetype>osm</filetype>
      <usage_type>test</usage_type>
      <checksum>87E05BCE</checksum>
    </file>
    <file>
      <filename>SFD_HVACSizing_Load_2story_CS_GRG_FA_ASHP_DuctsInGRG.osm</filename>
      <filetype>osm</filetype>
      <usage_type>test</usage_type>
      <checksum>F23FFB48</checksum>
    </file>
    <file>
      <filename>SFD_HVACSizing_Load_1story_S_UA_Unvented_NoOverhangs_NoIntShading_NoMechVent.osm</filename>
      <filetype>osm</filetype>
      <usage_type>test</usage_type>
      <checksum>1F09BEF5</checksum>
    </file>
    <file>
      <filename>SFD_HVACSizing_Load_1story_S_UA_Unvented_NoOverhangs_NoIntShading_SupplyMechVent.osm</filename>
      <filetype>osm</filetype>
      <usage_type>test</usage_type>
      <checksum>943BE311</checksum>
    </file>
    <file>
      <filename>SFD_HVACSizing_Equip_MSHP_Autosize.osm</filename>
      <filetype>osm</filetype>
      <usage_type>test</usage_type>
      <checksum>F7F728F8</checksum>
    </file>
    <file>
      <filename>SFD_HVACSizing_Equip_MSHP_BB_Autosize.osm</filename>
      <filetype>osm</filetype>
      <usage_type>test</usage_type>
      <checksum>F785384F</checksum>
    </file>
    <file>
      <filename>SFD_HVACSizing_Equip_MSHP_AutosizeForMaxLoad.osm</filename>
      <filetype>osm</filetype>
      <usage_type>test</usage_type>
      <checksum>D9D531FB</checksum>
    </file>
    <file>
      <filename>SFD_HVACSizing_Equip_MSHP_Fixed.osm</filename>
      <filetype>osm</filetype>
      <usage_type>test</usage_type>
      <checksum>1C5A73A1</checksum>
    </file>
    <file>
      <filename>SFD_HVACSizing_Equip_MSHP_BB_Fixed.osm</filename>
      <filetype>osm</filetype>
      <usage_type>test</usage_type>
      <checksum>88D78A86</checksum>
    </file>
    <file>
      <filename>SFD_HVACSizing_Equip_MSHPDucted_Autosize.osm</filename>
      <filetype>osm</filetype>
      <usage_type>test</usage_type>
      <checksum>5981787F</checksum>
    </file>
    <file>
      <filename>SFD_HVACSizing_Equip_UnitHeater_Autosize.osm</filename>
      <filetype>osm</filetype>
      <usage_type>test</usage_type>
      <checksum>443523F6</checksum>
    </file>
    <file>
      <filename>SFD_HVACSizing_Equip_UnitHeater_Fixed.osm</filename>
      <filetype>osm</filetype>
      <usage_type>test</usage_type>
      <checksum>74965C12</checksum>
    </file>
    <file>
      <filename>SFD_HVACSizing_Equip_UnitHeater_Fixed_wFan.osm</filename>
      <filetype>osm</filetype>
      <usage_type>test</usage_type>
      <checksum>AB58C5A4</checksum>
    </file>
    <file>
      <filename>SFD_HVACSizing_Equip_UnitHeater_AC1_Autosize.osm</filename>
      <filetype>osm</filetype>
      <usage_type>test</usage_type>
      <checksum>3E7197A3</checksum>
    </file>
    <file>
      <filename>SFD_HVACSizing_Equip_UnitHeater_AC1_Fixed.osm</filename>
      <filetype>osm</filetype>
      <usage_type>test</usage_type>
      <checksum>F9C8A0F2</checksum>
    </file>
    <file>
      <filename>SFD_HVACSizing_Equip_GF_RAC_Autosize.osm</filename>
      <filetype>osm</filetype>
      <usage_type>test</usage_type>
      <checksum>D48AFB9C</checksum>
    </file>
    <file>
      <filename>SFD_HVACSizing_Equip_GF_AC1_Fixed.osm</filename>
      <filetype>osm</filetype>
      <usage_type>test</usage_type>
      <checksum>548D1107</checksum>
    </file>
    <file>
      <filename>SFD_HVACSizing_Equip_GF_RAC_Fixed.osm</filename>
      <filetype>osm</filetype>
      <usage_type>test</usage_type>
      <checksum>21815D3C</checksum>
    </file>
    <file>
      <filename>SFD_HVACSizing_Equip_GF_Autosize.osm</filename>
      <filetype>osm</filetype>
      <usage_type>test</usage_type>
      <checksum>D88D6D96</checksum>
    </file>
    <file>
      <filename>SFD_HVACSizing_Equip_GF_Fixed.osm</filename>
      <filetype>osm</filetype>
      <usage_type>test</usage_type>
      <checksum>CF0BD57E</checksum>
    </file>
    <file>
      <filename>SFD_HVACSizing_Equip_GSHP_Autosize.osm</filename>
      <filetype>osm</filetype>
      <usage_type>test</usage_type>
      <checksum>07E14AFB</checksum>
    </file>
    <file>
      <filename>SFD_HVACSizing_Equip_GSHP_Fixed.osm</filename>
      <filetype>osm</filetype>
      <usage_type>test</usage_type>
      <checksum>65167BC8</checksum>
    </file>
    <file>
      <filename>SFD_HVACSizing_Equip_GF_ACV_Autosize.osm</filename>
      <filetype>osm</filetype>
      <usage_type>test</usage_type>
      <checksum>895ED805</checksum>
    </file>
    <file>
      <filename>SFD_HVACSizing_Equip_GF_ACV_Fixed.osm</filename>
      <filetype>osm</filetype>
      <usage_type>test</usage_type>
      <checksum>0D43B8A3</checksum>
    </file>
    <file>
      <filename>SFD_HVACSizing_Equip_GF_AC1_Autosize.osm</filename>
      <filetype>osm</filetype>
      <usage_type>test</usage_type>
      <checksum>8B4B4BBE</checksum>
    </file>
    <file>
      <filename>SFD_HVACSizing_Equip_Dehumidifier_Auto_Atlanta.osm</filename>
      <filetype>osm</filetype>
      <usage_type>test</usage_type>
      <checksum>90130E20</checksum>
    </file>
    <file>
      <filename>SFD_HVACSizing_Equip_Dehumidifier_Fixed_Atlanta.osm</filename>
      <filetype>osm</filetype>
      <usage_type>test</usage_type>
      <checksum>9FA70003</checksum>
    </file>
    <file>
      <filename>SFD_HVACSizing_Equip_ElecBoiler_Autosize.osm</filename>
      <filetype>osm</filetype>
      <usage_type>test</usage_type>
      <checksum>0D740094</checksum>
    </file>
    <file>
      <filename>SFD_HVACSizing_Equip_ElecBoiler_Fixed.osm</filename>
      <filetype>osm</filetype>
      <usage_type>test</usage_type>
      <checksum>15DAF5E0</checksum>
    </file>
    <file>
      <filename>SFD_HVACSizing_Equip_EF_AC2_Autosize.osm</filename>
      <filetype>osm</filetype>
      <usage_type>test</usage_type>
      <checksum>D0049F22</checksum>
    </file>
    <file>
      <filename>SFD_HVACSizing_Equip_EF_AC2_Fixed.osm</filename>
      <filetype>osm</filetype>
      <usage_type>test</usage_type>
      <checksum>0D5A56EE</checksum>
    </file>
    <file>
      <filename>SFD_HVACSizing_Equip_GasBoiler_Autosize.osm</filename>
      <filetype>osm</filetype>
      <usage_type>test</usage_type>
      <checksum>79AC8571</checksum>
    </file>
    <file>
      <filename>SFD_HVACSizing_Equip_GasBoiler_Fixed.osm</filename>
      <filetype>osm</filetype>
      <usage_type>test</usage_type>
      <checksum>A7FC0885</checksum>
    </file>
    <file>
      <filename>SFD_HVACSizing_Load_1story_S_UA_Unvented_InsRoof.osm</filename>
      <filetype>osm</filetype>
      <usage_type>test</usage_type>
      <checksum>31722355</checksum>
    </file>
    <file>
      <filename>SFD_HVACSizing_Load_1story_PB_UA_Vented.osm</filename>
      <filetype>osm</filetype>
      <usage_type>test</usage_type>
      <checksum>F1543D1B</checksum>
    </file>
    <file>
      <filename>SFD_HVACSizing_Load_1story_PB_UA_Vented_ASHP_DuctsInPB.osm</filename>
      <filetype>osm</filetype>
      <usage_type>test</usage_type>
      <checksum>652E16B5</checksum>
    </file>
    <file>
      <filename>SFD_HVACSizing_Load_1story_PB_UA_Vented_ASHP_DuctsInUA.osm</filename>
      <filetype>osm</filetype>
      <usage_type>test</usage_type>
      <checksum>C9BC101E</checksum>
    </file>
    <file>
      <filename>SFD_HVACSizing_Load_1story_S_UA_Unvented_NoOverhangs_NoIntShading_ERV.osm</filename>
      <filetype>osm</filetype>
      <usage_type>test</usage_type>
      <checksum>1FE6D288</checksum>
    </file>
    <file>
      <filename>SFD_HVACSizing_Load_1story_S_UA_Unvented_NoOverhangs_NoIntShading_HRV.osm</filename>
      <filetype>osm</filetype>
      <usage_type>test</usage_type>
      <checksum>27CC85DD</checksum>
    </file>
    <file>
      <filename>SFD_HVACSizing_Equip_BB_Autosize.osm</filename>
      <filetype>osm</filetype>
      <usage_type>test</usage_type>
      <checksum>8DEC0DD6</checksum>
    </file>
    <file>
      <filename>SFD_HVACSizing_Equip_BB_Fixed.osm</filename>
      <filetype>osm</filetype>
      <usage_type>test</usage_type>
      <checksum>D24DCCF1</checksum>
    </file>
    <file>
      <filename>SFD_HVACSizing_Equip_ASHP1_Autosize_MinTemp.osm</filename>
      <filetype>osm</filetype>
      <usage_type>test</usage_type>
      <checksum>B234050B</checksum>
    </file>
    <file>
      <filename>SFD_HVACSizing_Equip_ASHP1_Fixed.osm</filename>
      <filetype>osm</filetype>
      <usage_type>test</usage_type>
      <checksum>521B3477</checksum>
    </file>
    <file>
      <filename>SFD_HVACSizing_Equip_ASHPV_Autosize.osm</filename>
      <filetype>osm</filetype>
      <usage_type>test</usage_type>
      <checksum>E0832950</checksum>
    </file>
    <file>
      <filename>SFD_HVACSizing_Equip_ASHP2_Fixed.osm</filename>
      <filetype>osm</filetype>
      <usage_type>test</usage_type>
      <checksum>0B779BD6</checksum>
    </file>
    <file>
      <filename>SFD_HVACSizing_Equip_ASHPV_Fixed.osm</filename>
      <filetype>osm</filetype>
      <usage_type>test</usage_type>
      <checksum>7C967DEE</checksum>
    </file>
    <file>
      <filename>SFD_HVACSizing_Equip_ASHP2_Autosize.osm</filename>
      <filetype>osm</filetype>
      <usage_type>test</usage_type>
      <checksum>D42A45DB</checksum>
    </file>
    <file>
      <filename>SFD_HVACSizing_Equip_ASHP1_Autosize.osm</filename>
      <filetype>osm</filetype>
      <usage_type>test</usage_type>
      <checksum>B134A4F4</checksum>
    </file>
    <file>
      <filename>SFD_HVACSizing_Equip_ASHP1_AutosizeForMaxLoad_MinTemp.osm</filename>
      <filetype>osm</filetype>
      <usage_type>test</usage_type>
      <checksum>25865D29</checksum>
    </file>
    <file>
      <filename>SFD_2000sqft_2story_FB_UA.osm</filename>
      <filetype>osm</filetype>
      <usage_type>test</usage_type>
      <checksum>6CAD59B6</checksum>
    </file>
    <file>
      <filename>SFD_2000sqft_2story_FB_UA_Denver.osm</filename>
      <filetype>osm</filetype>
      <usage_type>test</usage_type>
      <checksum>3D221018</checksum>
    </file>
    <file>
      <filename>SFA_HVACSizing_Load_4units_1story_FB_UA.osm</filename>
      <filetype>osm</filetype>
      <usage_type>test</usage_type>
      <checksum>D3BCF3A4</checksum>
    </file>
    <file>
      <filename>MF_HVACSizing_Load_8units_1story_UB.osm</filename>
      <filetype>osm</filetype>
      <usage_type>test</usage_type>
      <checksum>4FE4AFDB</checksum>
    </file>
    <file>
      <filename>SFD_HVACSizing_Load_2story_CS_GRG_FA_Skylights.osm</filename>
      <filetype>osm</filetype>
      <usage_type>test</usage_type>
      <checksum>223FA102</checksum>
    </file>
    <file>
      <filename>SFD_HVACSizing_Load_2story_CS_GRG_FlatRoof_Skylights.osm</filename>
      <filetype>osm</filetype>
      <usage_type>test</usage_type>
      <checksum>428382E4</checksum>
    </file>
    <file>
      <filename>SFD_HVACSizing_Load_2story_S_GRG_FA.osm</filename>
      <filetype>osm</filetype>
      <usage_type>test</usage_type>
      <checksum>1A334E8B</checksum>
    </file>
    <file>
      <filename>SFD_HVACSizing_Load_2story_FB_GRG_FA_ASHP_DuctsInFB.osm</filename>
      <filetype>osm</filetype>
      <usage_type>test</usage_type>
      <checksum>1955F1C5</checksum>
    </file>
    <file>
      <filename>SFD_HVACSizing_Load_2story_UB_GRG_FA.osm</filename>
      <filetype>osm</filetype>
      <usage_type>test</usage_type>
      <checksum>55FC256A</checksum>
    </file>
    <file>
      <filename>SFD_HVACSizing_Load_2story_UB_GRG_FA_ASHP_DuctsInUB.osm</filename>
      <filetype>osm</filetype>
      <usage_type>test</usage_type>
      <checksum>A108035F</checksum>
    </file>
    <file>
      <filename>constants.rb</filename>
      <filetype>rb</filetype>
      <usage_type>resource</usage_type>
      <checksum>05548135</checksum>
    </file>
    <file>
      <filename>constructions.rb</filename>
      <filetype>rb</filetype>
      <usage_type>resource</usage_type>
      <checksum>6E6B82D4</checksum>
    </file>
    <file>
      <filename>geometry.rb</filename>
      <filetype>rb</filetype>
      <usage_type>resource</usage_type>
      <checksum>AB2185AD</checksum>
    </file>
    <file>
      <filename>hvac.rb</filename>
      <filetype>rb</filetype>
      <usage_type>resource</usage_type>
      <checksum>1EBDE224</checksum>
=======
      <checksum>214403F5</checksum>
>>>>>>> 56a240aa
    </file>
  </files>
</measure><|MERGE_RESOLUTION|>--- conflicted
+++ resolved
@@ -2,13 +2,8 @@
   <schema_version>3.0</schema_version>
   <name>process_hvac_sizing</name>
   <uid>6cd70740-6ca3-4575-8b1e-663976e254d0</uid>
-<<<<<<< HEAD
-  <version_id>28f363de-05f6-4b2b-aa4a-1c0ccc35ee1e</version_id>
-  <version_modified>20181107T183714Z</version_modified>
-=======
   <version_id>69e13cd1-e1ee-404c-9989-8172ae9bbf91</version_id>
   <version_modified>20181112T230643Z</version_modified>
->>>>>>> 56a240aa
   <xml_checksum>356BE47F</xml_checksum>
   <class_name>ProcessHVACSizing</class_name>
   <display_name>Set Residential HVAC Sizing</display_name>
@@ -64,59 +59,10 @@
   </attributes>
   <files>
     <file>
-<<<<<<< HEAD
-      <filename>USA_CO_Denver_Intl_AP_725650_TMY3.ddy</filename>
-      <filetype>ddy</filetype>
-      <usage_type>test</usage_type>
-      <checksum>FB253570</checksum>
-    </file>
-    <file>
-      <filename>USA_CO_Denver_Intl_AP_725650_TMY3.epw</filename>
-      <filetype>epw</filetype>
-      <usage_type>test</usage_type>
-      <checksum>E23378AA</checksum>
-    </file>
-    <file>
-      <filename>USA_CA_Los.Angeles.Intl.AP.722950_TMY3.ddy</filename>
-      <filetype>ddy</filetype>
-      <usage_type>test</usage_type>
-      <checksum>B06731CA</checksum>
-    </file>
-    <file>
-      <filename>USA_CA_Los.Angeles.Intl.AP.722950_TMY3.epw</filename>
-      <filetype>epw</filetype>
-      <usage_type>test</usage_type>
-      <checksum>2E4F946B</checksum>
-    </file>
-    <file>
-      <filename>USA_GA_Atlanta-Hartsfield-Jackson.Intl.AP.722190_TMY3.ddy</filename>
-      <filetype>ddy</filetype>
-      <usage_type>test</usage_type>
-      <checksum>79607561</checksum>
-    </file>
-    <file>
-      <filename>USA_GA_Atlanta-Hartsfield-Jackson.Intl.AP.722190_TMY3.epw</filename>
-      <filetype>epw</filetype>
-      <usage_type>test</usage_type>
-      <checksum>F0AA8FA7</checksum>
-    </file>
-    <file>
-      <filename>psychrometrics.rb</filename>
-      <filetype>rb</filetype>
-      <usage_type>resource</usage_type>
-      <checksum>208441EA</checksum>
-    </file>
-    <file>
-      <filename>materials.rb</filename>
-      <filetype>rb</filetype>
-      <usage_type>resource</usage_type>
-      <checksum>82D32FEE</checksum>
-=======
       <filename>residential_hvac_sizing_test.rb</filename>
       <filetype>rb</filetype>
       <usage_type>test</usage_type>
       <checksum>1531473B</checksum>
->>>>>>> 56a240aa
     </file>
     <file>
       <version>
@@ -127,461 +73,7 @@
       <filename>measure.rb</filename>
       <filetype>rb</filetype>
       <usage_type>script</usage_type>
-<<<<<<< HEAD
-      <checksum>6E3ECD46</checksum>
-    </file>
-    <file>
-      <filename>residential_hvac_sizing_test.rb</filename>
-      <filetype>rb</filetype>
-      <usage_type>test</usage_type>
-      <checksum>CB90C8C4</checksum>
-    </file>
-    <file>
-      <filename>weather.rb</filename>
-      <filetype>rb</filetype>
-      <usage_type>resource</usage_type>
-      <checksum>454E14D4</checksum>
-    </file>
-    <file>
-      <filename>hvac_sizing.rb</filename>
-      <filetype>rb</filetype>
-      <usage_type>resource</usage_type>
-      <checksum>30DC8F63</checksum>
-    </file>
-    <file>
-      <filename>schedules.rb</filename>
-      <filetype>rb</filetype>
-      <usage_type>resource</usage_type>
-      <checksum>4C000237</checksum>
-    </file>
-    <file>
-      <filename>util.rb</filename>
-      <filetype>rb</filetype>
-      <usage_type>resource</usage_type>
-      <checksum>B8804B95</checksum>
-    </file>
-    <file>
-      <filename>unit_conversions.rb</filename>
-      <filetype>rb</filetype>
-      <usage_type>resource</usage_type>
-      <checksum>7161039B</checksum>
-    </file>
-    <file>
-      <filename>SFD_HVACSizing_Load_2story_CS_GRG_FA_ASHP_DuctsInCS.osm</filename>
-      <filetype>osm</filetype>
-      <usage_type>test</usage_type>
-      <checksum>EB25F4EC</checksum>
-    </file>
-    <file>
-      <filename>SFD_HVACSizing_Load_2story_FB_GRG_FA.osm</filename>
-      <filetype>osm</filetype>
-      <usage_type>test</usage_type>
-      <checksum>3C8A5D72</checksum>
-    </file>
-    <file>
-      <filename>SFD_HVACSizing_Load_2story_CS_GRG_FA_ASHP_DuctsInLiv.osm</filename>
-      <filetype>osm</filetype>
-      <usage_type>test</usage_type>
-      <checksum>CAED7837</checksum>
-    </file>
-    <file>
-      <filename>SFD_HVACSizing_Load_2story_CS_GRG_FA.osm</filename>
-      <filetype>osm</filetype>
-      <usage_type>test</usage_type>
-      <checksum>702400CE</checksum>
-    </file>
-    <file>
-      <filename>SFD_HVACSizing_Load_1story_S_UA_Vented_Atlanta_ExtFinDark.osm</filename>
-      <filetype>osm</filetype>
-      <usage_type>test</usage_type>
-      <checksum>8B87A341</checksum>
-    </file>
-    <file>
-      <filename>SFD_HVACSizing_Load_1story_S_UA_Vented_LosAngeles.osm</filename>
-      <filetype>osm</filetype>
-      <usage_type>test</usage_type>
-      <checksum>7B51AC9F</checksum>
-    </file>
-    <file>
-      <filename>SFD_HVACSizing_Load_1story_S_UA_Vented.osm</filename>
-      <filetype>osm</filetype>
-      <usage_type>test</usage_type>
-      <checksum>87E05BCE</checksum>
-    </file>
-    <file>
-      <filename>SFD_HVACSizing_Load_2story_CS_GRG_FA_ASHP_DuctsInGRG.osm</filename>
-      <filetype>osm</filetype>
-      <usage_type>test</usage_type>
-      <checksum>F23FFB48</checksum>
-    </file>
-    <file>
-      <filename>SFD_HVACSizing_Load_1story_S_UA_Unvented_NoOverhangs_NoIntShading_NoMechVent.osm</filename>
-      <filetype>osm</filetype>
-      <usage_type>test</usage_type>
-      <checksum>1F09BEF5</checksum>
-    </file>
-    <file>
-      <filename>SFD_HVACSizing_Load_1story_S_UA_Unvented_NoOverhangs_NoIntShading_SupplyMechVent.osm</filename>
-      <filetype>osm</filetype>
-      <usage_type>test</usage_type>
-      <checksum>943BE311</checksum>
-    </file>
-    <file>
-      <filename>SFD_HVACSizing_Equip_MSHP_Autosize.osm</filename>
-      <filetype>osm</filetype>
-      <usage_type>test</usage_type>
-      <checksum>F7F728F8</checksum>
-    </file>
-    <file>
-      <filename>SFD_HVACSizing_Equip_MSHP_BB_Autosize.osm</filename>
-      <filetype>osm</filetype>
-      <usage_type>test</usage_type>
-      <checksum>F785384F</checksum>
-    </file>
-    <file>
-      <filename>SFD_HVACSizing_Equip_MSHP_AutosizeForMaxLoad.osm</filename>
-      <filetype>osm</filetype>
-      <usage_type>test</usage_type>
-      <checksum>D9D531FB</checksum>
-    </file>
-    <file>
-      <filename>SFD_HVACSizing_Equip_MSHP_Fixed.osm</filename>
-      <filetype>osm</filetype>
-      <usage_type>test</usage_type>
-      <checksum>1C5A73A1</checksum>
-    </file>
-    <file>
-      <filename>SFD_HVACSizing_Equip_MSHP_BB_Fixed.osm</filename>
-      <filetype>osm</filetype>
-      <usage_type>test</usage_type>
-      <checksum>88D78A86</checksum>
-    </file>
-    <file>
-      <filename>SFD_HVACSizing_Equip_MSHPDucted_Autosize.osm</filename>
-      <filetype>osm</filetype>
-      <usage_type>test</usage_type>
-      <checksum>5981787F</checksum>
-    </file>
-    <file>
-      <filename>SFD_HVACSizing_Equip_UnitHeater_Autosize.osm</filename>
-      <filetype>osm</filetype>
-      <usage_type>test</usage_type>
-      <checksum>443523F6</checksum>
-    </file>
-    <file>
-      <filename>SFD_HVACSizing_Equip_UnitHeater_Fixed.osm</filename>
-      <filetype>osm</filetype>
-      <usage_type>test</usage_type>
-      <checksum>74965C12</checksum>
-    </file>
-    <file>
-      <filename>SFD_HVACSizing_Equip_UnitHeater_Fixed_wFan.osm</filename>
-      <filetype>osm</filetype>
-      <usage_type>test</usage_type>
-      <checksum>AB58C5A4</checksum>
-    </file>
-    <file>
-      <filename>SFD_HVACSizing_Equip_UnitHeater_AC1_Autosize.osm</filename>
-      <filetype>osm</filetype>
-      <usage_type>test</usage_type>
-      <checksum>3E7197A3</checksum>
-    </file>
-    <file>
-      <filename>SFD_HVACSizing_Equip_UnitHeater_AC1_Fixed.osm</filename>
-      <filetype>osm</filetype>
-      <usage_type>test</usage_type>
-      <checksum>F9C8A0F2</checksum>
-    </file>
-    <file>
-      <filename>SFD_HVACSizing_Equip_GF_RAC_Autosize.osm</filename>
-      <filetype>osm</filetype>
-      <usage_type>test</usage_type>
-      <checksum>D48AFB9C</checksum>
-    </file>
-    <file>
-      <filename>SFD_HVACSizing_Equip_GF_AC1_Fixed.osm</filename>
-      <filetype>osm</filetype>
-      <usage_type>test</usage_type>
-      <checksum>548D1107</checksum>
-    </file>
-    <file>
-      <filename>SFD_HVACSizing_Equip_GF_RAC_Fixed.osm</filename>
-      <filetype>osm</filetype>
-      <usage_type>test</usage_type>
-      <checksum>21815D3C</checksum>
-    </file>
-    <file>
-      <filename>SFD_HVACSizing_Equip_GF_Autosize.osm</filename>
-      <filetype>osm</filetype>
-      <usage_type>test</usage_type>
-      <checksum>D88D6D96</checksum>
-    </file>
-    <file>
-      <filename>SFD_HVACSizing_Equip_GF_Fixed.osm</filename>
-      <filetype>osm</filetype>
-      <usage_type>test</usage_type>
-      <checksum>CF0BD57E</checksum>
-    </file>
-    <file>
-      <filename>SFD_HVACSizing_Equip_GSHP_Autosize.osm</filename>
-      <filetype>osm</filetype>
-      <usage_type>test</usage_type>
-      <checksum>07E14AFB</checksum>
-    </file>
-    <file>
-      <filename>SFD_HVACSizing_Equip_GSHP_Fixed.osm</filename>
-      <filetype>osm</filetype>
-      <usage_type>test</usage_type>
-      <checksum>65167BC8</checksum>
-    </file>
-    <file>
-      <filename>SFD_HVACSizing_Equip_GF_ACV_Autosize.osm</filename>
-      <filetype>osm</filetype>
-      <usage_type>test</usage_type>
-      <checksum>895ED805</checksum>
-    </file>
-    <file>
-      <filename>SFD_HVACSizing_Equip_GF_ACV_Fixed.osm</filename>
-      <filetype>osm</filetype>
-      <usage_type>test</usage_type>
-      <checksum>0D43B8A3</checksum>
-    </file>
-    <file>
-      <filename>SFD_HVACSizing_Equip_GF_AC1_Autosize.osm</filename>
-      <filetype>osm</filetype>
-      <usage_type>test</usage_type>
-      <checksum>8B4B4BBE</checksum>
-    </file>
-    <file>
-      <filename>SFD_HVACSizing_Equip_Dehumidifier_Auto_Atlanta.osm</filename>
-      <filetype>osm</filetype>
-      <usage_type>test</usage_type>
-      <checksum>90130E20</checksum>
-    </file>
-    <file>
-      <filename>SFD_HVACSizing_Equip_Dehumidifier_Fixed_Atlanta.osm</filename>
-      <filetype>osm</filetype>
-      <usage_type>test</usage_type>
-      <checksum>9FA70003</checksum>
-    </file>
-    <file>
-      <filename>SFD_HVACSizing_Equip_ElecBoiler_Autosize.osm</filename>
-      <filetype>osm</filetype>
-      <usage_type>test</usage_type>
-      <checksum>0D740094</checksum>
-    </file>
-    <file>
-      <filename>SFD_HVACSizing_Equip_ElecBoiler_Fixed.osm</filename>
-      <filetype>osm</filetype>
-      <usage_type>test</usage_type>
-      <checksum>15DAF5E0</checksum>
-    </file>
-    <file>
-      <filename>SFD_HVACSizing_Equip_EF_AC2_Autosize.osm</filename>
-      <filetype>osm</filetype>
-      <usage_type>test</usage_type>
-      <checksum>D0049F22</checksum>
-    </file>
-    <file>
-      <filename>SFD_HVACSizing_Equip_EF_AC2_Fixed.osm</filename>
-      <filetype>osm</filetype>
-      <usage_type>test</usage_type>
-      <checksum>0D5A56EE</checksum>
-    </file>
-    <file>
-      <filename>SFD_HVACSizing_Equip_GasBoiler_Autosize.osm</filename>
-      <filetype>osm</filetype>
-      <usage_type>test</usage_type>
-      <checksum>79AC8571</checksum>
-    </file>
-    <file>
-      <filename>SFD_HVACSizing_Equip_GasBoiler_Fixed.osm</filename>
-      <filetype>osm</filetype>
-      <usage_type>test</usage_type>
-      <checksum>A7FC0885</checksum>
-    </file>
-    <file>
-      <filename>SFD_HVACSizing_Load_1story_S_UA_Unvented_InsRoof.osm</filename>
-      <filetype>osm</filetype>
-      <usage_type>test</usage_type>
-      <checksum>31722355</checksum>
-    </file>
-    <file>
-      <filename>SFD_HVACSizing_Load_1story_PB_UA_Vented.osm</filename>
-      <filetype>osm</filetype>
-      <usage_type>test</usage_type>
-      <checksum>F1543D1B</checksum>
-    </file>
-    <file>
-      <filename>SFD_HVACSizing_Load_1story_PB_UA_Vented_ASHP_DuctsInPB.osm</filename>
-      <filetype>osm</filetype>
-      <usage_type>test</usage_type>
-      <checksum>652E16B5</checksum>
-    </file>
-    <file>
-      <filename>SFD_HVACSizing_Load_1story_PB_UA_Vented_ASHP_DuctsInUA.osm</filename>
-      <filetype>osm</filetype>
-      <usage_type>test</usage_type>
-      <checksum>C9BC101E</checksum>
-    </file>
-    <file>
-      <filename>SFD_HVACSizing_Load_1story_S_UA_Unvented_NoOverhangs_NoIntShading_ERV.osm</filename>
-      <filetype>osm</filetype>
-      <usage_type>test</usage_type>
-      <checksum>1FE6D288</checksum>
-    </file>
-    <file>
-      <filename>SFD_HVACSizing_Load_1story_S_UA_Unvented_NoOverhangs_NoIntShading_HRV.osm</filename>
-      <filetype>osm</filetype>
-      <usage_type>test</usage_type>
-      <checksum>27CC85DD</checksum>
-    </file>
-    <file>
-      <filename>SFD_HVACSizing_Equip_BB_Autosize.osm</filename>
-      <filetype>osm</filetype>
-      <usage_type>test</usage_type>
-      <checksum>8DEC0DD6</checksum>
-    </file>
-    <file>
-      <filename>SFD_HVACSizing_Equip_BB_Fixed.osm</filename>
-      <filetype>osm</filetype>
-      <usage_type>test</usage_type>
-      <checksum>D24DCCF1</checksum>
-    </file>
-    <file>
-      <filename>SFD_HVACSizing_Equip_ASHP1_Autosize_MinTemp.osm</filename>
-      <filetype>osm</filetype>
-      <usage_type>test</usage_type>
-      <checksum>B234050B</checksum>
-    </file>
-    <file>
-      <filename>SFD_HVACSizing_Equip_ASHP1_Fixed.osm</filename>
-      <filetype>osm</filetype>
-      <usage_type>test</usage_type>
-      <checksum>521B3477</checksum>
-    </file>
-    <file>
-      <filename>SFD_HVACSizing_Equip_ASHPV_Autosize.osm</filename>
-      <filetype>osm</filetype>
-      <usage_type>test</usage_type>
-      <checksum>E0832950</checksum>
-    </file>
-    <file>
-      <filename>SFD_HVACSizing_Equip_ASHP2_Fixed.osm</filename>
-      <filetype>osm</filetype>
-      <usage_type>test</usage_type>
-      <checksum>0B779BD6</checksum>
-    </file>
-    <file>
-      <filename>SFD_HVACSizing_Equip_ASHPV_Fixed.osm</filename>
-      <filetype>osm</filetype>
-      <usage_type>test</usage_type>
-      <checksum>7C967DEE</checksum>
-    </file>
-    <file>
-      <filename>SFD_HVACSizing_Equip_ASHP2_Autosize.osm</filename>
-      <filetype>osm</filetype>
-      <usage_type>test</usage_type>
-      <checksum>D42A45DB</checksum>
-    </file>
-    <file>
-      <filename>SFD_HVACSizing_Equip_ASHP1_Autosize.osm</filename>
-      <filetype>osm</filetype>
-      <usage_type>test</usage_type>
-      <checksum>B134A4F4</checksum>
-    </file>
-    <file>
-      <filename>SFD_HVACSizing_Equip_ASHP1_AutosizeForMaxLoad_MinTemp.osm</filename>
-      <filetype>osm</filetype>
-      <usage_type>test</usage_type>
-      <checksum>25865D29</checksum>
-    </file>
-    <file>
-      <filename>SFD_2000sqft_2story_FB_UA.osm</filename>
-      <filetype>osm</filetype>
-      <usage_type>test</usage_type>
-      <checksum>6CAD59B6</checksum>
-    </file>
-    <file>
-      <filename>SFD_2000sqft_2story_FB_UA_Denver.osm</filename>
-      <filetype>osm</filetype>
-      <usage_type>test</usage_type>
-      <checksum>3D221018</checksum>
-    </file>
-    <file>
-      <filename>SFA_HVACSizing_Load_4units_1story_FB_UA.osm</filename>
-      <filetype>osm</filetype>
-      <usage_type>test</usage_type>
-      <checksum>D3BCF3A4</checksum>
-    </file>
-    <file>
-      <filename>MF_HVACSizing_Load_8units_1story_UB.osm</filename>
-      <filetype>osm</filetype>
-      <usage_type>test</usage_type>
-      <checksum>4FE4AFDB</checksum>
-    </file>
-    <file>
-      <filename>SFD_HVACSizing_Load_2story_CS_GRG_FA_Skylights.osm</filename>
-      <filetype>osm</filetype>
-      <usage_type>test</usage_type>
-      <checksum>223FA102</checksum>
-    </file>
-    <file>
-      <filename>SFD_HVACSizing_Load_2story_CS_GRG_FlatRoof_Skylights.osm</filename>
-      <filetype>osm</filetype>
-      <usage_type>test</usage_type>
-      <checksum>428382E4</checksum>
-    </file>
-    <file>
-      <filename>SFD_HVACSizing_Load_2story_S_GRG_FA.osm</filename>
-      <filetype>osm</filetype>
-      <usage_type>test</usage_type>
-      <checksum>1A334E8B</checksum>
-    </file>
-    <file>
-      <filename>SFD_HVACSizing_Load_2story_FB_GRG_FA_ASHP_DuctsInFB.osm</filename>
-      <filetype>osm</filetype>
-      <usage_type>test</usage_type>
-      <checksum>1955F1C5</checksum>
-    </file>
-    <file>
-      <filename>SFD_HVACSizing_Load_2story_UB_GRG_FA.osm</filename>
-      <filetype>osm</filetype>
-      <usage_type>test</usage_type>
-      <checksum>55FC256A</checksum>
-    </file>
-    <file>
-      <filename>SFD_HVACSizing_Load_2story_UB_GRG_FA_ASHP_DuctsInUB.osm</filename>
-      <filetype>osm</filetype>
-      <usage_type>test</usage_type>
-      <checksum>A108035F</checksum>
-    </file>
-    <file>
-      <filename>constants.rb</filename>
-      <filetype>rb</filetype>
-      <usage_type>resource</usage_type>
-      <checksum>05548135</checksum>
-    </file>
-    <file>
-      <filename>constructions.rb</filename>
-      <filetype>rb</filetype>
-      <usage_type>resource</usage_type>
-      <checksum>6E6B82D4</checksum>
-    </file>
-    <file>
-      <filename>geometry.rb</filename>
-      <filetype>rb</filetype>
-      <usage_type>resource</usage_type>
-      <checksum>AB2185AD</checksum>
-    </file>
-    <file>
-      <filename>hvac.rb</filename>
-      <filetype>rb</filetype>
-      <usage_type>resource</usage_type>
-      <checksum>1EBDE224</checksum>
-=======
       <checksum>214403F5</checksum>
->>>>>>> 56a240aa
     </file>
   </files>
 </measure>