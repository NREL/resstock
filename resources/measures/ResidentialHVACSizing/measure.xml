<measure>
  <schema_version>3.0</schema_version>
  <name>process_hvac_sizing</name>
  <uid>6cd70740-6ca3-4575-8b1e-663976e254d0</uid>
<<<<<<< HEAD
  <version_id>54538f85-d46b-41c3-87ac-51c49d8e044f</version_id>
  <version_modified>20180822T022843Z</version_modified>
=======
  <version_id>ae77ea4b-4f39-4d1b-bd9a-ed7abef94ed7</version_id>
  <version_modified>20180920T151101Z</version_modified>
>>>>>>> 12b24f9d
  <xml_checksum>356BE47F</xml_checksum>
  <class_name>ProcessHVACSizing</class_name>
  <display_name>Set Residential HVAC Sizing</display_name>
  <description>This measure performs HVAC sizing calculations via ACCA Manual J/S, as well as sizing calculations for ground source heat pumps and dehumidifiers. See https://github.com/NREL/OpenStudio-BEopt#workflows for supported workflows using this measure.</description>
  <modeler_description>This measure assigns HVAC heating/cooling capacities, airflow rates, etc.</modeler_description>
  <arguments>
    <argument>
      <name>show_debug_info</name>
      <display_name>Show Debug Info</display_name>
      <description>Displays various intermediate calculation results.</description>
      <type>Boolean</type>
      <required>false</required>
      <model_dependent>false</model_dependent>
      <default_value>false</default_value>
      <choices>
        <choice>
          <value>true</value>
          <display_name>true</display_name>
        </choice>
        <choice>
          <value>false</value>
          <display_name>false</display_name>
        </choice>
      </choices>
    </argument>
  </arguments>
  <outputs/>
  <provenances/>
  <tags>
    <tag>HVAC.HVAC Controls</tag>
  </tags>
  <attributes>
    <attribute>
      <name>Measure Type</name>
      <value>ModelMeasure</value>
      <datatype>string</datatype>
    </attribute>
    <attribute>
      <name>Intended Software Tool</name>
      <value>Apply Measure Now</value>
      <datatype>string</datatype>
    </attribute>
    <attribute>
      <name>Intended Software Tool</name>
      <value>OpenStudio Application</value>
      <datatype>string</datatype>
    </attribute>
    <attribute>
      <name>Intended Software Tool</name>
      <value>Parametric Analysis Tool</value>
      <datatype>string</datatype>
    </attribute>
  </attributes>
  <files>
    <file>
      <filename>USA_CO_Denver_Intl_AP_725650_TMY3.ddy</filename>
      <filetype>ddy</filetype>
      <usage_type>test</usage_type>
      <checksum>FB253570</checksum>
    </file>
    <file>
      <filename>USA_CO_Denver_Intl_AP_725650_TMY3.epw</filename>
      <filetype>epw</filetype>
      <usage_type>test</usage_type>
      <checksum>E23378AA</checksum>
    </file>
    <file>
      <filename>USA_CA_Los.Angeles.Intl.AP.722950_TMY3.ddy</filename>
      <filetype>ddy</filetype>
      <usage_type>test</usage_type>
      <checksum>B06731CA</checksum>
    </file>
    <file>
      <filename>USA_CA_Los.Angeles.Intl.AP.722950_TMY3.epw</filename>
      <filetype>epw</filetype>
      <usage_type>test</usage_type>
      <checksum>2E4F946B</checksum>
    </file>
    <file>
      <filename>USA_GA_Atlanta-Hartsfield-Jackson.Intl.AP.722190_TMY3.ddy</filename>
      <filetype>ddy</filetype>
      <usage_type>test</usage_type>
      <checksum>79607561</checksum>
    </file>
    <file>
      <filename>USA_GA_Atlanta-Hartsfield-Jackson.Intl.AP.722190_TMY3.epw</filename>
      <filetype>epw</filetype>
      <usage_type>test</usage_type>
      <checksum>F0AA8FA7</checksum>
    </file>
    <file>
      <filename>psychrometrics.rb</filename>
      <filetype>rb</filetype>
      <usage_type>resource</usage_type>
      <checksum>208441EA</checksum>
    </file>
    <file>
      <filename>schedules.rb</filename>
      <filetype>rb</filetype>
      <usage_type>resource</usage_type>
      <checksum>1C22DD2A</checksum>
    </file>
    <file>
      <filename>util.rb</filename>
      <filetype>rb</filetype>
      <usage_type>resource</usage_type>
      <checksum>4516079E</checksum>
    </file>
    <file>
      <filename>materials.rb</filename>
      <filetype>rb</filetype>
      <usage_type>resource</usage_type>
      <checksum>82D32FEE</checksum>
    </file>
    <file>
      <filename>geometry.rb</filename>
      <filetype>rb</filetype>
      <usage_type>resource</usage_type>
      <checksum>3A649817</checksum>
    </file>
    <file>
      <filename>unit_conversions.rb</filename>
      <filetype>rb</filetype>
      <usage_type>resource</usage_type>
      <checksum>81550F14</checksum>
    </file>
    <file>
      <filename>hvac.rb</filename>
      <filetype>rb</filetype>
      <usage_type>resource</usage_type>
      <checksum>61214910</checksum>
    </file>
    <file>
      <filename>constants.rb</filename>
      <filetype>rb</filetype>
      <usage_type>resource</usage_type>
      <checksum>374E311F</checksum>
    </file>
    <file>
      <filename>residential_hvac_sizing_test.rb</filename>
      <filetype>rb</filetype>
      <usage_type>test</usage_type>
      <checksum>D02AA87B</checksum>
    </file>
    <file>
      <version>
        <software_program>OpenStudio</software_program>
        <identifier>1.11.5</identifier>
        <min_compatible>2.1.2</min_compatible>
      </version>
      <filename>measure.rb</filename>
      <filetype>rb</filetype>
      <usage_type>script</usage_type>
      <checksum>D198E293</checksum>
    </file>
    <file>
      <filename>weather.rb</filename>
      <filetype>rb</filetype>
      <usage_type>resource</usage_type>
<<<<<<< HEAD
      <checksum>AA9588B3</checksum>
    </file>
    <file>
      <filename>hvac_sizing.rb</filename>
      <filetype>rb</filetype>
      <usage_type>resource</usage_type>
      <checksum>43C91B47</checksum>
    </file>
    <file>
      <filename>unit_conversions.rb</filename>
      <filetype>rb</filetype>
      <usage_type>resource</usage_type>
      <checksum>81550F14</checksum>
    </file>
    <file>
      <filename>SFD_HVACSizing_Load_2story_CS_GRG_FA_ASHP_DuctsInCS.osm</filename>
      <filetype>osm</filetype>
      <usage_type>test</usage_type>
      <checksum>8567149F</checksum>
=======
      <checksum>1BB65C46</checksum>
    </file>
    <file>
      <filename>constructions.rb</filename>
      <filetype>rb</filetype>
      <usage_type>resource</usage_type>
      <checksum>49B11564</checksum>
    </file>
    <file>
      <version>
        <software_program>OpenStudio</software_program>
        <identifier>1.11.5</identifier>
        <min_compatible>2.1.2</min_compatible>
      </version>
      <filename>measure.rb</filename>
      <filetype>rb</filetype>
      <usage_type>script</usage_type>
      <checksum>6E3ECD46</checksum>
>>>>>>> 12b24f9d
    </file>
    <file>
      <filename>residential_hvac_sizing_test.rb</filename>
      <filetype>rb</filetype>
      <usage_type>test</usage_type>
<<<<<<< HEAD
      <checksum>5C8686AC</checksum>
=======
      <checksum>CB90C8C4</checksum>
>>>>>>> 12b24f9d
    </file>
    <file>
      <filename>SFD_HVACSizing_Load_2story_CS_GRG_FA_ASHP_DuctsInCS.osm</filename>
      <filetype>osm</filetype>
      <usage_type>test</usage_type>
<<<<<<< HEAD
      <checksum>DBDB436F</checksum>
=======
      <checksum>54EF12C2</checksum>
>>>>>>> 12b24f9d
    </file>
    <file>
      <filename>SFD_HVACSizing_Load_2story_FB_GRG_FA.osm</filename>
      <filetype>osm</filetype>
      <usage_type>test</usage_type>
<<<<<<< HEAD
      <checksum>6F717D0D</checksum>
    </file>
    <file>
      <filename>SFD_HVACSizing_Load_2story_S_GRG_FA.osm</filename>
      <filetype>osm</filetype>
      <usage_type>test</usage_type>
      <checksum>2BBEEB82</checksum>
=======
      <checksum>AE1976A1</checksum>
>>>>>>> 12b24f9d
    </file>
    <file>
      <filename>SFD_HVACSizing_Load_2story_CS_GRG_FA_ASHP_DuctsInLiv.osm</filename>
      <filetype>osm</filetype>
      <usage_type>test</usage_type>
<<<<<<< HEAD
      <checksum>DCB2B40F</checksum>
    </file>
    <file>
      <filename>SFD_HVACSizing_Load_2story_FB_GRG_FA_ASHP_DuctsInFB.osm</filename>
      <filetype>osm</filetype>
      <usage_type>test</usage_type>
      <checksum>07DA3281</checksum>
=======
      <checksum>5BED2C44</checksum>
>>>>>>> 12b24f9d
    </file>
    <file>
      <filename>SFD_HVACSizing_Load_2story_CS_GRG_FA.osm</filename>
      <filetype>osm</filetype>
      <usage_type>test</usage_type>
<<<<<<< HEAD
      <checksum>D6A59138</checksum>
=======
      <checksum>DF84D4C4</checksum>
>>>>>>> 12b24f9d
    </file>
    <file>
      <filename>SFD_HVACSizing_Load_1story_S_UA_Vented_Atlanta_ExtFinDark.osm</filename>
      <filetype>osm</filetype>
      <usage_type>test</usage_type>
<<<<<<< HEAD
      <checksum>57B7C70B</checksum>
=======
      <checksum>AC6EFF20</checksum>
>>>>>>> 12b24f9d
    </file>
    <file>
      <filename>SFD_HVACSizing_Load_1story_S_UA_Vented_LosAngeles.osm</filename>
      <filetype>osm</filetype>
      <usage_type>test</usage_type>
<<<<<<< HEAD
      <checksum>6BA2F495</checksum>
=======
      <checksum>C54E6295</checksum>
>>>>>>> 12b24f9d
    </file>
    <file>
      <filename>SFD_HVACSizing_Load_1story_S_UA_Vented.osm</filename>
      <filetype>osm</filetype>
      <usage_type>test</usage_type>
<<<<<<< HEAD
      <checksum>1886D5FD</checksum>
=======
      <checksum>1C7403A2</checksum>
>>>>>>> 12b24f9d
    </file>
    <file>
      <filename>SFD_HVACSizing_Load_2story_CS_GRG_FA_ASHP_DuctsInGRG.osm</filename>
      <filetype>osm</filetype>
      <usage_type>test</usage_type>
<<<<<<< HEAD
      <checksum>18D4D5D7</checksum>
=======
      <checksum>02DA9BDA</checksum>
>>>>>>> 12b24f9d
    </file>
    <file>
      <filename>SFD_HVACSizing_Load_1story_S_UA_Unvented_NoOverhangs_NoIntShading_NoMechVent.osm</filename>
      <filetype>osm</filetype>
      <usage_type>test</usage_type>
<<<<<<< HEAD
      <checksum>6BA142BC</checksum>
=======
      <checksum>7D355076</checksum>
>>>>>>> 12b24f9d
    </file>
    <file>
      <filename>SFD_HVACSizing_Load_1story_S_UA_Unvented_NoOverhangs_NoIntShading_SupplyMechVent.osm</filename>
      <filetype>osm</filetype>
      <usage_type>test</usage_type>
<<<<<<< HEAD
      <checksum>CA2E0843</checksum>
=======
      <checksum>741DCA5B</checksum>
>>>>>>> 12b24f9d
    </file>
    <file>
      <filename>SFD_HVACSizing_Equip_MSHP_Autosize.osm</filename>
      <filetype>osm</filetype>
      <usage_type>test</usage_type>
<<<<<<< HEAD
      <checksum>18D438A1</checksum>
=======
      <checksum>0CDE6F2F</checksum>
>>>>>>> 12b24f9d
    </file>
    <file>
      <filename>SFD_HVACSizing_Equip_MSHP_BB_Autosize.osm</filename>
      <filetype>osm</filetype>
      <usage_type>test</usage_type>
<<<<<<< HEAD
      <checksum>896F82A8</checksum>
=======
      <checksum>5E79E29A</checksum>
>>>>>>> 12b24f9d
    </file>
    <file>
      <filename>SFD_HVACSizing_Equip_MSHP_AutosizeForMaxLoad.osm</filename>
      <filetype>osm</filetype>
      <usage_type>test</usage_type>
<<<<<<< HEAD
      <checksum>82BB9919</checksum>
=======
      <checksum>378E748A</checksum>
>>>>>>> 12b24f9d
    </file>
    <file>
      <filename>SFD_HVACSizing_Equip_MSHP_Fixed.osm</filename>
      <filetype>osm</filetype>
      <usage_type>test</usage_type>
<<<<<<< HEAD
      <checksum>A442AD8F</checksum>
=======
      <checksum>9ACC4C41</checksum>
>>>>>>> 12b24f9d
    </file>
    <file>
      <filename>SFD_HVACSizing_Equip_MSHP_BB_Fixed.osm</filename>
      <filetype>osm</filetype>
      <usage_type>test</usage_type>
<<<<<<< HEAD
      <checksum>1F32EC37</checksum>
=======
      <checksum>5936C3C2</checksum>
>>>>>>> 12b24f9d
    </file>
    <file>
      <filename>SFD_HVACSizing_Equip_MSHPDucted_Autosize.osm</filename>
      <filetype>osm</filetype>
      <usage_type>test</usage_type>
<<<<<<< HEAD
      <checksum>1C57A8DF</checksum>
=======
      <checksum>5B3E93C5</checksum>
>>>>>>> 12b24f9d
    </file>
    <file>
      <filename>SFD_HVACSizing_Equip_UnitHeater_Autosize.osm</filename>
      <filetype>osm</filetype>
      <usage_type>test</usage_type>
<<<<<<< HEAD
      <checksum>8B4DFD5F</checksum>
=======
      <checksum>A90FEDCB</checksum>
>>>>>>> 12b24f9d
    </file>
    <file>
      <filename>SFD_HVACSizing_Equip_UnitHeater_Fixed.osm</filename>
      <filetype>osm</filetype>
      <usage_type>test</usage_type>
<<<<<<< HEAD
      <checksum>33B32D2C</checksum>
=======
      <checksum>DE64A4D2</checksum>
>>>>>>> 12b24f9d
    </file>
    <file>
      <filename>SFD_HVACSizing_Equip_UnitHeater_Fixed_wFan.osm</filename>
      <filetype>osm</filetype>
      <usage_type>test</usage_type>
<<<<<<< HEAD
      <checksum>6F97B34F</checksum>
=======
      <checksum>76BA9454</checksum>
>>>>>>> 12b24f9d
    </file>
    <file>
      <filename>SFD_HVACSizing_Equip_UnitHeater_AC1_Autosize.osm</filename>
      <filetype>osm</filetype>
      <usage_type>test</usage_type>
<<<<<<< HEAD
      <checksum>4AFA76A1</checksum>
=======
      <checksum>9E46893A</checksum>
>>>>>>> 12b24f9d
    </file>
    <file>
      <filename>SFD_HVACSizing_Equip_UnitHeater_AC1_Fixed.osm</filename>
      <filetype>osm</filetype>
      <usage_type>test</usage_type>
<<<<<<< HEAD
      <checksum>48E7B6E0</checksum>
=======
      <checksum>8982CF20</checksum>
>>>>>>> 12b24f9d
    </file>
    <file>
      <filename>SFD_HVACSizing_Equip_GF_RAC_Autosize.osm</filename>
      <filetype>osm</filetype>
      <usage_type>test</usage_type>
<<<<<<< HEAD
      <checksum>EB8AFE3A</checksum>
=======
      <checksum>7394001D</checksum>
>>>>>>> 12b24f9d
    </file>
    <file>
      <filename>SFD_HVACSizing_Equip_GF_AC1_Fixed.osm</filename>
      <filetype>osm</filetype>
      <usage_type>test</usage_type>
<<<<<<< HEAD
      <checksum>D9F63A58</checksum>
=======
      <checksum>74AF775F</checksum>
>>>>>>> 12b24f9d
    </file>
    <file>
      <filename>SFD_HVACSizing_Equip_GF_RAC_Fixed.osm</filename>
      <filetype>osm</filetype>
      <usage_type>test</usage_type>
<<<<<<< HEAD
      <checksum>DE3920B7</checksum>
=======
      <checksum>5EC1F7FC</checksum>
>>>>>>> 12b24f9d
    </file>
    <file>
      <filename>SFD_HVACSizing_Equip_GF_Autosize.osm</filename>
      <filetype>osm</filetype>
      <usage_type>test</usage_type>
<<<<<<< HEAD
      <checksum>A57D8A02</checksum>
=======
      <checksum>6CCA83BD</checksum>
>>>>>>> 12b24f9d
    </file>
    <file>
      <filename>SFD_HVACSizing_Equip_GF_Fixed.osm</filename>
      <filetype>osm</filetype>
      <usage_type>test</usage_type>
<<<<<<< HEAD
      <checksum>8E007A6C</checksum>
=======
      <checksum>4A7010D6</checksum>
>>>>>>> 12b24f9d
    </file>
    <file>
      <filename>SFD_HVACSizing_Equip_GSHP_Autosize.osm</filename>
      <filetype>osm</filetype>
      <usage_type>test</usage_type>
<<<<<<< HEAD
      <checksum>AE52DCD9</checksum>
=======
      <checksum>ACE86E86</checksum>
>>>>>>> 12b24f9d
    </file>
    <file>
      <filename>SFD_HVACSizing_Equip_GSHP_Fixed.osm</filename>
      <filetype>osm</filetype>
      <usage_type>test</usage_type>
<<<<<<< HEAD
      <checksum>66F8A832</checksum>
=======
      <checksum>9647F47E</checksum>
>>>>>>> 12b24f9d
    </file>
    <file>
      <filename>SFD_HVACSizing_Equip_GF_ACV_Autosize.osm</filename>
      <filetype>osm</filetype>
      <usage_type>test</usage_type>
<<<<<<< HEAD
      <checksum>DD069DBF</checksum>
=======
      <checksum>1F5D4758</checksum>
>>>>>>> 12b24f9d
    </file>
    <file>
      <filename>SFD_HVACSizing_Equip_GF_ACV_Fixed.osm</filename>
      <filetype>osm</filetype>
      <usage_type>test</usage_type>
<<<<<<< HEAD
      <checksum>58A97FF2</checksum>
=======
      <checksum>DE1F9179</checksum>
>>>>>>> 12b24f9d
    </file>
    <file>
      <filename>SFD_HVACSizing_Equip_GF_AC1_Autosize.osm</filename>
      <filetype>osm</filetype>
      <usage_type>test</usage_type>
<<<<<<< HEAD
      <checksum>5E290A3D</checksum>
=======
      <checksum>7A4EDE80</checksum>
>>>>>>> 12b24f9d
    </file>
    <file>
      <filename>SFD_HVACSizing_Equip_Dehumidifier_Auto_Atlanta.osm</filename>
      <filetype>osm</filetype>
      <usage_type>test</usage_type>
<<<<<<< HEAD
      <checksum>888DE2DC</checksum>
=======
      <checksum>AB0DB1D9</checksum>
>>>>>>> 12b24f9d
    </file>
    <file>
      <filename>SFD_HVACSizing_Equip_Dehumidifier_Fixed_Atlanta.osm</filename>
      <filetype>osm</filetype>
      <usage_type>test</usage_type>
<<<<<<< HEAD
      <checksum>394C3ABF</checksum>
=======
      <checksum>4B096CC9</checksum>
>>>>>>> 12b24f9d
    </file>
    <file>
      <filename>SFD_HVACSizing_Equip_ElecBoiler_Autosize.osm</filename>
      <filetype>osm</filetype>
      <usage_type>test</usage_type>
<<<<<<< HEAD
      <checksum>E9B49EB2</checksum>
=======
      <checksum>71267D6D</checksum>
>>>>>>> 12b24f9d
    </file>
    <file>
      <filename>SFD_HVACSizing_Equip_ElecBoiler_Fixed.osm</filename>
      <filetype>osm</filetype>
      <usage_type>test</usage_type>
<<<<<<< HEAD
      <checksum>AF770122</checksum>
=======
      <checksum>1DEBE991</checksum>
>>>>>>> 12b24f9d
    </file>
    <file>
      <filename>SFD_HVACSizing_Equip_EF_AC2_Autosize.osm</filename>
      <filetype>osm</filetype>
      <usage_type>test</usage_type>
<<<<<<< HEAD
      <checksum>78120C10</checksum>
=======
      <checksum>9E709E50</checksum>
>>>>>>> 12b24f9d
    </file>
    <file>
      <filename>SFD_HVACSizing_Equip_EF_AC2_Fixed.osm</filename>
      <filetype>osm</filetype>
      <usage_type>test</usage_type>
<<<<<<< HEAD
      <checksum>F8DD9D3F</checksum>
=======
      <checksum>47202CF1</checksum>
>>>>>>> 12b24f9d
    </file>
    <file>
      <filename>SFD_HVACSizing_Equip_GasBoiler_Autosize.osm</filename>
      <filetype>osm</filetype>
      <usage_type>test</usage_type>
<<<<<<< HEAD
      <checksum>AC2DFF6A</checksum>
=======
      <checksum>7F7BC109</checksum>
>>>>>>> 12b24f9d
    </file>
    <file>
      <filename>SFD_HVACSizing_Equip_GasBoiler_Fixed.osm</filename>
      <filetype>osm</filetype>
      <usage_type>test</usage_type>
<<<<<<< HEAD
      <checksum>A9C988E3</checksum>
=======
      <checksum>092DD16B</checksum>
>>>>>>> 12b24f9d
    </file>
    <file>
      <filename>SFD_HVACSizing_Load_1story_S_UA_Unvented_InsRoof.osm</filename>
      <filetype>osm</filetype>
      <usage_type>test</usage_type>
<<<<<<< HEAD
      <checksum>2524166C</checksum>
=======
      <checksum>3F43A24C</checksum>
>>>>>>> 12b24f9d
    </file>
    <file>
      <filename>SFD_HVACSizing_Load_1story_PB_UA_Vented.osm</filename>
      <filetype>osm</filetype>
      <usage_type>test</usage_type>
<<<<<<< HEAD
      <checksum>D2CF8620</checksum>
=======
      <checksum>D35097E8</checksum>
>>>>>>> 12b24f9d
    </file>
    <file>
      <filename>SFD_HVACSizing_Load_1story_PB_UA_Vented_ASHP_DuctsInPB.osm</filename>
      <filetype>osm</filetype>
      <usage_type>test</usage_type>
<<<<<<< HEAD
      <checksum>F34241B6</checksum>
=======
      <checksum>FC97DE1B</checksum>
>>>>>>> 12b24f9d
    </file>
    <file>
      <filename>SFD_HVACSizing_Load_1story_PB_UA_Vented_ASHP_DuctsInUA.osm</filename>
      <filetype>osm</filetype>
      <usage_type>test</usage_type>
<<<<<<< HEAD
      <checksum>6FAD13F6</checksum>
=======
      <checksum>F6659B7C</checksum>
>>>>>>> 12b24f9d
    </file>
    <file>
      <filename>SFD_HVACSizing_Load_1story_S_UA_Unvented_NoOverhangs_NoIntShading_ERV.osm</filename>
      <filetype>osm</filetype>
      <usage_type>test</usage_type>
<<<<<<< HEAD
      <checksum>49A6448D</checksum>
=======
      <checksum>7D80F9E7</checksum>
>>>>>>> 12b24f9d
    </file>
    <file>
      <filename>SFD_HVACSizing_Load_1story_S_UA_Unvented_NoOverhangs_NoIntShading_HRV.osm</filename>
      <filetype>osm</filetype>
      <usage_type>test</usage_type>
<<<<<<< HEAD
      <checksum>076C3754</checksum>
=======
      <checksum>61C66319</checksum>
>>>>>>> 12b24f9d
    </file>
    <file>
      <filename>SFD_HVACSizing_Equip_BB_Autosize.osm</filename>
      <filetype>osm</filetype>
      <usage_type>test</usage_type>
<<<<<<< HEAD
      <checksum>12573AA0</checksum>
=======
      <checksum>EA87D0F9</checksum>
>>>>>>> 12b24f9d
    </file>
    <file>
      <filename>SFD_HVACSizing_Equip_BB_Fixed.osm</filename>
      <filetype>osm</filetype>
      <usage_type>test</usage_type>
<<<<<<< HEAD
      <checksum>A7D09143</checksum>
=======
      <checksum>93A04E1E</checksum>
>>>>>>> 12b24f9d
    </file>
    <file>
      <filename>SFD_HVACSizing_Equip_ASHP1_Autosize_MinTemp.osm</filename>
      <filetype>osm</filetype>
      <usage_type>test</usage_type>
<<<<<<< HEAD
      <checksum>5502C06E</checksum>
=======
      <checksum>9C629ACF</checksum>
>>>>>>> 12b24f9d
    </file>
    <file>
      <filename>SFD_HVACSizing_Equip_ASHP1_Fixed.osm</filename>
      <filetype>osm</filetype>
      <usage_type>test</usage_type>
<<<<<<< HEAD
      <checksum>0E803F58</checksum>
=======
      <checksum>D3242098</checksum>
>>>>>>> 12b24f9d
    </file>
    <file>
      <filename>SFD_HVACSizing_Equip_ASHPV_Autosize.osm</filename>
      <filetype>osm</filetype>
      <usage_type>test</usage_type>
<<<<<<< HEAD
      <checksum>D60A65C9</checksum>
=======
      <checksum>6072B050</checksum>
>>>>>>> 12b24f9d
    </file>
    <file>
      <filename>SFD_HVACSizing_Equip_ASHP2_Fixed.osm</filename>
      <filetype>osm</filetype>
      <usage_type>test</usage_type>
<<<<<<< HEAD
      <checksum>97A28225</checksum>
=======
      <checksum>1E55DF4D</checksum>
>>>>>>> 12b24f9d
    </file>
    <file>
      <filename>SFD_HVACSizing_Equip_ASHPV_Fixed.osm</filename>
      <filetype>osm</filetype>
      <usage_type>test</usage_type>
<<<<<<< HEAD
      <checksum>A32E1023</checksum>
=======
      <checksum>5F731980</checksum>
>>>>>>> 12b24f9d
    </file>
    <file>
      <filename>SFD_HVACSizing_Equip_ASHP2_Autosize.osm</filename>
      <filetype>osm</filetype>
      <usage_type>test</usage_type>
<<<<<<< HEAD
      <checksum>3DFA7624</checksum>
=======
      <checksum>F0722E17</checksum>
>>>>>>> 12b24f9d
    </file>
    <file>
      <filename>SFD_HVACSizing_Equip_ASHP1_Autosize.osm</filename>
      <filetype>osm</filetype>
      <usage_type>test</usage_type>
<<<<<<< HEAD
      <checksum>FF19022E</checksum>
=======
      <checksum>AD34EF1D</checksum>
>>>>>>> 12b24f9d
    </file>
    <file>
      <filename>SFD_HVACSizing_Equip_ASHP1_AutosizeForMaxLoad_MinTemp.osm</filename>
      <filetype>osm</filetype>
      <usage_type>test</usage_type>
<<<<<<< HEAD
      <checksum>ABEAC3EC</checksum>
=======
      <checksum>04913D02</checksum>
>>>>>>> 12b24f9d
    </file>
    <file>
      <filename>SFD_2000sqft_2story_FB_UA.osm</filename>
      <filetype>osm</filetype>
      <usage_type>test</usage_type>
<<<<<<< HEAD
      <checksum>07E64830</checksum>
=======
      <checksum>77042A09</checksum>
>>>>>>> 12b24f9d
    </file>
    <file>
      <filename>SFD_2000sqft_2story_FB_UA_Denver.osm</filename>
      <filetype>osm</filetype>
      <usage_type>test</usage_type>
<<<<<<< HEAD
      <checksum>C5713680</checksum>
=======
      <checksum>8A868F0D</checksum>
>>>>>>> 12b24f9d
    </file>
    <file>
      <filename>SFA_HVACSizing_Load_4units_1story_FB_UA.osm</filename>
      <filetype>osm</filetype>
      <usage_type>test</usage_type>
<<<<<<< HEAD
      <checksum>4CC92D08</checksum>
=======
      <checksum>442C8058</checksum>
>>>>>>> 12b24f9d
    </file>
    <file>
      <filename>MF_HVACSizing_Load_8units_1story_UB.osm</filename>
      <filetype>osm</filetype>
      <usage_type>test</usage_type>
<<<<<<< HEAD
      <checksum>4B9FFC07</checksum>
=======
      <checksum>51C13E80</checksum>
    </file>
    <file>
      <filename>SFD_HVACSizing_Load_2story_CS_GRG_FA_Skylights.osm</filename>
      <filetype>osm</filetype>
      <usage_type>test</usage_type>
      <checksum>CB3BAC41</checksum>
    </file>
    <file>
      <filename>SFD_HVACSizing_Load_2story_CS_GRG_FlatRoof_Skylights.osm</filename>
      <filetype>osm</filetype>
      <usage_type>test</usage_type>
      <checksum>586E8E02</checksum>
    </file>
    <file>
      <filename>SFD_HVACSizing_Load_2story_S_GRG_FA.osm</filename>
      <filetype>osm</filetype>
      <usage_type>test</usage_type>
      <checksum>046CBB43</checksum>
    </file>
    <file>
      <filename>SFD_HVACSizing_Load_2story_FB_GRG_FA_ASHP_DuctsInFB.osm</filename>
      <filetype>osm</filetype>
      <usage_type>test</usage_type>
      <checksum>B475EF95</checksum>
    </file>
    <file>
      <filename>SFD_HVACSizing_Load_2story_UB_GRG_FA.osm</filename>
      <filetype>osm</filetype>
      <usage_type>test</usage_type>
      <checksum>B0372DE6</checksum>
    </file>
    <file>
      <filename>SFD_HVACSizing_Load_2story_UB_GRG_FA_ASHP_DuctsInUB.osm</filename>
      <filetype>osm</filetype>
      <usage_type>test</usage_type>
      <checksum>845D2BE2</checksum>
    </file>
    <file>
      <filename>weather.rb</filename>
      <filetype>rb</filetype>
      <usage_type>resource</usage_type>
      <checksum>F4DD18F1</checksum>
>>>>>>> 12b24f9d
    </file>
  </files>
</measure><|MERGE_RESOLUTION|>--- conflicted
+++ resolved
@@ -2,13 +2,8 @@
   <schema_version>3.0</schema_version>
   <name>process_hvac_sizing</name>
   <uid>6cd70740-6ca3-4575-8b1e-663976e254d0</uid>
-<<<<<<< HEAD
-  <version_id>54538f85-d46b-41c3-87ac-51c49d8e044f</version_id>
-  <version_modified>20180822T022843Z</version_modified>
-=======
   <version_id>ae77ea4b-4f39-4d1b-bd9a-ed7abef94ed7</version_id>
   <version_modified>20180920T151101Z</version_modified>
->>>>>>> 12b24f9d
   <xml_checksum>356BE47F</xml_checksum>
   <class_name>ProcessHVACSizing</class_name>
   <display_name>Set Residential HVAC Sizing</display_name>
@@ -148,10 +143,16 @@
       <checksum>374E311F</checksum>
     </file>
     <file>
-      <filename>residential_hvac_sizing_test.rb</filename>
-      <filetype>rb</filetype>
-      <usage_type>test</usage_type>
-      <checksum>D02AA87B</checksum>
+      <filename>hvac_sizing.rb</filename>
+      <filetype>rb</filetype>
+      <usage_type>resource</usage_type>
+      <checksum>1BB65C46</checksum>
+    </file>
+    <file>
+      <filename>constructions.rb</filename>
+      <filetype>rb</filetype>
+      <usage_type>resource</usage_type>
+      <checksum>49B11564</checksum>
     </file>
     <file>
       <version>
@@ -162,706 +163,409 @@
       <filename>measure.rb</filename>
       <filetype>rb</filetype>
       <usage_type>script</usage_type>
-      <checksum>D198E293</checksum>
+      <checksum>6E3ECD46</checksum>
+    </file>
+    <file>
+      <filename>residential_hvac_sizing_test.rb</filename>
+      <filetype>rb</filetype>
+      <usage_type>test</usage_type>
+      <checksum>CB90C8C4</checksum>
+    </file>
+    <file>
+      <filename>SFD_HVACSizing_Load_2story_CS_GRG_FA_ASHP_DuctsInCS.osm</filename>
+      <filetype>osm</filetype>
+      <usage_type>test</usage_type>
+      <checksum>54EF12C2</checksum>
+    </file>
+    <file>
+      <filename>SFD_HVACSizing_Load_2story_FB_GRG_FA.osm</filename>
+      <filetype>osm</filetype>
+      <usage_type>test</usage_type>
+      <checksum>AE1976A1</checksum>
+    </file>
+    <file>
+      <filename>SFD_HVACSizing_Load_2story_CS_GRG_FA_ASHP_DuctsInLiv.osm</filename>
+      <filetype>osm</filetype>
+      <usage_type>test</usage_type>
+      <checksum>5BED2C44</checksum>
+    </file>
+    <file>
+      <filename>SFD_HVACSizing_Load_2story_CS_GRG_FA.osm</filename>
+      <filetype>osm</filetype>
+      <usage_type>test</usage_type>
+      <checksum>DF84D4C4</checksum>
+    </file>
+    <file>
+      <filename>SFD_HVACSizing_Load_1story_S_UA_Vented_Atlanta_ExtFinDark.osm</filename>
+      <filetype>osm</filetype>
+      <usage_type>test</usage_type>
+      <checksum>AC6EFF20</checksum>
+    </file>
+    <file>
+      <filename>SFD_HVACSizing_Load_1story_S_UA_Vented_LosAngeles.osm</filename>
+      <filetype>osm</filetype>
+      <usage_type>test</usage_type>
+      <checksum>C54E6295</checksum>
+    </file>
+    <file>
+      <filename>SFD_HVACSizing_Load_1story_S_UA_Vented.osm</filename>
+      <filetype>osm</filetype>
+      <usage_type>test</usage_type>
+      <checksum>1C7403A2</checksum>
+    </file>
+    <file>
+      <filename>SFD_HVACSizing_Load_2story_CS_GRG_FA_ASHP_DuctsInGRG.osm</filename>
+      <filetype>osm</filetype>
+      <usage_type>test</usage_type>
+      <checksum>02DA9BDA</checksum>
+    </file>
+    <file>
+      <filename>SFD_HVACSizing_Load_1story_S_UA_Unvented_NoOverhangs_NoIntShading_NoMechVent.osm</filename>
+      <filetype>osm</filetype>
+      <usage_type>test</usage_type>
+      <checksum>7D355076</checksum>
+    </file>
+    <file>
+      <filename>SFD_HVACSizing_Load_1story_S_UA_Unvented_NoOverhangs_NoIntShading_SupplyMechVent.osm</filename>
+      <filetype>osm</filetype>
+      <usage_type>test</usage_type>
+      <checksum>741DCA5B</checksum>
+    </file>
+    <file>
+      <filename>SFD_HVACSizing_Equip_MSHP_Autosize.osm</filename>
+      <filetype>osm</filetype>
+      <usage_type>test</usage_type>
+      <checksum>0CDE6F2F</checksum>
+    </file>
+    <file>
+      <filename>SFD_HVACSizing_Equip_MSHP_BB_Autosize.osm</filename>
+      <filetype>osm</filetype>
+      <usage_type>test</usage_type>
+      <checksum>5E79E29A</checksum>
+    </file>
+    <file>
+      <filename>SFD_HVACSizing_Equip_MSHP_AutosizeForMaxLoad.osm</filename>
+      <filetype>osm</filetype>
+      <usage_type>test</usage_type>
+      <checksum>378E748A</checksum>
+    </file>
+    <file>
+      <filename>SFD_HVACSizing_Equip_MSHP_Fixed.osm</filename>
+      <filetype>osm</filetype>
+      <usage_type>test</usage_type>
+      <checksum>9ACC4C41</checksum>
+    </file>
+    <file>
+      <filename>SFD_HVACSizing_Equip_MSHP_BB_Fixed.osm</filename>
+      <filetype>osm</filetype>
+      <usage_type>test</usage_type>
+      <checksum>5936C3C2</checksum>
+    </file>
+    <file>
+      <filename>SFD_HVACSizing_Equip_MSHPDucted_Autosize.osm</filename>
+      <filetype>osm</filetype>
+      <usage_type>test</usage_type>
+      <checksum>5B3E93C5</checksum>
+    </file>
+    <file>
+      <filename>SFD_HVACSizing_Equip_UnitHeater_Autosize.osm</filename>
+      <filetype>osm</filetype>
+      <usage_type>test</usage_type>
+      <checksum>A90FEDCB</checksum>
+    </file>
+    <file>
+      <filename>SFD_HVACSizing_Equip_UnitHeater_Fixed.osm</filename>
+      <filetype>osm</filetype>
+      <usage_type>test</usage_type>
+      <checksum>DE64A4D2</checksum>
+    </file>
+    <file>
+      <filename>SFD_HVACSizing_Equip_UnitHeater_Fixed_wFan.osm</filename>
+      <filetype>osm</filetype>
+      <usage_type>test</usage_type>
+      <checksum>76BA9454</checksum>
+    </file>
+    <file>
+      <filename>SFD_HVACSizing_Equip_UnitHeater_AC1_Autosize.osm</filename>
+      <filetype>osm</filetype>
+      <usage_type>test</usage_type>
+      <checksum>9E46893A</checksum>
+    </file>
+    <file>
+      <filename>SFD_HVACSizing_Equip_UnitHeater_AC1_Fixed.osm</filename>
+      <filetype>osm</filetype>
+      <usage_type>test</usage_type>
+      <checksum>8982CF20</checksum>
+    </file>
+    <file>
+      <filename>SFD_HVACSizing_Equip_GF_RAC_Autosize.osm</filename>
+      <filetype>osm</filetype>
+      <usage_type>test</usage_type>
+      <checksum>7394001D</checksum>
+    </file>
+    <file>
+      <filename>SFD_HVACSizing_Equip_GF_AC1_Fixed.osm</filename>
+      <filetype>osm</filetype>
+      <usage_type>test</usage_type>
+      <checksum>74AF775F</checksum>
+    </file>
+    <file>
+      <filename>SFD_HVACSizing_Equip_GF_RAC_Fixed.osm</filename>
+      <filetype>osm</filetype>
+      <usage_type>test</usage_type>
+      <checksum>5EC1F7FC</checksum>
+    </file>
+    <file>
+      <filename>SFD_HVACSizing_Equip_GF_Autosize.osm</filename>
+      <filetype>osm</filetype>
+      <usage_type>test</usage_type>
+      <checksum>6CCA83BD</checksum>
+    </file>
+    <file>
+      <filename>SFD_HVACSizing_Equip_GF_Fixed.osm</filename>
+      <filetype>osm</filetype>
+      <usage_type>test</usage_type>
+      <checksum>4A7010D6</checksum>
+    </file>
+    <file>
+      <filename>SFD_HVACSizing_Equip_GSHP_Autosize.osm</filename>
+      <filetype>osm</filetype>
+      <usage_type>test</usage_type>
+      <checksum>ACE86E86</checksum>
+    </file>
+    <file>
+      <filename>SFD_HVACSizing_Equip_GSHP_Fixed.osm</filename>
+      <filetype>osm</filetype>
+      <usage_type>test</usage_type>
+      <checksum>9647F47E</checksum>
+    </file>
+    <file>
+      <filename>SFD_HVACSizing_Equip_GF_ACV_Autosize.osm</filename>
+      <filetype>osm</filetype>
+      <usage_type>test</usage_type>
+      <checksum>1F5D4758</checksum>
+    </file>
+    <file>
+      <filename>SFD_HVACSizing_Equip_GF_ACV_Fixed.osm</filename>
+      <filetype>osm</filetype>
+      <usage_type>test</usage_type>
+      <checksum>DE1F9179</checksum>
+    </file>
+    <file>
+      <filename>SFD_HVACSizing_Equip_GF_AC1_Autosize.osm</filename>
+      <filetype>osm</filetype>
+      <usage_type>test</usage_type>
+      <checksum>7A4EDE80</checksum>
+    </file>
+    <file>
+      <filename>SFD_HVACSizing_Equip_Dehumidifier_Auto_Atlanta.osm</filename>
+      <filetype>osm</filetype>
+      <usage_type>test</usage_type>
+      <checksum>AB0DB1D9</checksum>
+    </file>
+    <file>
+      <filename>SFD_HVACSizing_Equip_Dehumidifier_Fixed_Atlanta.osm</filename>
+      <filetype>osm</filetype>
+      <usage_type>test</usage_type>
+      <checksum>4B096CC9</checksum>
+    </file>
+    <file>
+      <filename>SFD_HVACSizing_Equip_ElecBoiler_Autosize.osm</filename>
+      <filetype>osm</filetype>
+      <usage_type>test</usage_type>
+      <checksum>71267D6D</checksum>
+    </file>
+    <file>
+      <filename>SFD_HVACSizing_Equip_ElecBoiler_Fixed.osm</filename>
+      <filetype>osm</filetype>
+      <usage_type>test</usage_type>
+      <checksum>1DEBE991</checksum>
+    </file>
+    <file>
+      <filename>SFD_HVACSizing_Equip_EF_AC2_Autosize.osm</filename>
+      <filetype>osm</filetype>
+      <usage_type>test</usage_type>
+      <checksum>9E709E50</checksum>
+    </file>
+    <file>
+      <filename>SFD_HVACSizing_Equip_EF_AC2_Fixed.osm</filename>
+      <filetype>osm</filetype>
+      <usage_type>test</usage_type>
+      <checksum>47202CF1</checksum>
+    </file>
+    <file>
+      <filename>SFD_HVACSizing_Equip_GasBoiler_Autosize.osm</filename>
+      <filetype>osm</filetype>
+      <usage_type>test</usage_type>
+      <checksum>7F7BC109</checksum>
+    </file>
+    <file>
+      <filename>SFD_HVACSizing_Equip_GasBoiler_Fixed.osm</filename>
+      <filetype>osm</filetype>
+      <usage_type>test</usage_type>
+      <checksum>092DD16B</checksum>
+    </file>
+    <file>
+      <filename>SFD_HVACSizing_Load_1story_S_UA_Unvented_InsRoof.osm</filename>
+      <filetype>osm</filetype>
+      <usage_type>test</usage_type>
+      <checksum>3F43A24C</checksum>
+    </file>
+    <file>
+      <filename>SFD_HVACSizing_Load_1story_PB_UA_Vented.osm</filename>
+      <filetype>osm</filetype>
+      <usage_type>test</usage_type>
+      <checksum>D35097E8</checksum>
+    </file>
+    <file>
+      <filename>SFD_HVACSizing_Load_1story_PB_UA_Vented_ASHP_DuctsInPB.osm</filename>
+      <filetype>osm</filetype>
+      <usage_type>test</usage_type>
+      <checksum>FC97DE1B</checksum>
+    </file>
+    <file>
+      <filename>SFD_HVACSizing_Load_1story_PB_UA_Vented_ASHP_DuctsInUA.osm</filename>
+      <filetype>osm</filetype>
+      <usage_type>test</usage_type>
+      <checksum>F6659B7C</checksum>
+    </file>
+    <file>
+      <filename>SFD_HVACSizing_Load_1story_S_UA_Unvented_NoOverhangs_NoIntShading_ERV.osm</filename>
+      <filetype>osm</filetype>
+      <usage_type>test</usage_type>
+      <checksum>7D80F9E7</checksum>
+    </file>
+    <file>
+      <filename>SFD_HVACSizing_Load_1story_S_UA_Unvented_NoOverhangs_NoIntShading_HRV.osm</filename>
+      <filetype>osm</filetype>
+      <usage_type>test</usage_type>
+      <checksum>61C66319</checksum>
+    </file>
+    <file>
+      <filename>SFD_HVACSizing_Equip_BB_Autosize.osm</filename>
+      <filetype>osm</filetype>
+      <usage_type>test</usage_type>
+      <checksum>EA87D0F9</checksum>
+    </file>
+    <file>
+      <filename>SFD_HVACSizing_Equip_BB_Fixed.osm</filename>
+      <filetype>osm</filetype>
+      <usage_type>test</usage_type>
+      <checksum>93A04E1E</checksum>
+    </file>
+    <file>
+      <filename>SFD_HVACSizing_Equip_ASHP1_Autosize_MinTemp.osm</filename>
+      <filetype>osm</filetype>
+      <usage_type>test</usage_type>
+      <checksum>9C629ACF</checksum>
+    </file>
+    <file>
+      <filename>SFD_HVACSizing_Equip_ASHP1_Fixed.osm</filename>
+      <filetype>osm</filetype>
+      <usage_type>test</usage_type>
+      <checksum>D3242098</checksum>
+    </file>
+    <file>
+      <filename>SFD_HVACSizing_Equip_ASHPV_Autosize.osm</filename>
+      <filetype>osm</filetype>
+      <usage_type>test</usage_type>
+      <checksum>6072B050</checksum>
+    </file>
+    <file>
+      <filename>SFD_HVACSizing_Equip_ASHP2_Fixed.osm</filename>
+      <filetype>osm</filetype>
+      <usage_type>test</usage_type>
+      <checksum>1E55DF4D</checksum>
+    </file>
+    <file>
+      <filename>SFD_HVACSizing_Equip_ASHPV_Fixed.osm</filename>
+      <filetype>osm</filetype>
+      <usage_type>test</usage_type>
+      <checksum>5F731980</checksum>
+    </file>
+    <file>
+      <filename>SFD_HVACSizing_Equip_ASHP2_Autosize.osm</filename>
+      <filetype>osm</filetype>
+      <usage_type>test</usage_type>
+      <checksum>F0722E17</checksum>
+    </file>
+    <file>
+      <filename>SFD_HVACSizing_Equip_ASHP1_Autosize.osm</filename>
+      <filetype>osm</filetype>
+      <usage_type>test</usage_type>
+      <checksum>AD34EF1D</checksum>
+    </file>
+    <file>
+      <filename>SFD_HVACSizing_Equip_ASHP1_AutosizeForMaxLoad_MinTemp.osm</filename>
+      <filetype>osm</filetype>
+      <usage_type>test</usage_type>
+      <checksum>04913D02</checksum>
+    </file>
+    <file>
+      <filename>SFD_2000sqft_2story_FB_UA.osm</filename>
+      <filetype>osm</filetype>
+      <usage_type>test</usage_type>
+      <checksum>77042A09</checksum>
+    </file>
+    <file>
+      <filename>SFD_2000sqft_2story_FB_UA_Denver.osm</filename>
+      <filetype>osm</filetype>
+      <usage_type>test</usage_type>
+      <checksum>8A868F0D</checksum>
+    </file>
+    <file>
+      <filename>SFA_HVACSizing_Load_4units_1story_FB_UA.osm</filename>
+      <filetype>osm</filetype>
+      <usage_type>test</usage_type>
+      <checksum>442C8058</checksum>
+    </file>
+    <file>
+      <filename>MF_HVACSizing_Load_8units_1story_UB.osm</filename>
+      <filetype>osm</filetype>
+      <usage_type>test</usage_type>
+      <checksum>51C13E80</checksum>
+    </file>
+    <file>
+      <filename>SFD_HVACSizing_Load_2story_CS_GRG_FA_Skylights.osm</filename>
+      <filetype>osm</filetype>
+      <usage_type>test</usage_type>
+      <checksum>CB3BAC41</checksum>
+    </file>
+    <file>
+      <filename>SFD_HVACSizing_Load_2story_CS_GRG_FlatRoof_Skylights.osm</filename>
+      <filetype>osm</filetype>
+      <usage_type>test</usage_type>
+      <checksum>586E8E02</checksum>
+    </file>
+    <file>
+      <filename>SFD_HVACSizing_Load_2story_S_GRG_FA.osm</filename>
+      <filetype>osm</filetype>
+      <usage_type>test</usage_type>
+      <checksum>046CBB43</checksum>
+    </file>
+    <file>
+      <filename>SFD_HVACSizing_Load_2story_FB_GRG_FA_ASHP_DuctsInFB.osm</filename>
+      <filetype>osm</filetype>
+      <usage_type>test</usage_type>
+      <checksum>B475EF95</checksum>
+    </file>
+    <file>
+      <filename>SFD_HVACSizing_Load_2story_UB_GRG_FA.osm</filename>
+      <filetype>osm</filetype>
+      <usage_type>test</usage_type>
+      <checksum>B0372DE6</checksum>
+    </file>
+    <file>
+      <filename>SFD_HVACSizing_Load_2story_UB_GRG_FA_ASHP_DuctsInUB.osm</filename>
+      <filetype>osm</filetype>
+      <usage_type>test</usage_type>
+      <checksum>845D2BE2</checksum>
     </file>
     <file>
       <filename>weather.rb</filename>
       <filetype>rb</filetype>
       <usage_type>resource</usage_type>
-<<<<<<< HEAD
-      <checksum>AA9588B3</checksum>
-    </file>
-    <file>
-      <filename>hvac_sizing.rb</filename>
-      <filetype>rb</filetype>
-      <usage_type>resource</usage_type>
-      <checksum>43C91B47</checksum>
-    </file>
-    <file>
-      <filename>unit_conversions.rb</filename>
-      <filetype>rb</filetype>
-      <usage_type>resource</usage_type>
-      <checksum>81550F14</checksum>
-    </file>
-    <file>
-      <filename>SFD_HVACSizing_Load_2story_CS_GRG_FA_ASHP_DuctsInCS.osm</filename>
-      <filetype>osm</filetype>
-      <usage_type>test</usage_type>
-      <checksum>8567149F</checksum>
-=======
-      <checksum>1BB65C46</checksum>
-    </file>
-    <file>
-      <filename>constructions.rb</filename>
-      <filetype>rb</filetype>
-      <usage_type>resource</usage_type>
-      <checksum>49B11564</checksum>
-    </file>
-    <file>
-      <version>
-        <software_program>OpenStudio</software_program>
-        <identifier>1.11.5</identifier>
-        <min_compatible>2.1.2</min_compatible>
-      </version>
-      <filename>measure.rb</filename>
-      <filetype>rb</filetype>
-      <usage_type>script</usage_type>
-      <checksum>6E3ECD46</checksum>
->>>>>>> 12b24f9d
-    </file>
-    <file>
-      <filename>residential_hvac_sizing_test.rb</filename>
-      <filetype>rb</filetype>
-      <usage_type>test</usage_type>
-<<<<<<< HEAD
-      <checksum>5C8686AC</checksum>
-=======
-      <checksum>CB90C8C4</checksum>
->>>>>>> 12b24f9d
-    </file>
-    <file>
-      <filename>SFD_HVACSizing_Load_2story_CS_GRG_FA_ASHP_DuctsInCS.osm</filename>
-      <filetype>osm</filetype>
-      <usage_type>test</usage_type>
-<<<<<<< HEAD
-      <checksum>DBDB436F</checksum>
-=======
-      <checksum>54EF12C2</checksum>
->>>>>>> 12b24f9d
-    </file>
-    <file>
-      <filename>SFD_HVACSizing_Load_2story_FB_GRG_FA.osm</filename>
-      <filetype>osm</filetype>
-      <usage_type>test</usage_type>
-<<<<<<< HEAD
-      <checksum>6F717D0D</checksum>
-    </file>
-    <file>
-      <filename>SFD_HVACSizing_Load_2story_S_GRG_FA.osm</filename>
-      <filetype>osm</filetype>
-      <usage_type>test</usage_type>
-      <checksum>2BBEEB82</checksum>
-=======
-      <checksum>AE1976A1</checksum>
->>>>>>> 12b24f9d
-    </file>
-    <file>
-      <filename>SFD_HVACSizing_Load_2story_CS_GRG_FA_ASHP_DuctsInLiv.osm</filename>
-      <filetype>osm</filetype>
-      <usage_type>test</usage_type>
-<<<<<<< HEAD
-      <checksum>DCB2B40F</checksum>
-    </file>
-    <file>
-      <filename>SFD_HVACSizing_Load_2story_FB_GRG_FA_ASHP_DuctsInFB.osm</filename>
-      <filetype>osm</filetype>
-      <usage_type>test</usage_type>
-      <checksum>07DA3281</checksum>
-=======
-      <checksum>5BED2C44</checksum>
->>>>>>> 12b24f9d
-    </file>
-    <file>
-      <filename>SFD_HVACSizing_Load_2story_CS_GRG_FA.osm</filename>
-      <filetype>osm</filetype>
-      <usage_type>test</usage_type>
-<<<<<<< HEAD
-      <checksum>D6A59138</checksum>
-=======
-      <checksum>DF84D4C4</checksum>
->>>>>>> 12b24f9d
-    </file>
-    <file>
-      <filename>SFD_HVACSizing_Load_1story_S_UA_Vented_Atlanta_ExtFinDark.osm</filename>
-      <filetype>osm</filetype>
-      <usage_type>test</usage_type>
-<<<<<<< HEAD
-      <checksum>57B7C70B</checksum>
-=======
-      <checksum>AC6EFF20</checksum>
->>>>>>> 12b24f9d
-    </file>
-    <file>
-      <filename>SFD_HVACSizing_Load_1story_S_UA_Vented_LosAngeles.osm</filename>
-      <filetype>osm</filetype>
-      <usage_type>test</usage_type>
-<<<<<<< HEAD
-      <checksum>6BA2F495</checksum>
-=======
-      <checksum>C54E6295</checksum>
->>>>>>> 12b24f9d
-    </file>
-    <file>
-      <filename>SFD_HVACSizing_Load_1story_S_UA_Vented.osm</filename>
-      <filetype>osm</filetype>
-      <usage_type>test</usage_type>
-<<<<<<< HEAD
-      <checksum>1886D5FD</checksum>
-=======
-      <checksum>1C7403A2</checksum>
->>>>>>> 12b24f9d
-    </file>
-    <file>
-      <filename>SFD_HVACSizing_Load_2story_CS_GRG_FA_ASHP_DuctsInGRG.osm</filename>
-      <filetype>osm</filetype>
-      <usage_type>test</usage_type>
-<<<<<<< HEAD
-      <checksum>18D4D5D7</checksum>
-=======
-      <checksum>02DA9BDA</checksum>
->>>>>>> 12b24f9d
-    </file>
-    <file>
-      <filename>SFD_HVACSizing_Load_1story_S_UA_Unvented_NoOverhangs_NoIntShading_NoMechVent.osm</filename>
-      <filetype>osm</filetype>
-      <usage_type>test</usage_type>
-<<<<<<< HEAD
-      <checksum>6BA142BC</checksum>
-=======
-      <checksum>7D355076</checksum>
->>>>>>> 12b24f9d
-    </file>
-    <file>
-      <filename>SFD_HVACSizing_Load_1story_S_UA_Unvented_NoOverhangs_NoIntShading_SupplyMechVent.osm</filename>
-      <filetype>osm</filetype>
-      <usage_type>test</usage_type>
-<<<<<<< HEAD
-      <checksum>CA2E0843</checksum>
-=======
-      <checksum>741DCA5B</checksum>
->>>>>>> 12b24f9d
-    </file>
-    <file>
-      <filename>SFD_HVACSizing_Equip_MSHP_Autosize.osm</filename>
-      <filetype>osm</filetype>
-      <usage_type>test</usage_type>
-<<<<<<< HEAD
-      <checksum>18D438A1</checksum>
-=======
-      <checksum>0CDE6F2F</checksum>
->>>>>>> 12b24f9d
-    </file>
-    <file>
-      <filename>SFD_HVACSizing_Equip_MSHP_BB_Autosize.osm</filename>
-      <filetype>osm</filetype>
-      <usage_type>test</usage_type>
-<<<<<<< HEAD
-      <checksum>896F82A8</checksum>
-=======
-      <checksum>5E79E29A</checksum>
->>>>>>> 12b24f9d
-    </file>
-    <file>
-      <filename>SFD_HVACSizing_Equip_MSHP_AutosizeForMaxLoad.osm</filename>
-      <filetype>osm</filetype>
-      <usage_type>test</usage_type>
-<<<<<<< HEAD
-      <checksum>82BB9919</checksum>
-=======
-      <checksum>378E748A</checksum>
->>>>>>> 12b24f9d
-    </file>
-    <file>
-      <filename>SFD_HVACSizing_Equip_MSHP_Fixed.osm</filename>
-      <filetype>osm</filetype>
-      <usage_type>test</usage_type>
-<<<<<<< HEAD
-      <checksum>A442AD8F</checksum>
-=======
-      <checksum>9ACC4C41</checksum>
->>>>>>> 12b24f9d
-    </file>
-    <file>
-      <filename>SFD_HVACSizing_Equip_MSHP_BB_Fixed.osm</filename>
-      <filetype>osm</filetype>
-      <usage_type>test</usage_type>
-<<<<<<< HEAD
-      <checksum>1F32EC37</checksum>
-=======
-      <checksum>5936C3C2</checksum>
->>>>>>> 12b24f9d
-    </file>
-    <file>
-      <filename>SFD_HVACSizing_Equip_MSHPDucted_Autosize.osm</filename>
-      <filetype>osm</filetype>
-      <usage_type>test</usage_type>
-<<<<<<< HEAD
-      <checksum>1C57A8DF</checksum>
-=======
-      <checksum>5B3E93C5</checksum>
->>>>>>> 12b24f9d
-    </file>
-    <file>
-      <filename>SFD_HVACSizing_Equip_UnitHeater_Autosize.osm</filename>
-      <filetype>osm</filetype>
-      <usage_type>test</usage_type>
-<<<<<<< HEAD
-      <checksum>8B4DFD5F</checksum>
-=======
-      <checksum>A90FEDCB</checksum>
->>>>>>> 12b24f9d
-    </file>
-    <file>
-      <filename>SFD_HVACSizing_Equip_UnitHeater_Fixed.osm</filename>
-      <filetype>osm</filetype>
-      <usage_type>test</usage_type>
-<<<<<<< HEAD
-      <checksum>33B32D2C</checksum>
-=======
-      <checksum>DE64A4D2</checksum>
->>>>>>> 12b24f9d
-    </file>
-    <file>
-      <filename>SFD_HVACSizing_Equip_UnitHeater_Fixed_wFan.osm</filename>
-      <filetype>osm</filetype>
-      <usage_type>test</usage_type>
-<<<<<<< HEAD
-      <checksum>6F97B34F</checksum>
-=======
-      <checksum>76BA9454</checksum>
->>>>>>> 12b24f9d
-    </file>
-    <file>
-      <filename>SFD_HVACSizing_Equip_UnitHeater_AC1_Autosize.osm</filename>
-      <filetype>osm</filetype>
-      <usage_type>test</usage_type>
-<<<<<<< HEAD
-      <checksum>4AFA76A1</checksum>
-=======
-      <checksum>9E46893A</checksum>
->>>>>>> 12b24f9d
-    </file>
-    <file>
-      <filename>SFD_HVACSizing_Equip_UnitHeater_AC1_Fixed.osm</filename>
-      <filetype>osm</filetype>
-      <usage_type>test</usage_type>
-<<<<<<< HEAD
-      <checksum>48E7B6E0</checksum>
-=======
-      <checksum>8982CF20</checksum>
->>>>>>> 12b24f9d
-    </file>
-    <file>
-      <filename>SFD_HVACSizing_Equip_GF_RAC_Autosize.osm</filename>
-      <filetype>osm</filetype>
-      <usage_type>test</usage_type>
-<<<<<<< HEAD
-      <checksum>EB8AFE3A</checksum>
-=======
-      <checksum>7394001D</checksum>
->>>>>>> 12b24f9d
-    </file>
-    <file>
-      <filename>SFD_HVACSizing_Equip_GF_AC1_Fixed.osm</filename>
-      <filetype>osm</filetype>
-      <usage_type>test</usage_type>
-<<<<<<< HEAD
-      <checksum>D9F63A58</checksum>
-=======
-      <checksum>74AF775F</checksum>
->>>>>>> 12b24f9d
-    </file>
-    <file>
-      <filename>SFD_HVACSizing_Equip_GF_RAC_Fixed.osm</filename>
-      <filetype>osm</filetype>
-      <usage_type>test</usage_type>
-<<<<<<< HEAD
-      <checksum>DE3920B7</checksum>
-=======
-      <checksum>5EC1F7FC</checksum>
->>>>>>> 12b24f9d
-    </file>
-    <file>
-      <filename>SFD_HVACSizing_Equip_GF_Autosize.osm</filename>
-      <filetype>osm</filetype>
-      <usage_type>test</usage_type>
-<<<<<<< HEAD
-      <checksum>A57D8A02</checksum>
-=======
-      <checksum>6CCA83BD</checksum>
->>>>>>> 12b24f9d
-    </file>
-    <file>
-      <filename>SFD_HVACSizing_Equip_GF_Fixed.osm</filename>
-      <filetype>osm</filetype>
-      <usage_type>test</usage_type>
-<<<<<<< HEAD
-      <checksum>8E007A6C</checksum>
-=======
-      <checksum>4A7010D6</checksum>
->>>>>>> 12b24f9d
-    </file>
-    <file>
-      <filename>SFD_HVACSizing_Equip_GSHP_Autosize.osm</filename>
-      <filetype>osm</filetype>
-      <usage_type>test</usage_type>
-<<<<<<< HEAD
-      <checksum>AE52DCD9</checksum>
-=======
-      <checksum>ACE86E86</checksum>
->>>>>>> 12b24f9d
-    </file>
-    <file>
-      <filename>SFD_HVACSizing_Equip_GSHP_Fixed.osm</filename>
-      <filetype>osm</filetype>
-      <usage_type>test</usage_type>
-<<<<<<< HEAD
-      <checksum>66F8A832</checksum>
-=======
-      <checksum>9647F47E</checksum>
->>>>>>> 12b24f9d
-    </file>
-    <file>
-      <filename>SFD_HVACSizing_Equip_GF_ACV_Autosize.osm</filename>
-      <filetype>osm</filetype>
-      <usage_type>test</usage_type>
-<<<<<<< HEAD
-      <checksum>DD069DBF</checksum>
-=======
-      <checksum>1F5D4758</checksum>
->>>>>>> 12b24f9d
-    </file>
-    <file>
-      <filename>SFD_HVACSizing_Equip_GF_ACV_Fixed.osm</filename>
-      <filetype>osm</filetype>
-      <usage_type>test</usage_type>
-<<<<<<< HEAD
-      <checksum>58A97FF2</checksum>
-=======
-      <checksum>DE1F9179</checksum>
->>>>>>> 12b24f9d
-    </file>
-    <file>
-      <filename>SFD_HVACSizing_Equip_GF_AC1_Autosize.osm</filename>
-      <filetype>osm</filetype>
-      <usage_type>test</usage_type>
-<<<<<<< HEAD
-      <checksum>5E290A3D</checksum>
-=======
-      <checksum>7A4EDE80</checksum>
->>>>>>> 12b24f9d
-    </file>
-    <file>
-      <filename>SFD_HVACSizing_Equip_Dehumidifier_Auto_Atlanta.osm</filename>
-      <filetype>osm</filetype>
-      <usage_type>test</usage_type>
-<<<<<<< HEAD
-      <checksum>888DE2DC</checksum>
-=======
-      <checksum>AB0DB1D9</checksum>
->>>>>>> 12b24f9d
-    </file>
-    <file>
-      <filename>SFD_HVACSizing_Equip_Dehumidifier_Fixed_Atlanta.osm</filename>
-      <filetype>osm</filetype>
-      <usage_type>test</usage_type>
-<<<<<<< HEAD
-      <checksum>394C3ABF</checksum>
-=======
-      <checksum>4B096CC9</checksum>
->>>>>>> 12b24f9d
-    </file>
-    <file>
-      <filename>SFD_HVACSizing_Equip_ElecBoiler_Autosize.osm</filename>
-      <filetype>osm</filetype>
-      <usage_type>test</usage_type>
-<<<<<<< HEAD
-      <checksum>E9B49EB2</checksum>
-=======
-      <checksum>71267D6D</checksum>
->>>>>>> 12b24f9d
-    </file>
-    <file>
-      <filename>SFD_HVACSizing_Equip_ElecBoiler_Fixed.osm</filename>
-      <filetype>osm</filetype>
-      <usage_type>test</usage_type>
-<<<<<<< HEAD
-      <checksum>AF770122</checksum>
-=======
-      <checksum>1DEBE991</checksum>
->>>>>>> 12b24f9d
-    </file>
-    <file>
-      <filename>SFD_HVACSizing_Equip_EF_AC2_Autosize.osm</filename>
-      <filetype>osm</filetype>
-      <usage_type>test</usage_type>
-<<<<<<< HEAD
-      <checksum>78120C10</checksum>
-=======
-      <checksum>9E709E50</checksum>
->>>>>>> 12b24f9d
-    </file>
-    <file>
-      <filename>SFD_HVACSizing_Equip_EF_AC2_Fixed.osm</filename>
-      <filetype>osm</filetype>
-      <usage_type>test</usage_type>
-<<<<<<< HEAD
-      <checksum>F8DD9D3F</checksum>
-=======
-      <checksum>47202CF1</checksum>
->>>>>>> 12b24f9d
-    </file>
-    <file>
-      <filename>SFD_HVACSizing_Equip_GasBoiler_Autosize.osm</filename>
-      <filetype>osm</filetype>
-      <usage_type>test</usage_type>
-<<<<<<< HEAD
-      <checksum>AC2DFF6A</checksum>
-=======
-      <checksum>7F7BC109</checksum>
->>>>>>> 12b24f9d
-    </file>
-    <file>
-      <filename>SFD_HVACSizing_Equip_GasBoiler_Fixed.osm</filename>
-      <filetype>osm</filetype>
-      <usage_type>test</usage_type>
-<<<<<<< HEAD
-      <checksum>A9C988E3</checksum>
-=======
-      <checksum>092DD16B</checksum>
->>>>>>> 12b24f9d
-    </file>
-    <file>
-      <filename>SFD_HVACSizing_Load_1story_S_UA_Unvented_InsRoof.osm</filename>
-      <filetype>osm</filetype>
-      <usage_type>test</usage_type>
-<<<<<<< HEAD
-      <checksum>2524166C</checksum>
-=======
-      <checksum>3F43A24C</checksum>
->>>>>>> 12b24f9d
-    </file>
-    <file>
-      <filename>SFD_HVACSizing_Load_1story_PB_UA_Vented.osm</filename>
-      <filetype>osm</filetype>
-      <usage_type>test</usage_type>
-<<<<<<< HEAD
-      <checksum>D2CF8620</checksum>
-=======
-      <checksum>D35097E8</checksum>
->>>>>>> 12b24f9d
-    </file>
-    <file>
-      <filename>SFD_HVACSizing_Load_1story_PB_UA_Vented_ASHP_DuctsInPB.osm</filename>
-      <filetype>osm</filetype>
-      <usage_type>test</usage_type>
-<<<<<<< HEAD
-      <checksum>F34241B6</checksum>
-=======
-      <checksum>FC97DE1B</checksum>
->>>>>>> 12b24f9d
-    </file>
-    <file>
-      <filename>SFD_HVACSizing_Load_1story_PB_UA_Vented_ASHP_DuctsInUA.osm</filename>
-      <filetype>osm</filetype>
-      <usage_type>test</usage_type>
-<<<<<<< HEAD
-      <checksum>6FAD13F6</checksum>
-=======
-      <checksum>F6659B7C</checksum>
->>>>>>> 12b24f9d
-    </file>
-    <file>
-      <filename>SFD_HVACSizing_Load_1story_S_UA_Unvented_NoOverhangs_NoIntShading_ERV.osm</filename>
-      <filetype>osm</filetype>
-      <usage_type>test</usage_type>
-<<<<<<< HEAD
-      <checksum>49A6448D</checksum>
-=======
-      <checksum>7D80F9E7</checksum>
->>>>>>> 12b24f9d
-    </file>
-    <file>
-      <filename>SFD_HVACSizing_Load_1story_S_UA_Unvented_NoOverhangs_NoIntShading_HRV.osm</filename>
-      <filetype>osm</filetype>
-      <usage_type>test</usage_type>
-<<<<<<< HEAD
-      <checksum>076C3754</checksum>
-=======
-      <checksum>61C66319</checksum>
->>>>>>> 12b24f9d
-    </file>
-    <file>
-      <filename>SFD_HVACSizing_Equip_BB_Autosize.osm</filename>
-      <filetype>osm</filetype>
-      <usage_type>test</usage_type>
-<<<<<<< HEAD
-      <checksum>12573AA0</checksum>
-=======
-      <checksum>EA87D0F9</checksum>
->>>>>>> 12b24f9d
-    </file>
-    <file>
-      <filename>SFD_HVACSizing_Equip_BB_Fixed.osm</filename>
-      <filetype>osm</filetype>
-      <usage_type>test</usage_type>
-<<<<<<< HEAD
-      <checksum>A7D09143</checksum>
-=======
-      <checksum>93A04E1E</checksum>
->>>>>>> 12b24f9d
-    </file>
-    <file>
-      <filename>SFD_HVACSizing_Equip_ASHP1_Autosize_MinTemp.osm</filename>
-      <filetype>osm</filetype>
-      <usage_type>test</usage_type>
-<<<<<<< HEAD
-      <checksum>5502C06E</checksum>
-=======
-      <checksum>9C629ACF</checksum>
->>>>>>> 12b24f9d
-    </file>
-    <file>
-      <filename>SFD_HVACSizing_Equip_ASHP1_Fixed.osm</filename>
-      <filetype>osm</filetype>
-      <usage_type>test</usage_type>
-<<<<<<< HEAD
-      <checksum>0E803F58</checksum>
-=======
-      <checksum>D3242098</checksum>
->>>>>>> 12b24f9d
-    </file>
-    <file>
-      <filename>SFD_HVACSizing_Equip_ASHPV_Autosize.osm</filename>
-      <filetype>osm</filetype>
-      <usage_type>test</usage_type>
-<<<<<<< HEAD
-      <checksum>D60A65C9</checksum>
-=======
-      <checksum>6072B050</checksum>
->>>>>>> 12b24f9d
-    </file>
-    <file>
-      <filename>SFD_HVACSizing_Equip_ASHP2_Fixed.osm</filename>
-      <filetype>osm</filetype>
-      <usage_type>test</usage_type>
-<<<<<<< HEAD
-      <checksum>97A28225</checksum>
-=======
-      <checksum>1E55DF4D</checksum>
->>>>>>> 12b24f9d
-    </file>
-    <file>
-      <filename>SFD_HVACSizing_Equip_ASHPV_Fixed.osm</filename>
-      <filetype>osm</filetype>
-      <usage_type>test</usage_type>
-<<<<<<< HEAD
-      <checksum>A32E1023</checksum>
-=======
-      <checksum>5F731980</checksum>
->>>>>>> 12b24f9d
-    </file>
-    <file>
-      <filename>SFD_HVACSizing_Equip_ASHP2_Autosize.osm</filename>
-      <filetype>osm</filetype>
-      <usage_type>test</usage_type>
-<<<<<<< HEAD
-      <checksum>3DFA7624</checksum>
-=======
-      <checksum>F0722E17</checksum>
->>>>>>> 12b24f9d
-    </file>
-    <file>
-      <filename>SFD_HVACSizing_Equip_ASHP1_Autosize.osm</filename>
-      <filetype>osm</filetype>
-      <usage_type>test</usage_type>
-<<<<<<< HEAD
-      <checksum>FF19022E</checksum>
-=======
-      <checksum>AD34EF1D</checksum>
->>>>>>> 12b24f9d
-    </file>
-    <file>
-      <filename>SFD_HVACSizing_Equip_ASHP1_AutosizeForMaxLoad_MinTemp.osm</filename>
-      <filetype>osm</filetype>
-      <usage_type>test</usage_type>
-<<<<<<< HEAD
-      <checksum>ABEAC3EC</checksum>
-=======
-      <checksum>04913D02</checksum>
->>>>>>> 12b24f9d
-    </file>
-    <file>
-      <filename>SFD_2000sqft_2story_FB_UA.osm</filename>
-      <filetype>osm</filetype>
-      <usage_type>test</usage_type>
-<<<<<<< HEAD
-      <checksum>07E64830</checksum>
-=======
-      <checksum>77042A09</checksum>
->>>>>>> 12b24f9d
-    </file>
-    <file>
-      <filename>SFD_2000sqft_2story_FB_UA_Denver.osm</filename>
-      <filetype>osm</filetype>
-      <usage_type>test</usage_type>
-<<<<<<< HEAD
-      <checksum>C5713680</checksum>
-=======
-      <checksum>8A868F0D</checksum>
->>>>>>> 12b24f9d
-    </file>
-    <file>
-      <filename>SFA_HVACSizing_Load_4units_1story_FB_UA.osm</filename>
-      <filetype>osm</filetype>
-      <usage_type>test</usage_type>
-<<<<<<< HEAD
-      <checksum>4CC92D08</checksum>
-=======
-      <checksum>442C8058</checksum>
->>>>>>> 12b24f9d
-    </file>
-    <file>
-      <filename>MF_HVACSizing_Load_8units_1story_UB.osm</filename>
-      <filetype>osm</filetype>
-      <usage_type>test</usage_type>
-<<<<<<< HEAD
-      <checksum>4B9FFC07</checksum>
-=======
-      <checksum>51C13E80</checksum>
-    </file>
-    <file>
-      <filename>SFD_HVACSizing_Load_2story_CS_GRG_FA_Skylights.osm</filename>
-      <filetype>osm</filetype>
-      <usage_type>test</usage_type>
-      <checksum>CB3BAC41</checksum>
-    </file>
-    <file>
-      <filename>SFD_HVACSizing_Load_2story_CS_GRG_FlatRoof_Skylights.osm</filename>
-      <filetype>osm</filetype>
-      <usage_type>test</usage_type>
-      <checksum>586E8E02</checksum>
-    </file>
-    <file>
-      <filename>SFD_HVACSizing_Load_2story_S_GRG_FA.osm</filename>
-      <filetype>osm</filetype>
-      <usage_type>test</usage_type>
-      <checksum>046CBB43</checksum>
-    </file>
-    <file>
-      <filename>SFD_HVACSizing_Load_2story_FB_GRG_FA_ASHP_DuctsInFB.osm</filename>
-      <filetype>osm</filetype>
-      <usage_type>test</usage_type>
-      <checksum>B475EF95</checksum>
-    </file>
-    <file>
-      <filename>SFD_HVACSizing_Load_2story_UB_GRG_FA.osm</filename>
-      <filetype>osm</filetype>
-      <usage_type>test</usage_type>
-      <checksum>B0372DE6</checksum>
-    </file>
-    <file>
-      <filename>SFD_HVACSizing_Load_2story_UB_GRG_FA_ASHP_DuctsInUB.osm</filename>
-      <filetype>osm</filetype>
-      <usage_type>test</usage_type>
-      <checksum>845D2BE2</checksum>
-    </file>
-    <file>
-      <filename>weather.rb</filename>
-      <filetype>rb</filetype>
-      <usage_type>resource</usage_type>
       <checksum>F4DD18F1</checksum>
->>>>>>> 12b24f9d
     </file>
   </files>
 </measure>