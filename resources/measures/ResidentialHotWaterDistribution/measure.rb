--- conflicted
+++ resolved
@@ -166,11 +166,7 @@
         space.waterUseEquipment.each do |wue|
           next if (not wue.name.to_s.start_with?(obj_name_sh_dist)) && (not wue.name.to_s.start_with?(obj_name_s_dist)) && (not wue.name.to_s.start_with?(obj_name_b_dist))
 
-<<<<<<< HEAD
-          vals = wue.name.to_s.split('=')
-=======
           dist_hw = wue.additionalProperties.getFeatureAsDouble('dist_hw').get
->>>>>>> 2a880aae
           if wue.name.to_s.start_with?(obj_name_sh_dist)
             sh_prev_dist = dist_hw
           elsif wue.name.to_s.start_with?(obj_name_s_dist)
@@ -470,7 +466,7 @@
       sh_dist_wu_def = OpenStudio::Model::WaterUseEquipmentDefinition.new(model)
       sh_dist_wu = OpenStudio::Model::WaterUseEquipment.new(sh_dist_wu_def)
       sh_dist_wu.setName("#{obj_name_sh_dist}")
-      sh_dist_wu.additionalProperties.setFeature("dist_hw", shower_dist_hw)
+      sh_dist_wu.additionalProperties.setFeature('dist_hw', shower_dist_hw)
       sh_dist_wu.setSpace(dist_space)
       sh_dist_wu_def.setName("#{obj_name_sh_dist}")
       sh_dist_wu_def.setPeakFlowRate(0)
@@ -480,7 +476,7 @@
       s_dist_wu_def = OpenStudio::Model::WaterUseEquipmentDefinition.new(model)
       s_dist_wu = OpenStudio::Model::WaterUseEquipment.new(s_dist_wu_def)
       s_dist_wu.setName("#{obj_name_s_dist}")
-      s_dist_wu.additionalProperties.setFeature("dist_hw", sink_dist_hw)
+      s_dist_wu.additionalProperties.setFeature('dist_hw', sink_dist_hw)
       s_dist_wu.setSpace(dist_space)
       s_dist_wu_def.setName("#{obj_name_s_dist}")
       s_dist_wu_def.setPeakFlowRate(0)
@@ -490,7 +486,7 @@
       b_dist_wu_def = OpenStudio::Model::WaterUseEquipmentDefinition.new(model)
       b_dist_wu = OpenStudio::Model::WaterUseEquipment.new(b_dist_wu_def)
       b_dist_wu.setName("#{obj_name_b_dist}")
-      b_dist_wu.additionalProperties.setFeature("dist_hw", bath_dist_hw)
+      b_dist_wu.additionalProperties.setFeature('dist_hw', bath_dist_hw)
       b_dist_wu.setSpace(dist_space)
       b_dist_wu_def.setName("#{obj_name_b_dist}")
       b_dist_wu_def.setPeakFlowRate(0)
