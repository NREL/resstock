--- conflicted
+++ resolved
@@ -2,13 +2,8 @@
   <schema_version>3.0</schema_version>
   <name>residential_hot_water_distribution</name>
   <uid>4615ccb7-3ce5-4627-b7c2-a7fea9c4af87</uid>
-<<<<<<< HEAD
-  <version_id>29f39456-ca81-476f-92c2-be2bc5cea944</version_id>
-  <version_modified>20190725T163150Z</version_modified>
-=======
   <version_id>7b9a1b7d-304b-4ae2-892e-0181daf20c3c</version_id>
   <version_modified>20200804T161342Z</version_modified>
->>>>>>> 49f5e9b9
   <xml_checksum>D2231FB9</xml_checksum>
   <class_name>ResidentialHotWaterDistribution</class_name>
   <display_name>Set Residential Hot Water Distribution</display_name>
@@ -128,11 +123,7 @@
       <filename>ResidentialHotWaterDistribution_Test.rb</filename>
       <filetype>rb</filetype>
       <usage_type>test</usage_type>
-<<<<<<< HEAD
-      <checksum>2F295B71</checksum>
-=======
       <checksum>A5A14009</checksum>
->>>>>>> 49f5e9b9
     </file>
     <file>
       <version>
@@ -143,11 +134,7 @@
       <filename>measure.rb</filename>
       <filetype>rb</filetype>
       <usage_type>script</usage_type>
-<<<<<<< HEAD
-      <checksum>6E04765D</checksum>
-=======
       <checksum>481643B2</checksum>
->>>>>>> 49f5e9b9
     </file>
   </files>
 </measure>