<measure>
  <schema_version>3.0</schema_version>
  <name>residential_hot_water_distribution</name>
  <uid>4615ccb7-3ce5-4627-b7c2-a7fea9c4af87</uid>
<<<<<<< HEAD
  <version_id>5761e958-9430-44a0-bcf0-79f37829c996</version_id>
  <version_modified>20200514T161445Z</version_modified>
=======
  <version_id>46181a97-648a-4f2f-ac76-b4152bfbe072</version_id>
  <version_modified>20200608T195522Z</version_modified>
>>>>>>> c8a666f6
  <xml_checksum>D2231FB9</xml_checksum>
  <class_name>ResidentialHotWaterDistribution</class_name>
  <display_name>Set Residential Hot Water Distribution</display_name>
  <description>Adds a hot water distribution system, including pipes and any recirculation pumps, into the home. This measure must be run after hot water fixtures have been added to the home. For multifamily buildings, the hot water fixtures can be set for all units of the building. See https://github.com/NREL/OpenStudio-BuildStock#workflows for supported workflows using this measure.</description>
  <modeler_description>Modifies the existing HotWater:Equipment Objects for showers, sinks, and baths to take into account the additional water drawn due to distribution system inefficiencies. Also adds an internal gain to the space due to heat loss from the pipes and an ElectricEquipment object for the pump if recirculation is included.</modeler_description>
  <arguments>
    <argument>
      <name>pipe_mat</name>
      <display_name>Pipe Material</display_name>
      <description>The plumbing material.</description>
      <type>Choice</type>
      <required>true</required>
      <model_dependent>false</model_dependent>
      <default_value>copper</default_value>
      <choices>
        <choice>
          <value>copper</value>
          <display_name>copper</display_name>
        </choice>
        <choice>
          <value>pex</value>
          <display_name>pex</display_name>
        </choice>
      </choices>
    </argument>
    <argument>
      <name>dist_layout</name>
      <display_name>Distribution system layout</display_name>
      <description>The plumbing layout of the hot water distribution system. Trunk and branch uses a main trunk line to supply various branch take-offs to specific fixtures. In the home run layout, all fixtures are fed from dedicated piping that runs directly from central manifolds.</description>
      <type>Choice</type>
      <required>true</required>
      <model_dependent>false</model_dependent>
      <default_value>trunk and branch</default_value>
      <choices>
        <choice>
          <value>home run</value>
          <display_name>home run</display_name>
        </choice>
        <choice>
          <value>trunk and branch</value>
          <display_name>trunk and branch</display_name>
        </choice>
      </choices>
    </argument>
    <argument>
      <name>space</name>
      <display_name>space</display_name>
      <description>Select the primary space where the DHW distribution system is located.</description>
      <type>Choice</type>
      <required>true</required>
      <model_dependent>false</model_dependent>
      <default_value>interior</default_value>
      <choices>
        <choice>
          <value>interior</value>
          <display_name>interior</display_name>
        </choice>
        <choice>
          <value>exterior</value>
          <display_name>exterior</display_name>
        </choice>
      </choices>
    </argument>
    <argument>
      <name>recirc_type</name>
      <display_name>Recirculation Type</display_name>
      <description>The type of hot water recirculation control, if any. Timer recirculation control assumes 16 hours of daily pump operation from 6am to 10pm. Demand recirculation controls assume push button control at all non-appliance fistures with 100% ideal control.</description>
      <type>Choice</type>
      <required>true</required>
      <model_dependent>false</model_dependent>
      <default_value>none</default_value>
      <choices>
        <choice>
          <value>none</value>
          <display_name>none</display_name>
        </choice>
        <choice>
          <value>timer</value>
          <display_name>timer</display_name>
        </choice>
        <choice>
          <value>demand</value>
          <display_name>demand</display_name>
        </choice>
      </choices>
    </argument>
    <argument>
      <name>dist_ins</name>
      <display_name>Insulation Nominal R-Value</display_name>
      <description>Nominal R-value of the insulation on the DHW distribution system.</description>
      <type>Double</type>
      <units>h-ft^2-R/Btu</units>
      <required>true</required>
      <model_dependent>false</model_dependent>
      <default_value>0</default_value>
    </argument>
  </arguments>
  <outputs/>
  <provenances/>
  <tags>
    <tag>Service Water Heating.Distribution</tag>
  </tags>
  <attributes>
    <attribute>
      <name>Measure Type</name>
      <value>ModelMeasure</value>
      <datatype>string</datatype>
    </attribute>
    <attribute>
      <name>Uses SketchUp API</name>
      <value>false</value>
      <datatype>boolean</datatype>
    </attribute>
  </attributes>
  <files>
    <file>
      <filename>ResidentialHotWaterDistribution_Test.rb</filename>
      <filetype>rb</filetype>
      <usage_type>test</usage_type>
      <checksum>AC3255E1</checksum>
    </file>
    <file>
      <version>
        <software_program>OpenStudio</software_program>
        <identifier>1.4.1</identifier>
        <min_compatible>2.0.4</min_compatible>
      </version>
      <filename>measure.rb</filename>
      <filetype>rb</filetype>
      <usage_type>script</usage_type>
<<<<<<< HEAD
      <checksum>62A5E6BD</checksum>
    </file>
    <file>
      <filename>ResidentialHotWaterDistribution_Test.rb</filename>
      <filetype>rb</filetype>
      <usage_type>test</usage_type>
      <checksum>A3A5C962</checksum>
=======
      <checksum>80A4125E</checksum>
>>>>>>> c8a666f6
    </file>
  </files>
</measure><|MERGE_RESOLUTION|>--- conflicted
+++ resolved
@@ -2,13 +2,8 @@
   <schema_version>3.0</schema_version>
   <name>residential_hot_water_distribution</name>
   <uid>4615ccb7-3ce5-4627-b7c2-a7fea9c4af87</uid>
-<<<<<<< HEAD
-  <version_id>5761e958-9430-44a0-bcf0-79f37829c996</version_id>
-  <version_modified>20200514T161445Z</version_modified>
-=======
   <version_id>46181a97-648a-4f2f-ac76-b4152bfbe072</version_id>
   <version_modified>20200608T195522Z</version_modified>
->>>>>>> c8a666f6
   <xml_checksum>D2231FB9</xml_checksum>
   <class_name>ResidentialHotWaterDistribution</class_name>
   <display_name>Set Residential Hot Water Distribution</display_name>
@@ -139,17 +134,7 @@
       <filename>measure.rb</filename>
       <filetype>rb</filetype>
       <usage_type>script</usage_type>
-<<<<<<< HEAD
-      <checksum>62A5E6BD</checksum>
-    </file>
-    <file>
-      <filename>ResidentialHotWaterDistribution_Test.rb</filename>
-      <filetype>rb</filetype>
-      <usage_type>test</usage_type>
-      <checksum>A3A5C962</checksum>
-=======
       <checksum>80A4125E</checksum>
->>>>>>> c8a666f6
     </file>
   </files>
 </measure>