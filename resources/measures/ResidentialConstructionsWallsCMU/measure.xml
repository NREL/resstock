--- conflicted
+++ resolved
@@ -2,13 +2,8 @@
   <schema_version>3.0</schema_version>
   <name>process_constructions_walls_cmu</name>
   <uid>64c320f1-6e42-4f15-8946-8ca3e5314dd9</uid>
-<<<<<<< HEAD
-  <version_id>e2ff3d43-066a-442d-b699-3c191a830b4c</version_id>
-  <version_modified>20181008T171131Z</version_modified>
-=======
   <version_id>a12885b5-9613-4a61-ba4e-9a554f253c90</version_id>
   <version_modified>20180912T200237Z</version_modified>
->>>>>>> 12b24f9d
   <xml_checksum>2609226D</xml_checksum>
   <class_name>ProcessConstructionsWallsCMU</class_name>
   <display_name>Set Residential Walls - CMU Construction</display_name>
@@ -229,63 +224,34 @@
       <checksum>82D32FEE</checksum>
     </file>
     <file>
-<<<<<<< HEAD
+      <filename>geometry.rb</filename>
+      <filetype>rb</filetype>
+      <usage_type>resource</usage_type>
+      <checksum>3A649817</checksum>
+    </file>
+    <file>
       <filename>unit_conversions.rb</filename>
       <filetype>rb</filetype>
       <usage_type>resource</usage_type>
       <checksum>81550F14</checksum>
     </file>
     <file>
+      <filename>constants.rb</filename>
+      <filetype>rb</filetype>
+      <usage_type>resource</usage_type>
+      <checksum>374E311F</checksum>
+    </file>
+    <file>
       <filename>constructions.rb</filename>
       <filetype>rb</filetype>
       <usage_type>resource</usage_type>
-      <checksum>972014A8</checksum>
-    </file>
-    <file>
-      <filename>geometry.rb</filename>
-      <filetype>rb</filetype>
-      <usage_type>resource</usage_type>
-      <checksum>B237D248</checksum>
-    </file>
-    <file>
-      <filename>constants.rb</filename>
-      <filetype>rb</filetype>
-      <usage_type>resource</usage_type>
-      <checksum>C6878D1E</checksum>
-=======
-      <filename>geometry.rb</filename>
-      <filetype>rb</filetype>
-      <usage_type>resource</usage_type>
-      <checksum>3A649817</checksum>
-    </file>
-    <file>
-      <filename>unit_conversions.rb</filename>
-      <filetype>rb</filetype>
-      <usage_type>resource</usage_type>
-      <checksum>81550F14</checksum>
-    </file>
-    <file>
-      <filename>constants.rb</filename>
-      <filetype>rb</filetype>
-      <usage_type>resource</usage_type>
-      <checksum>374E311F</checksum>
-    </file>
-    <file>
-      <filename>constructions.rb</filename>
-      <filetype>rb</filetype>
-      <usage_type>resource</usage_type>
       <checksum>49B11564</checksum>
->>>>>>> 12b24f9d
     </file>
     <file>
       <filename>SFD_2000sqft_2story_SL_UA_CeilingIns.osm</filename>
       <filetype>osm</filetype>
       <usage_type>test</usage_type>
-<<<<<<< HEAD
-      <checksum>864FBCB8</checksum>
-=======
       <checksum>49824E5F</checksum>
->>>>>>> 12b24f9d
     </file>
   </files>
 </measure>