--- conflicted
+++ resolved
@@ -2,13 +2,8 @@
   <schema_version>3.0</schema_version>
   <name>process_variable_speed_central_air_conditioner</name>
   <uid>7387af85-5ae2-422c-9488-d64b8682dd06</uid>
-<<<<<<< HEAD
-  <version_id>8790d0e3-7c4e-432d-be08-158c2fe95517</version_id>
-  <version_modified>20181113T200451Z</version_modified>
-=======
   <version_id>989966a3-1b5b-4041-b523-8f28357bf152</version_id>
   <version_modified>20181218T225844Z</version_modified>
->>>>>>> 20a2bc5e
   <xml_checksum>D48F381B</xml_checksum>
   <class_name>ProcessVariableSpeedCentralAirConditioner</class_name>
   <display_name>Set Residential Variable-Speed Central Air Conditioner</display_name>
@@ -307,15 +302,6 @@
   </attributes>
   <files>
     <file>
-<<<<<<< HEAD
-      <filename>process_variable_speed_central_air_conditioner_test.rb</filename>
-      <filetype>rb</filetype>
-      <usage_type>test</usage_type>
-      <checksum>604E1C9C</checksum>
-    </file>
-    <file>
-=======
->>>>>>> 20a2bc5e
       <version>
         <software_program>OpenStudio</software_program>
         <identifier>1.13.2</identifier>
