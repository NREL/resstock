<measure>
  <schema_version>3.0</schema_version>
  <name>process_variable_speed_central_air_conditioner</name>
  <uid>7387af85-5ae2-422c-9488-d64b8682dd06</uid>
<<<<<<< HEAD
  <version_id>47a453a6-aa98-4ac6-8b1d-e7e1a6ddc72b</version_id>
  <version_modified>20181109T191227Z</version_modified>
=======
  <version_id>e37540ec-9b3f-4272-90f8-dc92ca5cea66</version_id>
  <version_modified>20181112T230643Z</version_modified>
>>>>>>> 81d7dc49
  <xml_checksum>D48F381B</xml_checksum>
  <class_name>ProcessVariableSpeedCentralAirConditioner</class_name>
  <display_name>Set Residential Variable-Speed Central Air Conditioner</display_name>
  <description>This measure removes any existing HVAC cooling components from the building and adds a variable-speed central air conditioner along with an on/off supply fan to a unitary air loop. For multifamily buildings, the variable-speed central air conditioner can be set for all units of the building. See https://github.com/NREL/OpenStudio-BEopt#workflows for supported workflows using this measure.</description>
  <modeler_description>Any cooling components are removed from any existing air loops or zones. Any existing air loops are also removed. A cooling DX coil and an on/off supply fan are added to a unitary air loop. The unitary air loop is added to the supply inlet node of the air loop. This air loop is added to a branch for the living zone. A diffuser is added to the branch for the living zone as well as for the finished basement if it exists.</modeler_description>
  <arguments>
    <argument>
      <name>seer</name>
      <display_name>Rated SEER</display_name>
      <description>Seasonal Energy Efficiency Ratio (SEER) is a measure of equipment energy efficiency over the cooling season.</description>
      <type>Double</type>
      <units>Btu/W-h</units>
      <required>true</required>
      <model_dependent>false</model_dependent>
      <default_value>24.5</default_value>
    </argument>
    <argument>
      <name>eer</name>
      <display_name>EER</display_name>
      <description>EER (net) from the A test (95 ODB/80 EDB/67 EWB).</description>
      <type>Double</type>
      <units>kBtu/kWh</units>
      <required>true</required>
      <model_dependent>false</model_dependent>
      <default_value>19.2</default_value>
    </argument>
    <argument>
      <name>eer2</name>
      <display_name>EER 2</display_name>
      <description>EER (net) from the A test (95 ODB/80 EDB/67 EWB) for the second speed.</description>
      <type>Double</type>
      <units>kBtu/kWh</units>
      <required>true</required>
      <model_dependent>false</model_dependent>
      <default_value>18.3</default_value>
    </argument>
    <argument>
      <name>eer3</name>
      <display_name>EER 3</display_name>
      <description>EER (net) from the A test (95 ODB/80 EDB/67 EWB) for the third speed.</description>
      <type>Double</type>
      <units>kBtu/kWh</units>
      <required>true</required>
      <model_dependent>false</model_dependent>
      <default_value>16.5</default_value>
    </argument>
    <argument>
      <name>eer4</name>
      <display_name>EER 4</display_name>
      <description>EER (net) from the A test (95 ODB/80 EDB/67 EWB) for the fourth speed.</description>
      <type>Double</type>
      <units>kBtu/kWh</units>
      <required>true</required>
      <model_dependent>false</model_dependent>
      <default_value>14.6</default_value>
    </argument>
    <argument>
      <name>shr</name>
      <display_name>Rated SHR</display_name>
      <description>The sensible heat ratio (ratio of the sensible portion of the load to the total load) at the nominal rated capacity.</description>
      <type>Double</type>
      <required>true</required>
      <model_dependent>false</model_dependent>
      <default_value>0.98</default_value>
    </argument>
    <argument>
      <name>shr2</name>
      <display_name>Rated SHR 2</display_name>
      <description>The sensible heat ratio (ratio of the sensible portion of the load to the total load) at the nominal rated capacity for the second speed.</description>
      <type>Double</type>
      <required>true</required>
      <model_dependent>false</model_dependent>
      <default_value>0.82</default_value>
    </argument>
    <argument>
      <name>shr3</name>
      <display_name>Rated SHR 3</display_name>
      <description>The sensible heat ratio (ratio of the sensible portion of the load to the total load) at the nominal rated capacity for the third speed.</description>
      <type>Double</type>
      <required>true</required>
      <model_dependent>false</model_dependent>
      <default_value>0.745</default_value>
    </argument>
    <argument>
      <name>shr4</name>
      <display_name>Rated SHR 4</display_name>
      <description>The sensible heat ratio (ratio of the sensible portion of the load to the total load) at the nominal rated capacity for the fourth speed.</description>
      <type>Double</type>
      <required>true</required>
      <model_dependent>false</model_dependent>
      <default_value>0.77</default_value>
    </argument>
    <argument>
      <name>capacity_ratio</name>
      <display_name>Capacity Ratio</display_name>
      <description>Capacity divided by rated capacity.</description>
      <type>Double</type>
      <required>true</required>
      <model_dependent>false</model_dependent>
      <default_value>0.36</default_value>
    </argument>
    <argument>
      <name>capacity_ratio2</name>
      <display_name>Capacity Ratio 2</display_name>
      <description>Capacity divided by rated capacity for the second speed.</description>
      <type>Double</type>
      <required>true</required>
      <model_dependent>false</model_dependent>
      <default_value>0.64</default_value>
    </argument>
    <argument>
      <name>capacity_ratio3</name>
      <display_name>Capacity Ratio 3</display_name>
      <description>Capacity divided by rated capacity for the third speed.</description>
      <type>Double</type>
      <required>true</required>
      <model_dependent>false</model_dependent>
      <default_value>1</default_value>
    </argument>
    <argument>
      <name>capacity_ratio4</name>
      <display_name>Capacity Ratio 4</display_name>
      <description>Capacity divided by rated capacity for the fourth speed.</description>
      <type>Double</type>
      <required>true</required>
      <model_dependent>false</model_dependent>
      <default_value>1.16</default_value>
    </argument>
    <argument>
      <name>fan_speed_ratio</name>
      <display_name>Fan Speed Ratio</display_name>
      <description>Fan speed divided by fan speed at the compressor speed for which Capacity Ratio = 1.0.</description>
      <type>Double</type>
      <required>true</required>
      <model_dependent>false</model_dependent>
      <default_value>0.51</default_value>
    </argument>
    <argument>
      <name>fan_speed_ratio2</name>
      <display_name>Fan Speed Ratio 2</display_name>
      <description>Fan speed divided by fan speed at the compressor speed for which Capacity Ratio = 1.0 for the second speed.</description>
      <type>Double</type>
      <required>true</required>
      <model_dependent>false</model_dependent>
      <default_value>0.84</default_value>
    </argument>
    <argument>
      <name>fan_speed_ratio3</name>
      <display_name>Fan Speed Ratio 3</display_name>
      <description>Fan speed divided by fan speed at the compressor speed for which Capacity Ratio = 1.0 for the third speed.</description>
      <type>Double</type>
      <required>true</required>
      <model_dependent>false</model_dependent>
      <default_value>1</default_value>
    </argument>
    <argument>
      <name>fan_speed_ratio4</name>
      <display_name>Fan Speed Ratio 4</display_name>
      <description>Fan speed divided by fan speed at the compressor speed for which Capacity Ratio = 1.0 for the fourth speed.</description>
      <type>Double</type>
      <required>true</required>
      <model_dependent>false</model_dependent>
      <default_value>1.19</default_value>
    </argument>
    <argument>
      <name>fan_power_rated</name>
      <display_name>Rated Supply Fan Power</display_name>
      <description>Fan power (in W) per delivered airflow rate (in cfm) of the outdoor fan under conditions prescribed by AHRI Standard 210/240 for SEER testing.</description>
      <type>Double</type>
      <units>W/cfm</units>
      <required>true</required>
      <model_dependent>false</model_dependent>
      <default_value>0.14</default_value>
    </argument>
    <argument>
      <name>fan_power_installed</name>
      <display_name>Installed Supply Fan Power</display_name>
      <description>Fan power (in W) per delivered airflow rate (in cfm) of the outdoor fan for the maximum fan speed under actual operating conditions.</description>
      <type>Double</type>
      <units>W/cfm</units>
      <required>true</required>
      <model_dependent>false</model_dependent>
      <default_value>0.3</default_value>
    </argument>
    <argument>
      <name>crankcase_capacity</name>
      <display_name>Crankcase</display_name>
      <description>Capacity of the crankcase heater for the compressor.</description>
      <type>Double</type>
      <units>kW</units>
      <required>true</required>
      <model_dependent>false</model_dependent>
      <default_value>0</default_value>
    </argument>
    <argument>
      <name>crankcase_temp</name>
      <display_name>Crankcase Max Temp</display_name>
      <description>Outdoor dry-bulb temperature above which compressor crankcase heating is disabled.</description>
      <type>Double</type>
      <units>degrees F</units>
      <required>true</required>
      <model_dependent>false</model_dependent>
      <default_value>55</default_value>
    </argument>
    <argument>
      <name>eer_capacity_derate_1ton</name>
      <display_name>1.5 Ton EER Capacity Derate</display_name>
      <description>EER multiplier for 1.5 ton air-conditioners.</description>
      <type>Double</type>
      <required>true</required>
      <model_dependent>false</model_dependent>
      <default_value>1</default_value>
    </argument>
    <argument>
      <name>eer_capacity_derate_2ton</name>
      <display_name>2 Ton EER Capacity Derate</display_name>
      <description>EER multiplier for 2 ton air-conditioners.</description>
      <type>Double</type>
      <required>true</required>
      <model_dependent>false</model_dependent>
      <default_value>1</default_value>
    </argument>
    <argument>
      <name>eer_capacity_derate_3ton</name>
      <display_name>3 Ton EER Capacity Derate</display_name>
      <description>EER multiplier for 3 ton air-conditioners.</description>
      <type>Double</type>
      <required>true</required>
      <model_dependent>false</model_dependent>
      <default_value>0.89</default_value>
    </argument>
    <argument>
      <name>eer_capacity_derate_4ton</name>
      <display_name>4 Ton EER Capacity Derate</display_name>
      <description>EER multiplier for 4 ton air-conditioners.</description>
      <type>Double</type>
      <required>true</required>
      <model_dependent>false</model_dependent>
      <default_value>0.89</default_value>
    </argument>
    <argument>
      <name>eer_capacity_derate_5ton</name>
      <display_name>5 Ton EER Capacity Derate</display_name>
      <description>EER multiplier for 5 ton air-conditioners.</description>
      <type>Double</type>
      <required>true</required>
      <model_dependent>false</model_dependent>
      <default_value>0.89</default_value>
    </argument>
    <argument>
      <name>capacity</name>
      <display_name>Cooling Capacity</display_name>
      <description>The output cooling capacity of the air conditioner. If using 'autosize', the autosizing algorithm will use ACCA Manual S to set the capacity.</description>
      <type>String</type>
      <units>tons</units>
      <required>true</required>
      <model_dependent>false</model_dependent>
      <default_value>autosize</default_value>
    </argument>
    <argument>
      <name>dse</name>
      <display_name>Distribution System Efficiency</display_name>
      <description>Defines the energy losses associated with the delivery of energy from the equipment to the source of the load.</description>
      <type>String</type>
      <required>true</required>
      <model_dependent>false</model_dependent>
      <default_value>NA</default_value>
    </argument>
    <argument>
      <name>frac_cool_load_served</name>
      <display_name>Fraction of Cool Load Served</display_name>
      <description>The fraction of the total cool load served by this system.</description>
      <type>Double</type>
      <units>Btu/Btu</units>
      <required>true</required>
      <model_dependent>false</model_dependent>
      <default_value>1</default_value>
    </argument>
  </arguments>
  <outputs/>
  <provenances/>
  <tags>
    <tag>HVAC.Cooling</tag>
  </tags>
  <attributes>
    <attribute>
      <name>Measure Type</name>
      <value>ModelMeasure</value>
      <datatype>string</datatype>
    </attribute>
    <attribute>
      <name>Intended Software Tool</name>
      <value>Apply Measure Now</value>
      <datatype>string</datatype>
    </attribute>
    <attribute>
      <name>Intended Software Tool</name>
      <value>OpenStudio Application</value>
      <datatype>string</datatype>
    </attribute>
    <attribute>
      <name>Intended Software Tool</name>
      <value>Parametric Analysis Tool</value>
      <datatype>string</datatype>
    </attribute>
  </attributes>
  <files>
    <file>
      <filename>process_variable_speed_central_air_conditioner_test.rb</filename>
      <filetype>rb</filetype>
      <usage_type>test</usage_type>
      <checksum>4BA9F6E5</checksum>
    </file>
    <file>
<<<<<<< HEAD
      <filename>materials.rb</filename>
      <filetype>rb</filetype>
      <usage_type>resource</usage_type>
      <checksum>82D32FEE</checksum>
    </file>
    <file>
      <filename>schedules.rb</filename>
      <filetype>rb</filetype>
      <usage_type>resource</usage_type>
      <checksum>4C000237</checksum>
    </file>
    <file>
=======
>>>>>>> 81d7dc49
      <version>
        <software_program>OpenStudio</software_program>
        <identifier>1.13.2</identifier>
        <min_compatible>2.1.2</min_compatible>
      </version>
      <filename>measure.rb</filename>
      <filetype>rb</filetype>
      <usage_type>script</usage_type>
<<<<<<< HEAD
      <checksum>4ADAA86E</checksum>
    </file>
    <file>
      <filename>process_variable_speed_central_air_conditioner_test.rb</filename>
      <filetype>rb</filetype>
      <usage_type>test</usage_type>
      <checksum>48B428A1</checksum>
    </file>
    <file>
      <filename>util.rb</filename>
      <filetype>rb</filetype>
      <usage_type>resource</usage_type>
      <checksum>B8804B95</checksum>
    </file>
    <file>
      <filename>unit_conversions.rb</filename>
      <filetype>rb</filetype>
      <usage_type>resource</usage_type>
      <checksum>7161039B</checksum>
    </file>
    <file>
      <filename>SFD_2000sqft_2story_SL_UA_Denver.osm</filename>
      <filetype>osm</filetype>
      <usage_type>test</usage_type>
      <checksum>A719F04B</checksum>
    </file>
    <file>
      <filename>SFD_2000sqft_2story_FB_UA_Denver_RoomAC.osm</filename>
      <filetype>osm</filetype>
      <usage_type>test</usage_type>
      <checksum>57040ABB</checksum>
    </file>
    <file>
      <filename>SFD_2000sqft_2story_FB_UA_Denver_UnitHeater.osm</filename>
      <filetype>osm</filetype>
      <usage_type>test</usage_type>
      <checksum>B453AEDA</checksum>
    </file>
    <file>
      <filename>SFD_2000sqft_2story_FB_UA_Denver_UnitHeater_CentralAC.osm</filename>
      <filetype>osm</filetype>
      <usage_type>test</usage_type>
      <checksum>CCAABE26</checksum>
    </file>
    <file>
      <filename>SFD_2000sqft_2story_FB_UA_Denver_UnitHeater_RoomAC.osm</filename>
      <filetype>osm</filetype>
      <usage_type>test</usage_type>
      <checksum>27622E96</checksum>
    </file>
    <file>
      <filename>SFD_2000sqft_2story_FB_UA_Denver_ElectricBaseboard_RoomAC.osm</filename>
      <filetype>osm</filetype>
      <usage_type>test</usage_type>
      <checksum>0441B14C</checksum>
    </file>
    <file>
      <filename>SFD_2000sqft_2story_FB_UA_Denver_Furnace_CentralAC.osm</filename>
      <filetype>osm</filetype>
      <usage_type>test</usage_type>
      <checksum>0F4EBD6C</checksum>
    </file>
    <file>
      <filename>SFD_2000sqft_2story_FB_UA_Denver_Furnace_RoomAC.osm</filename>
      <filetype>osm</filetype>
      <usage_type>test</usage_type>
      <checksum>AF011E12</checksum>
    </file>
    <file>
      <filename>SFD_2000sqft_2story_FB_UA_Denver_GSHPVertBore.osm</filename>
      <filetype>osm</filetype>
      <usage_type>test</usage_type>
      <checksum>AE493551</checksum>
    </file>
    <file>
      <filename>SFD_2000sqft_2story_FB_UA_Denver_Furnace_CentralAC2.osm</filename>
      <filetype>osm</filetype>
      <usage_type>test</usage_type>
      <checksum>DDAAFE11</checksum>
    </file>
    <file>
      <filename>SFD_2000sqft_2story_FB_UA_Denver_Furnace.osm</filename>
      <filetype>osm</filetype>
      <usage_type>test</usage_type>
      <checksum>0F76EC3B</checksum>
    </file>
    <file>
      <filename>SFD_2000sqft_2story_FB_UA_Denver_CentralAC.osm</filename>
      <filetype>osm</filetype>
      <usage_type>test</usage_type>
      <checksum>CF895BDB</checksum>
    </file>
    <file>
      <filename>SFD_2000sqft_2story_FB_UA_Denver_ElectricBaseboard.osm</filename>
      <filetype>osm</filetype>
      <usage_type>test</usage_type>
      <checksum>3CFACCC4</checksum>
    </file>
    <file>
      <filename>SFD_2000sqft_2story_FB_UA_Denver_ElectricBaseboard_CentralAC.osm</filename>
      <filetype>osm</filetype>
      <usage_type>test</usage_type>
      <checksum>08011632</checksum>
    </file>
    <file>
      <filename>SFD_2000sqft_2story_FB_UA_Denver_CentralAC2.osm</filename>
      <filetype>osm</filetype>
      <usage_type>test</usage_type>
      <checksum>5AAC9D8C</checksum>
    </file>
    <file>
      <filename>SFD_2000sqft_2story_FB_UA_Denver_Boiler_CentralAC.osm</filename>
      <filetype>osm</filetype>
      <usage_type>test</usage_type>
      <checksum>D9C53D28</checksum>
    </file>
    <file>
      <filename>SFD_2000sqft_2story_FB_UA_Denver_Boiler_RoomAC.osm</filename>
      <filetype>osm</filetype>
      <usage_type>test</usage_type>
      <checksum>82A304E9</checksum>
    </file>
    <file>
      <filename>SFD_2000sqft_2story_FB_UA_Denver_ASHP.osm</filename>
      <filetype>osm</filetype>
      <usage_type>test</usage_type>
      <checksum>80CDE947</checksum>
    </file>
    <file>
      <filename>SFD_2000sqft_2story_FB_UA_Denver_Boiler.osm</filename>
      <filetype>osm</filetype>
      <usage_type>test</usage_type>
      <checksum>A767475F</checksum>
    </file>
    <file>
      <filename>SFD_2000sqft_2story_FB_UA_Denver.osm</filename>
      <filetype>osm</filetype>
      <usage_type>test</usage_type>
      <checksum>2CB4A1B4</checksum>
    </file>
    <file>
      <filename>SFD_2000sqft_2story_FB_UA_Denver_ASHP2.osm</filename>
      <filetype>osm</filetype>
      <usage_type>test</usage_type>
      <checksum>4EEA5C85</checksum>
    </file>
    <file>
      <filename>SFA_4units_1story_FB_UA_Denver.osm</filename>
      <filetype>osm</filetype>
      <usage_type>test</usage_type>
      <checksum>EE88BFA1</checksum>
    </file>
    <file>
      <filename>MF_8units_1story_SL_Denver.osm</filename>
      <filetype>osm</filetype>
      <usage_type>test</usage_type>
      <checksum>DD669AEB</checksum>
    </file>
    <file>
      <filename>SFD_2000sqft_2story_FB_UA_Denver_MSHP.osm</filename>
      <filetype>osm</filetype>
      <usage_type>test</usage_type>
      <checksum>5DCD9219</checksum>
    </file>
    <file>
      <filename>geometry.rb</filename>
      <filetype>rb</filetype>
      <usage_type>resource</usage_type>
      <checksum>D1229A56</checksum>
    </file>
    <file>
      <filename>constants.rb</filename>
      <filetype>rb</filetype>
      <usage_type>resource</usage_type>
      <checksum>2C1D920B</checksum>
    </file>
    <file>
      <filename>hvac.rb</filename>
      <filetype>rb</filetype>
      <usage_type>resource</usage_type>
      <checksum>2A1540E8</checksum>
=======
      <checksum>66A28A37</checksum>
>>>>>>> 81d7dc49
    </file>
  </files>
</measure><|MERGE_RESOLUTION|>--- conflicted
+++ resolved
@@ -2,13 +2,8 @@
   <schema_version>3.0</schema_version>
   <name>process_variable_speed_central_air_conditioner</name>
   <uid>7387af85-5ae2-422c-9488-d64b8682dd06</uid>
-<<<<<<< HEAD
-  <version_id>47a453a6-aa98-4ac6-8b1d-e7e1a6ddc72b</version_id>
-  <version_modified>20181109T191227Z</version_modified>
-=======
-  <version_id>e37540ec-9b3f-4272-90f8-dc92ca5cea66</version_id>
-  <version_modified>20181112T230643Z</version_modified>
->>>>>>> 81d7dc49
+  <version_id>c830da15-2478-4bec-ae95-ab772dcba585</version_id>
+  <version_modified>20181113T004009Z</version_modified>
   <xml_checksum>D48F381B</xml_checksum>
   <class_name>ProcessVariableSpeedCentralAirConditioner</class_name>
   <display_name>Set Residential Variable-Speed Central Air Conditioner</display_name>
@@ -320,24 +315,9 @@
       <filename>process_variable_speed_central_air_conditioner_test.rb</filename>
       <filetype>rb</filetype>
       <usage_type>test</usage_type>
-      <checksum>4BA9F6E5</checksum>
+      <checksum>48B428A1</checksum>
     </file>
     <file>
-<<<<<<< HEAD
-      <filename>materials.rb</filename>
-      <filetype>rb</filetype>
-      <usage_type>resource</usage_type>
-      <checksum>82D32FEE</checksum>
-    </file>
-    <file>
-      <filename>schedules.rb</filename>
-      <filetype>rb</filetype>
-      <usage_type>resource</usage_type>
-      <checksum>4C000237</checksum>
-    </file>
-    <file>
-=======
->>>>>>> 81d7dc49
       <version>
         <software_program>OpenStudio</software_program>
         <identifier>1.13.2</identifier>
@@ -346,191 +326,7 @@
       <filename>measure.rb</filename>
       <filetype>rb</filetype>
       <usage_type>script</usage_type>
-<<<<<<< HEAD
-      <checksum>4ADAA86E</checksum>
-    </file>
-    <file>
-      <filename>process_variable_speed_central_air_conditioner_test.rb</filename>
-      <filetype>rb</filetype>
-      <usage_type>test</usage_type>
-      <checksum>48B428A1</checksum>
-    </file>
-    <file>
-      <filename>util.rb</filename>
-      <filetype>rb</filetype>
-      <usage_type>resource</usage_type>
-      <checksum>B8804B95</checksum>
-    </file>
-    <file>
-      <filename>unit_conversions.rb</filename>
-      <filetype>rb</filetype>
-      <usage_type>resource</usage_type>
-      <checksum>7161039B</checksum>
-    </file>
-    <file>
-      <filename>SFD_2000sqft_2story_SL_UA_Denver.osm</filename>
-      <filetype>osm</filetype>
-      <usage_type>test</usage_type>
-      <checksum>A719F04B</checksum>
-    </file>
-    <file>
-      <filename>SFD_2000sqft_2story_FB_UA_Denver_RoomAC.osm</filename>
-      <filetype>osm</filetype>
-      <usage_type>test</usage_type>
-      <checksum>57040ABB</checksum>
-    </file>
-    <file>
-      <filename>SFD_2000sqft_2story_FB_UA_Denver_UnitHeater.osm</filename>
-      <filetype>osm</filetype>
-      <usage_type>test</usage_type>
-      <checksum>B453AEDA</checksum>
-    </file>
-    <file>
-      <filename>SFD_2000sqft_2story_FB_UA_Denver_UnitHeater_CentralAC.osm</filename>
-      <filetype>osm</filetype>
-      <usage_type>test</usage_type>
-      <checksum>CCAABE26</checksum>
-    </file>
-    <file>
-      <filename>SFD_2000sqft_2story_FB_UA_Denver_UnitHeater_RoomAC.osm</filename>
-      <filetype>osm</filetype>
-      <usage_type>test</usage_type>
-      <checksum>27622E96</checksum>
-    </file>
-    <file>
-      <filename>SFD_2000sqft_2story_FB_UA_Denver_ElectricBaseboard_RoomAC.osm</filename>
-      <filetype>osm</filetype>
-      <usage_type>test</usage_type>
-      <checksum>0441B14C</checksum>
-    </file>
-    <file>
-      <filename>SFD_2000sqft_2story_FB_UA_Denver_Furnace_CentralAC.osm</filename>
-      <filetype>osm</filetype>
-      <usage_type>test</usage_type>
-      <checksum>0F4EBD6C</checksum>
-    </file>
-    <file>
-      <filename>SFD_2000sqft_2story_FB_UA_Denver_Furnace_RoomAC.osm</filename>
-      <filetype>osm</filetype>
-      <usage_type>test</usage_type>
-      <checksum>AF011E12</checksum>
-    </file>
-    <file>
-      <filename>SFD_2000sqft_2story_FB_UA_Denver_GSHPVertBore.osm</filename>
-      <filetype>osm</filetype>
-      <usage_type>test</usage_type>
-      <checksum>AE493551</checksum>
-    </file>
-    <file>
-      <filename>SFD_2000sqft_2story_FB_UA_Denver_Furnace_CentralAC2.osm</filename>
-      <filetype>osm</filetype>
-      <usage_type>test</usage_type>
-      <checksum>DDAAFE11</checksum>
-    </file>
-    <file>
-      <filename>SFD_2000sqft_2story_FB_UA_Denver_Furnace.osm</filename>
-      <filetype>osm</filetype>
-      <usage_type>test</usage_type>
-      <checksum>0F76EC3B</checksum>
-    </file>
-    <file>
-      <filename>SFD_2000sqft_2story_FB_UA_Denver_CentralAC.osm</filename>
-      <filetype>osm</filetype>
-      <usage_type>test</usage_type>
-      <checksum>CF895BDB</checksum>
-    </file>
-    <file>
-      <filename>SFD_2000sqft_2story_FB_UA_Denver_ElectricBaseboard.osm</filename>
-      <filetype>osm</filetype>
-      <usage_type>test</usage_type>
-      <checksum>3CFACCC4</checksum>
-    </file>
-    <file>
-      <filename>SFD_2000sqft_2story_FB_UA_Denver_ElectricBaseboard_CentralAC.osm</filename>
-      <filetype>osm</filetype>
-      <usage_type>test</usage_type>
-      <checksum>08011632</checksum>
-    </file>
-    <file>
-      <filename>SFD_2000sqft_2story_FB_UA_Denver_CentralAC2.osm</filename>
-      <filetype>osm</filetype>
-      <usage_type>test</usage_type>
-      <checksum>5AAC9D8C</checksum>
-    </file>
-    <file>
-      <filename>SFD_2000sqft_2story_FB_UA_Denver_Boiler_CentralAC.osm</filename>
-      <filetype>osm</filetype>
-      <usage_type>test</usage_type>
-      <checksum>D9C53D28</checksum>
-    </file>
-    <file>
-      <filename>SFD_2000sqft_2story_FB_UA_Denver_Boiler_RoomAC.osm</filename>
-      <filetype>osm</filetype>
-      <usage_type>test</usage_type>
-      <checksum>82A304E9</checksum>
-    </file>
-    <file>
-      <filename>SFD_2000sqft_2story_FB_UA_Denver_ASHP.osm</filename>
-      <filetype>osm</filetype>
-      <usage_type>test</usage_type>
-      <checksum>80CDE947</checksum>
-    </file>
-    <file>
-      <filename>SFD_2000sqft_2story_FB_UA_Denver_Boiler.osm</filename>
-      <filetype>osm</filetype>
-      <usage_type>test</usage_type>
-      <checksum>A767475F</checksum>
-    </file>
-    <file>
-      <filename>SFD_2000sqft_2story_FB_UA_Denver.osm</filename>
-      <filetype>osm</filetype>
-      <usage_type>test</usage_type>
-      <checksum>2CB4A1B4</checksum>
-    </file>
-    <file>
-      <filename>SFD_2000sqft_2story_FB_UA_Denver_ASHP2.osm</filename>
-      <filetype>osm</filetype>
-      <usage_type>test</usage_type>
-      <checksum>4EEA5C85</checksum>
-    </file>
-    <file>
-      <filename>SFA_4units_1story_FB_UA_Denver.osm</filename>
-      <filetype>osm</filetype>
-      <usage_type>test</usage_type>
-      <checksum>EE88BFA1</checksum>
-    </file>
-    <file>
-      <filename>MF_8units_1story_SL_Denver.osm</filename>
-      <filetype>osm</filetype>
-      <usage_type>test</usage_type>
-      <checksum>DD669AEB</checksum>
-    </file>
-    <file>
-      <filename>SFD_2000sqft_2story_FB_UA_Denver_MSHP.osm</filename>
-      <filetype>osm</filetype>
-      <usage_type>test</usage_type>
-      <checksum>5DCD9219</checksum>
-    </file>
-    <file>
-      <filename>geometry.rb</filename>
-      <filetype>rb</filetype>
-      <usage_type>resource</usage_type>
-      <checksum>D1229A56</checksum>
-    </file>
-    <file>
-      <filename>constants.rb</filename>
-      <filetype>rb</filetype>
-      <usage_type>resource</usage_type>
-      <checksum>2C1D920B</checksum>
-    </file>
-    <file>
-      <filename>hvac.rb</filename>
-      <filetype>rb</filetype>
-      <usage_type>resource</usage_type>
-      <checksum>2A1540E8</checksum>
-=======
-      <checksum>66A28A37</checksum>
->>>>>>> 81d7dc49
+      <checksum>B3B89C1C</checksum>
     </file>
   </files>
 </measure>