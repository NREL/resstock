--- conflicted
+++ resolved
@@ -45,13 +45,8 @@
     args_hash["foundation_type"] = "finished basement"
     args_hash["horz_location"] = "Left"
     expected_num_del_objects = {}
-<<<<<<< HEAD
-    expected_num_new_objects = { "BuildingUnit" => 1, "Surface" => 23, "ThermalZone" => 2 * 1 + 1, "Space" => 2 + 1 + 1, "SpaceType" => 3, "PeopleDefinition" => num_finished_spaces, "People" => num_finished_spaces, "ScheduleRuleset" => 2, "ShadingSurfaceGroup" => 2, "ShadingSurface" => 8 }
+    expected_num_new_objects = { "BuildingUnit" => 1, "Surface" => 23, "ThermalZone" => 2 * 1 + 1, "Space" => 2 + 1 + 1, "SpaceType" => 3, "PeopleDefinition" => num_finished_spaces, "People" => num_finished_spaces, "ScheduleRuleset" => 2, "ShadingSurfaceGroup" => 2, "ShadingSurface" => 8, "ExternalFile" => 1, "ScheduleFile" => 1 }
     expected_values = { "FinishedFloorArea" => 900, "FinishedBasementHeight" => 8, "FinishedBasementFloorArea" => 300, "UnfinishedAtticHeight" => 7.12, "UnfinishedAtticFloorArea" => 300, "BuildingHeight" => 8 + 8 + 8 + 7.12, "Beds" => 3.0, "Baths" => 2.0, "NumOccupants" => 3.39, "EavesDepth" => 2, "NumAdiabaticSurfaces" => 4 }
-=======
-    expected_num_new_objects = { "BuildingUnit" => 4, "Surface" => 80, "ThermalZone" => 2 * 4 + 1, "Space" => (2 + 1) * 4 + 1, "SpaceType" => 3, "PeopleDefinition" => num_finished_spaces, "People" => num_finished_spaces, "ScheduleRuleset" => 1, "ShadingSurfaceGroup" => 2, "ShadingSurface" => 8, "ExternalFile" => 1, "ScheduleFile" => 1 }
-    expected_values = { "FinishedFloorArea" => 900 * 4, "FinishedBasementHeight" => 8, "FinishedBasementFloorArea" => 300 * 4, "UnfinishedAtticHeight" => 7.12, "UnfinishedAtticFloorArea" => 300 * 4, "BuildingHeight" => 8 + 8 + 8 + 7.12, "Beds" => 3.0, "Baths" => 2.0, "NumOccupants" => 13.56, "EavesDepth" => 2, "NumAdiabaticSurfaces" => 0 }
->>>>>>> 1b58d544
     _test_measure(nil, args_hash, expected_num_del_objects, expected_num_new_objects, expected_values, __method__)
   end
 
@@ -123,7 +118,6 @@
     args_hash["horz_location"] = "Left"
     args_hash["has_rear_units"] = "true"
     expected_num_del_objects = {}
-<<<<<<< HEAD
     expected_num_new_objects = { "BuildingUnit" => 1, "Surface" => 17, "ThermalZone" => 2 * 1 + 1, "Space" => 2 + 1, "SpaceType" => 3, "PeopleDefinition" => num_finished_spaces, "People" => num_finished_spaces, "ScheduleRuleset" => 2, "ShadingSurfaceGroup" => 2, "ShadingSurface" => 8 }
     expected_values = { "FinishedFloorArea" => 900, "FinishedBasementHeight" => 8, "FinishedBasementFloorArea" => 450, "UnfinishedAtticHeight" => 8.5, "UnfinishedAtticFloorArea" => 450, "BuildingHeight" => 8 + 8 + 8.5, "Beds" => 3.0, "Baths" => 2.0, "NumOccupants" => 3.39, "EavesDepth" => 2, "NumAdiabaticSurfaces" => 5 }
     _test_measure(nil, args_hash, expected_num_del_objects, expected_num_new_objects, expected_values, __method__)
@@ -153,12 +147,8 @@
     args_hash["horz_location"] = "Middle"
     args_hash["has_rear_units"] = "true"
     expected_num_del_objects = {}
-    expected_num_new_objects = { "BuildingUnit" => 1, "Surface" => 17, "ThermalZone" => 2 * 1 + 1, "Space" => 2 + 1, "SpaceType" => 3, "PeopleDefinition" => num_finished_spaces, "People" => num_finished_spaces, "ScheduleRuleset" => 2, "ShadingSurfaceGroup" => 2, "ShadingSurface" => 8 }
+    expected_num_new_objects = { "BuildingUnit" => 1, "Surface" => 17, "ThermalZone" => 2 * 1 + 1, "Space" => 2 + 1, "SpaceType" => 3, "PeopleDefinition" => num_finished_spaces, "People" => num_finished_spaces, "ScheduleRuleset" => 2, "ShadingSurfaceGroup" => 2, "ShadingSurface" => 8, "ExternalFile" => 1, "ScheduleFile" => 1 }
     expected_values = { "FinishedFloorArea" => 900, "FinishedBasementHeight" => 8, "FinishedBasementFloorArea" => 450, "UnfinishedAtticHeight" => 8.5, "UnfinishedAtticFloorArea" => 450, "BuildingHeight" => 8 + 8 + 8.5, "Beds" => 3.0, "Baths" => 2.0, "NumOccupants" => 3.39, "EavesDepth" => 2, "NumAdiabaticSurfaces" => 8 }
-=======
-    expected_num_new_objects = { "BuildingUnit" => 4, "Surface" => 80, "ThermalZone" => 2 * 4 + 1, "Space" => (2 + 1) * 4 + 1, "SpaceType" => 3, "PeopleDefinition" => num_finished_spaces, "People" => num_finished_spaces, "ScheduleRuleset" => 1, "ShadingSurfaceGroup" => 2, "ShadingSurface" => 8, "ExternalFile" => 1, "ScheduleFile" => 1 }
-    expected_values = { "FinishedFloorArea" => 900 * 4, "FinishedBasementHeight" => 8, "FinishedBasementFloorArea" => 300 * 4, "UnfinishedAtticHeight" => 7.12, "UnfinishedAtticFloorArea" => 300 * 4, "BuildingHeight" => 8 + 8 + 8 + 7.12, "Beds" => 3.0, "Baths" => 2.0, "NumOccupants" => 13.56, "EavesDepth" => 2, "NumAdiabaticSurfaces" => 0 }
->>>>>>> 1b58d544
     _test_measure(nil, args_hash, expected_num_del_objects, expected_num_new_objects, expected_values, __method__)
   end
 
@@ -171,13 +161,8 @@
     args_hash["foundation_type"] = "finished basement"
     args_hash["roof_type"] = Constants.RoofTypeHip
     expected_num_del_objects = {}
-<<<<<<< HEAD
-    expected_num_new_objects = { "BuildingUnit" => 1, "Surface" => 23, "ThermalZone" => 2 * 1 + 1, "Space" => (2 + 1) * 1 + 1, "SpaceType" => 3, "PeopleDefinition" => num_finished_spaces, "People" => num_finished_spaces, "ScheduleRuleset" => 2, "ShadingSurfaceGroup" => 2, "ShadingSurface" => 6 }
+    expected_num_new_objects = { "BuildingUnit" => 1, "Surface" => 23, "ThermalZone" => 2 * 1 + 1, "Space" => (2 + 1) * 1 + 1, "SpaceType" => 3, "PeopleDefinition" => num_finished_spaces, "People" => num_finished_spaces, "ScheduleRuleset" => 2, "ShadingSurfaceGroup" => 2, "ShadingSurface" => 6, "ExternalFile" => 1, "ScheduleFile" => 1 }
     expected_values = { "FinishedFloorArea" => 900, "FinishedBasementHeight" => 8, "FinishedBasementFloorArea" => 300, "UnfinishedAtticHeight" => 8.12, "UnfinishedAtticFloorArea" => 300, "BuildingHeight" => 8 + 8 + 8 + 8.12, "Beds" => 3.0, "Baths" => 2.0, "NumOccupants" => 3.39, "EavesDepth" => 2, "NumAdiabaticSurfaces" => 6 }
-=======
-    expected_num_new_objects = { "BuildingUnit" => 4, "Surface" => 80, "ThermalZone" => 2 * 4 + 1, "Space" => (2 + 1) * 4 + 1, "SpaceType" => 3, "PeopleDefinition" => num_finished_spaces, "People" => num_finished_spaces, "ScheduleRuleset" => 1, "ShadingSurfaceGroup" => 2, "ShadingSurface" => 6, "ExternalFile" => 1, "ScheduleFile" => 1 }
-    expected_values = { "FinishedFloorArea" => 900 * 4, "FinishedBasementHeight" => 8, "FinishedBasementFloorArea" => 300 * 4, "UnfinishedAtticHeight" => 7.12, "UnfinishedAtticFloorArea" => 300 * 4, "BuildingHeight" => 8 + 8 + 8 + 7.12, "Beds" => 3.0, "Baths" => 2.0, "NumOccupants" => 13.56, "EavesDepth" => 2, "NumAdiabaticSurfaces" => 0 }
->>>>>>> 1b58d544
     _test_measure(nil, args_hash, expected_num_del_objects, expected_num_new_objects, expected_values, __method__)
   end
 
@@ -187,13 +172,8 @@
     args_hash["num_units"] = 4
     args_hash["foundation_type"] = "unfinished basement"
     expected_num_del_objects = {}
-<<<<<<< HEAD
-    expected_num_new_objects = { "BuildingUnit" => 1, "Surface" => 17, "ThermalZone" => 1 + 1 + 1, "Space" => 1 + 1 + 1, "SpaceType" => 3, "PeopleDefinition" => num_finished_spaces, "People" => num_finished_spaces, "ScheduleRuleset" => 2, "ShadingSurfaceGroup" => 2, "ShadingSurface" => 8 }
+    expected_num_new_objects = { "BuildingUnit" => 1, "Surface" => 17, "ThermalZone" => 1 + 1 + 1, "Space" => 1 + 1 + 1, "SpaceType" => 3, "PeopleDefinition" => num_finished_spaces, "People" => num_finished_spaces, "ScheduleRuleset" => 2, "ShadingSurfaceGroup" => 2, "ShadingSurface" => 8, "ExternalFile" => 1, "ScheduleFile" => 1 }
     expected_values = { "FinishedFloorArea" => 900, "UnfinishedBasementHeight" => 8, "UnfinishedBasementFloorArea" => 900, "UnfinishedAtticHeight" => 11.61, "UnfinishedAtticFloorArea" => 900, "BuildingHeight" => 8 + 8 + 11.61, "Beds" => 3.0, "Baths" => 2.0, "NumOccupants" => 3.39, "EavesDepth" => 2, "NumAdiabaticSurfaces" => 3 }
-=======
-    expected_num_new_objects = { "BuildingUnit" => 4, "Surface" => 50, "ThermalZone" => 4 + 1 + 1, "Space" => 4 + 1 + 1, "SpaceType" => 3, "PeopleDefinition" => num_finished_spaces, "People" => num_finished_spaces, "ScheduleRuleset" => 1, "ShadingSurfaceGroup" => 2, "ShadingSurface" => 8, "ExternalFile" => 1, "ScheduleFile" => 1 }
-    expected_values = { "FinishedFloorArea" => 900 * 4, "UnfinishedBasementHeight" => 8, "UnfinishedBasementFloorArea" => 900 * 4, "UnfinishedAtticHeight" => 11.61, "UnfinishedAtticFloorArea" => 900 * 4, "BuildingHeight" => 8 + 8 + 11.61, "Beds" => 3.0, "Baths" => 2.0, "NumOccupants" => 13.56, "EavesDepth" => 2, "NumAdiabaticSurfaces" => 0 }
->>>>>>> 1b58d544
     _test_measure(nil, args_hash, expected_num_del_objects, expected_num_new_objects, expected_values, __method__)
   end
 
@@ -204,13 +184,8 @@
     args_hash["foundation_type"] = "crawlspace"
     args_hash["horz_location"] = "Left"
     expected_num_del_objects = {}
-<<<<<<< HEAD
-    expected_num_new_objects = { "BuildingUnit" => 1, "Surface" => 17, "ThermalZone" => 1 + 1 + 1, "Space" => 1 + 1 + 1, "SpaceType" => 3, "PeopleDefinition" => num_finished_spaces, "People" => num_finished_spaces, "ScheduleRuleset" => 2, "ShadingSurfaceGroup" => 2, "ShadingSurface" => 8 }
+    expected_num_new_objects = { "BuildingUnit" => 1, "Surface" => 17, "ThermalZone" => 1 + 1 + 1, "Space" => 1 + 1 + 1, "SpaceType" => 3, "PeopleDefinition" => num_finished_spaces, "People" => num_finished_spaces, "ScheduleRuleset" => 2, "ShadingSurfaceGroup" => 2, "ShadingSurface" => 8, "ExternalFile" => 1, "ScheduleFile" => 1 }
     expected_values = { "FinishedFloorArea" => 900, "CrawlspaceHeight" => 3, "CrawlspaceFloorArea" => 900, "UnfinishedAtticHeight" => 11.61, "UnfinishedAtticFloorArea" => 900, "BuildingHeight" => 3 + 8 + 11.61, "Beds" => 3.0, "Baths" => 2.0, "NumOccupants" => 3.39, "EavesDepth" => 2, "NumAdiabaticSurfaces" => 3 }
-=======
-    expected_num_new_objects = { "BuildingUnit" => 4, "Surface" => 50, "ThermalZone" => 4 + 1 + 1, "Space" => 4 + 1 + 1, "SpaceType" => 3, "PeopleDefinition" => num_finished_spaces, "People" => num_finished_spaces, "ScheduleRuleset" => 1, "ShadingSurfaceGroup" => 2, "ShadingSurface" => 8, "ExternalFile" => 1, "ScheduleFile" => 1 }
-    expected_values = { "FinishedFloorArea" => 900 * 4, "CrawlspaceHeight" => 3, "CrawlspaceFloorArea" => 900 * 4, "UnfinishedAtticHeight" => 11.61, "UnfinishedAtticFloorArea" => 900 * 4, "BuildingHeight" => 3 + 8 + 11.61, "Beds" => 3.0, "Baths" => 2.0, "NumOccupants" => 13.56, "EavesDepth" => 2, "NumAdiabaticSurfaces" => 0 }
->>>>>>> 1b58d544
     _test_measure(nil, args_hash, expected_num_del_objects, expected_num_new_objects, expected_values, __method__)
   end
 
@@ -230,13 +205,8 @@
     args_hash["roof_type"] = Constants.RoofTypeHip
     args_hash["roof_pitch"] = "12:12"
     expected_num_del_objects = {}
-<<<<<<< HEAD
-    expected_num_new_objects = { "BuildingUnit" => 1, "Surface" => 11, "ThermalZone" => 1, "Space" => 2, "SpaceType" => 1, "PeopleDefinition" => num_finished_spaces, "People" => num_finished_spaces, "ScheduleRuleset" => 2, "ShadingSurfaceGroup" => 2, "ShadingSurface" => 6 }
+    expected_num_new_objects = { "BuildingUnit" => 1, "Surface" => 11, "ThermalZone" => 1, "Space" => 2, "SpaceType" => 1, "PeopleDefinition" => num_finished_spaces, "People" => num_finished_spaces, "ScheduleRuleset" => 2, "ShadingSurfaceGroup" => 2, "ShadingSurface" => 6, "ExternalFile" => 1, "ScheduleFile" => 1 }
     expected_values = { "FinishedFloorArea" => 900 * 1, "FinishedAtticHeight" => 19, "FinishedAtticFloorArea" => 450 * 1, "BuildingHeight" => 8 + 19, "Beds" => 3.0, "Baths" => 2.0, "NumOccupants" => 3.39, "EavesDepth" => 2.0, "NumAdiabaticSurfaces" => 1 }
-=======
-    expected_num_new_objects = { "BuildingUnit" => 4, "Surface" => 44, "ThermalZone" => 4, "Space" => 4 + 4, "SpaceType" => 1, "PeopleDefinition" => num_finished_spaces, "People" => num_finished_spaces, "ScheduleRuleset" => 1, "ShadingSurfaceGroup" => 2, "ShadingSurface" => 12, "ExternalFile" => 1, "ScheduleFile" => 1 }
-    expected_values = { "FinishedFloorArea" => 900 * 4, "FinishedAtticHeight" => 9.5, "FinishedAtticFloorArea" => 450 * 4, "BuildingHeight" => 8 + 9.5, "Beds" => 3.0, "Baths" => 2.0, "NumOccupants" => 13.56, "EavesDepth" => 2, "NumAdiabaticSurfaces" => 0 }
->>>>>>> 1b58d544
     _test_measure(nil, args_hash, expected_num_del_objects, expected_num_new_objects, expected_values, __method__)
   end
 
@@ -249,13 +219,8 @@
     args_hash["roof_type"] = Constants.RoofTypeHip
     args_hash["roof_pitch"] = "12:12"
     expected_num_del_objects = {}
-<<<<<<< HEAD
-    expected_num_new_objects = { "BuildingUnit" => 1, "Surface" => 11, "ThermalZone" => 1, "Space" => 2, "SpaceType" => 1, "PeopleDefinition" => num_finished_spaces, "People" => num_finished_spaces, "ScheduleRuleset" => 2, "ShadingSurfaceGroup" => 2, "ShadingSurface" => 6 }
+    expected_num_new_objects = { "BuildingUnit" => 1, "Surface" => 11, "ThermalZone" => 1, "Space" => 2, "SpaceType" => 1, "PeopleDefinition" => num_finished_spaces, "People" => num_finished_spaces, "ScheduleRuleset" => 2, "ShadingSurfaceGroup" => 2, "ShadingSurface" => 6, "ExternalFile" => 1, "ScheduleFile" => 1 }
     expected_values = { "FinishedFloorArea" => 900, "FinishedAtticHeight" => 19, "FinishedAtticFloorArea" => 450, "BuildingHeight" => 8 + 19, "Beds" => 3.0, "Baths" => 2.0, "NumOccupants" => 3.39, "EavesDepth" => 2, "NumAdiabaticSurfaces" => 2 }
-=======
-    expected_num_new_objects = { "BuildingUnit" => 4, "Surface" => 44, "ThermalZone" => 4, "Space" => 4 + 4, "SpaceType" => 1, "PeopleDefinition" => num_finished_spaces, "People" => num_finished_spaces, "ScheduleRuleset" => 1, "ShadingSurfaceGroup" => 2, "ShadingSurface" => 10, "ExternalFile" => 1, "ScheduleFile" => 1 }
-    expected_values = { "FinishedFloorArea" => 900 * 4, "FinishedAtticHeight" => 9.5, "FinishedAtticFloorArea" => 450 * 4, "BuildingHeight" => 8 + 9.5, "Beds" => 3.0, "Baths" => 2.0, "NumOccupants" => 13.56, "EavesDepth" => 2, "NumAdiabaticSurfaces" => 0 }
->>>>>>> 1b58d544
     _test_measure(nil, args_hash, expected_num_del_objects, expected_num_new_objects, expected_values, __method__)
   end
 
@@ -266,13 +231,8 @@
     args_hash["unit_aspect_ratio"] = 0.5
     args_hash["has_rear_units"] = "true"
     expected_num_del_objects = {}
-<<<<<<< HEAD
-    expected_num_new_objects = { "BuildingUnit" => 1, "Surface" => 11, "ThermalZone" => 1 + 1, "Space" => 1 + 1, "SpaceType" => 2, "PeopleDefinition" => num_finished_spaces, "People" => num_finished_spaces, "ScheduleRuleset" => 2, "ShadingSurfaceGroup" => 2, "ShadingSurface" => 8 }
+    expected_num_new_objects = { "BuildingUnit" => 1, "Surface" => 11, "ThermalZone" => 1 + 1, "Space" => 1 + 1, "SpaceType" => 2, "PeopleDefinition" => num_finished_spaces, "People" => num_finished_spaces, "ScheduleRuleset" => 2, "ShadingSurfaceGroup" => 2, "ShadingSurface" => 8, "ExternalFile" => 1, "ScheduleFile" => 1 }
     expected_values = { "FinishedFloorArea" => 900, "UnfinishedAtticHeight" => 6.30, "UnfinishedAtticFloorArea" => 900, "BuildingHeight" => 8 + 6.30, "Beds" => 3.0, "Baths" => 2.0, "NumOccupants" => 3.39, "EavesDepth" => 2, "NumAdiabaticSurfaces" => 3 }
-=======
-    expected_num_new_objects = { "BuildingUnit" => 4, "Surface" => 32, "ThermalZone" => 4 + 1, "Space" => 4 + 1, "SpaceType" => 2, "PeopleDefinition" => num_finished_spaces, "People" => num_finished_spaces, "ScheduleRuleset" => 1, "ShadingSurfaceGroup" => 2, "ShadingSurface" => 8, "ExternalFile" => 1, "ScheduleFile" => 1 }
-    expected_values = { "FinishedFloorArea" => 900 * 4, "UnfinishedAtticHeight" => 11.61, "UnfinishedAtticFloorArea" => 900 * 4, "BuildingHeight" => 8 + 11.61, "Beds" => 3.0, "Baths" => 2.0, "NumOccupants" => 13.56, "EavesDepth" => 2, "NumAdiabaticSurfaces" => 0 }
->>>>>>> 1b58d544
     _test_measure(nil, args_hash, expected_num_del_objects, expected_num_new_objects, expected_values, __method__)
   end
 
@@ -283,13 +243,8 @@
     args_hash["has_rear_units"] = "true"
     args_hash["roof_type"] = Constants.RoofTypeHip
     expected_num_del_objects = {}
-<<<<<<< HEAD
-    expected_num_new_objects = { "BuildingUnit" => 1, "Surface" => 11, "ThermalZone" => 1 + 1, "Space" => 1 + 1, "SpaceType" => 2, "PeopleDefinition" => num_finished_spaces, "People" => num_finished_spaces, "ScheduleRuleset" => 2, "ShadingSurfaceGroup" => 2, "ShadingSurface" => 6 }
+    expected_num_new_objects = { "BuildingUnit" => 1, "Surface" => 11, "ThermalZone" => 1 + 1, "Space" => 1 + 1, "SpaceType" => 2, "PeopleDefinition" => num_finished_spaces, "People" => num_finished_spaces, "ScheduleRuleset" => 2, "ShadingSurfaceGroup" => 2, "ShadingSurface" => 6, "ExternalFile" => 1, "ScheduleFile" => 1 }
     expected_values = { "FinishedFloorArea" => 900, "UnfinishedAtticHeight" => 12.61, "UnfinishedAtticFloorArea" => 900, "BuildingHeight" => 8 + 12.61, "Beds" => 3.0, "Baths" => 2.0, "NumOccupants" => 3.39, "EavesDepth" => 2, "NumAdiabaticSurfaces" => 2 }
-=======
-    expected_num_new_objects = { "BuildingUnit" => 4, "Surface" => 32, "ThermalZone" => 4 + 1, "Space" => 4 + 1, "SpaceType" => 2, "PeopleDefinition" => num_finished_spaces, "People" => num_finished_spaces, "ScheduleRuleset" => 1, "ShadingSurfaceGroup" => 2, "ShadingSurface" => 6, "ExternalFile" => 1, "ScheduleFile" => 1 }
-    expected_values = { "FinishedFloorArea" => 900 * 4, "UnfinishedAtticHeight" => 11.61, "UnfinishedAtticFloorArea" => 900 * 4, "BuildingHeight" => 8 + 11.61, "Beds" => 3.0, "Baths" => 2.0, "NumOccupants" => 13.56, "EavesDepth" => 2, "NumAdiabaticSurfaces" => 0 }
->>>>>>> 1b58d544
     _test_measure(nil, args_hash, expected_num_del_objects, expected_num_new_objects, expected_values, __method__)
   end
 
@@ -302,13 +257,8 @@
     args_hash["roof_type"] = Constants.RoofTypeHip
     args_hash["offset"] = 6
     expected_num_del_objects = {}
-<<<<<<< HEAD
-    expected_num_new_objects = { "BuildingUnit" => 1, "Surface" => 11, "ThermalZone" => 1 + 1, "Space" => 1 + 1, "SpaceType" => 2, "PeopleDefinition" => num_finished_spaces, "People" => num_finished_spaces, "ScheduleRuleset" => 2, "ShadingSurfaceGroup" => 2, "ShadingSurface" => 6 }
-    expected_values = { "FinishedFloorArea" => 900, "UnfinishedAtticHeight" => 6.30, "UnfinishedAtticFloorArea" => 900, "BuildingHeight" => 8 + 6.30, "Beds" => 3.0, "Baths" => 2.0, "NumOccupants" => 3.39, "EavesDepth" => 2, "NumAdiabaticSurfaces" => 2 }
-=======
     expected_num_new_objects = { "BuildingUnit" => 4, "Surface" => 48, "ThermalZone" => 4 + 1, "Space" => 4 + 1, "SpaceType" => 2, "PeopleDefinition" => num_finished_spaces, "People" => num_finished_spaces, "ScheduleRuleset" => 1, "ShadingSurfaceGroup" => 2, "ShadingSurface" => 10, "ExternalFile" => 1, "ScheduleFile" => 1 }
     expected_values = { "FinishedFloorArea" => 900 * 4, "UnfinishedAtticHeight" => 6.30, "UnfinishedAtticFloorArea" => 900 * 4, "BuildingHeight" => 8 + 6.30, "Beds" => 3.0, "Baths" => 2.0, "NumOccupants" => 13.56, "EavesDepth" => 2, "NumAdiabaticSurfaces" => 0 }
->>>>>>> 1b58d544
     _test_measure(nil, args_hash, expected_num_del_objects, expected_num_new_objects, expected_values, __method__)
   end
 
@@ -362,102 +312,6 @@
     assert_includes(result.errors.map { |x| x.logMessage }, "Number of bathrooms must be a positive multiple of 0.25.")
   end
 
-<<<<<<< HEAD
-  def test_argument_error_num_occ_bad_string
-    args_hash = {}
-    args_hash["num_occupants"] = "hello"
-    result = _test_error(nil, args_hash)
-    assert_includes(result.errors.map { |x| x.logMessage }, "Number of Occupants must be either '#{Constants.Auto}' or a number greater than or equal to 0.")
-  end
-
-  def test_argument_error_num_occ_negative
-    args_hash = {}
-    args_hash["num_occupants"] = "-1"
-    result = _test_error(nil, args_hash)
-    assert_includes(result.errors.map { |x| x.logMessage }, "Number of Occupants must be either '#{Constants.Auto}' or a number greater than or equal to 0.")
-  end
-
-  def test_argument_error_num_occ_incorrect_num_elements
-    args_hash = {}
-    args_hash["num_occupants"] = "2, 3, 4"
-    result = _test_error(nil, args_hash)
-    assert_includes(result.errors.map { |x| x.logMessage }, "Number of occupant elements specified inconsistent with number of multifamily units defined in the model.")
-  end
-
-  def test_argument_error_weekday_sch_wrong_number_of_values
-    args_hash = {}
-    args_hash["occupants_weekday_sch"] = "1,1"
-    result = _test_error(nil, args_hash)
-    assert_includes(result.errors.map { |x| x.logMessage }, "A comma-separated string of 24 numbers must be entered for the weekday schedule.")
-  end
-
-  def test_argument_error_weekday_sch_not_number
-    args_hash = {}
-    args_hash["occupants_weekday_sch"] = "str,1,1,1,1,1,1,1,1,1,1,1,1,1,1,1,1,1,1,1,1,1,1,1"
-    result = _test_error(nil, args_hash)
-    assert_includes(result.errors.map { |x| x.logMessage }, "A comma-separated string of 24 numbers must be entered for the weekday schedule.")
-  end
-
-  def test_argument_error_weekend_sch_wrong_number_of_values
-    args_hash = {}
-    args_hash["occupants_weekend_sch"] = "1,1"
-    result = _test_error(nil, args_hash)
-    assert_includes(result.errors.map { |x| x.logMessage }, "A comma-separated string of 24 numbers must be entered for the weekend schedule.")
-  end
-
-  def test_argument_error_weekend_sch_not_number
-    args_hash = {}
-    args_hash["occupants_weekend_sch"] = "str,1,1,1,1,1,1,1,1,1,1,1,1,1,1,1,1,1,1,1,1,1,1,1"
-    result = _test_error(nil, args_hash)
-    assert_includes(result.errors.map { |x| x.logMessage }, "A comma-separated string of 24 numbers must be entered for the weekend schedule.")
-  end
-
-  def test_argument_error_monthly_sch_wrong_number_of_values
-    args_hash = {}
-    args_hash["occupants_monthly_sch"] = "1,1"
-    result = _test_error(nil, args_hash)
-    assert_includes(result.errors.map { |x| x.logMessage }, "A comma-separated string of 12 numbers must be entered for the monthly schedule.")
-  end
-
-  def test_argument_error_monthly_sch_not_number
-    args_hash = {}
-    args_hash["occupants_monthly_sch"] = "str,1,1,1,1,1,1,1,1,1,1,1"
-    result = _test_error(nil, args_hash)
-    assert_includes(result.errors.map { |x| x.logMessage }, "A comma-separated string of 12 numbers must be entered for the monthly schedule.")
-  end
-
-  def test_new_construction_none
-    num_finished_spaces = 1
-    args_hash = {}
-    args_hash["num_occupants"] = "0"
-    expected_num_del_objects = {}
-    expected_num_new_objects = { "Surface" => 11, "Space" => 2, "SpaceType" => 2, "ThermalZone" => 2, "BuildingUnit" => 1, "ShadingSurfaceGroup" => 2, "ShadingSurface" => 8 }
-    expected_values = { "FinishedFloorArea" => 900, "UnfinishedAtticHeight" => 11.61, "UnfinishedAtticFloorArea" => 900, "BuildingHeight" => 8 + 11.61, "Beds" => 3.0, "Baths" => 2.0, "NumOccupants" => 0, "EavesDepth" => 2, "NumAdiabaticSurfaces" => 2 }
-    _test_measure(nil, args_hash, expected_num_del_objects, expected_num_new_objects, expected_values, __method__)
-  end
-
-  def test_new_construction_auto
-    num_finished_spaces = 1
-    args_hash = {}
-    args_hash["num_occupants"] = Constants.Auto
-    expected_num_del_objects = {}
-    expected_num_new_objects = { "Surface" => 11, "Space" => 2, "SpaceType" => 2, "ThermalZone" => 2, "BuildingUnit" => 1, "PeopleDefinition" => num_finished_spaces, "People" => num_finished_spaces, "ScheduleRuleset" => 2, "ShadingSurfaceGroup" => 2, "ShadingSurface" => 8 }
-    expected_values = { "FinishedFloorArea" => 900, "UnfinishedAtticHeight" => 11.61, "UnfinishedAtticFloorArea" => 900, "BuildingHeight" => 8 + 11.61, "Beds" => 3.0, "Baths" => 2.0, "NumOccupants" => 3.39, "EavesDepth" => 2, "NumAdiabaticSurfaces" => 2 }
-    _test_measure(nil, args_hash, expected_num_del_objects, expected_num_new_objects, expected_values, __method__)
-  end
-
-  def test_new_construction_fixed_3
-    num_finished_spaces = 1
-    args_hash = {}
-    args_hash["num_occupants"] = "3"
-    expected_num_del_objects = {}
-    expected_num_new_objects = { "Surface" => 11, "Space" => 2, "SpaceType" => 2, "ThermalZone" => 2, "BuildingUnit" => 1, "PeopleDefinition" => num_finished_spaces, "People" => num_finished_spaces, "ScheduleRuleset" => 2, "ShadingSurfaceGroup" => 2, "ShadingSurface" => 8 }
-    expected_values = { "FinishedFloorArea" => 900, "UnfinishedAtticHeight" => 11.61, "UnfinishedAtticFloorArea" => 900, "BuildingHeight" => 8 + 11.61, "Beds" => 3.0, "Baths" => 2.0, "NumOccupants" => 3, "EavesDepth" => 2, "NumAdiabaticSurfaces" => 2 }
-    _test_measure(nil, args_hash, expected_num_del_objects, expected_num_new_objects, expected_values, __method__)
-  end
-
-=======
->>>>>>> 1b58d544
   def test_error_invalid_eaves_depth
     args_hash = {}
     args_hash["eaves_depth"] = -1
@@ -483,33 +337,6 @@
     assert_includes(result.errors.map { |x| x.logMessage }, "Invalid orientation entered.")
   end
 
-<<<<<<< HEAD
-=======
-  def test_minimal_collapsed_front_only
-    num_finished_spaces = 3
-    args_hash = {}
-    args_hash["num_units"] = 10
-    args_hash["minimal_collapsed"] = "true"
-    expected_num_del_objects = {}
-    expected_num_new_objects = { "BuildingUnit" => num_finished_spaces, "Surface" => 25, "ThermalZone" => num_finished_spaces + 1, "Space" => num_finished_spaces + 1, "SpaceType" => 2, "PeopleDefinition" => num_finished_spaces, "People" => num_finished_spaces, "ScheduleRuleset" => 1, "ShadingSurfaceGroup" => 2, "ShadingSurface" => 8, "ExternalFile" => 1, "ScheduleFile" => 1 }
-    expected_values = { "FinishedFloorArea" => 900 * num_finished_spaces, "UnfinishedAtticHeight" => 11.61, "UnfinishedAtticFloorArea" => 900 * num_finished_spaces, "BuildingHeight" => 8 + 11.61, "Beds" => 3.0, "Baths" => 2.0, "NumOccupants" => 10.17, "EavesDepth" => 2, "NumAdiabaticSurfaces" => 0 }
-    _test_measure(nil, args_hash, expected_num_del_objects, expected_num_new_objects, expected_values, __method__)
-  end
-
-  def test_minimal_collapsed_has_rear_units
-    num_finished_spaces = 12
-    args_hash = {}
-    args_hash["num_units"] = 16
-    args_hash["has_rear_units"] = "true"
-    args_hash["foundation_type"] = "finished basement"
-    args_hash["minimal_collapsed"] = "true"
-    expected_num_del_objects = {}
-    expected_num_new_objects = { "BuildingUnit" => 6, "Surface" => 82, "ThermalZone" => num_finished_spaces + 1, "Space" => num_finished_spaces + 1, "SpaceType" => 3, "PeopleDefinition" => num_finished_spaces, "People" => num_finished_spaces, "ScheduleRuleset" => 1, "ShadingSurfaceGroup" => 2, "ShadingSurface" => 8, "ExternalFile" => 1, "ScheduleFile" => 1 }
-    expected_values = { "FinishedFloorArea" => 900 * 6, "FinishedBasementHeight" => 8, "FinishedBasementFloorArea" => 450 * 6, "UnfinishedAtticHeight" => 12.25, "UnfinishedAtticFloorArea" => 450 * 6, "BuildingHeight" => 8 + 8 + 12.25, "Beds" => 3.0, "Baths" => 2.0, "NumOccupants" => 20.34, "EavesDepth" => 2, "NumAdiabaticSurfaces" => 0 }
-    _test_measure(nil, args_hash, expected_num_del_objects, expected_num_new_objects, expected_values, __method__)
-  end
-
->>>>>>> 1b58d544
   private
 
   def _test_error(osm_file_or_model, args_hash)
