--- conflicted
+++ resolved
@@ -2,13 +2,8 @@
   <schema_version>3.0</schema_version>
   <name>create_residential_single_family_attached_geometry</name>
   <uid>fb4e4db8-1b29-4cbf-abcd-6af194ad945c</uid>
-<<<<<<< HEAD
-  <version_id>ac937de2-3b87-4714-b6e4-fdaaeb351de4</version_id>
-  <version_modified>20180807T231808Z</version_modified>
-=======
   <version_id>bfbce745-d868-459f-b7d9-ef00791d840d</version_id>
   <version_modified>20180912T200238Z</version_modified>
->>>>>>> 885d1d15
   <xml_checksum>2AF3A68E</xml_checksum>
   <class_name>CreateResidentialSingleFamilyAttachedGeometry</class_name>
   <display_name>Create Residential Single-Family Attached Geometry</display_name>
@@ -395,21 +390,6 @@
   </attributes>
   <files>
     <file>
-<<<<<<< HEAD
-      <filename>util.rb</filename>
-      <filetype>rb</filetype>
-      <usage_type>resource</usage_type>
-      <checksum>4516079E</checksum>
-    </file>
-    <file>
-      <filename>unit_conversions.rb</filename>
-      <filetype>rb</filetype>
-      <usage_type>resource</usage_type>
-      <checksum>6CB6B3D8</checksum>
-    </file>
-    <file>
-=======
->>>>>>> 885d1d15
       <version>
         <software_program>OpenStudio</software_program>
         <identifier>1.12.2</identifier>
@@ -418,27 +398,16 @@
       <filename>measure.rb</filename>
       <filetype>rb</filetype>
       <usage_type>script</usage_type>
-      <checksum>380824DE</checksum>
+      <checksum>D6ABFD9A</checksum>
     </file>
     <file>
       <filename>schedules.rb</filename>
       <filetype>rb</filetype>
       <usage_type>resource</usage_type>
-      <checksum>9AD5E2A5</checksum>
+      <checksum>1C22DD2A</checksum>
     </file>
     <file>
       <filename>create_residential_single_family_attached_geometry_test.rb</filename>
-<<<<<<< HEAD
-      <filetype>rb</filetype>
-      <usage_type>test</usage_type>
-      <checksum>CE614EEE</checksum>
-    </file>
-    <file>
-      <filename>constants.rb</filename>
-      <filetype>rb</filetype>
-      <usage_type>resource</usage_type>
-      <checksum>88F17E44</checksum>
-=======
       <filetype>rb</filetype>
       <usage_type>test</usage_type>
       <checksum>1BA289CC</checksum>
@@ -460,27 +429,18 @@
       <filetype>rb</filetype>
       <usage_type>resource</usage_type>
       <checksum>81550F14</checksum>
->>>>>>> 885d1d15
     </file>
     <file>
       <filename>constants.rb</filename>
       <filetype>rb</filetype>
       <usage_type>resource</usage_type>
-<<<<<<< HEAD
-      <checksum>5975832C</checksum>
-=======
       <checksum>374E311F</checksum>
->>>>>>> 885d1d15
     </file>
     <file>
       <filename>SFA_4units_1story_FB_UA_Denver.osm</filename>
       <filetype>osm</filetype>
       <usage_type>test</usage_type>
-<<<<<<< HEAD
-      <checksum>21BE60AA</checksum>
-=======
       <checksum>BD20AC4F</checksum>
->>>>>>> 885d1d15
     </file>
   </files>
 </measure>