--- conflicted
+++ resolved
@@ -171,9 +171,6 @@
     eaves_depth.setDefaultValue(2.0)
     args << eaves_depth
 
-<<<<<<< HEAD
-    #make a string argument for number of bedrooms
-=======
     # TODO: Needs more testing
     # make an argument for using zone multipliers
     # use_zone_mult = OpenStudio::Measure::OSArgument::makeBoolArgument("use_zone_mult", true)
@@ -183,7 +180,6 @@
     # args << use_zone_mult
 
     # make a string argument for number of bedrooms
->>>>>>> 71d19372
     num_br = OpenStudio::Measure::OSArgument::makeStringArgument("num_bedrooms", false)
     num_br.setDisplayName("Number of Bedrooms")
     num_br.setDescription("Specify the number of bedrooms. Used to determine the energy usage of appliances and plug loads, hot water usage, mechanical ventilation rate, etc.")
@@ -277,22 +273,6 @@
       return false
     end
 
-<<<<<<< HEAD
-    unit_ffa = UnitConversions.convert(runner.getDoubleArgumentValue("unit_ffa",user_arguments),"ft^2","m^2")
-    wall_height = UnitConversions.convert(runner.getDoubleArgumentValue("wall_height",user_arguments),"ft","m")
-    num_floors = runner.getIntegerArgumentValue("num_floors",user_arguments)
-    num_units = runner.getIntegerArgumentValue("num_units",user_arguments)
-    unit_aspect_ratio = runner.getDoubleArgumentValue("unit_aspect_ratio",user_arguments)
-    offset = UnitConversions.convert(runner.getDoubleArgumentValue("offset",user_arguments),"ft","m")
-    has_rear_units = runner.getBoolArgumentValue("has_rear_units",user_arguments)
-    foundation_type = runner.getStringArgumentValue("foundation_type",user_arguments)
-    foundation_height = runner.getDoubleArgumentValue("foundation_height",user_arguments)
-    attic_type = runner.getStringArgumentValue("attic_type",user_arguments)
-    roof_type = runner.getStringArgumentValue("roof_type",user_arguments)
-    roof_pitch = {"1:12"=>1.0/12.0, "2:12"=>2.0/12.0, "3:12"=>3.0/12.0, "4:12"=>4.0/12.0, "5:12"=>5.0/12.0, "6:12"=>6.0/12.0, "7:12"=>7.0/12.0, "8:12"=>8.0/12.0, "9:12"=>9.0/12.0, "10:12"=>10.0/12.0, "11:12"=>11.0/12.0, "12:12"=>12.0/12.0}[runner.getStringArgumentValue("roof_pitch",user_arguments)]
-    roof_structure = runner.getStringArgumentValue("roof_structure",user_arguments)
-    eaves_depth = UnitConversions.convert(runner.getDoubleArgumentValue("eaves_depth",user_arguments),"ft","m")
-=======
     unit_ffa = UnitConversions.convert(runner.getDoubleArgumentValue("unit_ffa", user_arguments), "ft^2", "m^2")
     wall_height = UnitConversions.convert(runner.getDoubleArgumentValue("wall_height", user_arguments), "ft", "m")
     num_floors = runner.getIntegerArgumentValue("num_floors", user_arguments)
@@ -308,7 +288,6 @@
     roof_structure = runner.getStringArgumentValue("roof_structure", user_arguments)
     eaves_depth = UnitConversions.convert(runner.getDoubleArgumentValue("eaves_depth", user_arguments), "ft", "m")
     use_zone_mult = false # runner.getBoolArgumentValue("use_zone_mult",user_arguments)
->>>>>>> 71d19372
     num_br = runner.getStringArgumentValue("num_bedrooms", user_arguments).split(",").map(&:strip)
     num_ba = runner.getStringArgumentValue("num_bathrooms", user_arguments).split(",").map(&:strip)
     num_occupants = runner.getStringArgumentValue("num_occupants", user_arguments)
@@ -323,8 +302,6 @@
 
     if foundation_type == "slab"
       foundation_height = 0.0
-    elsif foundation_type == "unfinished basement" or foundation_type == "finished basement"
-      foundation_height = 8.0
     end
 
     # error checking
@@ -332,20 +309,12 @@
       runner.registerError("Starting model is not empty.")
       return false
     end
-    if foundation_type == "crawlspace" and ( foundation_height < 1.5 or foundation_height > 5.0 )
-      runner.registerError("The crawlspace height can be set between 1.5 and 5 ft.")
-      return false
-    end
     if num_units == 1 and has_rear_units
       runner.registerError("Specified building as having rear units, but didn't specify enough units.")
       return false
-    end    
+    end
     if unit_aspect_ratio < 0
       runner.registerError("Invalid aspect ratio entered.")
-      return false
-    end
-    if has_rear_units and num_units % 2 != 0
-      runner.registerError("Specified a building with rear units and an odd number of units.")
       return false
     end
 
@@ -848,6 +817,7 @@
       attic_space.setSpaceType(attic_space_type)
     end
 
+    unit_hash = {}
     unit_spaces_hash.each do |unit_num, spaces|
       # Store building unit information
       unit = OpenStudio::Model::BuildingUnit.new(model)
@@ -856,6 +826,7 @@
       spaces.each do |space|
         space.setBuildingUnit(unit)
       end
+      unit_hash[unit_num] = unit
     end
 
     # put all of the spaces in the model into a vector
@@ -868,8 +839,6 @@
     OpenStudio::Model.intersectSurfaces(spaces)
     OpenStudio::Model.matchSurfaces(spaces)
 
-<<<<<<< HEAD
-=======
     # Apply zone multiplier
     if use_zone_mult and ((num_units > 3 and not has_rear_units) or (num_units > 7 and has_rear_units))
       (2..num_units).to_a.each do |unit_num|
@@ -955,7 +924,6 @@
       surface.setOutsideBoundaryCondition("Adiabatic")
     end
 
->>>>>>> 71d19372
     # set foundation outside boundary condition to Kiva "foundation"
     model.getSurfaces.each do |surface|
       next if surface.outsideBoundaryCondition.downcase != "ground"
