<measure>
  <schema_version>3.0</schema_version>
  <name>residential_airflow</name>
  <uid>7d2adf5c-9995-49be-b662-a23d2452bb36</uid>
<<<<<<< HEAD
  <version_id>5417fb27-8d60-437b-8d85-b72d635b99de</version_id>
  <version_modified>20190104T194959Z</version_modified>
=======
  <version_id>3f957ef8-e0c5-4b78-954d-dbd4f36c8f91</version_id>
  <version_modified>20190103T214657Z</version_modified>
>>>>>>> d21ed7ee
  <xml_checksum>19EEDBBB</xml_checksum>
  <class_name>ResidentialAirflow</class_name>
  <display_name>Set Residential Airflow</display_name>
  <description>Adds (or replaces) all building components related to airflow: infiltration, mechanical ventilation, natural ventilation, and ducts. See https://github.com/NREL/OpenStudio-BEopt#workflows for supported workflows using this measure.</description>
  <modeler_description>Uses EMS to model the building airflow.</modeler_description>
  <arguments>
    <argument>
      <name>living_ach50</name>
      <display_name>Air Leakage: Above-Grade Living ACH50</display_name>
      <description>Air exchange rate, in Air Changes per Hour at 50 Pascals (ACH50), for above-grade living space (including finished attic).</description>
      <type>Double</type>
      <units>1/hr</units>
      <required>true</required>
      <model_dependent>false</model_dependent>
      <default_value>7</default_value>
    </argument>
    <argument>
      <name>garage_ach50</name>
      <display_name>Air Leakage: Garage ACH50</display_name>
      <description>Air exchange rate, in Air Changes per Hour at 50 Pascals (ACH50), for the garage.</description>
      <type>Double</type>
      <units>1/hr</units>
      <required>true</required>
      <model_dependent>false</model_dependent>
      <default_value>7</default_value>
    </argument>
    <argument>
      <name>finished_basement_ach</name>
      <display_name>Air Leakage: Finished Basement Constant ACH</display_name>
      <description>Constant air exchange rate, in Air Changes per Hour (ACH), for the finished basement.</description>
      <type>Double</type>
      <units>1/hr</units>
      <required>true</required>
      <model_dependent>false</model_dependent>
      <default_value>0</default_value>
    </argument>
    <argument>
      <name>unfinished_basement_ach</name>
      <display_name>Air Leakage: Unfinished Basement Constant ACH</display_name>
      <description>Constant air exchange rate, in Air Changes per Hour (ACH), for the unfinished basement. A value of 0.10 ACH or greater is recommended for modeling Heat Pump Water Heaters in unfinished basements.</description>
      <type>Double</type>
      <units>1/hr</units>
      <required>true</required>
      <model_dependent>false</model_dependent>
      <default_value>0.1</default_value>
    </argument>
    <argument>
      <name>crawl_ach</name>
      <display_name>Air Leakage: Crawlspace Constant ACH</display_name>
      <description>Air exchange rate, in Air Changes per Hour at 50 Pascals (ACH50), for the crawlspace.</description>
      <type>Double</type>
      <units>1/hr</units>
      <required>true</required>
      <model_dependent>false</model_dependent>
      <default_value>0</default_value>
    </argument>
    <argument>
      <name>pier_beam_ach</name>
      <display_name>Air Leakage: Pier &amp; Beam Constant ACH</display_name>
      <description>Air exchange rate, in Air Changes per Hour at 50 Pascals (ACH50), for the pier &amp; beam foundation.</description>
      <type>Double</type>
      <units>1/hr</units>
      <required>true</required>
      <model_dependent>false</model_dependent>
      <default_value>100</default_value>
    </argument>
    <argument>
      <name>unfinished_attic_sla</name>
      <display_name>Air Leakage: Unfinished Attic SLA</display_name>
      <description>Ratio of the effective leakage area (infiltration and/or ventilation) in the unfinished attic to the total floor area of the attic.</description>
      <type>Double</type>
      <required>true</required>
      <model_dependent>false</model_dependent>
      <default_value>0.00333</default_value>
    </argument>
    <argument>
      <name>shelter_coef</name>
      <display_name>Air Leakage: Shelter Coefficient</display_name>
      <description>The local shelter coefficient (AIM-2 infiltration model) accounts for nearby buildings, trees and obstructions.</description>
      <type>String</type>
      <required>true</required>
      <model_dependent>false</model_dependent>
      <default_value>auto</default_value>
    </argument>
    <argument>
      <name>has_hvac_flue</name>
      <display_name>Air Leakage: Has Open HVAC Flue</display_name>
      <description>Specifies whether the building has an open flue associated with the HVAC system.</description>
      <type>Boolean</type>
      <required>true</required>
      <model_dependent>false</model_dependent>
      <default_value>false</default_value>
      <choices>
        <choice>
          <value>true</value>
          <display_name>true</display_name>
        </choice>
        <choice>
          <value>false</value>
          <display_name>false</display_name>
        </choice>
      </choices>
    </argument>
    <argument>
      <name>has_water_heater_flue</name>
      <display_name>Air Leakage: Has Open Water Heater Flue</display_name>
      <description>Specifies whether the building has an open flue associated with the water heater.</description>
      <type>Boolean</type>
      <required>true</required>
      <model_dependent>false</model_dependent>
      <default_value>false</default_value>
      <choices>
        <choice>
          <value>true</value>
          <display_name>true</display_name>
        </choice>
        <choice>
          <value>false</value>
          <display_name>false</display_name>
        </choice>
      </choices>
    </argument>
    <argument>
      <name>has_fireplace_chimney</name>
      <display_name>Air Leakage: Has Open HVAC Flue</display_name>
      <description>Specifies whether the building has an open chimney associated with a fireplace.</description>
      <type>Boolean</type>
      <required>true</required>
      <model_dependent>false</model_dependent>
      <default_value>false</default_value>
      <choices>
        <choice>
          <value>true</value>
          <display_name>true</display_name>
        </choice>
        <choice>
          <value>false</value>
          <display_name>false</display_name>
        </choice>
      </choices>
    </argument>
    <argument>
      <name>terrain</name>
      <display_name>Air Leakage: Site Terrain</display_name>
      <description>The terrain of the site.</description>
      <type>Choice</type>
      <required>true</required>
      <model_dependent>false</model_dependent>
      <default_value>suburban</default_value>
      <choices>
        <choice>
          <value>ocean</value>
          <display_name>ocean</display_name>
        </choice>
        <choice>
          <value>plains</value>
          <display_name>plains</display_name>
        </choice>
        <choice>
          <value>rural</value>
          <display_name>rural</display_name>
        </choice>
        <choice>
          <value>suburban</value>
          <display_name>suburban</display_name>
        </choice>
        <choice>
          <value>city</value>
          <display_name>city</display_name>
        </choice>
      </choices>
    </argument>
    <argument>
      <name>mech_vent_type</name>
      <display_name>Mechanical Ventilation: Ventilation Type</display_name>
      <description>Whole house ventilation strategy used.</description>
      <type>Choice</type>
      <required>true</required>
      <model_dependent>false</model_dependent>
      <default_value>exhaust</default_value>
      <choices>
        <choice>
          <value>none</value>
          <display_name>none</display_name>
        </choice>
        <choice>
          <value>exhaust</value>
          <display_name>exhaust</display_name>
        </choice>
        <choice>
          <value>supply</value>
          <display_name>supply</display_name>
        </choice>
        <choice>
          <value>central fan integrated supply</value>
          <display_name>central fan integrated supply</display_name>
        </choice>
        <choice>
          <value>balanced</value>
          <display_name>balanced</display_name>
        </choice>
      </choices>
    </argument>
    <argument>
      <name>mech_vent_fan_power</name>
      <display_name>Mechanical Ventilation: Fan Power</display_name>
      <description>Fan power (in W) per delivered airflow rate (in cfm) of fan(s) providing whole house ventilation. If the house uses a balanced ventilation system there is assumed to be two fans operating at this efficiency. Not used for central fan integrated supply systems.</description>
      <type>Double</type>
      <units>W/cfm</units>
      <required>true</required>
      <model_dependent>false</model_dependent>
      <default_value>0.15</default_value>
    </argument>
    <argument>
      <name>mech_vent_total_efficiency</name>
      <display_name>Mechanical Ventilation: Total Recovery Efficiency</display_name>
      <description>The net total energy (sensible plus latent, also called enthalpy) recovered by the supply airstream adjusted by electric consumption, case heat loss or heat gain, air leakage and airflow mass imbalance between the two airstreams, as a percent of the potential total energy that could be recovered plus the exhaust fan energy. Only used for balanced systems.</description>
      <type>Double</type>
      <required>true</required>
      <model_dependent>false</model_dependent>
      <default_value>0</default_value>
    </argument>
    <argument>
      <name>mech_vent_sensible_efficiency</name>
      <display_name>Mechanical Ventilation: Sensible Recovery Efficiency</display_name>
      <description>The net sensible energy recovered by the supply airstream as adjusted by electric consumption, case heat loss or heat gain, air leakage, airflow mass imbalance between the two airstreams and the energy used for defrost (when running the Very Low Temperature Test), as a percent of the potential sensible energy that could be recovered plus the exhaust fan energy. Only used for balanced systems.</description>
      <type>Double</type>
      <required>true</required>
      <model_dependent>false</model_dependent>
      <default_value>0</default_value>
    </argument>
    <argument>
      <name>mech_vent_frac_62_2</name>
      <display_name>Mechanical Ventilation: Fraction of ASHRAE 62.2</display_name>
      <description>Fraction of the ventilation rate (including any infiltration credit) specified by ASHRAE 62.2 that is desired in the building.</description>
      <type>Double</type>
      <units>frac</units>
      <required>true</required>
      <model_dependent>false</model_dependent>
      <default_value>1</default_value>
    </argument>
    <argument>
      <name>mech_vent_ashrae_std</name>
      <display_name>Mechanical Ventilation: ASHRAE 62.2 Standard</display_name>
      <description>Specifies which version (year) of the ASHRAE 62.2 Standard should be used.</description>
      <type>Choice</type>
      <required>true</required>
      <model_dependent>false</model_dependent>
      <default_value>2010</default_value>
      <choices>
        <choice>
          <value>2010</value>
          <display_name>2010</display_name>
        </choice>
        <choice>
          <value>2013</value>
          <display_name>2013</display_name>
        </choice>
      </choices>
    </argument>
    <argument>
      <name>mech_vent_infil_credit</name>
      <display_name>Mechanical Ventilation: Allow Infiltration Credit</display_name>
      <description>Defines whether the infiltration credit allowed per the ASHRAE 62.2 Standard will be included in the calculation of the mechanical ventilation rate. If True, the infiltration credit will apply 1) to new/existing single-family detached homes for 2013 ASHRAE 62.2, or 2) to existing single-family detached or multi-family homes for 2010 ASHRAE 62.2.</description>
      <type>Boolean</type>
      <required>true</required>
      <model_dependent>false</model_dependent>
      <default_value>true</default_value>
      <choices>
        <choice>
          <value>true</value>
          <display_name>true</display_name>
        </choice>
        <choice>
          <value>false</value>
          <display_name>false</display_name>
        </choice>
      </choices>
    </argument>
    <argument>
      <name>is_existing_home</name>
      <display_name>Mechanical Ventilation: Is Existing Home</display_name>
      <description>Specifies whether the building is an existing home or new construction.</description>
      <type>Boolean</type>
      <required>true</required>
      <model_dependent>false</model_dependent>
      <default_value>false</default_value>
      <choices>
        <choice>
          <value>true</value>
          <display_name>true</display_name>
        </choice>
        <choice>
          <value>false</value>
          <display_name>false</display_name>
        </choice>
      </choices>
    </argument>
    <argument>
      <name>mech_vent_cfis_open_time</name>
      <display_name>Mechanical Ventilation: CFIS Damper Open Time</display_name>
      <description>Minimum damper open time for a central fan integrated supply system.</description>
      <type>Double</type>
      <required>true</required>
      <model_dependent>false</model_dependent>
      <default_value>20</default_value>
    </argument>
    <argument>
      <name>mech_vent_cfis_airflow_frac</name>
      <display_name>Mechanical Ventilation: CFIS Ventilation Mode Airflow Fraction</display_name>
      <description>Blower airflow rate, when the central fan integrated supply system is operating in ventilation mode, as a fraction of maximum blower airflow rate.</description>
      <type>Double</type>
      <required>true</required>
      <model_dependent>false</model_dependent>
      <default_value>1</default_value>
    </argument>
    <argument>
      <name>range_exhaust_hour</name>
      <display_name>Spot Ventilation: Hour of range spot ventilation</display_name>
      <description>Hour in which range spot ventilation occurs. Values indicate the time of spot ventilation, which lasts for 1 hour.</description>
      <type>Integer</type>
      <required>true</required>
      <model_dependent>false</model_dependent>
      <default_value>16</default_value>
    </argument>
    <argument>
      <name>bathroom_exhaust_hour</name>
      <display_name>Spot Ventilation: Hour of bathroom spot ventilation</display_name>
      <description>Hour in which bathroom spot ventilation occurs. Values indicate the time of spot ventilation, which lasts for 1 hour.</description>
      <type>Integer</type>
      <required>true</required>
      <model_dependent>false</model_dependent>
      <default_value>5</default_value>
    </argument>
    <argument>
      <name>clothes_dryer_exhaust</name>
      <display_name>Clothes Dryer: Exhaust</display_name>
      <description>Rated flow capacity of the clothes dryer exhaust. This fan is assumed to run after any clothes dryer events.</description>
      <type>Double</type>
      <units>cfm</units>
      <required>true</required>
      <model_dependent>false</model_dependent>
      <default_value>100</default_value>
    </argument>
    <argument>
      <name>nat_vent_htg_offset</name>
      <display_name>Natural Ventilation: Heating Season Setpoint Offset</display_name>
      <description>The temperature offset below the hourly cooling setpoint, to which the living space is allowed to cool during months that are only in the heating season.</description>
      <type>Double</type>
      <units>degrees F</units>
      <required>true</required>
      <model_dependent>false</model_dependent>
      <default_value>1</default_value>
    </argument>
    <argument>
      <name>nat_vent_clg_offset</name>
      <display_name>Natural Ventilation: Cooling Season Setpoint Offset</display_name>
      <description>The temperature offset above the hourly heating setpoint, to which the living space is allowed to cool during months that are only in the cooling season.</description>
      <type>Double</type>
      <units>degrees F</units>
      <required>true</required>
      <model_dependent>false</model_dependent>
      <default_value>1</default_value>
    </argument>
    <argument>
      <name>nat_vent_ovlp_offset</name>
      <display_name>Natural Ventilation: Overlap Season Setpoint Offset</display_name>
      <description>The temperature offset above the maximum heating setpoint, to which the living space is allowed to cool during months that are in both the heating season and cooling season.</description>
      <type>Double</type>
      <units>degrees F</units>
      <required>true</required>
      <model_dependent>false</model_dependent>
      <default_value>1</default_value>
    </argument>
    <argument>
      <name>nat_vent_htg_season</name>
      <display_name>Natural Ventilation: Heating Season</display_name>
      <description>True if windows are allowed to be opened during months that are only in the heating season.</description>
      <type>Boolean</type>
      <required>true</required>
      <model_dependent>false</model_dependent>
      <default_value>true</default_value>
      <choices>
        <choice>
          <value>true</value>
          <display_name>true</display_name>
        </choice>
        <choice>
          <value>false</value>
          <display_name>false</display_name>
        </choice>
      </choices>
    </argument>
    <argument>
      <name>nat_vent_clg_season</name>
      <display_name>Natural Ventilation: Cooling Season</display_name>
      <description>True if windows are allowed to be opened during months that are only in the cooling season.</description>
      <type>Boolean</type>
      <required>true</required>
      <model_dependent>false</model_dependent>
      <default_value>true</default_value>
      <choices>
        <choice>
          <value>true</value>
          <display_name>true</display_name>
        </choice>
        <choice>
          <value>false</value>
          <display_name>false</display_name>
        </choice>
      </choices>
    </argument>
    <argument>
      <name>nat_vent_ovlp_season</name>
      <display_name>Natural Ventilation: Overlap Season</display_name>
      <description>True if windows are allowed to be opened during months that are in both the heating season and cooling season.</description>
      <type>Boolean</type>
      <required>true</required>
      <model_dependent>false</model_dependent>
      <default_value>true</default_value>
      <choices>
        <choice>
          <value>true</value>
          <display_name>true</display_name>
        </choice>
        <choice>
          <value>false</value>
          <display_name>false</display_name>
        </choice>
      </choices>
    </argument>
    <argument>
      <name>nat_vent_num_weekdays</name>
      <display_name>Natural Ventilation: Number Weekdays</display_name>
      <description>Number of weekdays in the week that natural ventilation can occur.</description>
      <type>Integer</type>
      <required>true</required>
      <model_dependent>false</model_dependent>
      <default_value>3</default_value>
    </argument>
    <argument>
      <name>nat_vent_num_weekends</name>
      <display_name>Natural Ventilation: Number Weekend Days</display_name>
      <description>Number of weekend days in the week that natural ventilation can occur.</description>
      <type>Integer</type>
      <required>true</required>
      <model_dependent>false</model_dependent>
      <default_value>0</default_value>
    </argument>
    <argument>
      <name>nat_vent_frac_windows_open</name>
      <display_name>Natural Ventilation: Fraction of Openable Windows Open</display_name>
      <description>Specifies the fraction of the total openable window area in the building that is opened for ventilation.</description>
      <type>Double</type>
      <units>frac</units>
      <required>true</required>
      <model_dependent>false</model_dependent>
      <default_value>0.33</default_value>
    </argument>
    <argument>
      <name>nat_vent_frac_window_area_openable</name>
      <display_name>Natural Ventilation: Fraction Window Area Openable</display_name>
      <description>Specifies the fraction of total window area in the home that can be opened (e.g. typical sliding windows can be opened to half of their area).</description>
      <type>Double</type>
      <units>frac</units>
      <required>true</required>
      <model_dependent>false</model_dependent>
      <default_value>0.2</default_value>
    </argument>
    <argument>
      <name>nat_vent_max_oa_hr</name>
      <display_name>Natural Ventilation: Max OA Humidity Ratio</display_name>
      <description>Outdoor air humidity ratio above which windows will not open for natural ventilation.</description>
      <type>Double</type>
      <units>frac</units>
      <required>true</required>
      <model_dependent>false</model_dependent>
      <default_value>0.0115</default_value>
    </argument>
    <argument>
      <name>nat_vent_max_oa_rh</name>
      <display_name>Natural Ventilation: Max OA Relative Humidity</display_name>
      <description>Outdoor air relative humidity (0-1) above which windows will not open for natural ventilation.</description>
      <type>Double</type>
      <units>frac</units>
      <required>true</required>
      <model_dependent>false</model_dependent>
      <default_value>0.7</default_value>
    </argument>
    <argument>
      <name>duct_location</name>
      <display_name>Ducts: Location</display_name>
      <description>The primary location of ducts.</description>
      <type>Choice</type>
      <required>true</required>
      <model_dependent>true</model_dependent>
      <default_value>auto</default_value>
      <choices>
        <choice>
          <value>none</value>
          <display_name>none</display_name>
        </choice>
        <choice>
          <value>auto</value>
          <display_name>auto</display_name>
        </choice>
      </choices>
    </argument>
    <argument>
      <name>duct_total_leakage</name>
      <display_name>Ducts: Total Leakage</display_name>
      <description>The total amount of air flow leakage expressed as a fraction of the total air flow rate.</description>
      <type>Double</type>
      <units>frac</units>
      <required>true</required>
      <model_dependent>false</model_dependent>
      <default_value>0.3</default_value>
    </argument>
    <argument>
      <name>duct_supply_frac</name>
      <display_name>Ducts: Supply Leakage Fraction of Total</display_name>
      <description>The amount of air flow leakage leaking out from the supply duct expressed as a fraction of the total duct leakage.</description>
      <type>Double</type>
      <units>frac</units>
      <required>true</required>
      <model_dependent>false</model_dependent>
      <default_value>0.6</default_value>
    </argument>
    <argument>
      <name>duct_return_frac</name>
      <display_name>Ducts: Return Leakage Fraction of Total</display_name>
      <description>The amount of air flow leakage leaking into the return duct expressed as a fraction of the total duct leakage.</description>
      <type>Double</type>
      <units>frac</units>
      <required>true</required>
      <model_dependent>false</model_dependent>
      <default_value>0.067</default_value>
    </argument>
    <argument>
      <name>duct_ah_supply_frac</name>
      <display_name>Ducts: Supply Air Handler Leakage Fraction of Total</display_name>
      <description>The amount of air flow leakage leaking out from the supply-side of the air handler expressed as a fraction of the total duct leakage.</description>
      <type>Double</type>
      <units>frac</units>
      <required>true</required>
      <model_dependent>false</model_dependent>
      <default_value>0.067</default_value>
    </argument>
    <argument>
      <name>duct_ah_return_frac</name>
      <display_name>Ducts: Return Air Handler Leakage Fraction of Total</display_name>
      <description>The amount of air flow leakage leaking out from the return-side of the air handler expressed as a fraction of the total duct leakage.</description>
      <type>Double</type>
      <units>frac</units>
      <required>true</required>
      <model_dependent>false</model_dependent>
      <default_value>0.267</default_value>
    </argument>
    <argument>
      <name>duct_location_frac</name>
      <display_name>Ducts: Location Fraction</display_name>
      <description>Fraction of supply ducts in the specified Duct Location; the remainder of supply ducts will be located in above-grade conditioned space.</description>
      <type>String</type>
      <units>frac</units>
      <required>true</required>
      <model_dependent>false</model_dependent>
      <default_value>auto</default_value>
    </argument>
    <argument>
      <name>duct_num_returns</name>
      <display_name>Ducts: Number of Returns</display_name>
      <description>The number of duct returns.</description>
      <type>String</type>
      <units>#</units>
      <required>true</required>
      <model_dependent>false</model_dependent>
      <default_value>auto</default_value>
    </argument>
    <argument>
      <name>duct_supply_area_mult</name>
      <display_name>Ducts: Supply Surface Area Multiplier</display_name>
      <description>Values specify a fraction of the Building America Benchmark supply duct surface area.</description>
      <type>Double</type>
      <units>mult</units>
      <required>true</required>
      <model_dependent>false</model_dependent>
      <default_value>1</default_value>
    </argument>
    <argument>
      <name>duct_return_area_mult</name>
      <display_name>Ducts: Return Surface Area Multiplier</display_name>
      <description>Values specify a fraction of the Building America Benchmark return duct surface area.</description>
      <type>Double</type>
      <units>mult</units>
      <required>true</required>
      <model_dependent>false</model_dependent>
      <default_value>1</default_value>
    </argument>
    <argument>
      <name>duct_r</name>
      <display_name>Ducts: Insulation Nominal R-Value</display_name>
      <description>The nominal R-value for duct insulation.</description>
      <type>Double</type>
      <units>h-ft^2-R/Btu</units>
      <required>true</required>
      <model_dependent>false</model_dependent>
      <default_value>0</default_value>
    </argument>
  </arguments>
  <outputs/>
  <provenances/>
  <tags>
    <tag>Envelope.Infiltration</tag>
  </tags>
  <attributes>
    <attribute>
      <name>Measure Type</name>
      <value>ModelMeasure</value>
      <datatype>string</datatype>
    </attribute>
    <attribute>
      <name>Intended Software Tool</name>
      <value>Apply Measure Now</value>
      <datatype>string</datatype>
    </attribute>
    <attribute>
      <name>Intended Software Tool</name>
      <value>OpenStudio Application</value>
      <datatype>string</datatype>
    </attribute>
    <attribute>
      <name>Intended Software Tool</name>
      <value>Parametric Analysis Tool</value>
      <datatype>string</datatype>
    </attribute>
  </attributes>
  <files>
    <file>
<<<<<<< HEAD
=======
      <filename>USA_CO_Denver_Intl_AP_725650_TMY3.ddy</filename>
      <filetype>ddy</filetype>
      <usage_type>test</usage_type>
      <checksum>FB253570</checksum>
    </file>
    <file>
      <filename>USA_CO_Denver_Intl_AP_725650_TMY3.epw</filename>
      <filetype>epw</filetype>
      <usage_type>test</usage_type>
      <checksum>E23378AA</checksum>
    </file>
    <file>
      <filename>residential_airflow_test.rb</filename>
      <filetype>rb</filetype>
      <usage_type>test</usage_type>
      <checksum>40A3AA69</checksum>
    </file>
    <file>
>>>>>>> d21ed7ee
      <version>
        <software_program>OpenStudio</software_program>
        <identifier>1.13.1</identifier>
        <min_compatible>2.0.4</min_compatible>
      </version>
      <filename>measure.rb</filename>
      <filetype>rb</filetype>
      <usage_type>script</usage_type>
      <checksum>A11A96B8</checksum>
<<<<<<< HEAD
    </file>
    <file>
      <filename>residential_airflow_test.rb</filename>
      <filetype>rb</filetype>
      <usage_type>test</usage_type>
      <checksum>E8319363</checksum>
=======
>>>>>>> d21ed7ee
    </file>
  </files>
</measure><|MERGE_RESOLUTION|>--- conflicted
+++ resolved
@@ -2,13 +2,8 @@
   <schema_version>3.0</schema_version>
   <name>residential_airflow</name>
   <uid>7d2adf5c-9995-49be-b662-a23d2452bb36</uid>
-<<<<<<< HEAD
-  <version_id>5417fb27-8d60-437b-8d85-b72d635b99de</version_id>
-  <version_modified>20190104T194959Z</version_modified>
-=======
   <version_id>3f957ef8-e0c5-4b78-954d-dbd4f36c8f91</version_id>
   <version_modified>20190103T214657Z</version_modified>
->>>>>>> d21ed7ee
   <xml_checksum>19EEDBBB</xml_checksum>
   <class_name>ResidentialAirflow</class_name>
   <display_name>Set Residential Airflow</display_name>
@@ -647,8 +642,6 @@
   </attributes>
   <files>
     <file>
-<<<<<<< HEAD
-=======
       <filename>USA_CO_Denver_Intl_AP_725650_TMY3.ddy</filename>
       <filetype>ddy</filetype>
       <usage_type>test</usage_type>
@@ -667,7 +660,6 @@
       <checksum>40A3AA69</checksum>
     </file>
     <file>
->>>>>>> d21ed7ee
       <version>
         <software_program>OpenStudio</software_program>
         <identifier>1.13.1</identifier>
@@ -677,15 +669,6 @@
       <filetype>rb</filetype>
       <usage_type>script</usage_type>
       <checksum>A11A96B8</checksum>
-<<<<<<< HEAD
-    </file>
-    <file>
-      <filename>residential_airflow_test.rb</filename>
-      <filetype>rb</filetype>
-      <usage_type>test</usage_type>
-      <checksum>E8319363</checksum>
-=======
->>>>>>> d21ed7ee
     </file>
   </files>
 </measure>