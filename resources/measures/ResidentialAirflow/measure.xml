--- conflicted
+++ resolved
@@ -2,13 +2,8 @@
   <schema_version>3.0</schema_version>
   <name>residential_airflow</name>
   <uid>7d2adf5c-9995-49be-b662-a23d2452bb36</uid>
-<<<<<<< HEAD
-  <version_id>774de003-db6c-457d-8ccf-e7f2c8c6ea83</version_id>
-  <version_modified>20181010T171001Z</version_modified>
-=======
   <version_id>7f3a7105-760e-4556-8b22-d9aeb8b8d171</version_id>
   <version_modified>20181015T212937Z</version_modified>
->>>>>>> 8159c45d
   <xml_checksum>19EEDBBB</xml_checksum>
   <class_name>ResidentialAirflow</class_name>
   <display_name>Set Residential Airflow</display_name>
@@ -707,6 +702,12 @@
       <checksum>CDC5BFE0</checksum>
     </file>
     <file>
+      <filename>util.rb</filename>
+      <filetype>rb</filetype>
+      <usage_type>resource</usage_type>
+      <checksum>4516079E</checksum>
+    </file>
+    <file>
       <version>
         <software_program>OpenStudio</software_program>
         <identifier>1.13.1</identifier>
@@ -724,27 +725,18 @@
       <checksum>82D32FEE</checksum>
     </file>
     <file>
-<<<<<<< HEAD
+      <filename>unit_conversions.rb</filename>
+      <filetype>rb</filetype>
+      <usage_type>resource</usage_type>
+      <checksum>81550F14</checksum>
+    </file>
+    <file>
       <filename>residential_airflow_test.rb</filename>
       <filetype>rb</filetype>
       <usage_type>test</usage_type>
       <checksum>CBA30617</checksum>
     </file>
     <file>
-=======
-      <filename>unit_conversions.rb</filename>
-      <filetype>rb</filetype>
-      <usage_type>resource</usage_type>
-      <checksum>81550F14</checksum>
-    </file>
-    <file>
-      <filename>residential_airflow_test.rb</filename>
-      <filetype>rb</filetype>
-      <usage_type>test</usage_type>
-      <checksum>CBA30617</checksum>
-    </file>
-    <file>
->>>>>>> 8159c45d
       <filename>weather.rb</filename>
       <filetype>rb</filetype>
       <usage_type>resource</usage_type>
@@ -761,8 +753,6 @@
       <filetype>rb</filetype>
       <usage_type>resource</usage_type>
       <checksum>4C000237</checksum>
-<<<<<<< HEAD
-=======
     </file>
     <file>
       <filename>geometry.rb</filename>
@@ -775,191 +765,102 @@
       <filetype>rb</filetype>
       <usage_type>resource</usage_type>
       <checksum>4FD91EF2</checksum>
->>>>>>> 8159c45d
     </file>
     <file>
       <filename>constants.rb</filename>
       <filetype>rb</filetype>
       <usage_type>resource</usage_type>
-<<<<<<< HEAD
-      <checksum>C6878D1E</checksum>
-    </file>
-    <file>
-      <filename>geometry.rb</filename>
-      <filetype>rb</filetype>
-      <usage_type>resource</usage_type>
-      <checksum>62B9E41C</checksum>
-=======
       <checksum>623A924C</checksum>
->>>>>>> 8159c45d
     </file>
     <file>
       <filename>SFD_2000sqft_2story_UB_UA_3Beds_2Baths_Denver_Furnace_CentralAC.osm</filename>
       <filetype>osm</filetype>
       <usage_type>test</usage_type>
-<<<<<<< HEAD
-      <checksum>99127E91</checksum>
-=======
       <checksum>C21AF91C</checksum>
->>>>>>> 8159c45d
     </file>
     <file>
       <filename>SFD_2000sqft_2story_SL_UA_3Beds_2Baths_Denver.osm</filename>
       <filetype>osm</filetype>
       <usage_type>test</usage_type>
-<<<<<<< HEAD
-      <checksum>73F0F64A</checksum>
-=======
       <checksum>5FC42BAF</checksum>
->>>>>>> 8159c45d
     </file>
     <file>
       <filename>SFD_2000sqft_2story_SL_UA_3Beds_2Baths_Denver_ElectricBaseboard.osm</filename>
       <filetype>osm</filetype>
       <usage_type>test</usage_type>
-<<<<<<< HEAD
-      <checksum>DE238172</checksum>
-=======
       <checksum>9F6AC32F</checksum>
->>>>>>> 8159c45d
     </file>
     <file>
       <filename>SFD_2000sqft_2story_SL_UA_3Beds_2Baths_Denver_Furnace_CentralAC.osm</filename>
       <filetype>osm</filetype>
       <usage_type>test</usage_type>
-<<<<<<< HEAD
-      <checksum>190F9762</checksum>
-=======
       <checksum>4D04CBFB</checksum>
->>>>>>> 8159c45d
     </file>
     <file>
       <filename>SFD_2000sqft_2story_SL_UA_3Beds_2Baths_Denver_Furnace_CentralAC_Neighbors.osm</filename>
       <filetype>osm</filetype>
       <usage_type>test</usage_type>
-<<<<<<< HEAD
-      <checksum>2A101665</checksum>
-=======
       <checksum>94CE6364</checksum>
->>>>>>> 8159c45d
     </file>
     <file>
       <filename>SFD_2000sqft_2story_SL_UA_3Beds_2Baths_Denver_Furnace_CentralAC_ElecWHTank_ClothesWasher_ClothesDryer.osm</filename>
       <filetype>osm</filetype>
       <usage_type>test</usage_type>
-<<<<<<< HEAD
-      <checksum>CB876C37</checksum>
-=======
       <checksum>B5A7A3D2</checksum>
->>>>>>> 8159c45d
     </file>
     <file>
       <filename>SFD_2000sqft_2story_SL_UA_3Beds_2Baths_Denver_MSHP.osm</filename>
       <filetype>osm</filetype>
       <usage_type>test</usage_type>
-<<<<<<< HEAD
-      <checksum>F9174BD9</checksum>
-=======
       <checksum>284D08C9</checksum>
->>>>>>> 8159c45d
     </file>
     <file>
       <filename>SFD_2000sqft_2story_SL_UA_3Beds_2Baths_Denver_MSHPDucted.osm</filename>
       <filetype>osm</filetype>
       <usage_type>test</usage_type>
-<<<<<<< HEAD
-      <checksum>EF42F660</checksum>
-=======
       <checksum>183D51B0</checksum>
->>>>>>> 8159c45d
     </file>
     <file>
       <filename>SFD_2000sqft_2story_SL_GRG_UA_3Beds_2Baths_Denver_Furnace_CentralAC.osm</filename>
       <filetype>osm</filetype>
       <usage_type>test</usage_type>
-<<<<<<< HEAD
-      <checksum>CF0A76A6</checksum>
-=======
       <checksum>8BB783E2</checksum>
->>>>>>> 8159c45d
     </file>
     <file>
       <filename>SFD_2000sqft_2story_SL_GRG_FR_3Beds_2Baths_Denver_Furnace_CentralAC.osm</filename>
       <filetype>osm</filetype>
       <usage_type>test</usage_type>
-<<<<<<< HEAD
-      <checksum>8F1AB328</checksum>
-=======
       <checksum>80E0BBE6</checksum>
->>>>>>> 8159c45d
     </file>
     <file>
       <filename>SFD_2000sqft_2story_PB_UA_3Beds_2Baths_Denver_Furnace_CentralAC.osm</filename>
       <filetype>osm</filetype>
       <usage_type>test</usage_type>
-<<<<<<< HEAD
-      <checksum>B206E668</checksum>
-=======
       <checksum>8F54E636</checksum>
->>>>>>> 8159c45d
     </file>
     <file>
       <filename>SFD_2000sqft_2story_FB_UA_3Beds_2Baths_Denver_Furnace_CentralAC.osm</filename>
       <filetype>osm</filetype>
       <usage_type>test</usage_type>
-<<<<<<< HEAD
-      <checksum>77C810EC</checksum>
-=======
       <checksum>1F054725</checksum>
->>>>>>> 8159c45d
     </file>
     <file>
       <filename>SFD_2000sqft_2story_CS_UA_3Beds_2Baths_Denver_Furnace_CentralAC.osm</filename>
       <filetype>osm</filetype>
       <usage_type>test</usage_type>
-<<<<<<< HEAD
-      <checksum>FE7E622A</checksum>
-=======
       <checksum>A7909C33</checksum>
->>>>>>> 8159c45d
     </file>
     <file>
       <filename>SFA_4units_1story_SL_UA_3Beds_2Baths_Denver_Furnace_CentralAC.osm</filename>
       <filetype>osm</filetype>
       <usage_type>test</usage_type>
-<<<<<<< HEAD
-      <checksum>8BE3C876</checksum>
-=======
       <checksum>603A4619</checksum>
->>>>>>> 8159c45d
     </file>
     <file>
       <filename>MF_8units_1story_SL_3Beds_2Baths_Denver_Furnace_CentralAC.osm</filename>
       <filetype>osm</filetype>
       <usage_type>test</usage_type>
-<<<<<<< HEAD
-      <checksum>D0AF62D3</checksum>
-    </file>
-    <file>
-      <filename>util.rb</filename>
-      <filetype>rb</filetype>
-      <usage_type>resource</usage_type>
-      <checksum>B8804B95</checksum>
-    </file>
-    <file>
-      <filename>unit_conversions.rb</filename>
-      <filetype>rb</filetype>
-      <usage_type>resource</usage_type>
-      <checksum>A28FB5F8</checksum>
-    </file>
-    <file>
-      <filename>airflow.rb</filename>
-      <filetype>rb</filetype>
-      <usage_type>resource</usage_type>
-      <checksum>4FD91EF2</checksum>
-=======
       <checksum>91180CC1</checksum>
->>>>>>> 8159c45d
     </file>
   </files>
 </measure>