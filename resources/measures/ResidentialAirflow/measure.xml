<measure>
  <schema_version>3.0</schema_version>
  <name>residential_airflow</name>
  <uid>7d2adf5c-9995-49be-b662-a23d2452bb36</uid>
<<<<<<< HEAD
  <version_id>14c7bd31-6227-4691-80fd-ab5492dda53d</version_id>
  <version_modified>20181008T171128Z</version_modified>
=======
  <version_id>f5e0bc29-0526-4ba4-afc7-6c7c49939a94</version_id>
  <version_modified>20180920T151056Z</version_modified>
>>>>>>> 12b24f9d
  <xml_checksum>19EEDBBB</xml_checksum>
  <class_name>ResidentialAirflow</class_name>
  <display_name>Set Residential Airflow</display_name>
  <description>Adds (or replaces) all building components related to airflow: infiltration, mechanical ventilation, natural ventilation, and ducts. See https://github.com/NREL/OpenStudio-BEopt#workflows for supported workflows using this measure.</description>
  <modeler_description>Uses EMS to model the building airflow.</modeler_description>
  <arguments>
    <argument>
      <name>living_ach50</name>
      <display_name>Air Leakage: Above-Grade Living ACH50</display_name>
      <description>Air exchange rate, in Air Changes per Hour at 50 Pascals (ACH50), for above-grade living space (including finished attic).</description>
      <type>Double</type>
      <units>1/hr</units>
      <required>true</required>
      <model_dependent>false</model_dependent>
      <default_value>7</default_value>
    </argument>
    <argument>
      <name>garage_ach50</name>
      <display_name>Air Leakage: Garage ACH50</display_name>
      <description>Air exchange rate, in Air Changes per Hour at 50 Pascals (ACH50), for the garage.</description>
      <type>Double</type>
      <units>1/hr</units>
      <required>true</required>
      <model_dependent>false</model_dependent>
      <default_value>7</default_value>
    </argument>
    <argument>
      <name>finished_basement_ach</name>
      <display_name>Air Leakage: Finished Basement Constant ACH</display_name>
      <description>Constant air exchange rate, in Air Changes per Hour (ACH), for the finished basement.</description>
      <type>Double</type>
      <units>1/hr</units>
      <required>true</required>
      <model_dependent>false</model_dependent>
      <default_value>0</default_value>
    </argument>
    <argument>
      <name>unfinished_basement_ach</name>
      <display_name>Air Leakage: Unfinished Basement Constant ACH</display_name>
      <description>Constant air exchange rate, in Air Changes per Hour (ACH), for the unfinished basement. A value of 0.10 ACH or greater is recommended for modeling Heat Pump Water Heaters in unfinished basements.</description>
      <type>Double</type>
      <units>1/hr</units>
      <required>true</required>
      <model_dependent>false</model_dependent>
      <default_value>0.1</default_value>
    </argument>
    <argument>
      <name>crawl_ach</name>
      <display_name>Air Leakage: Crawlspace Constant ACH</display_name>
      <description>Air exchange rate, in Air Changes per Hour at 50 Pascals (ACH50), for the crawlspace.</description>
      <type>Double</type>
      <units>1/hr</units>
      <required>true</required>
      <model_dependent>false</model_dependent>
      <default_value>0</default_value>
    </argument>
    <argument>
      <name>pier_beam_ach</name>
      <display_name>Air Leakage: Pier &amp; Beam Constant ACH</display_name>
      <description>Air exchange rate, in Air Changes per Hour at 50 Pascals (ACH50), for the pier &amp; beam foundation.</description>
      <type>Double</type>
      <units>1/hr</units>
      <required>true</required>
      <model_dependent>false</model_dependent>
      <default_value>100</default_value>
    </argument>
    <argument>
      <name>unfinished_attic_sla</name>
      <display_name>Air Leakage: Unfinished Attic SLA</display_name>
      <description>Ratio of the effective leakage area (infiltration and/or ventilation) in the unfinished attic to the total floor area of the attic.</description>
      <type>Double</type>
      <required>true</required>
      <model_dependent>false</model_dependent>
      <default_value>0.00333</default_value>
    </argument>
    <argument>
      <name>shelter_coef</name>
      <display_name>Air Leakage: Shelter Coefficient</display_name>
      <description>The local shelter coefficient (AIM-2 infiltration model) accounts for nearby buildings, trees and obstructions.</description>
      <type>String</type>
      <required>true</required>
      <model_dependent>false</model_dependent>
      <default_value>auto</default_value>
    </argument>
    <argument>
      <name>has_hvac_flue</name>
      <display_name>Air Leakage: Has Open HVAC Flue</display_name>
      <description>Specifies whether the building has an open flue associated with the HVAC system.</description>
      <type>Boolean</type>
      <required>true</required>
      <model_dependent>false</model_dependent>
      <default_value>false</default_value>
      <choices>
        <choice>
          <value>true</value>
          <display_name>true</display_name>
        </choice>
        <choice>
          <value>false</value>
          <display_name>false</display_name>
        </choice>
      </choices>
    </argument>
    <argument>
      <name>has_water_heater_flue</name>
      <display_name>Air Leakage: Has Open Water Heater Flue</display_name>
      <description>Specifies whether the building has an open flue associated with the water heater.</description>
      <type>Boolean</type>
      <required>true</required>
      <model_dependent>false</model_dependent>
      <default_value>false</default_value>
      <choices>
        <choice>
          <value>true</value>
          <display_name>true</display_name>
        </choice>
        <choice>
          <value>false</value>
          <display_name>false</display_name>
        </choice>
      </choices>
    </argument>
    <argument>
      <name>has_fireplace_chimney</name>
      <display_name>Air Leakage: Has Open HVAC Flue</display_name>
      <description>Specifies whether the building has an open chimney associated with a fireplace.</description>
      <type>Boolean</type>
      <required>true</required>
      <model_dependent>false</model_dependent>
      <default_value>false</default_value>
      <choices>
        <choice>
          <value>true</value>
          <display_name>true</display_name>
        </choice>
        <choice>
          <value>false</value>
          <display_name>false</display_name>
        </choice>
      </choices>
    </argument>
    <argument>
      <name>terrain</name>
      <display_name>Air Leakage: Site Terrain</display_name>
      <description>The terrain of the site.</description>
      <type>Choice</type>
      <required>true</required>
      <model_dependent>false</model_dependent>
      <default_value>suburban</default_value>
      <choices>
        <choice>
          <value>ocean</value>
          <display_name>ocean</display_name>
        </choice>
        <choice>
          <value>plains</value>
          <display_name>plains</display_name>
        </choice>
        <choice>
          <value>rural</value>
          <display_name>rural</display_name>
        </choice>
        <choice>
          <value>suburban</value>
          <display_name>suburban</display_name>
        </choice>
        <choice>
          <value>city</value>
          <display_name>city</display_name>
        </choice>
      </choices>
    </argument>
    <argument>
      <name>mech_vent_type</name>
      <display_name>Mechanical Ventilation: Ventilation Type</display_name>
      <description>Whole house ventilation strategy used.</description>
      <type>Choice</type>
      <required>true</required>
      <model_dependent>false</model_dependent>
      <default_value>exhaust</default_value>
      <choices>
        <choice>
          <value>none</value>
          <display_name>none</display_name>
        </choice>
        <choice>
          <value>exhaust</value>
          <display_name>exhaust</display_name>
        </choice>
        <choice>
          <value>supply</value>
          <display_name>supply</display_name>
        </choice>
        <choice>
          <value>central fan integrated supply</value>
          <display_name>central fan integrated supply</display_name>
        </choice>
        <choice>
          <value>balanced</value>
          <display_name>balanced</display_name>
        </choice>
      </choices>
    </argument>
    <argument>
      <name>mech_vent_fan_power</name>
      <display_name>Mechanical Ventilation: Fan Power</display_name>
      <description>Fan power (in W) per delivered airflow rate (in cfm) of fan(s) providing whole house ventilation. If the house uses a balanced ventilation system there is assumed to be two fans operating at this efficiency. Not used for central fan integrated supply systems.</description>
      <type>Double</type>
      <units>W/cfm</units>
      <required>true</required>
      <model_dependent>false</model_dependent>
      <default_value>0.15</default_value>
    </argument>
    <argument>
      <name>mech_vent_total_efficiency</name>
      <display_name>Mechanical Ventilation: Total Recovery Efficiency</display_name>
      <description>The net total energy (sensible plus latent, also called enthalpy) recovered by the supply airstream adjusted by electric consumption, case heat loss or heat gain, air leakage and airflow mass imbalance between the two airstreams, as a percent of the potential total energy that could be recovered plus the exhaust fan energy. Only used for balanced systems.</description>
      <type>Double</type>
      <required>true</required>
      <model_dependent>false</model_dependent>
      <default_value>0</default_value>
    </argument>
    <argument>
      <name>mech_vent_sensible_efficiency</name>
      <display_name>Mechanical Ventilation: Sensible Recovery Efficiency</display_name>
      <description>The net sensible energy recovered by the supply airstream as adjusted by electric consumption, case heat loss or heat gain, air leakage, airflow mass imbalance between the two airstreams and the energy used for defrost (when running the Very Low Temperature Test), as a percent of the potential sensible energy that could be recovered plus the exhaust fan energy. Only used for balanced systems.</description>
      <type>Double</type>
      <required>true</required>
      <model_dependent>false</model_dependent>
      <default_value>0</default_value>
    </argument>
    <argument>
      <name>mech_vent_frac_62_2</name>
      <display_name>Mechanical Ventilation: Fraction of ASHRAE 62.2</display_name>
      <description>Fraction of the ventilation rate (including any infiltration credit) specified by ASHRAE 62.2 that is desired in the building.</description>
      <type>Double</type>
      <units>frac</units>
      <required>true</required>
      <model_dependent>false</model_dependent>
      <default_value>1</default_value>
    </argument>
    <argument>
      <name>mech_vent_ashrae_std</name>
      <display_name>Mechanical Ventilation: ASHRAE 62.2 Standard</display_name>
      <description>Specifies which version (year) of the ASHRAE 62.2 Standard should be used.</description>
      <type>Choice</type>
      <required>true</required>
      <model_dependent>false</model_dependent>
      <default_value>2010</default_value>
      <choices>
        <choice>
          <value>2010</value>
          <display_name>2010</display_name>
        </choice>
        <choice>
          <value>2013</value>
          <display_name>2013</display_name>
        </choice>
      </choices>
    </argument>
    <argument>
      <name>mech_vent_infil_credit</name>
      <display_name>Mechanical Ventilation: Allow Infiltration Credit</display_name>
      <description>Defines whether the infiltration credit allowed per the ASHRAE 62.2 Standard will be included in the calculation of the mechanical ventilation rate. If True, the infiltration credit will apply 1) to new/existing single-family detached homes for 2013 ASHRAE 62.2, or 2) to existing single-family detached or multi-family homes for 2010 ASHRAE 62.2.</description>
      <type>Boolean</type>
      <required>true</required>
      <model_dependent>false</model_dependent>
      <default_value>true</default_value>
      <choices>
        <choice>
          <value>true</value>
          <display_name>true</display_name>
        </choice>
        <choice>
          <value>false</value>
          <display_name>false</display_name>
        </choice>
      </choices>
    </argument>
    <argument>
      <name>is_existing_home</name>
      <display_name>Mechanical Ventilation: Is Existing Home</display_name>
      <description>Specifies whether the building is an existing home or new construction.</description>
      <type>Boolean</type>
      <required>true</required>
      <model_dependent>false</model_dependent>
      <default_value>false</default_value>
      <choices>
        <choice>
          <value>true</value>
          <display_name>true</display_name>
        </choice>
        <choice>
          <value>false</value>
          <display_name>false</display_name>
        </choice>
      </choices>
    </argument>
    <argument>
      <name>mech_vent_cfis_open_time</name>
      <display_name>Mechanical Ventilation: CFIS Damper Open Time</display_name>
      <description>Minimum damper open time for a central fan integrated supply system.</description>
      <type>Double</type>
      <required>true</required>
      <model_dependent>false</model_dependent>
      <default_value>20</default_value>
    </argument>
    <argument>
      <name>mech_vent_cfis_airflow_frac</name>
      <display_name>Mechanical Ventilation: CFIS Ventilation Mode Airflow Fraction</display_name>
      <description>Blower airflow rate, when the central fan integrated supply system is operating in ventilation mode, as a fraction of maximum blower airflow rate.</description>
      <type>Double</type>
      <required>true</required>
      <model_dependent>false</model_dependent>
      <default_value>1</default_value>
    </argument>
    <argument>
      <name>range_exhaust_hour</name>
      <display_name>Spot Ventilation: Hour of range spot ventilation</display_name>
      <description>Hour in which range spot ventilation occurs. Values indicate the time of spot ventilation, which lasts for 1 hour.</description>
      <type>Integer</type>
      <required>true</required>
      <model_dependent>false</model_dependent>
      <default_value>16</default_value>
    </argument>
    <argument>
      <name>bathroom_exhaust_hour</name>
      <display_name>Spot Ventilation: Hour of bathroom spot ventilation</display_name>
      <description>Hour in which bathroom spot ventilation occurs. Values indicate the time of spot ventilation, which lasts for 1 hour.</description>
      <type>Integer</type>
      <required>true</required>
      <model_dependent>false</model_dependent>
      <default_value>5</default_value>
    </argument>
    <argument>
      <name>clothes_dryer_exhaust</name>
      <display_name>Clothes Dryer: Exhaust</display_name>
      <description>Rated flow capacity of the clothes dryer exhaust. This fan is assumed to run after any clothes dryer events.</description>
      <type>Double</type>
      <units>cfm</units>
      <required>true</required>
      <model_dependent>false</model_dependent>
      <default_value>100</default_value>
    </argument>
    <argument>
      <name>nat_vent_htg_offset</name>
      <display_name>Natural Ventilation: Heating Season Setpoint Offset</display_name>
      <description>The temperature offset below the hourly cooling setpoint, to which the living space is allowed to cool during months that are only in the heating season.</description>
      <type>Double</type>
      <units>degrees F</units>
      <required>true</required>
      <model_dependent>false</model_dependent>
      <default_value>1</default_value>
    </argument>
    <argument>
      <name>nat_vent_clg_offset</name>
      <display_name>Natural Ventilation: Cooling Season Setpoint Offset</display_name>
      <description>The temperature offset above the hourly heating setpoint, to which the living space is allowed to cool during months that are only in the cooling season.</description>
      <type>Double</type>
      <units>degrees F</units>
      <required>true</required>
      <model_dependent>false</model_dependent>
      <default_value>1</default_value>
    </argument>
    <argument>
      <name>nat_vent_ovlp_offset</name>
      <display_name>Natural Ventilation: Overlap Season Setpoint Offset</display_name>
      <description>The temperature offset above the maximum heating setpoint, to which the living space is allowed to cool during months that are in both the heating season and cooling season.</description>
      <type>Double</type>
      <units>degrees F</units>
      <required>true</required>
      <model_dependent>false</model_dependent>
      <default_value>1</default_value>
    </argument>
    <argument>
      <name>nat_vent_htg_season</name>
      <display_name>Natural Ventilation: Heating Season</display_name>
      <description>True if windows are allowed to be opened during months that are only in the heating season.</description>
      <type>Boolean</type>
      <required>true</required>
      <model_dependent>false</model_dependent>
      <default_value>true</default_value>
      <choices>
        <choice>
          <value>true</value>
          <display_name>true</display_name>
        </choice>
        <choice>
          <value>false</value>
          <display_name>false</display_name>
        </choice>
      </choices>
    </argument>
    <argument>
      <name>nat_vent_clg_season</name>
      <display_name>Natural Ventilation: Cooling Season</display_name>
      <description>True if windows are allowed to be opened during months that are only in the cooling season.</description>
      <type>Boolean</type>
      <required>true</required>
      <model_dependent>false</model_dependent>
      <default_value>true</default_value>
      <choices>
        <choice>
          <value>true</value>
          <display_name>true</display_name>
        </choice>
        <choice>
          <value>false</value>
          <display_name>false</display_name>
        </choice>
      </choices>
    </argument>
    <argument>
      <name>nat_vent_ovlp_season</name>
      <display_name>Natural Ventilation: Overlap Season</display_name>
      <description>True if windows are allowed to be opened during months that are in both the heating season and cooling season.</description>
      <type>Boolean</type>
      <required>true</required>
      <model_dependent>false</model_dependent>
      <default_value>true</default_value>
      <choices>
        <choice>
          <value>true</value>
          <display_name>true</display_name>
        </choice>
        <choice>
          <value>false</value>
          <display_name>false</display_name>
        </choice>
      </choices>
    </argument>
    <argument>
      <name>nat_vent_num_weekdays</name>
      <display_name>Natural Ventilation: Number Weekdays</display_name>
      <description>Number of weekdays in the week that natural ventilation can occur.</description>
      <type>Integer</type>
      <required>true</required>
      <model_dependent>false</model_dependent>
      <default_value>3</default_value>
    </argument>
    <argument>
      <name>nat_vent_num_weekends</name>
      <display_name>Natural Ventilation: Number Weekend Days</display_name>
      <description>Number of weekend days in the week that natural ventilation can occur.</description>
      <type>Integer</type>
      <required>true</required>
      <model_dependent>false</model_dependent>
      <default_value>0</default_value>
    </argument>
    <argument>
      <name>nat_vent_frac_windows_open</name>
      <display_name>Natural Ventilation: Fraction of Openable Windows Open</display_name>
      <description>Specifies the fraction of the total openable window area in the building that is opened for ventilation.</description>
      <type>Double</type>
      <units>frac</units>
      <required>true</required>
      <model_dependent>false</model_dependent>
      <default_value>0.33</default_value>
    </argument>
    <argument>
      <name>nat_vent_frac_window_area_openable</name>
      <display_name>Natural Ventilation: Fraction Window Area Openable</display_name>
      <description>Specifies the fraction of total window area in the home that can be opened (e.g. typical sliding windows can be opened to half of their area).</description>
      <type>Double</type>
      <units>frac</units>
      <required>true</required>
      <model_dependent>false</model_dependent>
      <default_value>0.2</default_value>
    </argument>
    <argument>
      <name>nat_vent_max_oa_hr</name>
      <display_name>Natural Ventilation: Max OA Humidity Ratio</display_name>
      <description>Outdoor air humidity ratio above which windows will not open for natural ventilation.</description>
      <type>Double</type>
      <units>frac</units>
      <required>true</required>
      <model_dependent>false</model_dependent>
      <default_value>0.0115</default_value>
    </argument>
    <argument>
      <name>nat_vent_max_oa_rh</name>
      <display_name>Natural Ventilation: Max OA Relative Humidity</display_name>
      <description>Outdoor air relative humidity (0-1) above which windows will not open for natural ventilation.</description>
      <type>Double</type>
      <units>frac</units>
      <required>true</required>
      <model_dependent>false</model_dependent>
      <default_value>0.7</default_value>
    </argument>
    <argument>
      <name>duct_location</name>
      <display_name>Ducts: Location</display_name>
      <description>The primary location of ducts.</description>
      <type>Choice</type>
      <required>true</required>
      <model_dependent>true</model_dependent>
      <default_value>auto</default_value>
      <choices>
        <choice>
          <value>none</value>
          <display_name>none</display_name>
        </choice>
        <choice>
          <value>auto</value>
          <display_name>auto</display_name>
        </choice>
      </choices>
    </argument>
    <argument>
      <name>duct_total_leakage</name>
      <display_name>Ducts: Total Leakage</display_name>
      <description>The total amount of air flow leakage expressed as a fraction of the total air flow rate.</description>
      <type>Double</type>
      <units>frac</units>
      <required>true</required>
      <model_dependent>false</model_dependent>
      <default_value>0.3</default_value>
    </argument>
    <argument>
      <name>duct_supply_frac</name>
      <display_name>Ducts: Supply Leakage Fraction of Total</display_name>
      <description>The amount of air flow leakage leaking out from the supply duct expressed as a fraction of the total duct leakage.</description>
      <type>Double</type>
      <units>frac</units>
      <required>true</required>
      <model_dependent>false</model_dependent>
      <default_value>0.6</default_value>
    </argument>
    <argument>
      <name>duct_return_frac</name>
      <display_name>Ducts: Return Leakage Fraction of Total</display_name>
      <description>The amount of air flow leakage leaking into the return duct expressed as a fraction of the total duct leakage.</description>
      <type>Double</type>
      <units>frac</units>
      <required>true</required>
      <model_dependent>false</model_dependent>
      <default_value>0.067</default_value>
    </argument>
    <argument>
      <name>duct_ah_supply_frac</name>
      <display_name>Ducts: Supply Air Handler Leakage Fraction of Total</display_name>
      <description>The amount of air flow leakage leaking out from the supply-side of the air handler expressed as a fraction of the total duct leakage.</description>
      <type>Double</type>
      <units>frac</units>
      <required>true</required>
      <model_dependent>false</model_dependent>
      <default_value>0.067</default_value>
    </argument>
    <argument>
      <name>duct_ah_return_frac</name>
      <display_name>Ducts: Return Air Handler Leakage Fraction of Total</display_name>
      <description>The amount of air flow leakage leaking out from the return-side of the air handler expressed as a fraction of the total duct leakage.</description>
      <type>Double</type>
      <units>frac</units>
      <required>true</required>
      <model_dependent>false</model_dependent>
      <default_value>0.267</default_value>
    </argument>
    <argument>
      <name>duct_location_frac</name>
      <display_name>Ducts: Location Fraction</display_name>
      <description>Fraction of supply ducts in the specified Duct Location; the remainder of supply ducts will be located in above-grade conditioned space.</description>
      <type>String</type>
      <units>frac</units>
      <required>true</required>
      <model_dependent>false</model_dependent>
      <default_value>auto</default_value>
    </argument>
    <argument>
      <name>duct_num_returns</name>
      <display_name>Ducts: Number of Returns</display_name>
      <description>The number of duct returns.</description>
      <type>String</type>
      <units>#</units>
      <required>true</required>
      <model_dependent>false</model_dependent>
      <default_value>auto</default_value>
    </argument>
    <argument>
      <name>duct_supply_area_mult</name>
      <display_name>Ducts: Supply Surface Area Multiplier</display_name>
      <description>Values specify a fraction of the Building America Benchmark supply duct surface area.</description>
      <type>Double</type>
      <units>mult</units>
      <required>true</required>
      <model_dependent>false</model_dependent>
      <default_value>1</default_value>
    </argument>
    <argument>
      <name>duct_return_area_mult</name>
      <display_name>Ducts: Return Surface Area Multiplier</display_name>
      <description>Values specify a fraction of the Building America Benchmark return duct surface area.</description>
      <type>Double</type>
      <units>mult</units>
      <required>true</required>
      <model_dependent>false</model_dependent>
      <default_value>1</default_value>
    </argument>
    <argument>
      <name>duct_r</name>
      <display_name>Ducts: Insulation Nominal R-Value</display_name>
      <description>The nominal R-value for duct insulation.</description>
      <type>Double</type>
      <units>h-ft^2-R/Btu</units>
      <required>true</required>
      <model_dependent>false</model_dependent>
      <default_value>0</default_value>
    </argument>
  </arguments>
  <outputs/>
  <provenances/>
  <tags>
    <tag>Envelope.Infiltration</tag>
  </tags>
  <attributes>
    <attribute>
      <name>Measure Type</name>
      <value>ModelMeasure</value>
      <datatype>string</datatype>
    </attribute>
    <attribute>
      <name>Intended Software Tool</name>
      <value>Apply Measure Now</value>
      <datatype>string</datatype>
    </attribute>
    <attribute>
      <name>Intended Software Tool</name>
      <value>OpenStudio Application</value>
      <datatype>string</datatype>
    </attribute>
    <attribute>
      <name>Intended Software Tool</name>
      <value>Parametric Analysis Tool</value>
      <datatype>string</datatype>
    </attribute>
  </attributes>
  <files>
    <file>
      <filename>USA_CO_Denver_Intl_AP_725650_TMY3.ddy</filename>
      <filetype>ddy</filetype>
      <usage_type>test</usage_type>
      <checksum>FB253570</checksum>
    </file>
    <file>
      <filename>USA_CO_Denver_Intl_AP_725650_TMY3.epw</filename>
      <filetype>epw</filetype>
      <usage_type>test</usage_type>
      <checksum>E23378AA</checksum>
    </file>
    <file>
      <filename>ASHRAE622WSF.csv</filename>
      <filetype>csv</filetype>
      <usage_type>resource</usage_type>
      <checksum>308F75BA</checksum>
    </file>
    <file>
      <filename>psychrometrics.rb</filename>
      <filetype>rb</filetype>
      <usage_type>resource</usage_type>
      <checksum>208441EA</checksum>
    </file>
    <file>
      <filename>MinuteDrawProfilesMaxFlows.csv</filename>
      <filetype>csv</filetype>
      <usage_type>resource</usage_type>
      <checksum>0E1048A3</checksum>
    </file>
    <file>
      <filename>ClothesDryerExhaustSchedule_1bed.csv</filename>
      <filetype>csv</filetype>
      <usage_type>resource</usage_type>
      <checksum>85CDD535</checksum>
    </file>
    <file>
      <filename>ClothesDryerExhaustSchedule_2bed.csv</filename>
      <filetype>csv</filetype>
      <usage_type>resource</usage_type>
      <checksum>1D475929</checksum>
    </file>
    <file>
      <filename>ClothesDryerExhaustSchedule_3bed.csv</filename>
      <filetype>csv</filetype>
      <usage_type>resource</usage_type>
      <checksum>A0F57E5A</checksum>
    </file>
    <file>
      <filename>ClothesDryerExhaustSchedule_4bed.csv</filename>
      <filetype>csv</filetype>
      <usage_type>resource</usage_type>
      <checksum>A893C107</checksum>
    </file>
    <file>
      <filename>ClothesDryerExhaustSchedule_5bed.csv</filename>
      <filetype>csv</filetype>
      <usage_type>resource</usage_type>
      <checksum>CDC5BFE0</checksum>
    </file>
    <file>
      <filename>util.rb</filename>
      <filetype>rb</filetype>
      <usage_type>resource</usage_type>
      <checksum>4516079E</checksum>
    </file>
    <file>
      <version>
        <software_program>OpenStudio</software_program>
        <identifier>1.13.1</identifier>
        <min_compatible>2.0.4</min_compatible>
      </version>
      <filename>measure.rb</filename>
      <filetype>rb</filetype>
      <usage_type>script</usage_type>
      <checksum>99BDA970</checksum>
    </file>
    <file>
      <filename>materials.rb</filename>
      <filetype>rb</filetype>
      <usage_type>resource</usage_type>
      <checksum>82D32FEE</checksum>
    </file>
    <file>
<<<<<<< HEAD
      <filename>unit_conversions.rb</filename>
      <filetype>rb</filetype>
      <usage_type>resource</usage_type>
      <checksum>81550F14</checksum>
    </file>
    <file>
      <filename>residential_airflow_test.rb</filename>
      <filetype>rb</filetype>
      <usage_type>test</usage_type>
      <checksum>CBA30617</checksum>
    </file>
    <file>
      <filename>weather.rb</filename>
      <filetype>rb</filetype>
      <usage_type>resource</usage_type>
      <checksum>454E14D4</checksum>
=======
      <filename>geometry.rb</filename>
      <filetype>rb</filetype>
      <usage_type>resource</usage_type>
      <checksum>3A649817</checksum>
    </file>
    <file>
      <filename>unit_conversions.rb</filename>
      <filetype>rb</filetype>
      <usage_type>resource</usage_type>
      <checksum>81550F14</checksum>
    </file>
    <file>
      <filename>hvac.rb</filename>
      <filetype>rb</filetype>
      <usage_type>resource</usage_type>
      <checksum>61214910</checksum>
>>>>>>> 12b24f9d
    </file>
    <file>
      <filename>residential_airflow_test.rb</filename>
      <filetype>rb</filetype>
<<<<<<< HEAD
      <usage_type>resource</usage_type>
      <checksum>B237D248</checksum>
    </file>
    <file>
      <filename>hvac.rb</filename>
      <filetype>rb</filetype>
      <usage_type>resource</usage_type>
      <checksum>2047AAAB</checksum>
    </file>
    <file>
      <filename>schedules.rb</filename>
      <filetype>rb</filetype>
      <usage_type>resource</usage_type>
      <checksum>4C000237</checksum>
    </file>
    <file>
      <filename>airflow.rb</filename>
      <filetype>rb</filetype>
      <usage_type>resource</usage_type>
      <checksum>82B637AE</checksum>
    </file>
    <file>
      <filename>constants.rb</filename>
      <filetype>rb</filetype>
      <usage_type>resource</usage_type>
      <checksum>C6878D1E</checksum>
=======
      <usage_type>test</usage_type>
      <checksum>CBA30617</checksum>
    </file>
    <file>
      <filename>constants.rb</filename>
      <filetype>rb</filetype>
      <usage_type>resource</usage_type>
      <checksum>374E311F</checksum>
>>>>>>> 12b24f9d
    </file>
    <file>
      <filename>SFD_2000sqft_2story_UB_UA_3Beds_2Baths_Denver_Furnace_CentralAC.osm</filename>
      <filetype>osm</filetype>
      <usage_type>test</usage_type>
<<<<<<< HEAD
      <checksum>99127E91</checksum>
=======
      <checksum>C2CC7FA0</checksum>
>>>>>>> 12b24f9d
    </file>
    <file>
      <filename>SFD_2000sqft_2story_SL_UA_3Beds_2Baths_Denver.osm</filename>
      <filetype>osm</filetype>
      <usage_type>test</usage_type>
<<<<<<< HEAD
      <checksum>73F0F64A</checksum>
=======
      <checksum>563938EA</checksum>
>>>>>>> 12b24f9d
    </file>
    <file>
      <filename>SFD_2000sqft_2story_SL_UA_3Beds_2Baths_Denver_ElectricBaseboard.osm</filename>
      <filetype>osm</filetype>
      <usage_type>test</usage_type>
<<<<<<< HEAD
      <checksum>DE238172</checksum>
=======
      <checksum>71855D25</checksum>
>>>>>>> 12b24f9d
    </file>
    <file>
      <filename>SFD_2000sqft_2story_SL_UA_3Beds_2Baths_Denver_Furnace_CentralAC.osm</filename>
      <filetype>osm</filetype>
      <usage_type>test</usage_type>
<<<<<<< HEAD
      <checksum>190F9762</checksum>
=======
      <checksum>468616D2</checksum>
>>>>>>> 12b24f9d
    </file>
    <file>
      <filename>SFD_2000sqft_2story_SL_UA_3Beds_2Baths_Denver_Furnace_CentralAC_Neighbors.osm</filename>
      <filetype>osm</filetype>
      <usage_type>test</usage_type>
<<<<<<< HEAD
      <checksum>2A101665</checksum>
=======
      <checksum>79A9187E</checksum>
>>>>>>> 12b24f9d
    </file>
    <file>
      <filename>SFD_2000sqft_2story_SL_UA_3Beds_2Baths_Denver_Furnace_CentralAC_ElecWHTank_ClothesWasher_ClothesDryer.osm</filename>
      <filetype>osm</filetype>
      <usage_type>test</usage_type>
<<<<<<< HEAD
      <checksum>CB876C37</checksum>
=======
      <checksum>F08F250F</checksum>
>>>>>>> 12b24f9d
    </file>
    <file>
      <filename>SFD_2000sqft_2story_SL_UA_3Beds_2Baths_Denver_MSHP.osm</filename>
      <filetype>osm</filetype>
      <usage_type>test</usage_type>
<<<<<<< HEAD
      <checksum>F9174BD9</checksum>
=======
      <checksum>642B0E44</checksum>
>>>>>>> 12b24f9d
    </file>
    <file>
      <filename>SFD_2000sqft_2story_SL_UA_3Beds_2Baths_Denver_MSHPDucted.osm</filename>
      <filetype>osm</filetype>
      <usage_type>test</usage_type>
<<<<<<< HEAD
      <checksum>EF42F660</checksum>
=======
      <checksum>DE64C400</checksum>
>>>>>>> 12b24f9d
    </file>
    <file>
      <filename>SFD_2000sqft_2story_SL_GRG_UA_3Beds_2Baths_Denver_Furnace_CentralAC.osm</filename>
      <filetype>osm</filetype>
      <usage_type>test</usage_type>
<<<<<<< HEAD
      <checksum>CF0A76A6</checksum>
=======
      <checksum>65243692</checksum>
>>>>>>> 12b24f9d
    </file>
    <file>
      <filename>SFD_2000sqft_2story_SL_GRG_FR_3Beds_2Baths_Denver_Furnace_CentralAC.osm</filename>
      <filetype>osm</filetype>
      <usage_type>test</usage_type>
<<<<<<< HEAD
      <checksum>8F1AB328</checksum>
=======
      <checksum>BE94EE9C</checksum>
>>>>>>> 12b24f9d
    </file>
    <file>
      <filename>SFD_2000sqft_2story_PB_UA_3Beds_2Baths_Denver_Furnace_CentralAC.osm</filename>
      <filetype>osm</filetype>
      <usage_type>test</usage_type>
<<<<<<< HEAD
      <checksum>B206E668</checksum>
=======
      <checksum>5FBD1AB0</checksum>
>>>>>>> 12b24f9d
    </file>
    <file>
      <filename>SFD_2000sqft_2story_FB_UA_3Beds_2Baths_Denver_Furnace_CentralAC.osm</filename>
      <filetype>osm</filetype>
      <usage_type>test</usage_type>
<<<<<<< HEAD
      <checksum>77C810EC</checksum>
=======
      <checksum>FD5DFE85</checksum>
>>>>>>> 12b24f9d
    </file>
    <file>
      <filename>SFD_2000sqft_2story_CS_UA_3Beds_2Baths_Denver_Furnace_CentralAC.osm</filename>
      <filetype>osm</filetype>
      <usage_type>test</usage_type>
<<<<<<< HEAD
      <checksum>FE7E622A</checksum>
=======
      <checksum>74CB21B5</checksum>
>>>>>>> 12b24f9d
    </file>
    <file>
      <filename>SFA_4units_1story_SL_UA_3Beds_2Baths_Denver_Furnace_CentralAC.osm</filename>
      <filetype>osm</filetype>
      <usage_type>test</usage_type>
<<<<<<< HEAD
      <checksum>8BE3C876</checksum>
=======
      <checksum>35A07DC9</checksum>
>>>>>>> 12b24f9d
    </file>
    <file>
      <filename>MF_8units_1story_SL_3Beds_2Baths_Denver_Furnace_CentralAC.osm</filename>
      <filetype>osm</filetype>
      <usage_type>test</usage_type>
<<<<<<< HEAD
      <checksum>D0AF62D3</checksum>
=======
      <checksum>D9362EE5</checksum>
    </file>
    <file>
      <filename>airflow.rb</filename>
      <filetype>rb</filetype>
      <usage_type>resource</usage_type>
      <checksum>1725A968</checksum>
    </file>
    <file>
      <filename>weather.rb</filename>
      <filetype>rb</filetype>
      <usage_type>resource</usage_type>
      <checksum>F4DD18F1</checksum>
>>>>>>> 12b24f9d
    </file>
  </files>
</measure><|MERGE_RESOLUTION|>--- conflicted
+++ resolved
@@ -2,13 +2,8 @@
   <schema_version>3.0</schema_version>
   <name>residential_airflow</name>
   <uid>7d2adf5c-9995-49be-b662-a23d2452bb36</uid>
-<<<<<<< HEAD
-  <version_id>14c7bd31-6227-4691-80fd-ab5492dda53d</version_id>
-  <version_modified>20181008T171128Z</version_modified>
-=======
   <version_id>f5e0bc29-0526-4ba4-afc7-6c7c49939a94</version_id>
   <version_modified>20180920T151056Z</version_modified>
->>>>>>> 12b24f9d
   <xml_checksum>19EEDBBB</xml_checksum>
   <class_name>ResidentialAirflow</class_name>
   <display_name>Set Residential Airflow</display_name>
@@ -677,6 +672,12 @@
       <checksum>0E1048A3</checksum>
     </file>
     <file>
+      <filename>schedules.rb</filename>
+      <filetype>rb</filetype>
+      <usage_type>resource</usage_type>
+      <checksum>1C22DD2A</checksum>
+    </file>
+    <file>
       <filename>ClothesDryerExhaustSchedule_1bed.csv</filename>
       <filetype>csv</filetype>
       <usage_type>resource</usage_type>
@@ -730,244 +731,136 @@
       <checksum>82D32FEE</checksum>
     </file>
     <file>
-<<<<<<< HEAD
+      <filename>geometry.rb</filename>
+      <filetype>rb</filetype>
+      <usage_type>resource</usage_type>
+      <checksum>3A649817</checksum>
+    </file>
+    <file>
       <filename>unit_conversions.rb</filename>
       <filetype>rb</filetype>
       <usage_type>resource</usage_type>
       <checksum>81550F14</checksum>
     </file>
     <file>
+      <filename>hvac.rb</filename>
+      <filetype>rb</filetype>
+      <usage_type>resource</usage_type>
+      <checksum>61214910</checksum>
+    </file>
+    <file>
       <filename>residential_airflow_test.rb</filename>
       <filetype>rb</filetype>
       <usage_type>test</usage_type>
       <checksum>CBA30617</checksum>
     </file>
     <file>
+      <filename>constants.rb</filename>
+      <filetype>rb</filetype>
+      <usage_type>resource</usage_type>
+      <checksum>374E311F</checksum>
+    </file>
+    <file>
+      <filename>SFD_2000sqft_2story_UB_UA_3Beds_2Baths_Denver_Furnace_CentralAC.osm</filename>
+      <filetype>osm</filetype>
+      <usage_type>test</usage_type>
+      <checksum>C2CC7FA0</checksum>
+    </file>
+    <file>
+      <filename>SFD_2000sqft_2story_SL_UA_3Beds_2Baths_Denver.osm</filename>
+      <filetype>osm</filetype>
+      <usage_type>test</usage_type>
+      <checksum>563938EA</checksum>
+    </file>
+    <file>
+      <filename>SFD_2000sqft_2story_SL_UA_3Beds_2Baths_Denver_ElectricBaseboard.osm</filename>
+      <filetype>osm</filetype>
+      <usage_type>test</usage_type>
+      <checksum>71855D25</checksum>
+    </file>
+    <file>
+      <filename>SFD_2000sqft_2story_SL_UA_3Beds_2Baths_Denver_Furnace_CentralAC.osm</filename>
+      <filetype>osm</filetype>
+      <usage_type>test</usage_type>
+      <checksum>468616D2</checksum>
+    </file>
+    <file>
+      <filename>SFD_2000sqft_2story_SL_UA_3Beds_2Baths_Denver_Furnace_CentralAC_Neighbors.osm</filename>
+      <filetype>osm</filetype>
+      <usage_type>test</usage_type>
+      <checksum>79A9187E</checksum>
+    </file>
+    <file>
+      <filename>SFD_2000sqft_2story_SL_UA_3Beds_2Baths_Denver_Furnace_CentralAC_ElecWHTank_ClothesWasher_ClothesDryer.osm</filename>
+      <filetype>osm</filetype>
+      <usage_type>test</usage_type>
+      <checksum>F08F250F</checksum>
+    </file>
+    <file>
+      <filename>SFD_2000sqft_2story_SL_UA_3Beds_2Baths_Denver_MSHP.osm</filename>
+      <filetype>osm</filetype>
+      <usage_type>test</usage_type>
+      <checksum>642B0E44</checksum>
+    </file>
+    <file>
+      <filename>SFD_2000sqft_2story_SL_UA_3Beds_2Baths_Denver_MSHPDucted.osm</filename>
+      <filetype>osm</filetype>
+      <usage_type>test</usage_type>
+      <checksum>DE64C400</checksum>
+    </file>
+    <file>
+      <filename>SFD_2000sqft_2story_SL_GRG_UA_3Beds_2Baths_Denver_Furnace_CentralAC.osm</filename>
+      <filetype>osm</filetype>
+      <usage_type>test</usage_type>
+      <checksum>65243692</checksum>
+    </file>
+    <file>
+      <filename>SFD_2000sqft_2story_SL_GRG_FR_3Beds_2Baths_Denver_Furnace_CentralAC.osm</filename>
+      <filetype>osm</filetype>
+      <usage_type>test</usage_type>
+      <checksum>BE94EE9C</checksum>
+    </file>
+    <file>
+      <filename>SFD_2000sqft_2story_PB_UA_3Beds_2Baths_Denver_Furnace_CentralAC.osm</filename>
+      <filetype>osm</filetype>
+      <usage_type>test</usage_type>
+      <checksum>5FBD1AB0</checksum>
+    </file>
+    <file>
+      <filename>SFD_2000sqft_2story_FB_UA_3Beds_2Baths_Denver_Furnace_CentralAC.osm</filename>
+      <filetype>osm</filetype>
+      <usage_type>test</usage_type>
+      <checksum>FD5DFE85</checksum>
+    </file>
+    <file>
+      <filename>SFD_2000sqft_2story_CS_UA_3Beds_2Baths_Denver_Furnace_CentralAC.osm</filename>
+      <filetype>osm</filetype>
+      <usage_type>test</usage_type>
+      <checksum>74CB21B5</checksum>
+    </file>
+    <file>
+      <filename>SFA_4units_1story_SL_UA_3Beds_2Baths_Denver_Furnace_CentralAC.osm</filename>
+      <filetype>osm</filetype>
+      <usage_type>test</usage_type>
+      <checksum>35A07DC9</checksum>
+    </file>
+    <file>
+      <filename>MF_8units_1story_SL_3Beds_2Baths_Denver_Furnace_CentralAC.osm</filename>
+      <filetype>osm</filetype>
+      <usage_type>test</usage_type>
+      <checksum>D9362EE5</checksum>
+    </file>
+    <file>
+      <filename>airflow.rb</filename>
+      <filetype>rb</filetype>
+      <usage_type>resource</usage_type>
+      <checksum>1725A968</checksum>
+    </file>
+    <file>
       <filename>weather.rb</filename>
       <filetype>rb</filetype>
       <usage_type>resource</usage_type>
-      <checksum>454E14D4</checksum>
-=======
-      <filename>geometry.rb</filename>
-      <filetype>rb</filetype>
-      <usage_type>resource</usage_type>
-      <checksum>3A649817</checksum>
-    </file>
-    <file>
-      <filename>unit_conversions.rb</filename>
-      <filetype>rb</filetype>
-      <usage_type>resource</usage_type>
-      <checksum>81550F14</checksum>
-    </file>
-    <file>
-      <filename>hvac.rb</filename>
-      <filetype>rb</filetype>
-      <usage_type>resource</usage_type>
-      <checksum>61214910</checksum>
->>>>>>> 12b24f9d
-    </file>
-    <file>
-      <filename>residential_airflow_test.rb</filename>
-      <filetype>rb</filetype>
-<<<<<<< HEAD
-      <usage_type>resource</usage_type>
-      <checksum>B237D248</checksum>
-    </file>
-    <file>
-      <filename>hvac.rb</filename>
-      <filetype>rb</filetype>
-      <usage_type>resource</usage_type>
-      <checksum>2047AAAB</checksum>
-    </file>
-    <file>
-      <filename>schedules.rb</filename>
-      <filetype>rb</filetype>
-      <usage_type>resource</usage_type>
-      <checksum>4C000237</checksum>
-    </file>
-    <file>
-      <filename>airflow.rb</filename>
-      <filetype>rb</filetype>
-      <usage_type>resource</usage_type>
-      <checksum>82B637AE</checksum>
-    </file>
-    <file>
-      <filename>constants.rb</filename>
-      <filetype>rb</filetype>
-      <usage_type>resource</usage_type>
-      <checksum>C6878D1E</checksum>
-=======
-      <usage_type>test</usage_type>
-      <checksum>CBA30617</checksum>
-    </file>
-    <file>
-      <filename>constants.rb</filename>
-      <filetype>rb</filetype>
-      <usage_type>resource</usage_type>
-      <checksum>374E311F</checksum>
->>>>>>> 12b24f9d
-    </file>
-    <file>
-      <filename>SFD_2000sqft_2story_UB_UA_3Beds_2Baths_Denver_Furnace_CentralAC.osm</filename>
-      <filetype>osm</filetype>
-      <usage_type>test</usage_type>
-<<<<<<< HEAD
-      <checksum>99127E91</checksum>
-=======
-      <checksum>C2CC7FA0</checksum>
->>>>>>> 12b24f9d
-    </file>
-    <file>
-      <filename>SFD_2000sqft_2story_SL_UA_3Beds_2Baths_Denver.osm</filename>
-      <filetype>osm</filetype>
-      <usage_type>test</usage_type>
-<<<<<<< HEAD
-      <checksum>73F0F64A</checksum>
-=======
-      <checksum>563938EA</checksum>
->>>>>>> 12b24f9d
-    </file>
-    <file>
-      <filename>SFD_2000sqft_2story_SL_UA_3Beds_2Baths_Denver_ElectricBaseboard.osm</filename>
-      <filetype>osm</filetype>
-      <usage_type>test</usage_type>
-<<<<<<< HEAD
-      <checksum>DE238172</checksum>
-=======
-      <checksum>71855D25</checksum>
->>>>>>> 12b24f9d
-    </file>
-    <file>
-      <filename>SFD_2000sqft_2story_SL_UA_3Beds_2Baths_Denver_Furnace_CentralAC.osm</filename>
-      <filetype>osm</filetype>
-      <usage_type>test</usage_type>
-<<<<<<< HEAD
-      <checksum>190F9762</checksum>
-=======
-      <checksum>468616D2</checksum>
->>>>>>> 12b24f9d
-    </file>
-    <file>
-      <filename>SFD_2000sqft_2story_SL_UA_3Beds_2Baths_Denver_Furnace_CentralAC_Neighbors.osm</filename>
-      <filetype>osm</filetype>
-      <usage_type>test</usage_type>
-<<<<<<< HEAD
-      <checksum>2A101665</checksum>
-=======
-      <checksum>79A9187E</checksum>
->>>>>>> 12b24f9d
-    </file>
-    <file>
-      <filename>SFD_2000sqft_2story_SL_UA_3Beds_2Baths_Denver_Furnace_CentralAC_ElecWHTank_ClothesWasher_ClothesDryer.osm</filename>
-      <filetype>osm</filetype>
-      <usage_type>test</usage_type>
-<<<<<<< HEAD
-      <checksum>CB876C37</checksum>
-=======
-      <checksum>F08F250F</checksum>
->>>>>>> 12b24f9d
-    </file>
-    <file>
-      <filename>SFD_2000sqft_2story_SL_UA_3Beds_2Baths_Denver_MSHP.osm</filename>
-      <filetype>osm</filetype>
-      <usage_type>test</usage_type>
-<<<<<<< HEAD
-      <checksum>F9174BD9</checksum>
-=======
-      <checksum>642B0E44</checksum>
->>>>>>> 12b24f9d
-    </file>
-    <file>
-      <filename>SFD_2000sqft_2story_SL_UA_3Beds_2Baths_Denver_MSHPDucted.osm</filename>
-      <filetype>osm</filetype>
-      <usage_type>test</usage_type>
-<<<<<<< HEAD
-      <checksum>EF42F660</checksum>
-=======
-      <checksum>DE64C400</checksum>
->>>>>>> 12b24f9d
-    </file>
-    <file>
-      <filename>SFD_2000sqft_2story_SL_GRG_UA_3Beds_2Baths_Denver_Furnace_CentralAC.osm</filename>
-      <filetype>osm</filetype>
-      <usage_type>test</usage_type>
-<<<<<<< HEAD
-      <checksum>CF0A76A6</checksum>
-=======
-      <checksum>65243692</checksum>
->>>>>>> 12b24f9d
-    </file>
-    <file>
-      <filename>SFD_2000sqft_2story_SL_GRG_FR_3Beds_2Baths_Denver_Furnace_CentralAC.osm</filename>
-      <filetype>osm</filetype>
-      <usage_type>test</usage_type>
-<<<<<<< HEAD
-      <checksum>8F1AB328</checksum>
-=======
-      <checksum>BE94EE9C</checksum>
->>>>>>> 12b24f9d
-    </file>
-    <file>
-      <filename>SFD_2000sqft_2story_PB_UA_3Beds_2Baths_Denver_Furnace_CentralAC.osm</filename>
-      <filetype>osm</filetype>
-      <usage_type>test</usage_type>
-<<<<<<< HEAD
-      <checksum>B206E668</checksum>
-=======
-      <checksum>5FBD1AB0</checksum>
->>>>>>> 12b24f9d
-    </file>
-    <file>
-      <filename>SFD_2000sqft_2story_FB_UA_3Beds_2Baths_Denver_Furnace_CentralAC.osm</filename>
-      <filetype>osm</filetype>
-      <usage_type>test</usage_type>
-<<<<<<< HEAD
-      <checksum>77C810EC</checksum>
-=======
-      <checksum>FD5DFE85</checksum>
->>>>>>> 12b24f9d
-    </file>
-    <file>
-      <filename>SFD_2000sqft_2story_CS_UA_3Beds_2Baths_Denver_Furnace_CentralAC.osm</filename>
-      <filetype>osm</filetype>
-      <usage_type>test</usage_type>
-<<<<<<< HEAD
-      <checksum>FE7E622A</checksum>
-=======
-      <checksum>74CB21B5</checksum>
->>>>>>> 12b24f9d
-    </file>
-    <file>
-      <filename>SFA_4units_1story_SL_UA_3Beds_2Baths_Denver_Furnace_CentralAC.osm</filename>
-      <filetype>osm</filetype>
-      <usage_type>test</usage_type>
-<<<<<<< HEAD
-      <checksum>8BE3C876</checksum>
-=======
-      <checksum>35A07DC9</checksum>
->>>>>>> 12b24f9d
-    </file>
-    <file>
-      <filename>MF_8units_1story_SL_3Beds_2Baths_Denver_Furnace_CentralAC.osm</filename>
-      <filetype>osm</filetype>
-      <usage_type>test</usage_type>
-<<<<<<< HEAD
-      <checksum>D0AF62D3</checksum>
-=======
-      <checksum>D9362EE5</checksum>
-    </file>
-    <file>
-      <filename>airflow.rb</filename>
-      <filetype>rb</filetype>
-      <usage_type>resource</usage_type>
-      <checksum>1725A968</checksum>
-    </file>
-    <file>
-      <filename>weather.rb</filename>
-      <filetype>rb</filetype>
-      <usage_type>resource</usage_type>
       <checksum>F4DD18F1</checksum>
->>>>>>> 12b24f9d
     </file>
   </files>
 </measure>