<measure>
  <schema_version>3.0</schema_version>
  <name>residential_airflow</name>
  <uid>7d2adf5c-9995-49be-b662-a23d2452bb36</uid>
<<<<<<< HEAD
  <version_id>fd70a0f7-d70b-4998-bbb8-09ffc3fbdc56</version_id>
  <version_modified>20171005T141441Z</version_modified>
=======
  <version_id>63c62150-718b-49a9-92a7-3bf60b95bf2d</version_id>
  <version_modified>20171020T202717Z</version_modified>
>>>>>>> ee5ac012
  <xml_checksum>19EEDBBB</xml_checksum>
  <class_name>ResidentialAirflow</class_name>
  <display_name>Set Residential Airflow</display_name>
  <description>Adds (or replaces) all building components related to airflow: infiltration, mechanical ventilation, natural ventilation, and ducts. See https://github.com/NREL/OpenStudio-BEopt#workflows for supported workflows using this measure.</description>
  <modeler_description>Uses EMS to model the building airflow.</modeler_description>
  <arguments>
    <argument>
      <name>living_ach50</name>
      <display_name>Air Leakage: Above-Grade Living Space ACH50</display_name>
      <description>Air exchange rate, in Air Changes per Hour at 50 Pascals (ACH50), for above-grade living space (including finished attic).</description>
      <type>Double</type>
      <units>1/hr</units>
      <required>false</required>
      <model_dependent>false</model_dependent>
      <default_value>7</default_value>
    </argument>
    <argument>
      <name>garage_ach50</name>
      <display_name>Garage: ACH50</display_name>
      <description>Air exchange rate, in Air Changes per Hour at 50 Pascals (ACH50), for the garage.</description>
      <type>Double</type>
      <units>1/hr</units>
      <required>false</required>
      <model_dependent>false</model_dependent>
      <default_value>7</default_value>
    </argument>
    <argument>
      <name>finished_basement_ach</name>
      <display_name>Finished Basement: Constant ACH</display_name>
      <description>Constant air exchange rate, in Air Changes per Hour (ACH), for the finished basement.</description>
      <type>Double</type>
      <units>1/hr</units>
      <required>false</required>
      <model_dependent>false</model_dependent>
      <default_value>0</default_value>
    </argument>
    <argument>
      <name>unfinished_basement_ach</name>
      <display_name>Unfinished Basement: Constant ACH</display_name>
      <description>Constant air exchange rate, in Air Changes per Hour (ACH), for the unfinished basement. A value of 0.10 ACH or greater is recommended for modeling Heat Pump Water Heaters in unfinished basements.</description>
      <type>Double</type>
      <units>1/hr</units>
      <required>false</required>
      <model_dependent>false</model_dependent>
      <default_value>0.1</default_value>
    </argument>
    <argument>
      <name>crawl_ach</name>
      <display_name>Crawlspace: Constant ACH</display_name>
      <description>Air exchange rate, in Air Changes per Hour at 50 Pascals (ACH50), for the crawlspace.</description>
      <type>Double</type>
      <units>1/hr</units>
      <required>false</required>
      <model_dependent>false</model_dependent>
      <default_value>0</default_value>
    </argument>
    <argument>
      <name>pier_beam_ach</name>
      <display_name>Pier &amp; Beam: Constant ACH</display_name>
      <description>Air exchange rate, in Air Changes per Hour at 50 Pascals (ACH50), for the pier &amp; beam foundation.</description>
      <type>Double</type>
      <units>1/hr</units>
      <required>false</required>
      <model_dependent>false</model_dependent>
      <default_value>100</default_value>
    </argument>
    <argument>
      <name>unfinished_attic_sla</name>
      <display_name>Unfinished Attic: SLA</display_name>
      <description>Ratio of the effective leakage area (infiltration and/or ventilation) in the unfinished attic to the total floor area of the attic.</description>
      <type>Double</type>
      <required>false</required>
      <model_dependent>false</model_dependent>
      <default_value>0.00333</default_value>
    </argument>
    <argument>
      <name>shelter_coef</name>
      <display_name>Air Leakage: Shelter Coefficient</display_name>
      <description>The local shelter coefficient (AIM-2 infiltration model) accounts for nearby buildings, trees and obstructions.</description>
      <type>String</type>
      <required>false</required>
      <model_dependent>false</model_dependent>
      <default_value>auto</default_value>
    </argument>
    <argument>
      <name>has_hvac_flue</name>
      <display_name>Air Leakage: Has Open HVAC Flue</display_name>
      <description>Specifies whether the building has an open flue associated with the HVAC system.</description>
      <type>Boolean</type>
      <required>false</required>
      <model_dependent>false</model_dependent>
      <default_value>false</default_value>
      <choices>
        <choice>
          <value>true</value>
          <display_name>true</display_name>
        </choice>
        <choice>
          <value>false</value>
          <display_name>false</display_name>
        </choice>
      </choices>
    </argument>
    <argument>
      <name>has_water_heater_flue</name>
      <display_name>Air Leakage: Has Open Water Heater Flue</display_name>
      <description>Specifies whether the building has an open flue associated with the water heater.</description>
      <type>Boolean</type>
      <required>false</required>
      <model_dependent>false</model_dependent>
      <default_value>false</default_value>
      <choices>
        <choice>
          <value>true</value>
          <display_name>true</display_name>
        </choice>
        <choice>
          <value>false</value>
          <display_name>false</display_name>
        </choice>
      </choices>
    </argument>
    <argument>
      <name>has_fireplace_chimney</name>
      <display_name>Air Leakage: Has Open HVAC Flue</display_name>
      <description>Specifies whether the building has an open chimney associated with a fireplace.</description>
      <type>Boolean</type>
      <required>false</required>
      <model_dependent>false</model_dependent>
      <default_value>false</default_value>
      <choices>
        <choice>
          <value>true</value>
          <display_name>true</display_name>
        </choice>
        <choice>
          <value>false</value>
          <display_name>false</display_name>
        </choice>
      </choices>
    </argument>
    <argument>
      <name>terrain</name>
      <display_name>Air Leakage: Site Terrain</display_name>
      <description>The terrain of the site.</description>
      <type>Choice</type>
      <required>true</required>
      <model_dependent>false</model_dependent>
      <default_value>suburban</default_value>
      <choices>
        <choice>
          <value>ocean</value>
          <display_name>ocean</display_name>
        </choice>
        <choice>
          <value>plains</value>
          <display_name>plains</display_name>
        </choice>
        <choice>
          <value>rural</value>
          <display_name>rural</display_name>
        </choice>
        <choice>
          <value>suburban</value>
          <display_name>suburban</display_name>
        </choice>
        <choice>
          <value>city</value>
          <display_name>city</display_name>
        </choice>
      </choices>
    </argument>
    <argument>
      <name>mech_vent_type</name>
      <display_name>Mechanical Ventilation: Ventilation Type</display_name>
      <description>Whole house ventilation strategy used.</description>
      <type>Choice</type>
      <required>false</required>
      <model_dependent>false</model_dependent>
      <default_value>exhaust</default_value>
      <choices>
        <choice>
          <value>none</value>
          <display_name>none</display_name>
        </choice>
        <choice>
          <value>exhaust</value>
          <display_name>exhaust</display_name>
        </choice>
        <choice>
          <value>supply</value>
          <display_name>supply</display_name>
        </choice>
        <choice>
          <value>balanced</value>
          <display_name>balanced</display_name>
        </choice>
      </choices>
    </argument>
    <argument>
      <name>mech_vent_total_efficiency</name>
      <display_name>Mechanical Ventilation: Total Recovery Efficiency</display_name>
      <description>The net total energy (sensible plus latent, also called enthalpy) recovered by the supply airstream adjusted by electric consumption, case heat loss or heat gain, air leakage and airflow mass imbalance between the two airstreams, as a percent of the potential total energy that could be recovered plus the exhaust fan energy.</description>
      <type>Double</type>
      <required>false</required>
      <model_dependent>false</model_dependent>
      <default_value>0</default_value>
    </argument>
    <argument>
      <name>mech_vent_sensible_efficiency</name>
      <display_name>Mechanical Ventilation: Sensible Recovery Efficiency</display_name>
      <description>The net sensible energy recovered by the supply airstream as adjusted by electric consumption, case heat loss or heat gain, air leakage, airflow mass imbalance between the two airstreams and the energy used for defrost (when running the Very Low Temperature Test), as a percent of the potential sensible energy that could be recovered plus the exhaust fan energy.</description>
      <type>Double</type>
      <required>false</required>
      <model_dependent>false</model_dependent>
      <default_value>0</default_value>
    </argument>
    <argument>
      <name>mech_vent_fan_power</name>
      <display_name>Mechanical Ventilation: Fan Power</display_name>
      <description>Fan power (in W) per delivered airflow rate (in cfm) of fan(s) providing whole house ventilation. If the house uses a balanced ventilation system there is assumed to be two fans operating at this efficiency.</description>
      <type>Double</type>
      <units>W/cfm</units>
      <required>false</required>
      <model_dependent>false</model_dependent>
      <default_value>0.3</default_value>
    </argument>
    <argument>
      <name>mech_vent_frac_62_2</name>
      <display_name>Mechanical Ventilation: Fraction of ASHRAE 62.2</display_name>
      <description>Fraction of the ventilation rate (including any infiltration credit) specified by ASHRAE 62.2 that is desired in the building.</description>
      <type>Double</type>
      <units>frac</units>
      <required>false</required>
      <model_dependent>false</model_dependent>
      <default_value>1</default_value>
    </argument>
    <argument>
      <name>mech_vent_ashrae_std</name>
      <display_name>Mechanical Ventilation: ASHRAE 62.2 Standard</display_name>
      <description>Specifies which version (year) of the ASHRAE 62.2 Standard should be used.</description>
      <type>Choice</type>
      <required>false</required>
      <model_dependent>false</model_dependent>
      <default_value>2010</default_value>
      <choices>
        <choice>
          <value>2010</value>
          <display_name>2010</display_name>
        </choice>
        <choice>
          <value>2013</value>
          <display_name>2013</display_name>
        </choice>
      </choices>
    </argument>
    <argument>
      <name>mech_vent_infil_credit</name>
      <display_name>Mechanical Ventilation: Allow Infiltration Credit</display_name>
      <description>Defines whether the infiltration credit allowed per the ASHRAE 62.2 Standard will be included in the calculation of the mechanical ventilation rate. If True, the infiltration credit will apply 1) to new/existing single-family detached homes for 2013 ASHRAE 62.2, or 2) to existing single-family detached or multi-family homes for 2010 ASHRAE 62.2.</description>
      <type>Boolean</type>
      <required>false</required>
      <model_dependent>false</model_dependent>
      <default_value>true</default_value>
      <choices>
        <choice>
          <value>true</value>
          <display_name>true</display_name>
        </choice>
        <choice>
          <value>false</value>
          <display_name>false</display_name>
        </choice>
      </choices>
    </argument>
    <argument>
      <name>is_existing_home</name>
      <display_name>Mechanical Ventilation: Is Existing Home</display_name>
      <description>Specifies whether the building is an existing home or new construction.</description>
      <type>Boolean</type>
      <required>true</required>
      <model_dependent>false</model_dependent>
      <default_value>false</default_value>
      <choices>
        <choice>
          <value>true</value>
          <display_name>true</display_name>
        </choice>
        <choice>
          <value>false</value>
          <display_name>false</display_name>
        </choice>
      </choices>
    </argument>
    <argument>
      <name>clothes_dryer_exhaust</name>
      <display_name>Clothes Dryer: Exhaust</display_name>
      <description>Rated flow capacity of the clothes dryer exhaust. This fan is assumed to run 60 min/day between 11am and 12pm.</description>
      <type>Double</type>
      <units>cfm</units>
      <required>false</required>
      <model_dependent>false</model_dependent>
      <default_value>100</default_value>
    </argument>
    <argument>
      <name>nat_vent_htg_offset</name>
      <display_name>Natural Ventilation: Heating Season Setpoint Offset</display_name>
      <description>The temperature offset below the hourly cooling setpoint, to which the living space is allowed to cool during months that are only in the heating season.</description>
      <type>Double</type>
      <units>degrees F</units>
      <required>false</required>
      <model_dependent>false</model_dependent>
      <default_value>1</default_value>
    </argument>
    <argument>
      <name>nat_vent_clg_offset</name>
      <display_name>Natural Ventilation: Cooling Season Setpoint Offset</display_name>
      <description>The temperature offset above the hourly heating setpoint, to which the living space is allowed to cool during months that are only in the cooling season.</description>
      <type>Double</type>
      <units>degrees F</units>
      <required>false</required>
      <model_dependent>false</model_dependent>
      <default_value>1</default_value>
    </argument>
    <argument>
      <name>nat_vent_ovlp_offset</name>
      <display_name>Natural Ventilation: Overlap Season Setpoint Offset</display_name>
      <description>The temperature offset above the maximum heating setpoint, to which the living space is allowed to cool during months that are in both the heating season and cooling season.</description>
      <type>Double</type>
      <units>degrees F</units>
      <required>false</required>
      <model_dependent>false</model_dependent>
      <default_value>1</default_value>
    </argument>
    <argument>
      <name>nat_vent_htg_season</name>
      <display_name>Natural Ventilation: Heating Season</display_name>
      <description>True if windows are allowed to be opened during months that are only in the heating season.</description>
      <type>Boolean</type>
      <required>false</required>
      <model_dependent>false</model_dependent>
      <default_value>true</default_value>
      <choices>
        <choice>
          <value>true</value>
          <display_name>true</display_name>
        </choice>
        <choice>
          <value>false</value>
          <display_name>false</display_name>
        </choice>
      </choices>
    </argument>
    <argument>
      <name>nat_vent_clg_season</name>
      <display_name>Natural Ventilation: Cooling Season</display_name>
      <description>True if windows are allowed to be opened during months that are only in the cooling season.</description>
      <type>Boolean</type>
      <required>false</required>
      <model_dependent>false</model_dependent>
      <default_value>true</default_value>
      <choices>
        <choice>
          <value>true</value>
          <display_name>true</display_name>
        </choice>
        <choice>
          <value>false</value>
          <display_name>false</display_name>
        </choice>
      </choices>
    </argument>
    <argument>
      <name>nat_vent_ovlp_season</name>
      <display_name>Natural Ventilation: Overlap Season</display_name>
      <description>True if windows are allowed to be opened during months that are in both the heating season and cooling season.</description>
      <type>Boolean</type>
      <required>false</required>
      <model_dependent>false</model_dependent>
      <default_value>true</default_value>
      <choices>
        <choice>
          <value>true</value>
          <display_name>true</display_name>
        </choice>
        <choice>
          <value>false</value>
          <display_name>false</display_name>
        </choice>
      </choices>
    </argument>
    <argument>
      <name>nat_vent_num_weekdays</name>
      <display_name>Natural Ventilation: Number Weekdays</display_name>
      <description>Number of weekdays in the week that natural ventilation can occur.</description>
      <type>Integer</type>
      <required>false</required>
      <model_dependent>false</model_dependent>
      <default_value>3</default_value>
    </argument>
    <argument>
      <name>nat_vent_num_weekends</name>
      <display_name>Natural Ventilation: Number Weekend Days</display_name>
      <description>Number of weekend days in the week that natural ventilation can occur.</description>
      <type>Integer</type>
      <required>false</required>
      <model_dependent>false</model_dependent>
      <default_value>0</default_value>
    </argument>
    <argument>
      <name>nat_vent_frac_windows_open</name>
      <display_name>Natural Ventilation: Fraction of Openable Windows Open</display_name>
      <description>Specifies the fraction of the total openable window area in the building that is opened for ventilation.</description>
      <type>Double</type>
      <units>frac</units>
      <required>false</required>
      <model_dependent>false</model_dependent>
      <default_value>0.33</default_value>
    </argument>
    <argument>
      <name>nat_vent_frac_window_area_openable</name>
      <display_name>Natural Ventilation: Fraction Window Area Openable</display_name>
      <description>Specifies the fraction of total window area in the home that can be opened (e.g. typical sliding windows can be opened to half of their area).</description>
      <type>Double</type>
      <units>frac</units>
      <required>false</required>
      <model_dependent>false</model_dependent>
      <default_value>0.2</default_value>
    </argument>
    <argument>
      <name>nat_vent_max_oa_hr</name>
      <display_name>Natural Ventilation: Max OA Humidity Ratio</display_name>
      <description>Outdoor air humidity ratio above which windows will not open for natural ventilation.</description>
      <type>Double</type>
      <units>frac</units>
      <required>false</required>
      <model_dependent>false</model_dependent>
      <default_value>0.0115</default_value>
    </argument>
    <argument>
      <name>nat_vent_max_oa_rh</name>
      <display_name>Natural Ventilation: Max OA Relative Humidity</display_name>
      <description>Outdoor air relative humidity (0-1) above which windows will not open for natural ventilation.</description>
      <type>Double</type>
      <units>frac</units>
      <required>false</required>
      <model_dependent>false</model_dependent>
      <default_value>0.7</default_value>
    </argument>
    <argument>
      <name>duct_location</name>
      <display_name>Ducts: Location</display_name>
      <description>The space with the primary location of ducts.</description>
      <type>Choice</type>
      <required>true</required>
      <model_dependent>false</model_dependent>
      <default_value>auto</default_value>
      <choices>
        <choice>
          <value>none</value>
          <display_name>none</display_name>
        </choice>
        <choice>
          <value>auto</value>
          <display_name>auto</display_name>
        </choice>
        <choice>
          <value>living zone</value>
          <display_name>living zone</display_name>
        </choice>
        <choice>
          <value>attic zone</value>
          <display_name>attic zone</display_name>
        </choice>
        <choice>
          <value>finished attic zone</value>
          <display_name>finished attic zone</display_name>
        </choice>
        <choice>
          <value>unfinished attic zone</value>
          <display_name>unfinished attic zone</display_name>
        </choice>
        <choice>
          <value>basement zone</value>
          <display_name>basement zone</display_name>
        </choice>
        <choice>
          <value>finished basement zone</value>
          <display_name>finished basement zone</display_name>
        </choice>
        <choice>
          <value>unfinished basement zone</value>
          <display_name>unfinished basement zone</display_name>
        </choice>
        <choice>
          <value>crawl zone</value>
          <display_name>crawl zone</display_name>
        </choice>
        <choice>
          <value>pier and beam zone</value>
          <display_name>pier and beam zone</display_name>
        </choice>
        <choice>
          <value>garage zone</value>
          <display_name>garage zone</display_name>
        </choice>
      </choices>
    </argument>
    <argument>
      <name>duct_total_leakage</name>
      <display_name>Ducts: Total Leakage</display_name>
      <description>The total amount of air flow leakage expressed as a fraction of the total air flow rate.</description>
      <type>Double</type>
      <units>frac</units>
      <required>false</required>
      <model_dependent>false</model_dependent>
      <default_value>0.3</default_value>
    </argument>
    <argument>
      <name>duct_supply_frac</name>
      <display_name>Ducts: Supply Leakage Fraction of Total</display_name>
      <description>The amount of air flow leakage leaking out from the supply duct expressed as a fraction of the total duct leakage.</description>
      <type>Double</type>
      <units>frac</units>
      <required>false</required>
      <model_dependent>false</model_dependent>
      <default_value>0.6</default_value>
    </argument>
    <argument>
      <name>duct_return_frac</name>
      <display_name>Ducts: Return Leakage Fraction of Total</display_name>
      <description>The amount of air flow leakage leaking into the return duct expressed as a fraction of the total duct leakage.</description>
      <type>Double</type>
      <units>frac</units>
      <required>false</required>
      <model_dependent>false</model_dependent>
      <default_value>0.067</default_value>
    </argument>
    <argument>
      <name>duct_ah_supply_frac</name>
      <display_name>Ducts: Supply Air Handler Leakage Fraction of Total</display_name>
      <description>The amount of air flow leakage leaking out from the supply-side of the air handler expressed as a fraction of the total duct leakage.</description>
      <type>Double</type>
      <units>frac</units>
      <required>false</required>
      <model_dependent>false</model_dependent>
      <default_value>0.067</default_value>
    </argument>
    <argument>
      <name>duct_ah_return_frac</name>
      <display_name>Ducts: Return Air Handler Leakage Fraction of Total</display_name>
      <description>The amount of air flow leakage leaking out from the return-side of the air handler expressed as a fraction of the total duct leakage.</description>
      <type>Double</type>
      <units>frac</units>
      <required>false</required>
      <model_dependent>false</model_dependent>
      <default_value>0.267</default_value>
    </argument>
    <argument>
      <name>duct_location_frac</name>
      <display_name>Ducts: Location Fraction</display_name>
      <description>Fraction of supply ducts in the space specified by Duct Location; the remainder of supply ducts will be located in above-grade conditioned space.</description>
      <type>String</type>
      <units>frac</units>
      <required>true</required>
      <model_dependent>false</model_dependent>
      <default_value>auto</default_value>
    </argument>
    <argument>
      <name>duct_num_returns</name>
      <display_name>Ducts: Number of Returns</display_name>
      <description>The number of duct returns.</description>
      <type>String</type>
      <units>#</units>
      <required>true</required>
      <model_dependent>false</model_dependent>
      <default_value>auto</default_value>
    </argument>
    <argument>
      <name>duct_supply_area_mult</name>
      <display_name>Ducts: Supply Surface Area Multiplier</display_name>
      <description>Values specify a fraction of the Building America Benchmark supply duct surface area.</description>
      <type>Double</type>
      <units>mult</units>
      <required>true</required>
      <model_dependent>false</model_dependent>
      <default_value>1</default_value>
    </argument>
    <argument>
      <name>duct_return_area_mult</name>
      <display_name>Ducts: Return Surface Area Multiplier</display_name>
      <description>Values specify a fraction of the Building America Benchmark return duct surface area.</description>
      <type>Double</type>
      <units>mult</units>
      <required>true</required>
      <model_dependent>false</model_dependent>
      <default_value>1</default_value>
    </argument>
    <argument>
      <name>duct_unconditioned_r</name>
      <display_name>Ducts: Insulation Nominal R-Value</display_name>
      <description>The nominal R-value for duct insulation.</description>
      <type>Double</type>
      <units>h-ft^2-R/Btu</units>
      <required>true</required>
      <model_dependent>false</model_dependent>
      <default_value>0</default_value>
    </argument>
  </arguments>
  <outputs/>
  <provenances/>
  <tags>
    <tag>Envelope.Infiltration</tag>
  </tags>
  <attributes>
    <attribute>
      <name>Measure Type</name>
      <value>ModelMeasure</value>
      <datatype>string</datatype>
    </attribute>
    <attribute>
      <name>Intended Software Tool</name>
      <value>Apply Measure Now</value>
      <datatype>string</datatype>
    </attribute>
    <attribute>
      <name>Intended Software Tool</name>
      <value>OpenStudio Application</value>
      <datatype>string</datatype>
    </attribute>
    <attribute>
      <name>Intended Software Tool</name>
      <value>Parametric Analysis Tool</value>
      <datatype>string</datatype>
    </attribute>
  </attributes>
  <files>
    <file>
      <filename>USA_CO_Denver_Intl_AP_725650_TMY3.ddy</filename>
      <filetype>ddy</filetype>
      <usage_type>test</usage_type>
      <checksum>FB253570</checksum>
    </file>
    <file>
      <filename>USA_CO_Denver_Intl_AP_725650_TMY3.epw</filename>
      <filetype>epw</filetype>
      <usage_type>test</usage_type>
      <checksum>E23378AA</checksum>
    </file>
    <file>
      <filename>ASHRAE622WSF.csv</filename>
      <filetype>csv</filetype>
      <usage_type>resource</usage_type>
      <checksum>308F75BA</checksum>
    </file>
    <file>
      <filename>psychrometrics.rb</filename>
      <filetype>rb</filetype>
      <usage_type>resource</usage_type>
      <checksum>3C131B97</checksum>
    </file>
    <file>
      <filename>unit_conversions.rb</filename>
      <filetype>rb</filetype>
      <usage_type>resource</usage_type>
      <checksum>6BA22437</checksum>
    </file>
    <file>
      <filename>util.rb</filename>
      <filetype>rb</filetype>
      <usage_type>resource</usage_type>
      <checksum>64BC6389</checksum>
    </file>
    <file>
      <filename>constants.rb</filename>
      <filetype>rb</filetype>
      <usage_type>resource</usage_type>
      <checksum>B34275B6</checksum>
    </file>
    <file>
      <filename>airflow.rb</filename>
      <filetype>rb</filetype>
      <usage_type>resource</usage_type>
      <checksum>1FFCC8C3</checksum>
    </file>
    <file>
      <filename>SFD_2000sqft_2story_SL_UA_3Beds_2Baths_Denver.osm</filename>
      <filetype>osm</filetype>
      <usage_type>test</usage_type>
      <checksum>6CBBA75F</checksum>
    </file>
    <file>
      <filename>SFD_2000sqft_2story_CS_UA_3Beds_2Baths_Denver_Furnace_CentralAC.osm</filename>
      <filetype>osm</filetype>
      <usage_type>test</usage_type>
      <checksum>A921705A</checksum>
    </file>
    <file>
      <filename>SFD_2000sqft_2story_FB_UA_3Beds_2Baths_Denver_Furnace_CentralAC.osm</filename>
      <filetype>osm</filetype>
      <usage_type>test</usage_type>
      <checksum>82F6FD2B</checksum>
    </file>
    <file>
      <filename>SFD_2000sqft_2story_PB_UA_3Beds_2Baths_Denver_Furnace_CentralAC.osm</filename>
      <filetype>osm</filetype>
      <usage_type>test</usage_type>
      <checksum>D005819B</checksum>
    </file>
    <file>
      <filename>SFD_2000sqft_2story_SL_GRG_UA_3Beds_2Baths_Denver_Furnace_CentralAC.osm</filename>
      <filetype>osm</filetype>
      <usage_type>test</usage_type>
      <checksum>7904C9D3</checksum>
    </file>
    <file>
      <filename>SFD_2000sqft_2story_SL_UA_3Beds_2Baths_Denver_ElectricBaseboard.osm</filename>
      <filetype>osm</filetype>
      <usage_type>test</usage_type>
      <checksum>223A315D</checksum>
    </file>
    <file>
      <filename>SFD_2000sqft_2story_SL_UA_3Beds_2Baths_Denver_Furnace_CentralAC.osm</filename>
      <filetype>osm</filetype>
      <usage_type>test</usage_type>
      <checksum>C0A3A721</checksum>
    </file>
    <file>
      <filename>SFD_2000sqft_2story_SL_UA_3Beds_2Baths_Denver_Furnace_CentralAC_Neighbors.osm</filename>
      <filetype>osm</filetype>
      <usage_type>test</usage_type>
      <checksum>5B2F94A0</checksum>
    </file>
    <file>
      <filename>SFD_2000sqft_2story_SL_UA_3Beds_2Baths_Denver_MSHP.osm</filename>
      <filetype>osm</filetype>
      <usage_type>test</usage_type>
      <checksum>D8802F8A</checksum>
    </file>
    <file>
      <filename>SFD_2000sqft_2story_UB_UA_3Beds_2Baths_Denver_Furnace_CentralAC.osm</filename>
      <filetype>osm</filetype>
      <usage_type>test</usage_type>
      <checksum>8B0383BE</checksum>
    </file>
    <file>
      <filename>MF_8units_1story_SL_3Beds_2Baths_Denver_Furnace_CentralAC.osm</filename>
      <filetype>osm</filetype>
      <usage_type>test</usage_type>
      <checksum>C16E0C74</checksum>
    </file>
    <file>
      <filename>SFA_4units_1story_SL_UA_3Beds_2Baths_Denver_Furnace_CentralAC.osm</filename>
      <filetype>osm</filetype>
      <usage_type>test</usage_type>
      <checksum>2020D1A0</checksum>
    </file>
    <file>
      <filename>SFD_2000sqft_2story_SL_GRG_FR_3Beds_2Baths_Denver_Furnace_CentralAC.osm</filename>
      <filetype>osm</filetype>
      <usage_type>test</usage_type>
      <checksum>A729B1E5</checksum>
    </file>
    <file>
      <filename>SFD_2000sqft_2story_SL_UA_3Beds_2Baths_Denver_Furnace_CentralAC_ElecWHTank_ClothesWasher_ClothesDryer.osm</filename>
      <filetype>osm</filetype>
      <usage_type>test</usage_type>
      <checksum>03DB0FF8</checksum>
    </file>
    <file>
      <filename>residential_airflow_test.rb</filename>
      <filetype>rb</filetype>
      <usage_type>test</usage_type>
      <checksum>2C665EA0</checksum>
    </file>
    <file>
      <filename>geometry.rb</filename>
      <filetype>rb</filetype>
      <usage_type>resource</usage_type>
      <checksum>6A82C5DA</checksum>
    </file>
    <file>
      <filename>schedules.rb</filename>
      <filetype>rb</filetype>
      <usage_type>resource</usage_type>
      <checksum>7576B4B2</checksum>
    </file>
    <file>
      <filename>weather.rb</filename>
      <filetype>rb</filetype>
      <usage_type>resource</usage_type>
      <checksum>03F09690</checksum>
    </file>
    <file>
      <filename>hvac.rb</filename>
      <filetype>rb</filetype>
      <usage_type>resource</usage_type>
      <checksum>C9C319CF</checksum>
    </file>
    <file>
      <version>
        <software_program>OpenStudio</software_program>
        <identifier>1.13.1</identifier>
        <min_compatible>2.0.4</min_compatible>
      </version>
      <filename>measure.rb</filename>
      <filetype>rb</filetype>
      <usage_type>script</usage_type>
      <checksum>335D652B</checksum>
    </file>
    <file>
      <filename>geometry.rb</filename>
      <filetype>rb</filetype>
      <usage_type>resource</usage_type>
      <checksum>6A82C5DA</checksum>
    </file>
    <file>
      <filename>schedules.rb</filename>
      <filetype>rb</filetype>
      <usage_type>resource</usage_type>
      <checksum>7576B4B2</checksum>
    </file>
  </files>
</measure><|MERGE_RESOLUTION|>--- conflicted
+++ resolved
@@ -2,13 +2,8 @@
   <schema_version>3.0</schema_version>
   <name>residential_airflow</name>
   <uid>7d2adf5c-9995-49be-b662-a23d2452bb36</uid>
-<<<<<<< HEAD
-  <version_id>fd70a0f7-d70b-4998-bbb8-09ffc3fbdc56</version_id>
-  <version_modified>20171005T141441Z</version_modified>
-=======
   <version_id>63c62150-718b-49a9-92a7-3bf60b95bf2d</version_id>
   <version_modified>20171020T202717Z</version_modified>
->>>>>>> ee5ac012
   <xml_checksum>19EEDBBB</xml_checksum>
   <class_name>ResidentialAirflow</class_name>
   <display_name>Set Residential Airflow</display_name>
@@ -819,17 +814,5 @@
       <usage_type>script</usage_type>
       <checksum>335D652B</checksum>
     </file>
-    <file>
-      <filename>geometry.rb</filename>
-      <filetype>rb</filetype>
-      <usage_type>resource</usage_type>
-      <checksum>6A82C5DA</checksum>
-    </file>
-    <file>
-      <filename>schedules.rb</filename>
-      <filetype>rb</filetype>
-      <usage_type>resource</usage_type>
-      <checksum>7576B4B2</checksum>
-    </file>
   </files>
 </measure>