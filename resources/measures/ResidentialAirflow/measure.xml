<measure>
  <schema_version>3.0</schema_version>
  <name>residential_airflow</name>
  <uid>7d2adf5c-9995-49be-b662-a23d2452bb36</uid>
<<<<<<< HEAD
  <version_id>222e9624-3894-436f-bb2e-db2a7297f332</version_id>
  <version_modified>20180802T232040Z</version_modified>
=======
  <version_id>6f70f667-a7fa-4df8-b5a0-fb5d8601fe33</version_id>
  <version_modified>20180803T210242Z</version_modified>
>>>>>>> 97479d6c
  <xml_checksum>19EEDBBB</xml_checksum>
  <class_name>ResidentialAirflow</class_name>
  <display_name>Set Residential Airflow</display_name>
  <description>Adds (or replaces) all building components related to airflow: infiltration, mechanical ventilation, natural ventilation, and ducts. See https://github.com/NREL/OpenStudio-BEopt#workflows for supported workflows using this measure.</description>
  <modeler_description>Uses EMS to model the building airflow.</modeler_description>
  <arguments>
    <argument>
      <name>living_ach50</name>
      <display_name>Air Leakage: Above-Grade Living ACH50</display_name>
      <description>Air exchange rate, in Air Changes per Hour at 50 Pascals (ACH50), for above-grade living space (including finished attic).</description>
      <type>Double</type>
      <units>1/hr</units>
      <required>true</required>
      <model_dependent>false</model_dependent>
      <default_value>7</default_value>
    </argument>
    <argument>
      <name>garage_ach50</name>
      <display_name>Air Leakage: Garage ACH50</display_name>
      <description>Air exchange rate, in Air Changes per Hour at 50 Pascals (ACH50), for the garage.</description>
      <type>Double</type>
      <units>1/hr</units>
      <required>true</required>
      <model_dependent>false</model_dependent>
      <default_value>7</default_value>
    </argument>
    <argument>
      <name>finished_basement_ach</name>
      <display_name>Air Leakage: Finished Basement Constant ACH</display_name>
      <description>Constant air exchange rate, in Air Changes per Hour (ACH), for the finished basement.</description>
      <type>Double</type>
      <units>1/hr</units>
      <required>true</required>
      <model_dependent>false</model_dependent>
      <default_value>0</default_value>
    </argument>
    <argument>
      <name>unfinished_basement_ach</name>
      <display_name>Air Leakage: Unfinished Basement Constant ACH</display_name>
      <description>Constant air exchange rate, in Air Changes per Hour (ACH), for the unfinished basement. A value of 0.10 ACH or greater is recommended for modeling Heat Pump Water Heaters in unfinished basements.</description>
      <type>Double</type>
      <units>1/hr</units>
      <required>true</required>
      <model_dependent>false</model_dependent>
      <default_value>0.1</default_value>
    </argument>
    <argument>
      <name>crawl_ach</name>
      <display_name>Air Leakage: Crawlspace Constant ACH</display_name>
      <description>Air exchange rate, in Air Changes per Hour at 50 Pascals (ACH50), for the crawlspace.</description>
      <type>Double</type>
      <units>1/hr</units>
      <required>true</required>
      <model_dependent>false</model_dependent>
      <default_value>0</default_value>
    </argument>
    <argument>
      <name>pier_beam_ach</name>
      <display_name>Air Leakage: Pier &amp; Beam Constant ACH</display_name>
      <description>Air exchange rate, in Air Changes per Hour at 50 Pascals (ACH50), for the pier &amp; beam foundation.</description>
      <type>Double</type>
      <units>1/hr</units>
      <required>true</required>
      <model_dependent>false</model_dependent>
      <default_value>100</default_value>
    </argument>
    <argument>
      <name>unfinished_attic_sla</name>
      <display_name>Air Leakage: Unfinished Attic SLA</display_name>
      <description>Ratio of the effective leakage area (infiltration and/or ventilation) in the unfinished attic to the total floor area of the attic.</description>
      <type>Double</type>
      <required>true</required>
      <model_dependent>false</model_dependent>
      <default_value>0.00333</default_value>
    </argument>
    <argument>
      <name>shelter_coef</name>
      <display_name>Air Leakage: Shelter Coefficient</display_name>
      <description>The local shelter coefficient (AIM-2 infiltration model) accounts for nearby buildings, trees and obstructions.</description>
      <type>String</type>
      <required>true</required>
      <model_dependent>false</model_dependent>
      <default_value>auto</default_value>
    </argument>
    <argument>
      <name>has_hvac_flue</name>
      <display_name>Air Leakage: Has Open HVAC Flue</display_name>
      <description>Specifies whether the building has an open flue associated with the HVAC system.</description>
      <type>Boolean</type>
      <required>true</required>
      <model_dependent>false</model_dependent>
      <default_value>false</default_value>
      <choices>
        <choice>
          <value>true</value>
          <display_name>true</display_name>
        </choice>
        <choice>
          <value>false</value>
          <display_name>false</display_name>
        </choice>
      </choices>
    </argument>
    <argument>
      <name>has_water_heater_flue</name>
      <display_name>Air Leakage: Has Open Water Heater Flue</display_name>
      <description>Specifies whether the building has an open flue associated with the water heater.</description>
      <type>Boolean</type>
      <required>true</required>
      <model_dependent>false</model_dependent>
      <default_value>false</default_value>
      <choices>
        <choice>
          <value>true</value>
          <display_name>true</display_name>
        </choice>
        <choice>
          <value>false</value>
          <display_name>false</display_name>
        </choice>
      </choices>
    </argument>
    <argument>
      <name>has_fireplace_chimney</name>
      <display_name>Air Leakage: Has Open HVAC Flue</display_name>
      <description>Specifies whether the building has an open chimney associated with a fireplace.</description>
      <type>Boolean</type>
      <required>true</required>
      <model_dependent>false</model_dependent>
      <default_value>false</default_value>
      <choices>
        <choice>
          <value>true</value>
          <display_name>true</display_name>
        </choice>
        <choice>
          <value>false</value>
          <display_name>false</display_name>
        </choice>
      </choices>
    </argument>
    <argument>
      <name>terrain</name>
      <display_name>Air Leakage: Site Terrain</display_name>
      <description>The terrain of the site.</description>
      <type>Choice</type>
      <required>true</required>
      <model_dependent>false</model_dependent>
      <default_value>suburban</default_value>
      <choices>
        <choice>
          <value>ocean</value>
          <display_name>ocean</display_name>
        </choice>
        <choice>
          <value>plains</value>
          <display_name>plains</display_name>
        </choice>
        <choice>
          <value>rural</value>
          <display_name>rural</display_name>
        </choice>
        <choice>
          <value>suburban</value>
          <display_name>suburban</display_name>
        </choice>
        <choice>
          <value>city</value>
          <display_name>city</display_name>
        </choice>
      </choices>
    </argument>
    <argument>
      <name>mech_vent_type</name>
      <display_name>Mechanical Ventilation: Ventilation Type</display_name>
      <description>Whole house ventilation strategy used.</description>
      <type>Choice</type>
      <required>true</required>
      <model_dependent>false</model_dependent>
      <default_value>exhaust</default_value>
      <choices>
        <choice>
          <value>none</value>
          <display_name>none</display_name>
        </choice>
        <choice>
          <value>exhaust</value>
          <display_name>exhaust</display_name>
        </choice>
        <choice>
          <value>supply</value>
          <display_name>supply</display_name>
        </choice>
        <choice>
          <value>central fan integrated supply</value>
          <display_name>central fan integrated supply</display_name>
        </choice>
        <choice>
          <value>balanced</value>
          <display_name>balanced</display_name>
        </choice>
      </choices>
    </argument>
    <argument>
      <name>mech_vent_fan_power</name>
      <display_name>Mechanical Ventilation: Fan Power</display_name>
      <description>Fan power (in W) per delivered airflow rate (in cfm) of fan(s) providing whole house ventilation. If the house uses a balanced ventilation system there is assumed to be two fans operating at this efficiency. Not used for central fan integrated supply systems.</description>
      <type>Double</type>
      <units>W/cfm</units>
      <required>true</required>
      <model_dependent>false</model_dependent>
      <default_value>0.15</default_value>
    </argument>
    <argument>
      <name>mech_vent_total_efficiency</name>
      <display_name>Mechanical Ventilation: Total Recovery Efficiency</display_name>
      <description>The net total energy (sensible plus latent, also called enthalpy) recovered by the supply airstream adjusted by electric consumption, case heat loss or heat gain, air leakage and airflow mass imbalance between the two airstreams, as a percent of the potential total energy that could be recovered plus the exhaust fan energy. Only used for balanced systems.</description>
      <type>Double</type>
      <required>true</required>
      <model_dependent>false</model_dependent>
      <default_value>0</default_value>
    </argument>
    <argument>
      <name>mech_vent_sensible_efficiency</name>
      <display_name>Mechanical Ventilation: Sensible Recovery Efficiency</display_name>
      <description>The net sensible energy recovered by the supply airstream as adjusted by electric consumption, case heat loss or heat gain, air leakage, airflow mass imbalance between the two airstreams and the energy used for defrost (when running the Very Low Temperature Test), as a percent of the potential sensible energy that could be recovered plus the exhaust fan energy. Only used for balanced systems.</description>
      <type>Double</type>
      <required>true</required>
      <model_dependent>false</model_dependent>
      <default_value>0</default_value>
    </argument>
    <argument>
      <name>mech_vent_frac_62_2</name>
      <display_name>Mechanical Ventilation: Fraction of ASHRAE 62.2</display_name>
      <description>Fraction of the ventilation rate (including any infiltration credit) specified by ASHRAE 62.2 that is desired in the building.</description>
      <type>Double</type>
      <units>frac</units>
      <required>true</required>
      <model_dependent>false</model_dependent>
      <default_value>1</default_value>
    </argument>
    <argument>
      <name>mech_vent_ashrae_std</name>
      <display_name>Mechanical Ventilation: ASHRAE 62.2 Standard</display_name>
      <description>Specifies which version (year) of the ASHRAE 62.2 Standard should be used.</description>
      <type>Choice</type>
      <required>true</required>
      <model_dependent>false</model_dependent>
      <default_value>2010</default_value>
      <choices>
        <choice>
          <value>2010</value>
          <display_name>2010</display_name>
        </choice>
        <choice>
          <value>2013</value>
          <display_name>2013</display_name>
        </choice>
      </choices>
    </argument>
    <argument>
      <name>mech_vent_infil_credit</name>
      <display_name>Mechanical Ventilation: Allow Infiltration Credit</display_name>
      <description>Defines whether the infiltration credit allowed per the ASHRAE 62.2 Standard will be included in the calculation of the mechanical ventilation rate. If True, the infiltration credit will apply 1) to new/existing single-family detached homes for 2013 ASHRAE 62.2, or 2) to existing single-family detached or multi-family homes for 2010 ASHRAE 62.2.</description>
      <type>Boolean</type>
      <required>true</required>
      <model_dependent>false</model_dependent>
      <default_value>true</default_value>
      <choices>
        <choice>
          <value>true</value>
          <display_name>true</display_name>
        </choice>
        <choice>
          <value>false</value>
          <display_name>false</display_name>
        </choice>
      </choices>
    </argument>
    <argument>
      <name>is_existing_home</name>
      <display_name>Mechanical Ventilation: Is Existing Home</display_name>
      <description>Specifies whether the building is an existing home or new construction.</description>
      <type>Boolean</type>
      <required>true</required>
      <model_dependent>false</model_dependent>
      <default_value>false</default_value>
      <choices>
        <choice>
          <value>true</value>
          <display_name>true</display_name>
        </choice>
        <choice>
          <value>false</value>
          <display_name>false</display_name>
        </choice>
      </choices>
    </argument>
    <argument>
      <name>mech_vent_cfis_open_time</name>
      <display_name>Mechanical Ventilation: CFIS Damper Open Time</display_name>
      <description>Minimum damper open time for a central fan integrated supply system.</description>
      <type>Double</type>
      <required>true</required>
      <model_dependent>false</model_dependent>
      <default_value>20</default_value>
    </argument>
    <argument>
      <name>mech_vent_cfis_airflow_frac</name>
      <display_name>Mechanical Ventilation: CFIS Ventilation Mode Airflow Fraction</display_name>
      <description>Blower airflow rate, when the central fan integrated supply system is operating in ventilation mode, as a fraction of maximum blower airflow rate.</description>
      <type>Double</type>
      <required>true</required>
      <model_dependent>false</model_dependent>
      <default_value>1</default_value>
    </argument>
    <argument>
      <name>range_exhaust_hour</name>
      <display_name>Spot Ventilation: Hour of range spot ventilation</display_name>
      <description>Hour in which range spot ventilation occurs. Values indicate the time of spot ventilation, which lasts for 1 hour.</description>
      <type>Integer</type>
      <required>true</required>
      <model_dependent>false</model_dependent>
      <default_value>16</default_value>
    </argument>
    <argument>
      <name>bathroom_exhaust_hour</name>
      <display_name>Spot Ventilation: Hour of bathroom spot ventilation</display_name>
      <description>Hour in which bathroom spot ventilation occurs. Values indicate the time of spot ventilation, which lasts for 1 hour.</description>
      <type>Integer</type>
      <required>true</required>
      <model_dependent>false</model_dependent>
      <default_value>5</default_value>
    </argument>
    <argument>
      <name>clothes_dryer_exhaust</name>
      <display_name>Clothes Dryer: Exhaust</display_name>
      <description>Rated flow capacity of the clothes dryer exhaust. This fan is assumed to run after any clothes dryer events.</description>
      <type>Double</type>
      <units>cfm</units>
      <required>true</required>
      <model_dependent>false</model_dependent>
      <default_value>100</default_value>
    </argument>
    <argument>
      <name>nat_vent_htg_offset</name>
      <display_name>Natural Ventilation: Heating Season Setpoint Offset</display_name>
      <description>The temperature offset below the hourly cooling setpoint, to which the living space is allowed to cool during months that are only in the heating season.</description>
      <type>Double</type>
      <units>degrees F</units>
      <required>true</required>
      <model_dependent>false</model_dependent>
      <default_value>1</default_value>
    </argument>
    <argument>
      <name>nat_vent_clg_offset</name>
      <display_name>Natural Ventilation: Cooling Season Setpoint Offset</display_name>
      <description>The temperature offset above the hourly heating setpoint, to which the living space is allowed to cool during months that are only in the cooling season.</description>
      <type>Double</type>
      <units>degrees F</units>
      <required>true</required>
      <model_dependent>false</model_dependent>
      <default_value>1</default_value>
    </argument>
    <argument>
      <name>nat_vent_ovlp_offset</name>
      <display_name>Natural Ventilation: Overlap Season Setpoint Offset</display_name>
      <description>The temperature offset above the maximum heating setpoint, to which the living space is allowed to cool during months that are in both the heating season and cooling season.</description>
      <type>Double</type>
      <units>degrees F</units>
      <required>true</required>
      <model_dependent>false</model_dependent>
      <default_value>1</default_value>
    </argument>
    <argument>
      <name>nat_vent_htg_season</name>
      <display_name>Natural Ventilation: Heating Season</display_name>
      <description>True if windows are allowed to be opened during months that are only in the heating season.</description>
      <type>Boolean</type>
      <required>true</required>
      <model_dependent>false</model_dependent>
      <default_value>true</default_value>
      <choices>
        <choice>
          <value>true</value>
          <display_name>true</display_name>
        </choice>
        <choice>
          <value>false</value>
          <display_name>false</display_name>
        </choice>
      </choices>
    </argument>
    <argument>
      <name>nat_vent_clg_season</name>
      <display_name>Natural Ventilation: Cooling Season</display_name>
      <description>True if windows are allowed to be opened during months that are only in the cooling season.</description>
      <type>Boolean</type>
      <required>true</required>
      <model_dependent>false</model_dependent>
      <default_value>true</default_value>
      <choices>
        <choice>
          <value>true</value>
          <display_name>true</display_name>
        </choice>
        <choice>
          <value>false</value>
          <display_name>false</display_name>
        </choice>
      </choices>
    </argument>
    <argument>
      <name>nat_vent_ovlp_season</name>
      <display_name>Natural Ventilation: Overlap Season</display_name>
      <description>True if windows are allowed to be opened during months that are in both the heating season and cooling season.</description>
      <type>Boolean</type>
      <required>true</required>
      <model_dependent>false</model_dependent>
      <default_value>true</default_value>
      <choices>
        <choice>
          <value>true</value>
          <display_name>true</display_name>
        </choice>
        <choice>
          <value>false</value>
          <display_name>false</display_name>
        </choice>
      </choices>
    </argument>
    <argument>
      <name>nat_vent_num_weekdays</name>
      <display_name>Natural Ventilation: Number Weekdays</display_name>
      <description>Number of weekdays in the week that natural ventilation can occur.</description>
      <type>Integer</type>
      <required>true</required>
      <model_dependent>false</model_dependent>
      <default_value>3</default_value>
    </argument>
    <argument>
      <name>nat_vent_num_weekends</name>
      <display_name>Natural Ventilation: Number Weekend Days</display_name>
      <description>Number of weekend days in the week that natural ventilation can occur.</description>
      <type>Integer</type>
      <required>true</required>
      <model_dependent>false</model_dependent>
      <default_value>0</default_value>
    </argument>
    <argument>
      <name>nat_vent_frac_windows_open</name>
      <display_name>Natural Ventilation: Fraction of Openable Windows Open</display_name>
      <description>Specifies the fraction of the total openable window area in the building that is opened for ventilation.</description>
      <type>Double</type>
      <units>frac</units>
      <required>true</required>
      <model_dependent>false</model_dependent>
      <default_value>0.33</default_value>
    </argument>
    <argument>
      <name>nat_vent_frac_window_area_openable</name>
      <display_name>Natural Ventilation: Fraction Window Area Openable</display_name>
      <description>Specifies the fraction of total window area in the home that can be opened (e.g. typical sliding windows can be opened to half of their area).</description>
      <type>Double</type>
      <units>frac</units>
      <required>true</required>
      <model_dependent>false</model_dependent>
      <default_value>0.2</default_value>
    </argument>
    <argument>
      <name>nat_vent_max_oa_hr</name>
      <display_name>Natural Ventilation: Max OA Humidity Ratio</display_name>
      <description>Outdoor air humidity ratio above which windows will not open for natural ventilation.</description>
      <type>Double</type>
      <units>frac</units>
      <required>true</required>
      <model_dependent>false</model_dependent>
      <default_value>0.0115</default_value>
    </argument>
    <argument>
      <name>nat_vent_max_oa_rh</name>
      <display_name>Natural Ventilation: Max OA Relative Humidity</display_name>
      <description>Outdoor air relative humidity (0-1) above which windows will not open for natural ventilation.</description>
      <type>Double</type>
      <units>frac</units>
      <required>true</required>
      <model_dependent>false</model_dependent>
      <default_value>0.7</default_value>
    </argument>
    <argument>
      <name>duct_location</name>
      <display_name>Ducts: Location</display_name>
      <description>The primary location of ducts.</description>
      <type>Choice</type>
      <required>true</required>
      <model_dependent>true</model_dependent>
      <default_value>auto</default_value>
      <choices>
        <choice>
          <value>none</value>
          <display_name>none</display_name>
        </choice>
        <choice>
          <value>auto</value>
          <display_name>auto</display_name>
        </choice>
      </choices>
    </argument>
    <argument>
      <name>duct_total_leakage</name>
      <display_name>Ducts: Total Leakage</display_name>
      <description>The total amount of air flow leakage expressed as a fraction of the total air flow rate.</description>
      <type>Double</type>
      <units>frac</units>
      <required>true</required>
      <model_dependent>false</model_dependent>
      <default_value>0.3</default_value>
    </argument>
    <argument>
      <name>duct_supply_frac</name>
      <display_name>Ducts: Supply Leakage Fraction of Total</display_name>
      <description>The amount of air flow leakage leaking out from the supply duct expressed as a fraction of the total duct leakage.</description>
      <type>Double</type>
      <units>frac</units>
      <required>true</required>
      <model_dependent>false</model_dependent>
      <default_value>0.6</default_value>
    </argument>
    <argument>
      <name>duct_return_frac</name>
      <display_name>Ducts: Return Leakage Fraction of Total</display_name>
      <description>The amount of air flow leakage leaking into the return duct expressed as a fraction of the total duct leakage.</description>
      <type>Double</type>
      <units>frac</units>
      <required>true</required>
      <model_dependent>false</model_dependent>
      <default_value>0.067</default_value>
    </argument>
    <argument>
      <name>duct_ah_supply_frac</name>
      <display_name>Ducts: Supply Air Handler Leakage Fraction of Total</display_name>
      <description>The amount of air flow leakage leaking out from the supply-side of the air handler expressed as a fraction of the total duct leakage.</description>
      <type>Double</type>
      <units>frac</units>
      <required>true</required>
      <model_dependent>false</model_dependent>
      <default_value>0.067</default_value>
    </argument>
    <argument>
      <name>duct_ah_return_frac</name>
      <display_name>Ducts: Return Air Handler Leakage Fraction of Total</display_name>
      <description>The amount of air flow leakage leaking out from the return-side of the air handler expressed as a fraction of the total duct leakage.</description>
      <type>Double</type>
      <units>frac</units>
      <required>true</required>
      <model_dependent>false</model_dependent>
      <default_value>0.267</default_value>
    </argument>
    <argument>
      <name>duct_location_frac</name>
      <display_name>Ducts: Location Fraction</display_name>
      <description>Fraction of supply ducts in the specified Duct Location; the remainder of supply ducts will be located in above-grade conditioned space.</description>
      <type>String</type>
      <units>frac</units>
      <required>true</required>
      <model_dependent>false</model_dependent>
      <default_value>auto</default_value>
    </argument>
    <argument>
      <name>duct_num_returns</name>
      <display_name>Ducts: Number of Returns</display_name>
      <description>The number of duct returns.</description>
      <type>String</type>
      <units>#</units>
      <required>true</required>
      <model_dependent>false</model_dependent>
      <default_value>auto</default_value>
    </argument>
    <argument>
      <name>duct_supply_area_mult</name>
      <display_name>Ducts: Supply Surface Area Multiplier</display_name>
      <description>Values specify a fraction of the Building America Benchmark supply duct surface area.</description>
      <type>Double</type>
      <units>mult</units>
      <required>true</required>
      <model_dependent>false</model_dependent>
      <default_value>1</default_value>
    </argument>
    <argument>
      <name>duct_return_area_mult</name>
      <display_name>Ducts: Return Surface Area Multiplier</display_name>
      <description>Values specify a fraction of the Building America Benchmark return duct surface area.</description>
      <type>Double</type>
      <units>mult</units>
      <required>true</required>
      <model_dependent>false</model_dependent>
      <default_value>1</default_value>
    </argument>
    <argument>
      <name>duct_r</name>
      <display_name>Ducts: Insulation Nominal R-Value</display_name>
      <description>The nominal R-value for duct insulation.</description>
      <type>Double</type>
      <units>h-ft^2-R/Btu</units>
      <required>true</required>
      <model_dependent>false</model_dependent>
      <default_value>0</default_value>
    </argument>
  </arguments>
  <outputs/>
  <provenances/>
  <tags>
    <tag>Envelope.Infiltration</tag>
  </tags>
  <attributes>
    <attribute>
      <name>Measure Type</name>
      <value>ModelMeasure</value>
      <datatype>string</datatype>
    </attribute>
    <attribute>
      <name>Intended Software Tool</name>
      <value>Apply Measure Now</value>
      <datatype>string</datatype>
    </attribute>
    <attribute>
      <name>Intended Software Tool</name>
      <value>OpenStudio Application</value>
      <datatype>string</datatype>
    </attribute>
    <attribute>
      <name>Intended Software Tool</name>
      <value>Parametric Analysis Tool</value>
      <datatype>string</datatype>
    </attribute>
  </attributes>
  <files>
    <file>
      <filename>USA_CO_Denver_Intl_AP_725650_TMY3.ddy</filename>
      <filetype>ddy</filetype>
      <usage_type>test</usage_type>
      <checksum>FB253570</checksum>
    </file>
    <file>
      <filename>USA_CO_Denver_Intl_AP_725650_TMY3.epw</filename>
      <filetype>epw</filetype>
      <usage_type>test</usage_type>
      <checksum>E23378AA</checksum>
    </file>
    <file>
      <filename>ASHRAE622WSF.csv</filename>
      <filetype>csv</filetype>
      <usage_type>resource</usage_type>
      <checksum>308F75BA</checksum>
    </file>
    <file>
      <filename>psychrometrics.rb</filename>
      <filetype>rb</filetype>
      <usage_type>resource</usage_type>
      <checksum>208441EA</checksum>
    </file>
    <file>
      <filename>MinuteDrawProfilesMaxFlows.csv</filename>
      <filetype>csv</filetype>
      <usage_type>resource</usage_type>
      <checksum>0E1048A3</checksum>
    </file>
    <file>
      <filename>schedules.rb</filename>
      <filetype>rb</filetype>
      <usage_type>resource</usage_type>
      <checksum>1C22DD2A</checksum>
    </file>
    <file>
      <filename>ClothesDryerExhaustSchedule_1bed.csv</filename>
      <filetype>csv</filetype>
      <usage_type>resource</usage_type>
      <checksum>85CDD535</checksum>
    </file>
    <file>
      <filename>ClothesDryerExhaustSchedule_2bed.csv</filename>
      <filetype>csv</filetype>
      <usage_type>resource</usage_type>
      <checksum>1D475929</checksum>
    </file>
    <file>
      <filename>ClothesDryerExhaustSchedule_3bed.csv</filename>
      <filetype>csv</filetype>
      <usage_type>resource</usage_type>
      <checksum>A0F57E5A</checksum>
    </file>
    <file>
      <filename>ClothesDryerExhaustSchedule_4bed.csv</filename>
      <filetype>csv</filetype>
      <usage_type>resource</usage_type>
      <checksum>A893C107</checksum>
    </file>
    <file>
      <filename>ClothesDryerExhaustSchedule_5bed.csv</filename>
      <filetype>csv</filetype>
      <usage_type>resource</usage_type>
      <checksum>CDC5BFE0</checksum>
    </file>
    <file>
      <filename>residential_airflow_test.rb</filename>
      <filetype>rb</filetype>
      <usage_type>test</usage_type>
      <checksum>13FA0DCF</checksum>
    </file>
    <file>
      <filename>util.rb</filename>
      <filetype>rb</filetype>
      <usage_type>resource</usage_type>
      <checksum>4516079E</checksum>
    </file>
    <file>
      <version>
        <software_program>OpenStudio</software_program>
        <identifier>1.13.1</identifier>
        <min_compatible>2.0.4</min_compatible>
      </version>
      <filename>measure.rb</filename>
      <filetype>rb</filetype>
      <usage_type>script</usage_type>
      <checksum>99BDA970</checksum>
    </file>
    <file>
      <filename>hvac.rb</filename>
      <filetype>rb</filetype>
      <usage_type>resource</usage_type>
      <checksum>1F3DDDE7</checksum>
    </file>
    <file>
      <filename>airflow.rb</filename>
      <filetype>rb</filetype>
      <usage_type>resource</usage_type>
      <checksum>62487D97</checksum>
    </file>
    <file>
      <filename>materials.rb</filename>
      <filetype>rb</filetype>
      <usage_type>resource</usage_type>
      <checksum>82D32FEE</checksum>
    </file>
    <file>
      <filename>constants.rb</filename>
      <filetype>rb</filetype>
      <usage_type>resource</usage_type>
      <checksum>3BCB1148</checksum>
    </file>
    <file>
      <filename>geometry.rb</filename>
      <filetype>rb</filetype>
      <usage_type>resource</usage_type>
      <checksum>3A649817</checksum>
    </file>
    <file>
      <filename>unit_conversions.rb</filename>
      <filetype>rb</filetype>
      <usage_type>resource</usage_type>
      <checksum>6CB6B3D8</checksum>
    </file>
    <file>
      <filename>SFD_2000sqft_2story_UB_UA_3Beds_2Baths_Denver_Furnace_CentralAC.osm</filename>
      <filetype>osm</filetype>
      <usage_type>test</usage_type>
      <checksum>75AF1153</checksum>
    </file>
    <file>
      <filename>SFD_2000sqft_2story_SL_UA_3Beds_2Baths_Denver.osm</filename>
      <filetype>osm</filetype>
      <usage_type>test</usage_type>
      <checksum>71E6F93E</checksum>
    </file>
    <file>
      <filename>SFD_2000sqft_2story_SL_UA_3Beds_2Baths_Denver_ElectricBaseboard.osm</filename>
      <filetype>osm</filetype>
      <usage_type>test</usage_type>
      <checksum>ECC1AF8D</checksum>
    </file>
    <file>
      <filename>SFD_2000sqft_2story_SL_UA_3Beds_2Baths_Denver_Furnace_CentralAC.osm</filename>
      <filetype>osm</filetype>
      <usage_type>test</usage_type>
      <checksum>7590A609</checksum>
    </file>
    <file>
      <filename>SFD_2000sqft_2story_SL_UA_3Beds_2Baths_Denver_Furnace_CentralAC_Neighbors.osm</filename>
      <filetype>osm</filetype>
      <usage_type>test</usage_type>
      <checksum>51188CD3</checksum>
    </file>
    <file>
      <filename>SFD_2000sqft_2story_SL_UA_3Beds_2Baths_Denver_Furnace_CentralAC_ElecWHTank_ClothesWasher_ClothesDryer.osm</filename>
      <filetype>osm</filetype>
      <usage_type>test</usage_type>
      <checksum>11385614</checksum>
    </file>
    <file>
      <filename>SFD_2000sqft_2story_SL_UA_3Beds_2Baths_Denver_MSHP.osm</filename>
      <filetype>osm</filetype>
      <usage_type>test</usage_type>
      <checksum>7F1AEFF6</checksum>
    </file>
    <file>
      <filename>SFD_2000sqft_2story_SL_UA_3Beds_2Baths_Denver_MSHPDucted.osm</filename>
      <filetype>osm</filetype>
      <usage_type>test</usage_type>
      <checksum>F6BC30AC</checksum>
    </file>
    <file>
      <filename>SFD_2000sqft_2story_SL_GRG_UA_3Beds_2Baths_Denver_Furnace_CentralAC.osm</filename>
      <filetype>osm</filetype>
      <usage_type>test</usage_type>
      <checksum>20915046</checksum>
    </file>
    <file>
      <filename>SFD_2000sqft_2story_SL_GRG_FR_3Beds_2Baths_Denver_Furnace_CentralAC.osm</filename>
      <filetype>osm</filetype>
      <usage_type>test</usage_type>
      <checksum>5FAAD940</checksum>
    </file>
    <file>
      <filename>SFD_2000sqft_2story_PB_UA_3Beds_2Baths_Denver_Furnace_CentralAC.osm</filename>
      <filetype>osm</filetype>
      <usage_type>test</usage_type>
      <checksum>30E07F9D</checksum>
    </file>
    <file>
      <filename>SFD_2000sqft_2story_FB_UA_3Beds_2Baths_Denver_Furnace_CentralAC.osm</filename>
      <filetype>osm</filetype>
      <usage_type>test</usage_type>
      <checksum>5C27F0AA</checksum>
    </file>
    <file>
      <filename>SFD_2000sqft_2story_CS_UA_3Beds_2Baths_Denver_Furnace_CentralAC.osm</filename>
      <filetype>osm</filetype>
      <usage_type>test</usage_type>
      <checksum>659DD72D</checksum>
    </file>
    <file>
      <filename>SFA_4units_1story_SL_UA_3Beds_2Baths_Denver_Furnace_CentralAC.osm</filename>
      <filetype>osm</filetype>
      <usage_type>test</usage_type>
      <checksum>969FA182</checksum>
    </file>
    <file>
      <filename>MF_8units_1story_SL_3Beds_2Baths_Denver_Furnace_CentralAC.osm</filename>
      <filetype>osm</filetype>
      <usage_type>test</usage_type>
      <checksum>268F3F46</checksum>
    </file>
    <file>
      <filename>weather.rb</filename>
      <filetype>rb</filetype>
      <usage_type>resource</usage_type>
<<<<<<< HEAD
      <checksum>4CFA2011</checksum>
=======
      <checksum>AA9588B3</checksum>
>>>>>>> 97479d6c
    </file>
  </files>
</measure><|MERGE_RESOLUTION|>--- conflicted
+++ resolved
@@ -2,13 +2,8 @@
   <schema_version>3.0</schema_version>
   <name>residential_airflow</name>
   <uid>7d2adf5c-9995-49be-b662-a23d2452bb36</uid>
-<<<<<<< HEAD
-  <version_id>222e9624-3894-436f-bb2e-db2a7297f332</version_id>
-  <version_modified>20180802T232040Z</version_modified>
-=======
   <version_id>6f70f667-a7fa-4df8-b5a0-fb5d8601fe33</version_id>
   <version_modified>20180803T210242Z</version_modified>
->>>>>>> 97479d6c
   <xml_checksum>19EEDBBB</xml_checksum>
   <class_name>ResidentialAirflow</class_name>
   <display_name>Set Residential Airflow</display_name>
@@ -865,11 +860,7 @@
       <filename>weather.rb</filename>
       <filetype>rb</filetype>
       <usage_type>resource</usage_type>
-<<<<<<< HEAD
-      <checksum>4CFA2011</checksum>
-=======
       <checksum>AA9588B3</checksum>
->>>>>>> 97479d6c
     </file>
   </files>
 </measure>