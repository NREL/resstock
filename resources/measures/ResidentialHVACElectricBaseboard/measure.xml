--- conflicted
+++ resolved
@@ -2,13 +2,8 @@
   <schema_version>3.0</schema_version>
   <name>process_electric_baseboard</name>
   <uid>3ed9f2f9-5d0a-4115-ac5b-b11db9a5b02d</uid>
-<<<<<<< HEAD
-  <version_id>fc17945f-3a56-4457-b46e-db910787690a</version_id>
-  <version_modified>20190104T195001Z</version_modified>
-=======
   <version_id>ea141263-bbfe-4448-90de-47502e1b9170</version_id>
   <version_modified>20190103T214702Z</version_modified>
->>>>>>> f3464154
   <xml_checksum>0DA5C9E6</xml_checksum>
   <class_name>ProcessElectricBaseboard</class_name>
   <display_name>Set Residential Electric Baseboard</display_name>
@@ -55,6 +50,12 @@
   </attributes>
   <files>
     <file>
+      <filename>process_electric_baseboard_test.rb</filename>
+      <filetype>rb</filetype>
+      <usage_type>test</usage_type>
+      <checksum>352995B8</checksum>
+    </file>
+    <file>
       <version>
         <software_program>OpenStudio</software_program>
         <identifier>1.4.0</identifier>
@@ -64,15 +65,6 @@
       <filetype>rb</filetype>
       <usage_type>script</usage_type>
       <checksum>B81A25F8</checksum>
-<<<<<<< HEAD
-    </file>
-    <file>
-      <filename>process_electric_baseboard_test.rb</filename>
-      <filetype>rb</filetype>
-      <usage_type>test</usage_type>
-      <checksum>54556A2B</checksum>
-=======
->>>>>>> f3464154
     </file>
   </files>
 </measure>