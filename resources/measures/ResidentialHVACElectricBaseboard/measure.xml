--- conflicted
+++ resolved
@@ -2,13 +2,8 @@
   <schema_version>3.0</schema_version>
   <name>process_electric_baseboard</name>
   <uid>3ed9f2f9-5d0a-4115-ac5b-b11db9a5b02d</uid>
-<<<<<<< HEAD
-  <version_id>05521532-fd70-4033-a67c-1a3219c0e594</version_id>
-  <version_modified>20181109T191228Z</version_modified>
-=======
-  <version_id>e4e4caa0-2342-4a2c-aca6-3fdf725fed29</version_id>
-  <version_modified>20181112T230643Z</version_modified>
->>>>>>> c4e17be5
+  <version_id>a5f6e9bb-44b4-44c4-9bf9-d6aff5c73d77</version_id>
+  <version_modified>20181113T004009Z</version_modified>
   <xml_checksum>0DA5C9E6</xml_checksum>
   <class_name>ProcessElectricBaseboard</class_name>
   <display_name>Set Residential Electric Baseboard</display_name>
@@ -68,24 +63,9 @@
       <filename>process_electric_baseboard_test.rb</filename>
       <filetype>rb</filetype>
       <usage_type>test</usage_type>
-      <checksum>706F921B</checksum>
+      <checksum>43212BC3</checksum>
     </file>
     <file>
-<<<<<<< HEAD
-      <filename>materials.rb</filename>
-      <filetype>rb</filetype>
-      <usage_type>resource</usage_type>
-      <checksum>82D32FEE</checksum>
-    </file>
-    <file>
-      <filename>schedules.rb</filename>
-      <filetype>rb</filetype>
-      <usage_type>resource</usage_type>
-      <checksum>4C000237</checksum>
-    </file>
-    <file>
-=======
->>>>>>> c4e17be5
       <version>
         <software_program>OpenStudio</software_program>
         <identifier>1.4.0</identifier>
@@ -94,185 +74,7 @@
       <filename>measure.rb</filename>
       <filetype>rb</filetype>
       <usage_type>script</usage_type>
-<<<<<<< HEAD
-      <checksum>08B2930C</checksum>
-    </file>
-    <file>
-      <filename>process_electric_baseboard_test.rb</filename>
-      <filetype>rb</filetype>
-      <usage_type>test</usage_type>
-      <checksum>43212BC3</checksum>
-    </file>
-    <file>
-      <filename>util.rb</filename>
-      <filetype>rb</filetype>
-      <usage_type>resource</usage_type>
-      <checksum>B8804B95</checksum>
-    </file>
-    <file>
-      <filename>unit_conversions.rb</filename>
-      <filetype>rb</filetype>
-      <usage_type>resource</usage_type>
-      <checksum>7161039B</checksum>
-    </file>
-    <file>
-      <filename>SFD_2000sqft_2story_FB_UA_Denver_RoomAC.osm</filename>
-      <filetype>osm</filetype>
-      <usage_type>test</usage_type>
-      <checksum>57040ABB</checksum>
-    </file>
-    <file>
-      <filename>SFD_2000sqft_2story_FB_UA_Denver_UnitHeater.osm</filename>
-      <filetype>osm</filetype>
-      <usage_type>test</usage_type>
-      <checksum>B453AEDA</checksum>
-    </file>
-    <file>
-      <filename>SFD_2000sqft_2story_FB_UA_Denver_UnitHeater_CentralAC.osm</filename>
-      <filetype>osm</filetype>
-      <usage_type>test</usage_type>
-      <checksum>CCAABE26</checksum>
-    </file>
-    <file>
-      <filename>SFD_2000sqft_2story_FB_UA_Denver_UnitHeater_RoomAC.osm</filename>
-      <filetype>osm</filetype>
-      <usage_type>test</usage_type>
-      <checksum>27622E96</checksum>
-    </file>
-    <file>
-      <filename>SFD_2000sqft_2story_FB_UA_Denver_ElectricBaseboard_RoomAC.osm</filename>
-      <filetype>osm</filetype>
-      <usage_type>test</usage_type>
-      <checksum>0441B14C</checksum>
-    </file>
-    <file>
-      <filename>SFD_2000sqft_2story_FB_UA_Denver_Furnace_CentralAC.osm</filename>
-      <filetype>osm</filetype>
-      <usage_type>test</usage_type>
-      <checksum>0F4EBD6C</checksum>
-    </file>
-    <file>
-      <filename>SFD_2000sqft_2story_FB_UA_Denver_Furnace_RoomAC.osm</filename>
-      <filetype>osm</filetype>
-      <usage_type>test</usage_type>
-      <checksum>AF011E12</checksum>
-    </file>
-    <file>
-      <filename>SFD_2000sqft_2story_FB_UA_Denver_GSHPVertBore.osm</filename>
-      <filetype>osm</filetype>
-      <usage_type>test</usage_type>
-      <checksum>AE493551</checksum>
-    </file>
-    <file>
-      <filename>SFD_2000sqft_2story_FB_UA_Denver_Furnace_CentralAC2.osm</filename>
-      <filetype>osm</filetype>
-      <usage_type>test</usage_type>
-      <checksum>DDAAFE11</checksum>
-    </file>
-    <file>
-      <filename>SFD_2000sqft_2story_FB_UA_Denver_Furnace.osm</filename>
-      <filetype>osm</filetype>
-      <usage_type>test</usage_type>
-      <checksum>0F76EC3B</checksum>
-    </file>
-    <file>
-      <filename>SFD_2000sqft_2story_FB_UA_Denver_CentralAC.osm</filename>
-      <filetype>osm</filetype>
-      <usage_type>test</usage_type>
-      <checksum>CF895BDB</checksum>
-    </file>
-    <file>
-      <filename>SFD_2000sqft_2story_FB_UA_Denver_ElectricBaseboard.osm</filename>
-      <filetype>osm</filetype>
-      <usage_type>test</usage_type>
-      <checksum>3CFACCC4</checksum>
-    </file>
-    <file>
-      <filename>SFD_2000sqft_2story_FB_UA_Denver_ElectricBaseboard_CentralAC.osm</filename>
-      <filetype>osm</filetype>
-      <usage_type>test</usage_type>
-      <checksum>08011632</checksum>
-    </file>
-    <file>
-      <filename>SFD_2000sqft_2story_FB_UA_Denver_CentralAC2.osm</filename>
-      <filetype>osm</filetype>
-      <usage_type>test</usage_type>
-      <checksum>5AAC9D8C</checksum>
-    </file>
-    <file>
-      <filename>SFD_2000sqft_2story_FB_UA_Denver_Boiler_CentralAC.osm</filename>
-      <filetype>osm</filetype>
-      <usage_type>test</usage_type>
-      <checksum>D9C53D28</checksum>
-    </file>
-    <file>
-      <filename>SFD_2000sqft_2story_FB_UA_Denver_Boiler_RoomAC.osm</filename>
-      <filetype>osm</filetype>
-      <usage_type>test</usage_type>
-      <checksum>82A304E9</checksum>
-    </file>
-    <file>
-      <filename>SFD_2000sqft_2story_FB_UA_Denver_ASHP.osm</filename>
-      <filetype>osm</filetype>
-      <usage_type>test</usage_type>
-      <checksum>80CDE947</checksum>
-    </file>
-    <file>
-      <filename>SFD_2000sqft_2story_FB_UA_Denver_Boiler.osm</filename>
-      <filetype>osm</filetype>
-      <usage_type>test</usage_type>
-      <checksum>A767475F</checksum>
-    </file>
-    <file>
-      <filename>SFD_2000sqft_2story_FB_UA_Denver.osm</filename>
-      <filetype>osm</filetype>
-      <usage_type>test</usage_type>
-      <checksum>2CB4A1B4</checksum>
-    </file>
-    <file>
-      <filename>SFD_2000sqft_2story_FB_UA_Denver_ASHP2.osm</filename>
-      <filetype>osm</filetype>
-      <usage_type>test</usage_type>
-      <checksum>4EEA5C85</checksum>
-    </file>
-    <file>
-      <filename>SFA_4units_1story_FB_UA_Denver.osm</filename>
-      <filetype>osm</filetype>
-      <usage_type>test</usage_type>
-      <checksum>EE88BFA1</checksum>
-    </file>
-    <file>
-      <filename>MF_8units_1story_SL_Denver.osm</filename>
-      <filetype>osm</filetype>
-      <usage_type>test</usage_type>
-      <checksum>DD669AEB</checksum>
-    </file>
-    <file>
-      <filename>SFD_2000sqft_2story_FB_UA_Denver_MSHP.osm</filename>
-      <filetype>osm</filetype>
-      <usage_type>test</usage_type>
-      <checksum>5DCD9219</checksum>
-    </file>
-    <file>
-      <filename>geometry.rb</filename>
-      <filetype>rb</filetype>
-      <usage_type>resource</usage_type>
-      <checksum>D1229A56</checksum>
-    </file>
-    <file>
-      <filename>constants.rb</filename>
-      <filetype>rb</filetype>
-      <usage_type>resource</usage_type>
-      <checksum>2C1D920B</checksum>
-    </file>
-    <file>
-      <filename>hvac.rb</filename>
-      <filetype>rb</filetype>
-      <usage_type>resource</usage_type>
-      <checksum>2A1540E8</checksum>
-=======
-      <checksum>37D8BBD5</checksum>
->>>>>>> c4e17be5
+      <checksum>A4B2C942</checksum>
     </file>
   </files>
 </measure>