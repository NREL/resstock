--- conflicted
+++ resolved
@@ -299,15 +299,9 @@
     num_ltg_spaces = num_units * 2
     args_hash = {}
     expected_num_del_objects = {}
-<<<<<<< HEAD
-    expected_num_new_objects = { "Lights" => num_ltg_spaces, "LightsDefinition" => num_ltg_spaces, "ScheduleRuleset" => 1 }
+    expected_num_new_objects = { "Lights" => num_ltg_spaces, "LightsDefinition" => num_ltg_spaces, "ScheduleFile" => 1 }
     expected_values = { "Annual_kwh" => num_units * 822 }
-    _test_measure("SFA_4units_1story_FB_UA_Denver.osm", args_hash, expected_num_del_objects, expected_num_new_objects, expected_values, 0)
-=======
-    expected_num_new_objects = { "Lights" => num_ltg_spaces, "LightsDefinition" => num_ltg_spaces, "ScheduleFile" => 1 }
-    expected_values = { "Annual_kwh" => 3288 }
     _test_measure("SFA_4units_1story_FB_UA_Denver.osm", args_hash, expected_num_del_objects, expected_num_new_objects, expected_values, num_units)
->>>>>>> 1b58d544
   end
 
   def test_single_family_attached_new_construction_double_lamps_used
@@ -316,15 +310,9 @@
     args_hash = {}
     args_hash["mult"] = 2
     expected_num_del_objects = {}
-<<<<<<< HEAD
-    expected_num_new_objects = { "Lights" => num_ltg_spaces, "LightsDefinition" => num_ltg_spaces, "ScheduleRuleset" => 1 }
+    expected_num_new_objects = { "Lights" => num_ltg_spaces, "LightsDefinition" => num_ltg_spaces, "ScheduleFile" => 1 }
     expected_values = { "Annual_kwh" => num_units * 822 * 2 }
-    _test_measure("SFA_4units_1story_FB_UA_Denver.osm", args_hash, expected_num_del_objects, expected_num_new_objects, expected_values, 0)
-=======
-    expected_num_new_objects = { "Lights" => num_ltg_spaces, "LightsDefinition" => num_ltg_spaces, "ScheduleFile" => 1 }
-    expected_values = { "Annual_kwh" => 3288 * 2 }
     _test_measure("SFA_4units_1story_FB_UA_Denver.osm", args_hash, expected_num_del_objects, expected_num_new_objects, expected_values, num_units)
->>>>>>> 1b58d544
   end
 
   def test_multifamily_new_construction
@@ -332,15 +320,9 @@
     num_ltg_spaces = num_units
     args_hash = {}
     expected_num_del_objects = {}
-<<<<<<< HEAD
-    expected_num_new_objects = { "Lights" => num_ltg_spaces, "LightsDefinition" => num_ltg_spaces, "ScheduleRuleset" => 1 }
+    expected_num_new_objects = { "Lights" => num_ltg_spaces, "LightsDefinition" => num_ltg_spaces, "ScheduleFile" => 1 }
     expected_values = { "Annual_kwh" => num_units * 822 }
-    _test_measure("MF_8units_1story_SL_Denver.osm", args_hash, expected_num_del_objects, expected_num_new_objects, expected_values, 0)
-=======
-    expected_num_new_objects = { "Lights" => num_ltg_spaces, "LightsDefinition" => num_ltg_spaces, "ScheduleFile" => 1 }
-    expected_values = { "Annual_kwh" => 6576 }
     _test_measure("MF_8units_1story_SL_Denver.osm", args_hash, expected_num_del_objects, expected_num_new_objects, expected_values, num_units)
->>>>>>> 1b58d544
   end
 
   def test_multifamily_new_construction_tenth_lamps_used
@@ -349,15 +331,9 @@
     args_hash = {}
     args_hash["mult"] = 0.1
     expected_num_del_objects = {}
-<<<<<<< HEAD
-    expected_num_new_objects = { "Lights" => num_ltg_spaces, "LightsDefinition" => num_ltg_spaces, "ScheduleRuleset" => 1 }
+    expected_num_new_objects = { "Lights" => num_ltg_spaces, "LightsDefinition" => num_ltg_spaces, "ScheduleFile" => 1 }
     expected_values = { "Annual_kwh" => num_units * 822 / 10 }
-    _test_measure("MF_8units_1story_SL_Denver.osm", args_hash, expected_num_del_objects, expected_num_new_objects, expected_values, 0)
-=======
-    expected_num_new_objects = { "Lights" => num_ltg_spaces, "LightsDefinition" => num_ltg_spaces, "ScheduleFile" => 1 }
-    expected_values = { "Annual_kwh" => 6576 / 10 }
     _test_measure("MF_8units_1story_SL_Denver.osm", args_hash, expected_num_del_objects, expected_num_new_objects, expected_values, num_units)
->>>>>>> 1b58d544
   end
 
   private
