--- conflicted
+++ resolved
@@ -2092,76 +2092,6 @@
       return true
     end
     
-<<<<<<< HEAD
-    def self.apply_central_system_boiler_baseboards(model, unit, runner, std, 
-                                                    hot_water_loop)
-
-      zones = []
-      unit.spaces.each do |space|
-        zone = space.thermalZone.get
-        next if zones.include? zone
-        zones << zone
-      end
-
-      baseboards = std.model_add_baseboard(model, hot_water_loop, zones)
-      baseboards.each do |baseboard|
-        runner.registerInfo("Added '#{baseboard.name}' onto '#{hot_water_loop.name}' for '#{unit.name}'.")
-      end
-
-      return true
-
-    end
-
-    def self.apply_central_system_fan_coil(model, unit, runner, std, 
-                                           fan_coil_heating, fan_coil_cooling, 
-                                           hot_water_loop, chilled_water_loop)
-
-      zones = []
-      unit.spaces.each do |space|
-        zone = space.thermalZone.get
-        next if zones.include? zone
-        zones << zone
-      end
-
-      if fan_coil_heating and not fan_coil_cooling
-        unit_heaters = std.model_add_unitheater(model, sys_name=nil, zones, hvac_op_sch=nil, fan_control_type="ConstantVolume", fan_pressure_rise=OpenStudio.convert(0.2, "inH_{2}O", "Pa").get, "DistrictHeating", hot_water_loop)
-        unit_heaters.each do |unit_heater|
-          runner.registerInfo("Added '#{unit_heater.name}' onto '#{hot_water_loop.name}' for #{unit.name}.")        
-        end
-      else
-        fcus = std.model_add_four_pipe_fan_coil(model, hot_water_loop, chilled_water_loop, zones)
-        fcus.each do |fcu|
-          if hot_water_loop.nil?
-            runner.registerInfo("Added '#{fcu.name}' onto '#{chilled_water_loop.name}' for '#{unit.name}'.'")
-          else
-            runner.registerInfo("Added '#{fcu.name}' onto '#{hot_water_loop.name}' and '#{chilled_water_loop.name}' for '#{unit.name}'.")
-          end
-        end
-      end
-      
-      return true
-
-    end
-
-    def self.apply_central_system_ptac(model, unit, runner, std,
-                                       hot_water_loop)
-
-      zones = []
-      unit.spaces.each do |space|
-        zone = space.thermalZone.get
-        next if zones.include? zone
-        zones << zone
-      end
-
-      ptacs = std.model_add_ptac(model, sys_name=nil, hot_water_loop, zones, fan_type="ConstantVolume", "Water", cooling_type="Single Speed DX AC")
-      ptacs.each do |ptac|
-        runner.registerInfo("Added '#{ptac.name}' onto '#{hot_water_loop.name}' for '#{unit.name}'.")
-      end
-
-    end
-    
-=======
->>>>>>> 885d1d15
     def self.apply_ideal_air_loads(model, unit, runner)
       thermal_zones = Geometry.get_thermal_zones_from_spaces(unit.spaces)
 
@@ -2199,11 +2129,7 @@
       return true
     end
     
-<<<<<<< HEAD
-    def self.remove_hvac_equipment(model, runner, thermal_zone, unit, new_equip, heating=false, cooling=false)
-=======
     def self.remove_hvac_equipment(model, runner, thermal_zone, unit, new_equip)
->>>>>>> 885d1d15
       # TODO: Split into remove_heating and remove_cooling
       counterpart_equip = nil
       perf = nil
@@ -2221,8 +2147,6 @@
         if counterpart_equip or removed_ac or removed_ashp or removed_gshp
           self.remove_air_loop(model, runner, thermal_zone)
         end
-        removed_central_system_fan_coil = self.remove_central_system_fan_coil(model, runner, thermal_zone)
-        removed_central_system_ptac = self.remove_central_system_ptac(model, runner, thermal_zone)
       when Constants.ObjectNameRoomAirConditioner
         removed_ashp = self.remove_ashp(model, runner, thermal_zone)
         removed_mshp = self.remove_mshp(model, runner, thermal_zone, unit)
@@ -2235,8 +2159,6 @@
         if removed_ac or removed_ashp or removed_gshp
           self.remove_air_loop(model, runner, thermal_zone)
         end
-        removed_central_system_fan_coil = self.remove_central_system_fan_coil(model, runner, thermal_zone)
-        removed_central_system_ptac = self.remove_central_system_ptac(model, runner, thermal_zone)
       when Constants.ObjectNameFurnace
         removed_ashp = self.remove_ashp(model, runner, thermal_zone)
         removed_mshp = self.remove_mshp(model, runner, thermal_zone, unit)
@@ -2253,8 +2175,6 @@
             perf = self.remove_air_loop(model, runner, thermal_zone, true)
           end
         end
-        removed_central_system_fan_coil = self.remove_central_system_fan_coil(model, runner, thermal_zone)
-        removed_central_system_ptac = self.remove_central_system_ptac(model, runner, thermal_zone)
       when Constants.ObjectNameBoiler
         removed_boiler = self.remove_boiler(model, runner, thermal_zone)
         removed_heater = self.remove_unit_heater(model, runner, thermal_zone)
@@ -2266,8 +2186,6 @@
         if removed_furnace or removed_ashp or removed_mshp or removed_gshp
           self.remove_air_loop(model, runner, thermal_zone)
         end
-        removed_central_system_fan_coil = self.remove_central_system_fan_coil(model, runner, thermal_zone)
-        removed_central_system_ptac = self.remove_central_system_ptac(model, runner, thermal_zone)
       when Constants.ObjectNameElectricBaseboard
         removed_elec_baseboard = self.remove_electric_baseboard(model, runner, thermal_zone)
         removed_furnace = self.remove_furnace(model, runner, thermal_zone)
@@ -2279,8 +2197,6 @@
         if removed_furnace or removed_ashp or removed_gshp
           self.remove_air_loop(model, runner, thermal_zone)
         end
-        removed_central_system_fan_coil = self.remove_central_system_fan_coil(model, runner, thermal_zone)
-        removed_central_system_ptac = self.remove_central_system_ptac(model, runner, thermal_zone)
       when Constants.ObjectNameAirSourceHeatPump
         removed_ashp = self.remove_ashp(model, runner, thermal_zone)
         removed_mshp = self.remove_mshp(model, runner, thermal_zone, unit)
@@ -2294,8 +2210,6 @@
         if removed_ashp or removed_ac or removed_furnace or removed_gshp
           self.remove_air_loop(model, runner, thermal_zone)
         end
-        removed_central_system_fan_coil = self.remove_central_system_fan_coil(model, runner, thermal_zone)
-        removed_central_system_ptac = self.remove_central_system_ptac(model, runner, thermal_zone)
       when Constants.ObjectNameMiniSplitHeatPump
         removed_mshp = self.remove_mshp(model, runner, thermal_zone, unit)
         removed_ashp = self.remove_ashp(model, runner, thermal_zone)
@@ -2309,8 +2223,6 @@
         if removed_ac or removed_furnace or removed_ashp or removed_gshp
           self.remove_air_loop(model, runner, thermal_zone)
         end
-        removed_central_system_fan_coil = self.remove_central_system_fan_coil(model, runner, thermal_zone)
-        removed_central_system_ptac = self.remove_central_system_ptac(model, runner, thermal_zone)
       when Constants.ObjectNameGroundSourceHeatPumpVerticalBore
         removed_ashp = self.remove_ashp(model, runner, thermal_zone)
         removed_mshp = self.remove_mshp(model, runner, thermal_zone, unit)
@@ -2324,8 +2236,6 @@
         if removed_ashp or removed_ac or removed_furnace or removed_gshp
           self.remove_air_loop(model, runner, thermal_zone)
         end
-        removed_central_system_fan_coil = self.remove_central_system_fan_coil(model, runner, thermal_zone)
-        removed_central_system_ptac = self.remove_central_system_ptac(model, runner, thermal_zone)
       when Constants.ObjectNameUnitHeater
         removed_elec_baseboard = self.remove_electric_baseboard(model, runner, thermal_zone)
         removed_furnace = self.remove_furnace(model, runner, thermal_zone)
@@ -2337,55 +2247,6 @@
         if removed_furnace or removed_ashp or removed_gshp
           self.remove_air_loop(model, runner, thermal_zone)
         end
-        removed_central_system_fan_coil = self.remove_central_system_fan_coil(model, runner, thermal_zone)
-        removed_central_system_ptac = self.remove_central_system_ptac(model, runner, thermal_zone)
-      when Constants.ObjectNameCentralSystemBoilerBaseboards
-        removed_boiler = self.remove_boiler(model, runner, thermal_zone)
-        removed_heater = self.remove_unit_heater(model, runner, thermal_zone)
-        removed_furnace = self.remove_furnace(model, runner, thermal_zone)
-        removed_elec_baseboard = self.remove_electric_baseboard(model, runner, thermal_zone)
-        removed_ashp = self.remove_ashp(model, runner, thermal_zone)
-        removed_mshp = self.remove_mshp(model, runner, thermal_zone, unit)
-        removed_gshp = self.remove_gshp(model, runner, thermal_zone)
-        if removed_furnace or removed_ashp or removed_mshp or removed_gshp
-          self.remove_air_loop(model, runner, thermal_zone)
-        end
-        removed_central_system_fan_coil = self.remove_central_system_fan_coil(model, runner, thermal_zone)
-        removed_central_system_ptac = self.remove_central_system_ptac(model, runner, thermal_zone)
-      when Constants.ObjectNameCentralSystemFanCoil
-        removed_ashp = self.remove_ashp(model, runner, thermal_zone)
-        removed_mshp = self.remove_mshp(model, runner, thermal_zone, unit)
-        if cooling
-          removed_ac = self.remove_central_ac(model, runner, thermal_zone)
-          removed_room_ac = self.remove_room_ac(model, runner, thermal_zone)
-        end
-        if heating
-          removed_furnace = self.remove_furnace(model, runner, thermal_zone)
-          removed_boiler = self.remove_boiler(model, runner, thermal_zone)
-          removed_heater = self.remove_unit_heater(model, runner, thermal_zone)
-          removed_elec_baseboard = self.remove_electric_baseboard(model, runner, thermal_zone)
-        end
-        removed_gshp = self.remove_gshp(model, runner, thermal_zone)
-        if removed_ashp or removed_ac or removed_furnace or removed_gshp
-          self.remove_air_loop(model, runner, thermal_zone)
-        end
-        removed_central_system_fan_coil = self.remove_central_system_fan_coil(model, runner, thermal_zone)
-        removed_central_system_ptac = self.remove_central_system_ptac(model, runner, thermal_zone)
-      when Constants.ObjectNameCentralSystemPTAC
-        removed_ashp = self.remove_ashp(model, runner, thermal_zone)
-        removed_mshp = self.remove_mshp(model, runner, thermal_zone, unit)
-        removed_ac = self.remove_central_ac(model, runner, thermal_zone)
-        removed_room_ac = self.remove_room_ac(model, runner, thermal_zone)
-        removed_furnace = self.remove_furnace(model, runner, thermal_zone)
-        removed_boiler = self.remove_boiler(model, runner, thermal_zone)
-        removed_heater = self.remove_unit_heater(model, runner, thermal_zone)
-        removed_elec_baseboard = self.remove_electric_baseboard(model, runner, thermal_zone)
-        removed_gshp = self.remove_gshp(model, runner, thermal_zone)
-        if removed_ashp or removed_ac or removed_furnace or removed_gshp
-          self.remove_air_loop(model, runner, thermal_zone)
-        end
-        removed_central_system_fan_coil = self.remove_central_system_fan_coil(model, runner, thermal_zone)
-        removed_central_system_ptac = self.remove_central_system_ptac(model, runner, thermal_zone)
       end
       return counterpart_equip, perf
     end   
@@ -2412,7 +2273,7 @@
         next unless sch.name.to_s == Constants.ObjectNameHeatingSeason
         sch.remove
       end
-
+      
       heating_season_schedule = MonthWeekdayWeekendSchedule.new(model, runner, Constants.ObjectNameHeatingSeason, Array.new(24, 1), Array.new(24, 1), heating_season, mult_weekday=1.0, mult_weekend=1.0, normalize_values=false)
       unless heating_season_schedule.validated?
         return false
@@ -2425,9 +2286,7 @@
           htg_obj = nil
           supp_htg_obj = nil
           if (htg_equip.is_a? OpenStudio::Model::AirLoopHVACUnitarySystem or
-              htg_equip.is_a? OpenStudio::Model::ZoneHVACTerminalUnitVariableRefrigerantFlow or
-              htg_equip.is_a? OpenStudio::Model::ZoneHVACPackagedTerminalAirConditioner or
-              htg_equip.is_a? OpenStudio::Model::ZoneHVACFourPipeFanCoil)
+              htg_equip.is_a? OpenStudio::Model::ZoneHVACTerminalUnitVariableRefrigerantFlow)
             clg_obj, htg_obj, supp_htg_obj = get_coils_from_hvac_equip(htg_equip)
           elsif htg_equip.to_ZoneHVACComponent.is_initialized
             htg_obj = htg_equip
@@ -2458,13 +2317,7 @@
         next unless sch.name.to_s == Constants.ObjectNameHeatingSetpoint
         sch.remove
       end
-
-      # Design day schedules used when autosizing
-      winter_design_day_sch = OpenStudio::Model::ScheduleDay.new(model)
-      winter_design_day_sch.addValue(OpenStudio::Time.new(0,24,0,0), UnitConversions.convert(70, "F", "C"))
-      summer_design_day_sch = OpenStudio::Model::ScheduleDay.new(model)
-      summer_design_day_sch.addValue(OpenStudio::Time.new(0,24,0,0), UnitConversions.convert(75, "F", "C"))
-
+      
       # Make the setpoint schedules
       heating_setpoint = nil
       cooling_setpoint = nil
@@ -2530,9 +2383,9 @@
             next unless sch.name.to_s == Constants.ObjectNameCoolingSetpoint
             sch.remove
           end
-
-          heating_setpoint = HourlyByMonthSchedule.new(model, runner, Constants.ObjectNameHeatingSetpoint, htg_wkdy_monthly, htg_wked_monthly, normalize_values=false, create_sch_object=true, winter_design_day_sch, summer_design_day_sch)
-          cooling_setpoint = HourlyByMonthSchedule.new(model, runner, Constants.ObjectNameCoolingSetpoint, clg_wkdy_monthly, clg_wked_monthly, normalize_values=false, create_sch_object=true, winter_design_day_sch, summer_design_day_sch)
+          
+          heating_setpoint = HourlyByMonthSchedule.new(model, runner, Constants.ObjectNameHeatingSetpoint, htg_wkdy_monthly, htg_wked_monthly, normalize_values=false)
+          cooling_setpoint = HourlyByMonthSchedule.new(model, runner, Constants.ObjectNameCoolingSetpoint, clg_wkdy_monthly, clg_wked_monthly, normalize_values=false)
 
           unless heating_setpoint.validated? and cooling_setpoint.validated?
             return false
@@ -2553,8 +2406,8 @@
             clg_monthly_sch[m-1] = Constants.NoCoolingSetpoint
           end
           
-          heating_setpoint = MonthWeekdayWeekendSchedule.new(model, runner, Constants.ObjectNameHeatingSetpoint, weekday_setpoints, weekend_setpoints, htg_monthly_sch, mult_weekday=1.0, mult_weekend=1.0, normalize_values=false, create_sch_object=true, winter_design_day_sch, summer_design_day_sch)
-          cooling_setpoint = MonthWeekdayWeekendSchedule.new(model, runner, Constants.ObjectNameCoolingSetpoint, Array.new(24, 1), Array.new(24, 1), clg_monthly_sch, mult_weekday=1.0, mult_weekend=1.0, normalize_values=false, create_sch_object=true, winter_design_day_sch, summer_design_day_sch)
+          heating_setpoint = MonthWeekdayWeekendSchedule.new(model, runner, Constants.ObjectNameHeatingSetpoint, weekday_setpoints, weekend_setpoints, htg_monthly_sch, mult_weekday=1.0, mult_weekend=1.0, normalize_values=false)
+          cooling_setpoint = MonthWeekdayWeekendSchedule.new(model, runner, Constants.ObjectNameCoolingSetpoint, Array.new(24, 1), Array.new(24, 1), clg_monthly_sch, mult_weekday=1.0, mult_weekend=1.0, normalize_values=false)
 
           unless heating_setpoint.validated? and cooling_setpoint.validated?
             return false
@@ -2653,14 +2506,8 @@
       model.getScheduleRulesets.each do |sch|
         next unless sch.name.to_s == Constants.ObjectNameCoolingSetpoint
         sch.remove
-      end
-
-      # Design day schedules used when autosizing
-      winter_design_day_sch = OpenStudio::Model::ScheduleDay.new(model)
-      winter_design_day_sch.addValue(OpenStudio::Time.new(0,24,0,0), UnitConversions.convert(70, "F", "C"))
-      summer_design_day_sch = OpenStudio::Model::ScheduleDay.new(model)
-      summer_design_day_sch.addValue(OpenStudio::Time.new(0,24,0,0), UnitConversions.convert(75, "F", "C"))
-
+      end    
+      
       # Make the setpoint schedules
       heating_setpoint = nil
       cooling_setpoint = nil
@@ -2727,8 +2574,8 @@
             sch.remove
           end        
           
-          heating_setpoint = HourlyByMonthSchedule.new(model, runner, Constants.ObjectNameHeatingSetpoint, htg_wkdy_monthly, htg_wked_monthly, normalize_values=false, create_sch_object=true, winter_design_day_sch, summer_design_day_sch)
-          cooling_setpoint = HourlyByMonthSchedule.new(model, runner, Constants.ObjectNameCoolingSetpoint, clg_wkdy_monthly, clg_wked_monthly, normalize_values=false, create_sch_object=true, winter_design_day_sch, summer_design_day_sch)
+          heating_setpoint = HourlyByMonthSchedule.new(model, runner, Constants.ObjectNameHeatingSetpoint, htg_wkdy_monthly, htg_wked_monthly, normalize_values=false)
+          cooling_setpoint = HourlyByMonthSchedule.new(model, runner, Constants.ObjectNameCoolingSetpoint, clg_wkdy_monthly, clg_wked_monthly, normalize_values=false)
 
           unless heating_setpoint.validated? and cooling_setpoint.validated?
             return false
@@ -2749,8 +2596,8 @@
             htg_monthly_sch[m-1] = Constants.NoHeatingSetpoint
           end
           
-          heating_setpoint = MonthWeekdayWeekendSchedule.new(model, runner, Constants.ObjectNameHeatingSetpoint, Array.new(24, 1), Array.new(24, 1), htg_monthly_sch, mult_weekday=1.0, mult_weekend=1.0, normalize_values=false, create_sch_object=true, winter_design_day_sch, summer_design_day_sch)
-          cooling_setpoint = MonthWeekdayWeekendSchedule.new(model, runner, Constants.ObjectNameCoolingSetpoint, weekday_setpoints, weekend_setpoints, clg_monthly_sch, mult_weekday=1.0, mult_weekend=1.0, normalize_values=false, create_sch_object=true, winter_design_day_sch, summer_design_day_sch)
+          heating_setpoint = MonthWeekdayWeekendSchedule.new(model, runner, Constants.ObjectNameHeatingSetpoint, Array.new(24, 1), Array.new(24, 1), htg_monthly_sch, mult_weekday=1.0, mult_weekend=1.0, normalize_values=false)
+          cooling_setpoint = MonthWeekdayWeekendSchedule.new(model, runner, Constants.ObjectNameCoolingSetpoint, weekday_setpoints, weekend_setpoints, clg_monthly_sch, mult_weekday=1.0, mult_weekend=1.0, normalize_values=false)
 
           unless heating_setpoint.validated? and cooling_setpoint.validated?
             return false
@@ -2908,8 +2755,8 @@
       if num_bedrooms.nil? or num_bathrooms.nil?
         return false
       end      
-      above_grade_finished_floor_area = Geometry.get_above_grade_finished_floor_area_from_spaces(unit.spaces, runner)
-      finished_floor_area = Geometry.get_finished_floor_area_from_spaces(unit.spaces, runner)
+      above_grade_finished_floor_area = Geometry.get_above_grade_finished_floor_area_from_spaces(unit.spaces, false, runner)
+      finished_floor_area = Geometry.get_finished_floor_area_from_spaces(unit.spaces, false, runner)
 
       # Determine geometry for spaces and zones that are unit specific
       living_zone = nil
@@ -3737,7 +3584,7 @@
       end
       if self.has_room_ac(model, runner, thermal_zone)
         runner.registerInfo("Found room air conditioner in #{thermal_zone.name}.")
-        ptac = self.get_room_ac(model, runner, thermal_zone)
+        ptac = self.get_ptac(model, runner, thermal_zone)
         cooling_equipment << ptac
       end
       if self.has_mshp(model, runner, thermal_zone)
@@ -3752,19 +3599,6 @@
         runner.registerInfo("Found ground source heat pump in #{thermal_zone.name}.")
         cooling_equipment << system
       end
-<<<<<<< HEAD
-      if self.has_central_ptac(model, runner, thermal_zone)
-        runner.registerInfo("Found central ptac in #{thermal_zone.name}.")
-        ptac = self.get_central_ptac(model, runner, thermal_zone)
-        cooling_equipment << ptac
-      end
-      if self.has_central_fan_coil(model, runner, thermal_zone)
-        runner.registerInfo("Found central fan coil in #{thermal_zone.name}.")
-        fcu = self.get_central_fan_coil(model, runner, thermal_zone)
-        cooling_equipment << fcu
-      end
-=======
->>>>>>> 885d1d15
       if self.has_ideal_air(model, runner, thermal_zone)
         runner.registerInfo("Found ideal air system in #{thermal_zone.name}.")
         ideal_air = self.get_ideal_air(model, runner, thermal_zone)
@@ -3813,19 +3647,6 @@
         system, clg_coil, htg_coil = self.get_unitary_system_zone_hvac(model, runner, thermal_zone)
         heating_equipment << system
       end
-<<<<<<< HEAD
-      if self.has_central_ptac(model, runner, thermal_zone)
-        runner.registerInfo("Found central ptac in #{thermal_zone.name}.")
-        ptac = self.get_central_ptac(model, runner, thermal_zone)
-        heating_equipment << ptac
-      end
-      if self.has_central_fan_coil(model, runner, thermal_zone)
-        runner.registerInfo("Found central fan coil in #{thermal_zone.name}.")
-        fcu = self.get_central_fan_coil(model, runner, thermal_zone)
-        heating_equipment << fcu
-      end
-=======
->>>>>>> 885d1d15
       if self.has_ideal_air(model, runner, thermal_zone)
         runner.registerInfo("Found ideal air system in #{thermal_zone.name}.")
         ideal_air = self.get_ideal_air(model, runner, thermal_zone)
@@ -3851,9 +3672,6 @@
       elsif hvac_equip.is_a? OpenStudio::Model::ZoneHVACPackagedTerminalAirConditioner
         htg_coil = get_coil_from_hvac_component(hvac_equip.heatingCoil)
         clg_coil = get_coil_from_hvac_component(hvac_equip.coolingCoil)
-      elsif hvac_equip.is_a? OpenStudio::Model::ZoneHVACFourPipeFanCoil
-        htg_coil = HVAC.get_coil_from_hvac_component(hvac_equip.heatingCoil)
-        clg_coil = HVAC.get_coil_from_hvac_component(hvac_equip.coolingCoil)
       end
       return clg_coil, htg_coil, supp_htg_coil
     end
@@ -3876,8 +3694,6 @@
         return hvac_component.to_CoilCoolingDXVariableRefrigerantFlow.get
       elsif hvac_component.to_CoilCoolingWaterToAirHeatPumpEquationFit.is_initialized
         return hvac_component.to_CoilCoolingWaterToAirHeatPumpEquationFit.get
-      elsif hvac_component.to_CoilCoolingWater.is_initialized
-        return hvac_component.to_CoilCoolingWater.get
       end
         
       # Heating coils  
@@ -3895,8 +3711,6 @@
         return hvac_component.to_CoilHeatingWaterBaseboard.get
       elsif hvac_component.to_CoilHeatingWaterToAirHeatPumpEquationFit.is_initialized
         return hvac_component.to_CoilHeatingWaterToAirHeatPumpEquationFit.get
-      elsif hvac_component.to_CoilHeatingWater.is_initialized
-        return hvac_component.to_CoilHeatingWater.get
       end
       return hvac_component
     end
@@ -3954,31 +3768,11 @@
       return nil
     end
     
-    def self.get_room_ac(model, runner, thermal_zone)
+    def self.get_ptac(model, runner, thermal_zone)
       # Returns the PTAC if available
       model.getZoneHVACPackagedTerminalAirConditioners.each do |ptac|
         next unless thermal_zone.handle.to_s == ptac.thermalZone.get.handle.to_s
-        next if ptac.heatingCoil.to_CoilHeatingWater.is_initialized
         return ptac
-      end
-      return nil
-    end
-    
-    def self.get_central_ptac(model, runner, thermal_zone)
-      # Returns the central PTAC if available
-      model.getZoneHVACPackagedTerminalAirConditioners.each do |ptac|
-        next unless thermal_zone.handle.to_s == ptac.thermalZone.get.handle.to_s
-        next unless ptac.heatingCoil.to_CoilHeatingWater.is_initialized
-        return ptac
-      end
-      return nil
-    end
-    
-    def self.get_central_fan_coil(model, runner, thermal_zone)
-      # Returns the fan coil if available
-      model.getZoneHVACFourPipeFanCoils.each do |fcu|
-        next unless thermal_zone.handle.to_s == fcu.thermalZone.get.handle.to_s
-        return fcu
       end
       return nil
     end
@@ -4101,7 +3895,7 @@
     end
     
     def self.has_room_ac(model, runner, thermal_zone)
-      ptac = self.get_room_ac(model, runner, thermal_zone)
+      ptac = self.get_ptac(model, runner, thermal_zone)
       if not ptac.nil?
         return true
       end
@@ -4130,22 +3924,6 @@
         return false
       end
       return true
-    end
-    
-    def self.has_central_ptac(model, runner, thermal_zone)
-      ptac = self.get_central_ptac(model, runner, thermal_zone)
-      if not ptac.nil?
-        return true
-      end
-      return false
-    end
-    
-    def self.has_central_fan_coil(model, runner, thermal_zone)
-      fcu = self.get_central_fan_coil(model, runner, thermal_zone)
-      if not fcu.nil?
-        return true
-      end
-      return false
     end
     
     def self.has_dehumidifier(model, runner, thermal_zone)
@@ -4277,7 +4055,7 @@
     def self.remove_room_ac(model, runner, thermal_zone)
       # Returns true if the object was removed
       return false if not self.has_room_ac(model, runner, thermal_zone)
-      ptac = self.get_room_ac(model, runner, thermal_zone)
+      ptac = self.get_ptac(model, runner, thermal_zone)
       runner.registerInfo("Removed '#{ptac.name}' from #{thermal_zone.name}.")
       ptac.remove
       return true
@@ -4313,26 +4091,6 @@
         system.supplyFan.get.remove
       end
       system.remove
-      return true
-    end
-    
-    def self.remove_central_system_fan_coil(model, runner, thermal_zone)
-      # Returns true if the object was removed
-      return false if not self.has_central_fan_coil(model, runner, thermal_zone)
-      self.remove_fan_coil_loops(model, runner, thermal_zone)
-      fcu = self.get_central_fan_coil(model, runner, thermal_zone)
-      runner.registerInfo("Removed '#{fcu.name}' from '#{thermal_zone.name}'.")
-      fcu.remove
-      return true
-    end
-    
-    def self.remove_central_system_ptac(model, runner, thermal_zone)
-      # Returns true if the object was removed
-      return false if not self.has_central_ptac(model, runner, thermal_zone)
-      self.remove_boiler_and_gshp_loops(model, runner, thermal_zone)
-      ptac = self.get_central_ptac(model, runner, thermal_zone)
-      runner.registerInfo("Removed '#{ptac.name}' from '#{thermal_zone.name}'.")
-      ptac.remove
       return true
     end
     
@@ -4350,8 +4108,6 @@
             demand_coil = demand_component.to_CoilHeatingWaterToAirHeatPumpEquationFit.get
           elsif demand_component.to_CoilCoolingWaterToAirHeatPumpEquationFit.is_initialized
             demand_coil = demand_component.to_CoilCoolingWaterToAirHeatPumpEquationFit.get
-          elsif demand_component.to_CoilHeatingWater.is_initialized
-            demand_coil = demand_component.to_CoilHeatingWater.get
           end
           next if demand_coil.nil?
           if demand_coil.containingZoneHVACComponent.is_initialized
@@ -4380,49 +4136,7 @@
           plant_loop.remove
         end
       end
-    end
-    
-    def self.remove_fan_coil_loops(model, runner, thermal_zone)
-      model.getPlantLoops.each do |plant_loop|
-        remove = false
-        
-        # Ensure we're operating on the right plant loop
-        is_specified_zone = false
-        plant_loop.demandComponents.each do |demand_component|
-          demand_coil = nil
-          if demand_component.to_CoilHeatingWater.is_initialized
-            demand_coil = demand_component.to_CoilHeatingWater.get
-          elsif demand_component.to_CoilCoolingWater.is_initialized
-            demand_coil = demand_component.to_CoilCoolingWater.get
-          end
-          next if demand_coil.nil?
-          if demand_coil.containingZoneHVACComponent.is_initialized
-            demand_hvac = demand_coil.containingZoneHVACComponent.get
-            next if not demand_hvac.thermalZone.is_initialized or demand_hvac.thermalZone.get != thermal_zone
-            is_specified_zone = true
-          elsif demand_coil.containingHVACComponent.is_initialized
-            demand_hvac = demand_coil.containingHVACComponent.get
-            next if not demand_hvac.airLoopHVAC.is_initialized
-            demand_air_loop = demand_hvac.airLoopHVAC.get
-            demand_air_loop.thermalZones.each do |thermalZone|
-              next if thermal_zone.handle.to_s != thermalZone.handle.to_s
-              is_specified_zone = true
-            end
-          end
-        end
-        next if not is_specified_zone
-        
-        plant_loop.supplyComponents.each do |supply_component|
-          if supply_component.to_BoilerHotWater.is_initialized or supply_component.to_ChillerElectricEIR.is_initialized
-            remove = true
-          end
-        end
-        if remove
-          runner.registerInfo("Removed '#{plant_loop.name}' from model.")
-          plant_loop.remove
-        end
-      end
-    end
+    end 
     
     def self.remove_air_loop(model, runner, thermal_zone, clone_perf=false)
       # Returns the cloned perf or nil
