--- conflicted
+++ resolved
@@ -725,33 +725,6 @@
         return true
     end
     
-<<<<<<< HEAD
-    def self.apply_adiabatic(runner, model, shared_building_facades)
-
-      mat = OpenStudio::Model::MasslessOpaqueMaterial.new(model)
-      mat.setName(Constants.SurfaceTypeAdiabatic)
-      mat.setRoughness("Rough")
-      mat.setThermalResistance(UnitConversions.convert(1000.0, "hr*ft^2*F/Btu", "m^2*K/W"))
-      constr = OpenStudio::Model::Construction.new(model)
-      constr.setName(Constants.SurfaceTypeAdiabatic)
-      constr.setLayers([mat])
-      shared_building_facades = shared_building_facades.split(", ")
-      shared_building_facades.each do |shared_building_facade|
-        model.getSurfaces.each do |surface|
-          next unless surface.surfaceType.downcase == "wall"
-          next unless ["outdoors", "foundation"].include? surface.outsideBoundaryCondition.downcase
-          next if surface.adjacentSurface.is_initialized
-          next unless Geometry.get_facade_for_surface(surface) == shared_building_facade
-          surface.setConstruction(constr)
-          surface.setOutsideBoundaryCondition("Adiabatic")
-          runner.registerInfo("Surface '#{surface.name}' on #{shared_building_facade} facade is now a shared wall.")
-        end
-      end
-
-    end
-
-=======
->>>>>>> 885d1d15
     def self.apply_rim_joist(runner, model, surfaces, constr_name,
                              cavity_r, install_grade, framing_factor, 
                              drywall_thick_in, osb_thick_in, 
@@ -833,10 +806,7 @@
         return true
     end
                              
-<<<<<<< HEAD
-=======
-    
->>>>>>> 885d1d15
+    
     def self.get_exterior_finish_materials
         mats = []
         mats << Material.ExtFinishStuccoMedDark
@@ -2507,7 +2477,7 @@
                 # Adiabatic unfinished
                 elsif obc_is_adiabatic and not is_finished
                     surfaces[Constants.SurfaceTypeWallIntUnfinUninsUnfin] << surface
-
+                
                 end
             
             end
