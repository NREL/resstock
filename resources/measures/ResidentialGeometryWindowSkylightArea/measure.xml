<measure>
  <schema_version>3.0</schema_version>
  <name>set_residential_window_skylight_area</name>
  <uid>d05f5b32-1ad6-4c3d-964a-0dbd49a7fde8</uid>
<<<<<<< HEAD
  <version_id>d0e48f75-eb8f-4e46-8422-228a5827530d</version_id>
  <version_modified>20180822T022837Z</version_modified>
=======
  <version_id>ab5e4c29-0373-4f38-b461-8b3631dfcb3f</version_id>
  <version_modified>20180912T200238Z</version_modified>
>>>>>>> 12b24f9d
  <xml_checksum>9014E219</xml_checksum>
  <class_name>SetResidentialWindowSkylightArea</class_name>
  <display_name>Set Residential Window/Skylight Area</display_name>
  <description>Sets the window/skylight area for the building. Doors with glazing should be set as window area. Also, sets presence/dimensions of overhangs for windows on the specified building facade(s). See https://github.com/NREL/OpenStudio-BEopt#workflows for supported workflows using this measure.</description>
  <modeler_description>Automatically creates and positions standard residential windows/skylights based on the specified window/skylight area on each building facade. Windows are only added to surfaces between finished space and outside. Any existing windows are removed. Also, creates overhang shading surfaces for windows on the specified building facade(s) and specified depth/offset. Any existing overhang shading surfaces are removed.</modeler_description>
  <arguments>
    <argument>
      <name>front_wwr</name>
      <display_name>Windows: Front Window-to-Wall Ratio</display_name>
      <description>The ratio of window area to wall area for the building's front facade. Enter 0 if specifying Front Window Area instead.</description>
      <type>Double</type>
      <required>true</required>
      <model_dependent>false</model_dependent>
      <default_value>0.18</default_value>
    </argument>
    <argument>
      <name>back_wwr</name>
      <display_name>Back Window-to-Wall Ratio</display_name>
      <description>The ratio of window area to wall area for the building's back facade. Enter 0 if specifying Back Window Area instead.</description>
      <type>Double</type>
      <required>true</required>
      <model_dependent>false</model_dependent>
      <default_value>0.18</default_value>
    </argument>
    <argument>
      <name>left_wwr</name>
      <display_name>Windows: Left Window-to-Wall Ratio</display_name>
      <description>The ratio of window area to wall area for the building's left facade. Enter 0 if specifying Left Window Area instead.</description>
      <type>Double</type>
      <required>true</required>
      <model_dependent>false</model_dependent>
      <default_value>0.18</default_value>
    </argument>
    <argument>
      <name>right_wwr</name>
      <display_name>Windows: Right Window-to-Wall Ratio</display_name>
      <description>The ratio of window area to wall area for the building's right facade. Enter 0 if specifying Right Window Area instead.</description>
      <type>Double</type>
      <required>true</required>
      <model_dependent>false</model_dependent>
      <default_value>0.18</default_value>
    </argument>
    <argument>
      <name>front_window_area</name>
      <display_name>Windows: Front Window Area</display_name>
      <description>The amount of window area on the building's front facade. Enter 0 if specifying Front Window-to-Wall Ratio instead.</description>
      <type>Double</type>
      <required>true</required>
      <model_dependent>false</model_dependent>
      <default_value>0</default_value>
    </argument>
    <argument>
      <name>back_window_area</name>
      <display_name>Windows: Back Window Area</display_name>
      <description>The amount of window area on the building's back facade. Enter 0 if specifying Back Window-to-Wall Ratio instead.</description>
      <type>Double</type>
      <required>true</required>
      <model_dependent>false</model_dependent>
      <default_value>0</default_value>
    </argument>
    <argument>
      <name>left_window_area</name>
      <display_name>Windows: Left Window Area</display_name>
      <description>The amount of window area on the building's left facade. Enter 0 if specifying Left Window-to-Wall Ratio instead.</description>
      <type>Double</type>
      <required>true</required>
      <model_dependent>false</model_dependent>
      <default_value>0</default_value>
    </argument>
    <argument>
      <name>right_window_area</name>
      <display_name>Windows: Right Window Area</display_name>
      <description>The amount of window area on the building's right facade. Enter 0 if specifying Right Window-to-Wall Ratio instead.</description>
      <type>Double</type>
      <required>true</required>
      <model_dependent>false</model_dependent>
      <default_value>0</default_value>
    </argument>
    <argument>
      <name>window_aspect_ratio</name>
      <display_name>Windows: Aspect Ratio</display_name>
      <description>Ratio of window height to width.</description>
      <type>Double</type>
      <required>true</required>
      <model_dependent>false</model_dependent>
      <default_value>1.333</default_value>
    </argument>
    <argument>
      <name>overhang_depth</name>
      <display_name>Overhangs: Depth</display_name>
      <description>Depth of the overhang. The distance from the wall surface in the direction normal to the wall surface.</description>
      <type>Double</type>
      <units>ft</units>
      <required>true</required>
      <model_dependent>false</model_dependent>
      <default_value>2</default_value>
    </argument>
    <argument>
      <name>overhang_offset</name>
      <display_name>Overhangs: Offset</display_name>
      <description>Height of the overhangs above windows, relative to the top of the window framing.</description>
      <type>Double</type>
      <units>ft</units>
      <required>true</required>
      <model_dependent>false</model_dependent>
      <default_value>0.5</default_value>
    </argument>
    <argument>
      <name>overhang_front_facade</name>
      <display_name>Front Facade</display_name>
      <description>Overhangs: Specifies the presence of overhangs for windows on the front facade.</description>
      <type>Boolean</type>
      <required>true</required>
      <model_dependent>false</model_dependent>
      <default_value>true</default_value>
      <choices>
        <choice>
          <value>true</value>
          <display_name>true</display_name>
        </choice>
        <choice>
          <value>false</value>
          <display_name>false</display_name>
        </choice>
      </choices>
    </argument>
    <argument>
      <name>overhang_back_facade</name>
      <display_name>Back Facade</display_name>
      <description>Overhangs: Specifies the presence of overhangs for windows on the back facade.</description>
      <type>Boolean</type>
      <required>true</required>
      <model_dependent>false</model_dependent>
      <default_value>true</default_value>
      <choices>
        <choice>
          <value>true</value>
          <display_name>true</display_name>
        </choice>
        <choice>
          <value>false</value>
          <display_name>false</display_name>
        </choice>
      </choices>
    </argument>
    <argument>
      <name>overhang_left_facade</name>
      <display_name>Left Facade</display_name>
      <description>Overhangs: Specifies the presence of overhangs for windows on the left facade.</description>
      <type>Boolean</type>
      <required>true</required>
      <model_dependent>false</model_dependent>
      <default_value>true</default_value>
      <choices>
        <choice>
          <value>true</value>
          <display_name>true</display_name>
        </choice>
        <choice>
          <value>false</value>
          <display_name>false</display_name>
        </choice>
      </choices>
    </argument>
    <argument>
      <name>overhang_right_facade</name>
      <display_name>Right Facade</display_name>
      <description>Overhangs: Specifies the presence of overhangs for windows on the right facade.</description>
      <type>Boolean</type>
      <required>true</required>
      <model_dependent>false</model_dependent>
      <default_value>true</default_value>
      <choices>
        <choice>
          <value>true</value>
          <display_name>true</display_name>
        </choice>
        <choice>
          <value>false</value>
          <display_name>false</display_name>
        </choice>
      </choices>
    </argument>
    <argument>
      <name>front_skylight_area</name>
      <display_name>Skylights: Front Roof Area</display_name>
      <description>The amount of skylight area on the building's front finished roof facade.</description>
      <type>Double</type>
      <required>true</required>
      <model_dependent>false</model_dependent>
      <default_value>0</default_value>
    </argument>
    <argument>
      <name>back_skylight_area</name>
      <display_name>Skylights: Back Roof Area</display_name>
      <description>The amount of skylight area on the building's back finished roof facade.</description>
      <type>Double</type>
      <required>true</required>
      <model_dependent>false</model_dependent>
      <default_value>0</default_value>
    </argument>
    <argument>
      <name>left_skylight_area</name>
      <display_name>Skylights: Left Roof Area</display_name>
      <description>The amount of skylight area on the building's left finished roof facade.</description>
      <type>Double</type>
      <required>true</required>
      <model_dependent>false</model_dependent>
      <default_value>0</default_value>
    </argument>
    <argument>
      <name>right_skylight_area</name>
      <display_name>Skylights: Right Roof Area</display_name>
      <description>The amount of skylight area on the building's right finished roof facade.</description>
      <type>Double</type>
      <required>true</required>
      <model_dependent>false</model_dependent>
      <default_value>0</default_value>
    </argument>
  </arguments>
  <outputs/>
  <provenances/>
  <tags>
    <tag>Envelope.Fenestration</tag>
  </tags>
  <attributes>
    <attribute>
      <name>Intended Software Tool</name>
      <value>Apply Measure Now</value>
      <datatype>string</datatype>
    </attribute>
    <attribute>
      <name>Intended Software Tool</name>
      <value>OpenStudio Application</value>
      <datatype>string</datatype>
    </attribute>
    <attribute>
      <name>Intended Software Tool</name>
      <value>Parametric Analysis Tool</value>
      <datatype>string</datatype>
    </attribute>
    <attribute>
      <name>Measure Type</name>
      <value>ModelMeasure</value>
      <datatype>string</datatype>
    </attribute>
    <attribute>
      <name>Intended Software Tool</name>
      <value>Apply Measure Now</value>
      <datatype>string</datatype>
    </attribute>
    <attribute>
      <name>Intended Software Tool</name>
      <value>OpenStudio Application</value>
      <datatype>string</datatype>
    </attribute>
    <attribute>
      <name>Intended Software Tool</name>
      <value>Parametric Analysis Tool</value>
      <datatype>string</datatype>
    </attribute>
  </attributes>
  <files>
    <file>
      <filename>WindowSkylightArea_Test.rb</filename>
      <filetype>rb</filetype>
      <usage_type>test</usage_type>
      <checksum>498927E9</checksum>
    </file>
    <file>
      <filename>util.rb</filename>
      <filetype>rb</filetype>
      <usage_type>resource</usage_type>
      <checksum>4516079E</checksum>
    </file>
    <file>
      <filename>geometry.rb</filename>
      <filetype>rb</filetype>
      <usage_type>resource</usage_type>
      <checksum>3A649817</checksum>
    </file>
    <file>
      <filename>unit_conversions.rb</filename>
      <filetype>rb</filetype>
      <usage_type>resource</usage_type>
      <checksum>81550F14</checksum>
    </file>
    <file>
      <filename>constants.rb</filename>
      <filetype>rb</filetype>
      <usage_type>resource</usage_type>
<<<<<<< HEAD
      <checksum>81550F14</checksum>
=======
      <checksum>374E311F</checksum>
    </file>
    <file>
      <version>
        <software_program>OpenStudio</software_program>
        <identifier>1.9.0</identifier>
        <min_compatible>2.0.4</min_compatible>
      </version>
      <filename>measure.rb</filename>
      <filetype>rb</filetype>
      <usage_type>script</usage_type>
      <checksum>C34B5382</checksum>
>>>>>>> 12b24f9d
    </file>
    <file>
      <filename>SFD_2000sqft_2story_SL_UA_Denver_Windows_OneConstruction.osm</filename>
      <filetype>osm</filetype>
      <usage_type>test</usage_type>
<<<<<<< HEAD
      <checksum>C478B110</checksum>
=======
      <checksum>E50C08AC</checksum>
>>>>>>> 12b24f9d
    </file>
    <file>
      <filename>SFD_2000sqft_2story_SL_FA.osm</filename>
      <filetype>osm</filetype>
      <usage_type>test</usage_type>
<<<<<<< HEAD
      <checksum>89187829</checksum>
=======
      <checksum>B172779A</checksum>
>>>>>>> 12b24f9d
    </file>
    <file>
      <filename>SFD_2000sqft_2story_SL_FA_LeftRight.osm</filename>
      <filetype>osm</filetype>
      <usage_type>test</usage_type>
<<<<<<< HEAD
      <checksum>6B629D64</checksum>
=======
      <checksum>A4ADD3B8</checksum>
>>>>>>> 12b24f9d
    </file>
    <file>
      <filename>SFD_2000sqft_2story_SL_FA_FlatRoof.osm</filename>
      <filetype>osm</filetype>
      <usage_type>test</usage_type>
<<<<<<< HEAD
      <checksum>82A76192</checksum>
=======
      <checksum>FE12BDEE</checksum>
>>>>>>> 12b24f9d
    </file>
    <file>
      <filename>SFD_2000sqft_2story_SL_FA_HipRoof.osm</filename>
      <filetype>osm</filetype>
      <usage_type>test</usage_type>
<<<<<<< HEAD
      <checksum>CB93EA45</checksum>
=======
      <checksum>CACDEE5A</checksum>
>>>>>>> 12b24f9d
    </file>
    <file>
      <filename>SFD_2000sqft_2story_FB_GRG_UA_Southwest.osm</filename>
      <filetype>osm</filetype>
      <usage_type>test</usage_type>
<<<<<<< HEAD
      <checksum>57F4CA53</checksum>
=======
      <checksum>960C7ED0</checksum>
>>>>>>> 12b24f9d
    </file>
    <file>
      <filename>SFD_2000sqft_2story_FB_GRG_UA.osm</filename>
      <filetype>osm</filetype>
      <usage_type>test</usage_type>
<<<<<<< HEAD
      <checksum>1E18524B</checksum>
=======
      <checksum>CF89E994</checksum>
>>>>>>> 12b24f9d
    </file>
    <file>
      <filename>SFD_1000sqft_1story_FB_GRG_UA_DoorArea.osm</filename>
      <filetype>osm</filetype>
      <usage_type>test</usage_type>
<<<<<<< HEAD
      <checksum>D2642A17</checksum>
=======
      <checksum>76FE4567</checksum>
>>>>>>> 12b24f9d
    </file>
    <file>
      <filename>SFA_4units_1story_SL_UA_Offset.osm</filename>
      <filetype>osm</filetype>
      <usage_type>test</usage_type>
<<<<<<< HEAD
      <checksum>526F8E40</checksum>
=======
      <checksum>04EBD18A</checksum>
>>>>>>> 12b24f9d
    </file>
    <file>
      <filename>SFA_4units_1story_FB_UA_Denver.osm</filename>
      <filetype>osm</filetype>
      <usage_type>test</usage_type>
<<<<<<< HEAD
      <checksum>9E0E9302</checksum>
=======
      <checksum>BD20AC4F</checksum>
>>>>>>> 12b24f9d
    </file>
    <file>
      <filename>MF_8units_1story_SL_Inset.osm</filename>
      <filetype>osm</filetype>
      <usage_type>test</usage_type>
<<<<<<< HEAD
      <checksum>5CA44693</checksum>
=======
      <checksum>7D327428</checksum>
>>>>>>> 12b24f9d
    </file>
    <file>
      <filename>MF_8units_1story_SL_Denver.osm</filename>
      <filetype>osm</filetype>
      <usage_type>test</usage_type>
<<<<<<< HEAD
      <checksum>12C18C0E</checksum>
=======
      <checksum>252D6357</checksum>
>>>>>>> 12b24f9d
    </file>
  </files>
</measure><|MERGE_RESOLUTION|>--- conflicted
+++ resolved
@@ -2,13 +2,8 @@
   <schema_version>3.0</schema_version>
   <name>set_residential_window_skylight_area</name>
   <uid>d05f5b32-1ad6-4c3d-964a-0dbd49a7fde8</uid>
-<<<<<<< HEAD
-  <version_id>d0e48f75-eb8f-4e46-8422-228a5827530d</version_id>
-  <version_modified>20180822T022837Z</version_modified>
-=======
   <version_id>ab5e4c29-0373-4f38-b461-8b3631dfcb3f</version_id>
   <version_modified>20180912T200238Z</version_modified>
->>>>>>> 12b24f9d
   <xml_checksum>9014E219</xml_checksum>
   <class_name>SetResidentialWindowSkylightArea</class_name>
   <display_name>Set Residential Window/Skylight Area</display_name>
@@ -300,9 +295,6 @@
       <filename>constants.rb</filename>
       <filetype>rb</filetype>
       <usage_type>resource</usage_type>
-<<<<<<< HEAD
-      <checksum>81550F14</checksum>
-=======
       <checksum>374E311F</checksum>
     </file>
     <file>
@@ -315,127 +307,78 @@
       <filetype>rb</filetype>
       <usage_type>script</usage_type>
       <checksum>C34B5382</checksum>
->>>>>>> 12b24f9d
     </file>
     <file>
       <filename>SFD_2000sqft_2story_SL_UA_Denver_Windows_OneConstruction.osm</filename>
       <filetype>osm</filetype>
       <usage_type>test</usage_type>
-<<<<<<< HEAD
-      <checksum>C478B110</checksum>
-=======
       <checksum>E50C08AC</checksum>
->>>>>>> 12b24f9d
     </file>
     <file>
       <filename>SFD_2000sqft_2story_SL_FA.osm</filename>
       <filetype>osm</filetype>
       <usage_type>test</usage_type>
-<<<<<<< HEAD
-      <checksum>89187829</checksum>
-=======
       <checksum>B172779A</checksum>
->>>>>>> 12b24f9d
     </file>
     <file>
       <filename>SFD_2000sqft_2story_SL_FA_LeftRight.osm</filename>
       <filetype>osm</filetype>
       <usage_type>test</usage_type>
-<<<<<<< HEAD
-      <checksum>6B629D64</checksum>
-=======
       <checksum>A4ADD3B8</checksum>
->>>>>>> 12b24f9d
     </file>
     <file>
       <filename>SFD_2000sqft_2story_SL_FA_FlatRoof.osm</filename>
       <filetype>osm</filetype>
       <usage_type>test</usage_type>
-<<<<<<< HEAD
-      <checksum>82A76192</checksum>
-=======
       <checksum>FE12BDEE</checksum>
->>>>>>> 12b24f9d
     </file>
     <file>
       <filename>SFD_2000sqft_2story_SL_FA_HipRoof.osm</filename>
       <filetype>osm</filetype>
       <usage_type>test</usage_type>
-<<<<<<< HEAD
-      <checksum>CB93EA45</checksum>
-=======
       <checksum>CACDEE5A</checksum>
->>>>>>> 12b24f9d
     </file>
     <file>
       <filename>SFD_2000sqft_2story_FB_GRG_UA_Southwest.osm</filename>
       <filetype>osm</filetype>
       <usage_type>test</usage_type>
-<<<<<<< HEAD
-      <checksum>57F4CA53</checksum>
-=======
       <checksum>960C7ED0</checksum>
->>>>>>> 12b24f9d
     </file>
     <file>
       <filename>SFD_2000sqft_2story_FB_GRG_UA.osm</filename>
       <filetype>osm</filetype>
       <usage_type>test</usage_type>
-<<<<<<< HEAD
-      <checksum>1E18524B</checksum>
-=======
       <checksum>CF89E994</checksum>
->>>>>>> 12b24f9d
     </file>
     <file>
       <filename>SFD_1000sqft_1story_FB_GRG_UA_DoorArea.osm</filename>
       <filetype>osm</filetype>
       <usage_type>test</usage_type>
-<<<<<<< HEAD
-      <checksum>D2642A17</checksum>
-=======
       <checksum>76FE4567</checksum>
->>>>>>> 12b24f9d
     </file>
     <file>
       <filename>SFA_4units_1story_SL_UA_Offset.osm</filename>
       <filetype>osm</filetype>
       <usage_type>test</usage_type>
-<<<<<<< HEAD
-      <checksum>526F8E40</checksum>
-=======
       <checksum>04EBD18A</checksum>
->>>>>>> 12b24f9d
     </file>
     <file>
       <filename>SFA_4units_1story_FB_UA_Denver.osm</filename>
       <filetype>osm</filetype>
       <usage_type>test</usage_type>
-<<<<<<< HEAD
-      <checksum>9E0E9302</checksum>
-=======
       <checksum>BD20AC4F</checksum>
->>>>>>> 12b24f9d
     </file>
     <file>
       <filename>MF_8units_1story_SL_Inset.osm</filename>
       <filetype>osm</filetype>
       <usage_type>test</usage_type>
-<<<<<<< HEAD
-      <checksum>5CA44693</checksum>
-=======
       <checksum>7D327428</checksum>
->>>>>>> 12b24f9d
     </file>
     <file>
       <filename>MF_8units_1story_SL_Denver.osm</filename>
       <filetype>osm</filetype>
       <usage_type>test</usage_type>
-<<<<<<< HEAD
-      <checksum>12C18C0E</checksum>
-=======
       <checksum>252D6357</checksum>
->>>>>>> 12b24f9d
     </file>
   </files>
 </measure>