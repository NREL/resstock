--- conflicted
+++ resolved
@@ -2,13 +2,8 @@
   <schema_version>3.0</schema_version>
   <name>set_residential_window_skylight_area</name>
   <uid>d05f5b32-1ad6-4c3d-964a-0dbd49a7fde8</uid>
-<<<<<<< HEAD
-  <version_id>35ea6d29-0614-4ef1-9321-6f8c27ee499f</version_id>
-  <version_modified>20180602T030340Z</version_modified>
-=======
   <version_id>8384f5a2-b55a-468e-885c-54a67aa6c209</version_id>
   <version_modified>20180601T165915Z</version_modified>
->>>>>>> 165241bf
   <xml_checksum>9014E219</xml_checksum>
   <class_name>SetResidentialWindowSkylightArea</class_name>
   <display_name>Set Residential Window Area</display_name>
@@ -305,135 +300,78 @@
       <filename>constants.rb</filename>
       <filetype>rb</filetype>
       <usage_type>resource</usage_type>
-<<<<<<< HEAD
-      <checksum>A2FB817B</checksum>
-    </file>
-    <file>
-      <filename>geometry.rb</filename>
-      <filetype>rb</filetype>
-      <usage_type>resource</usage_type>
-      <checksum>6CA0FF8C</checksum>
-=======
       <checksum>C7B12E42</checksum>
->>>>>>> 165241bf
     </file>
     <file>
       <filename>SFD_2000sqft_2story_SL_UA_Denver_Windows_OneConstruction.osm</filename>
       <filetype>osm</filetype>
       <usage_type>test</usage_type>
-<<<<<<< HEAD
-      <checksum>FE627948</checksum>
-=======
       <checksum>73376FA3</checksum>
->>>>>>> 165241bf
     </file>
     <file>
       <filename>SFD_2000sqft_2story_SL_FA.osm</filename>
       <filetype>osm</filetype>
       <usage_type>test</usage_type>
-<<<<<<< HEAD
-      <checksum>4F325EA8</checksum>
-=======
       <checksum>C9FEBDBB</checksum>
->>>>>>> 165241bf
     </file>
     <file>
       <filename>SFD_2000sqft_2story_SL_FA_LeftRight.osm</filename>
       <filetype>osm</filetype>
       <usage_type>test</usage_type>
-<<<<<<< HEAD
-      <checksum>8A68E7A5</checksum>
-=======
       <checksum>B12533F0</checksum>
->>>>>>> 165241bf
     </file>
     <file>
       <filename>SFD_2000sqft_2story_SL_FA_FlatRoof.osm</filename>
       <filetype>osm</filetype>
       <usage_type>test</usage_type>
-<<<<<<< HEAD
-      <checksum>838A9C25</checksum>
-=======
       <checksum>784BA530</checksum>
->>>>>>> 165241bf
     </file>
     <file>
       <filename>SFD_2000sqft_2story_SL_FA_HipRoof.osm</filename>
       <filetype>osm</filetype>
       <usage_type>test</usage_type>
-<<<<<<< HEAD
-      <checksum>DB8D1C49</checksum>
-=======
       <checksum>0BD51321</checksum>
->>>>>>> 165241bf
     </file>
     <file>
       <filename>SFD_2000sqft_2story_FB_GRG_UA_Southwest.osm</filename>
       <filetype>osm</filetype>
       <usage_type>test</usage_type>
-<<<<<<< HEAD
-      <checksum>2C0CC5E8</checksum>
-=======
       <checksum>7F11CCAC</checksum>
->>>>>>> 165241bf
     </file>
     <file>
       <filename>SFD_2000sqft_2story_FB_GRG_UA.osm</filename>
       <filetype>osm</filetype>
       <usage_type>test</usage_type>
-<<<<<<< HEAD
-      <checksum>795A506B</checksum>
-=======
       <checksum>6E1E9532</checksum>
->>>>>>> 165241bf
     </file>
     <file>
       <filename>SFD_1000sqft_1story_FB_GRG_UA_DoorArea.osm</filename>
       <filetype>osm</filetype>
       <usage_type>test</usage_type>
-<<<<<<< HEAD
-      <checksum>546AF3A6</checksum>
-=======
       <checksum>EDCD96D6</checksum>
->>>>>>> 165241bf
     </file>
     <file>
       <filename>SFA_4units_1story_FB_UA_Denver.osm</filename>
       <filetype>osm</filetype>
       <usage_type>test</usage_type>
-<<<<<<< HEAD
-      <checksum>BBAE02DE</checksum>
-=======
       <checksum>77E11A4F</checksum>
->>>>>>> 165241bf
     </file>
     <file>
       <filename>SFA_4units_1story_SL_UA_Offset.osm</filename>
       <filetype>osm</filetype>
       <usage_type>test</usage_type>
-<<<<<<< HEAD
-      <checksum>B70FE5CB</checksum>
-=======
       <checksum>A3948646</checksum>
->>>>>>> 165241bf
     </file>
     <file>
       <filename>MF_8units_1story_SL_Inset.osm</filename>
       <filetype>osm</filetype>
       <usage_type>test</usage_type>
-<<<<<<< HEAD
-      <checksum>65911EF2</checksum>
-=======
       <checksum>7F211556</checksum>
->>>>>>> 165241bf
     </file>
     <file>
       <filename>MF_8units_1story_SL_Denver.osm</filename>
       <filetype>osm</filetype>
       <usage_type>test</usage_type>
-<<<<<<< HEAD
-      <checksum>F07458D7</checksum>
-=======
       <checksum>1A91AED8</checksum>
     </file>
     <file>
@@ -441,7 +379,6 @@
       <filetype>rb</filetype>
       <usage_type>resource</usage_type>
       <checksum>7D6EC9CC</checksum>
->>>>>>> 165241bf
     </file>
   </files>
 </measure>