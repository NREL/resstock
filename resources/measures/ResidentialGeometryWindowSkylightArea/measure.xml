--- conflicted
+++ resolved
@@ -2,13 +2,8 @@
   <schema_version>3.0</schema_version>
   <name>set_residential_window_skylight_area</name>
   <uid>d05f5b32-1ad6-4c3d-964a-0dbd49a7fde8</uid>
-<<<<<<< HEAD
-  <version_id>0c9d6b0a-c6be-4967-b35c-de58fd537892</version_id>
-  <version_modified>20181008T171132Z</version_modified>
-=======
   <version_id>ab5e4c29-0373-4f38-b461-8b3631dfcb3f</version_id>
   <version_modified>20180912T200238Z</version_modified>
->>>>>>> 12b24f9d
   <xml_checksum>9014E219</xml_checksum>
   <class_name>SetResidentialWindowSkylightArea</class_name>
   <display_name>Set Residential Window/Skylight Area</display_name>
@@ -285,11 +280,22 @@
       <checksum>4516079E</checksum>
     </file>
     <file>
-<<<<<<< HEAD
+      <filename>geometry.rb</filename>
+      <filetype>rb</filetype>
+      <usage_type>resource</usage_type>
+      <checksum>3A649817</checksum>
+    </file>
+    <file>
       <filename>unit_conversions.rb</filename>
       <filetype>rb</filetype>
       <usage_type>resource</usage_type>
       <checksum>81550F14</checksum>
+    </file>
+    <file>
+      <filename>constants.rb</filename>
+      <filetype>rb</filetype>
+      <usage_type>resource</usage_type>
+      <checksum>374E311F</checksum>
     </file>
     <file>
       <version>
@@ -301,163 +307,78 @@
       <filetype>rb</filetype>
       <usage_type>script</usage_type>
       <checksum>C34B5382</checksum>
-=======
-      <filename>geometry.rb</filename>
-      <filetype>rb</filetype>
-      <usage_type>resource</usage_type>
-      <checksum>3A649817</checksum>
->>>>>>> 12b24f9d
-    </file>
-    <file>
-      <filename>unit_conversions.rb</filename>
-      <filetype>rb</filetype>
-      <usage_type>resource</usage_type>
-<<<<<<< HEAD
-      <checksum>B237D248</checksum>
-=======
-      <checksum>81550F14</checksum>
->>>>>>> 12b24f9d
-    </file>
-    <file>
-      <filename>constants.rb</filename>
-      <filetype>rb</filetype>
-      <usage_type>resource</usage_type>
-<<<<<<< HEAD
-      <checksum>C6878D1E</checksum>
-=======
-      <checksum>374E311F</checksum>
-    </file>
-    <file>
-      <version>
-        <software_program>OpenStudio</software_program>
-        <identifier>1.9.0</identifier>
-        <min_compatible>2.0.4</min_compatible>
-      </version>
-      <filename>measure.rb</filename>
-      <filetype>rb</filetype>
-      <usage_type>script</usage_type>
-      <checksum>C34B5382</checksum>
->>>>>>> 12b24f9d
     </file>
     <file>
       <filename>SFD_2000sqft_2story_SL_UA_Denver_Windows_OneConstruction.osm</filename>
       <filetype>osm</filetype>
       <usage_type>test</usage_type>
-<<<<<<< HEAD
-      <checksum>EBB8E212</checksum>
-=======
       <checksum>E50C08AC</checksum>
->>>>>>> 12b24f9d
     </file>
     <file>
       <filename>SFD_2000sqft_2story_SL_FA.osm</filename>
       <filetype>osm</filetype>
       <usage_type>test</usage_type>
-<<<<<<< HEAD
-      <checksum>F17381C5</checksum>
-=======
       <checksum>B172779A</checksum>
->>>>>>> 12b24f9d
     </file>
     <file>
       <filename>SFD_2000sqft_2story_SL_FA_LeftRight.osm</filename>
       <filetype>osm</filetype>
       <usage_type>test</usage_type>
-<<<<<<< HEAD
-      <checksum>A52B8A8F</checksum>
-=======
       <checksum>A4ADD3B8</checksum>
->>>>>>> 12b24f9d
     </file>
     <file>
       <filename>SFD_2000sqft_2story_SL_FA_FlatRoof.osm</filename>
       <filetype>osm</filetype>
       <usage_type>test</usage_type>
-<<<<<<< HEAD
-      <checksum>39EC9709</checksum>
-=======
       <checksum>FE12BDEE</checksum>
->>>>>>> 12b24f9d
     </file>
     <file>
       <filename>SFD_2000sqft_2story_SL_FA_HipRoof.osm</filename>
       <filetype>osm</filetype>
       <usage_type>test</usage_type>
-<<<<<<< HEAD
-      <checksum>88A7A6E1</checksum>
-=======
       <checksum>CACDEE5A</checksum>
->>>>>>> 12b24f9d
     </file>
     <file>
       <filename>SFD_2000sqft_2story_FB_GRG_UA_Southwest.osm</filename>
       <filetype>osm</filetype>
       <usage_type>test</usage_type>
-<<<<<<< HEAD
-      <checksum>5E0920C1</checksum>
-=======
       <checksum>960C7ED0</checksum>
->>>>>>> 12b24f9d
     </file>
     <file>
       <filename>SFD_2000sqft_2story_FB_GRG_UA.osm</filename>
       <filetype>osm</filetype>
       <usage_type>test</usage_type>
-<<<<<<< HEAD
-      <checksum>4227BD92</checksum>
-=======
       <checksum>CF89E994</checksum>
->>>>>>> 12b24f9d
     </file>
     <file>
       <filename>SFD_1000sqft_1story_FB_GRG_UA_DoorArea.osm</filename>
       <filetype>osm</filetype>
       <usage_type>test</usage_type>
-<<<<<<< HEAD
-      <checksum>881DC472</checksum>
-=======
       <checksum>76FE4567</checksum>
->>>>>>> 12b24f9d
     </file>
     <file>
       <filename>SFA_4units_1story_SL_UA_Offset.osm</filename>
       <filetype>osm</filetype>
       <usage_type>test</usage_type>
-<<<<<<< HEAD
-      <checksum>C4502D4D</checksum>
-=======
       <checksum>04EBD18A</checksum>
->>>>>>> 12b24f9d
     </file>
     <file>
       <filename>SFA_4units_1story_FB_UA_Denver.osm</filename>
       <filetype>osm</filetype>
       <usage_type>test</usage_type>
-<<<<<<< HEAD
-      <checksum>0647E240</checksum>
-=======
       <checksum>BD20AC4F</checksum>
->>>>>>> 12b24f9d
     </file>
     <file>
       <filename>MF_8units_1story_SL_Inset.osm</filename>
       <filetype>osm</filetype>
       <usage_type>test</usage_type>
-<<<<<<< HEAD
-      <checksum>2CC9FA6B</checksum>
-=======
       <checksum>7D327428</checksum>
->>>>>>> 12b24f9d
     </file>
     <file>
       <filename>MF_8units_1story_SL_Denver.osm</filename>
       <filetype>osm</filetype>
       <usage_type>test</usage_type>
-<<<<<<< HEAD
-      <checksum>4229FB7D</checksum>
-=======
       <checksum>252D6357</checksum>
->>>>>>> 12b24f9d
     </file>
   </files>
 </measure>