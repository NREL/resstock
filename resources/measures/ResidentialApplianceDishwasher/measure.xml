--- conflicted
+++ resolved
@@ -2,13 +2,8 @@
   <schema_version>3.0</schema_version>
   <name>residential_dishwasher</name>
   <uid>09ea4570-4666-4a55-812f-5e90091f5325</uid>
-<<<<<<< HEAD
-  <version_id>19cab12c-b5c5-4250-a9ba-a755704ee863</version_id>
-  <version_modified>20200228T175125Z</version_modified>
-=======
   <version_id>2b818dbd-d0fe-432f-842e-03d9506e5df1</version_id>
   <version_modified>20200203T223541Z</version_modified>
->>>>>>> e6f79e39
   <xml_checksum>126F1C43</xml_checksum>
   <class_name>ResidentialDishwasher</class_name>
   <display_name>Set Residential Dishwasher</display_name>
@@ -150,6 +145,15 @@
         </choice>
       </choices>
     </argument>
+    <argument>
+      <name>schedule_day_shift</name>
+      <display_name>Schedule Day Shift</display_name>
+      <description>Draw profiles are shifted to prevent coincident hot water events when performing portfolio analyses. For multifamily buildings, draw profiles for each unit are automatically shifted by one week.</description>
+      <type>Integer</type>
+      <required>true</required>
+      <model_dependent>false</model_dependent>
+      <default_value>0</default_value>
+    </argument>
   </arguments>
   <outputs/>
   <provenances/>
@@ -178,21 +182,13 @@
       <filename>measure.rb</filename>
       <filetype>rb</filetype>
       <usage_type>script</usage_type>
-<<<<<<< HEAD
-      <checksum>8EDA0E83</checksum>
-=======
       <checksum>C5053AEE</checksum>
->>>>>>> e6f79e39
     </file>
     <file>
       <filename>ResidentialDishwasher_Test.rb</filename>
       <filetype>rb</filetype>
       <usage_type>test</usage_type>
-<<<<<<< HEAD
-      <checksum>65CE6EDF</checksum>
-=======
       <checksum>D3972C5A</checksum>
->>>>>>> e6f79e39
     </file>
   </files>
 </measure>