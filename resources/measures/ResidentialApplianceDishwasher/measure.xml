--- conflicted
+++ resolved
@@ -2,13 +2,8 @@
   <schema_version>3.0</schema_version>
   <name>residential_dishwasher</name>
   <uid>09ea4570-4666-4a55-812f-5e90091f5325</uid>
-<<<<<<< HEAD
-  <version_id>03d1f70b-a6d2-4624-8386-12b433d7e1e4</version_id>
-  <version_modified>20181011T211618Z</version_modified>
-=======
   <version_id>071a55f4-f1e8-49bd-9480-c90533d1b9c3</version_id>
   <version_modified>20181015T235737Z</version_modified>
->>>>>>> 219e5c6d
   <xml_checksum>126F1C43</xml_checksum>
   <class_name>ResidentialDishwasher</class_name>
   <display_name>Set Residential Dishwasher</display_name>
@@ -272,19 +267,12 @@
       <filename>appliances.rb</filename>
       <filetype>rb</filetype>
       <usage_type>resource</usage_type>
-<<<<<<< HEAD
-      <checksum>C0D16AEB</checksum>
-=======
       <checksum>243609AF</checksum>
->>>>>>> 219e5c6d
     </file>
     <file>
       <filename>schedules.rb</filename>
       <filetype>rb</filetype>
       <usage_type>resource</usage_type>
-<<<<<<< HEAD
-      <checksum>F7EEE7C4</checksum>
-=======
       <checksum>4C000237</checksum>
     </file>
     <file>
@@ -292,81 +280,47 @@
       <filetype>rb</filetype>
       <usage_type>resource</usage_type>
       <checksum>62B9E41C</checksum>
->>>>>>> 219e5c6d
     </file>
     <file>
       <filename>constants.rb</filename>
       <filetype>rb</filetype>
       <usage_type>resource</usage_type>
-<<<<<<< HEAD
-      <checksum>9773CEB0</checksum>
-    </file>
-    <file>
-      <filename>geometry.rb</filename>
-      <filetype>rb</filetype>
-      <usage_type>resource</usage_type>
-      <checksum>10A095BE</checksum>
-=======
       <checksum>623A924C</checksum>
->>>>>>> 219e5c6d
     </file>
     <file>
       <filename>SFD_2000sqft_2story_FB_GRG_UA_3Beds_2Baths_Denver.osm</filename>
       <filetype>osm</filetype>
       <usage_type>test</usage_type>
-<<<<<<< HEAD
-      <checksum>64840C70</checksum>
-=======
       <checksum>A5FC1A5D</checksum>
->>>>>>> 219e5c6d
     </file>
     <file>
       <filename>SFD_2000sqft_2story_FB_GRG_UA_3Beds_2Baths_Denver_WHTank.osm</filename>
       <filetype>osm</filetype>
       <usage_type>test</usage_type>
-<<<<<<< HEAD
-      <checksum>D229AD4B</checksum>
-=======
       <checksum>AD754F50</checksum>
->>>>>>> 219e5c6d
     </file>
     <file>
       <filename>SFD_2000sqft_2story_FB_GRG_UA_3Beds_2Baths_Denver_WHTankless.osm</filename>
       <filetype>osm</filetype>
       <usage_type>test</usage_type>
-<<<<<<< HEAD
-      <checksum>9D8471EA</checksum>
-=======
       <checksum>73C465FA</checksum>
->>>>>>> 219e5c6d
     </file>
     <file>
       <filename>SFA_4units_1story_UB_UA_3Beds_2Baths_Denver_WHTank.osm</filename>
       <filetype>osm</filetype>
       <usage_type>test</usage_type>
-<<<<<<< HEAD
-      <checksum>00154EC3</checksum>
-=======
       <checksum>1C7E39CE</checksum>
->>>>>>> 219e5c6d
     </file>
     <file>
       <filename>SFA_4units_1story_FB_UA_3Beds_2Baths_Denver_WHTank.osm</filename>
       <filetype>osm</filetype>
       <usage_type>test</usage_type>
-<<<<<<< HEAD
-      <checksum>0E139342</checksum>
-=======
       <checksum>B90F6CA2</checksum>
->>>>>>> 219e5c6d
     </file>
     <file>
       <filename>MF_8units_1story_SL_3Beds_2Baths_Denver_WHTank.osm</filename>
       <filetype>osm</filetype>
       <usage_type>test</usage_type>
-<<<<<<< HEAD
-      <checksum>EC751F23</checksum>
-=======
       <checksum>8088BDD7</checksum>
     </file>
     <file>
@@ -379,7 +333,6 @@
       <filetype>rb</filetype>
       <usage_type>script</usage_type>
       <checksum>C39215AE</checksum>
->>>>>>> 219e5c6d
     </file>
   </files>
 </measure>