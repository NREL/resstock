--- conflicted
+++ resolved
@@ -2,13 +2,8 @@
   <schema_version>3.0</schema_version>
   <name>residential_dishwasher</name>
   <uid>09ea4570-4666-4a55-812f-5e90091f5325</uid>
-<<<<<<< HEAD
-  <version_id>2c2c912e-92b0-44b3-8f49-d6ae889723b0</version_id>
-  <version_modified>20191008T202453Z</version_modified>
-=======
   <version_id>83b1cbef-9409-4e9c-b9ec-af77a17bddc5</version_id>
   <version_modified>20191016T190852Z</version_modified>
->>>>>>> d6ffb22f
   <xml_checksum>126F1C43</xml_checksum>
   <class_name>ResidentialDishwasher</class_name>
   <display_name>Set Residential Dishwasher</display_name>
@@ -179,12 +174,6 @@
   </attributes>
   <files>
     <file>
-      <filename>ResidentialDishwasher_Test.rb</filename>
-      <filetype>rb</filetype>
-      <usage_type>test</usage_type>
-      <checksum>F78AFFF6</checksum>
-    </file>
-    <file>
       <version>
         <software_program>OpenStudio</software_program>
         <identifier>1.4.0</identifier>
@@ -195,14 +184,11 @@
       <usage_type>script</usage_type>
       <checksum>A1A34A45</checksum>
     </file>
-<<<<<<< HEAD
-=======
     <file>
       <filename>ResidentialDishwasher_Test.rb</filename>
       <filetype>rb</filetype>
       <usage_type>test</usage_type>
       <checksum>E61783B4</checksum>
     </file>
->>>>>>> d6ffb22f
   </files>
 </measure>