--- conflicted
+++ resolved
@@ -2,13 +2,8 @@
   <schema_version>3.0</schema_version>
   <name>process_unit_heater</name>
   <uid>6f0c92ae-8ca7-4ee8-a370-ff9281269d53</uid>
-<<<<<<< HEAD
-  <version_id>a1613831-57ff-418c-96c0-4d1b7554c1a6</version_id>
-  <version_modified>20190104T195002Z</version_modified>
-=======
   <version_id>fc9307eb-787e-47e9-a5a2-3f2277b13375</version_id>
   <version_modified>20190103T214703Z</version_modified>
->>>>>>> d21ed7ee
   <xml_checksum>470FC630</xml_checksum>
   <class_name>ProcessUnitHeater</class_name>
   <display_name>Set Residential Unit Heater</display_name>
@@ -112,6 +107,12 @@
   </attributes>
   <files>
     <file>
+      <filename>process_unit_heater_test.rb</filename>
+      <filetype>rb</filetype>
+      <usage_type>test</usage_type>
+      <checksum>04269D94</checksum>
+    </file>
+    <file>
       <version>
         <software_program>OpenStudio</software_program>
         <identifier>1.13.2</identifier>
@@ -121,15 +122,6 @@
       <filetype>rb</filetype>
       <usage_type>script</usage_type>
       <checksum>2CE9E242</checksum>
-<<<<<<< HEAD
-    </file>
-    <file>
-      <filename>process_unit_heater_test.rb</filename>
-      <filetype>rb</filetype>
-      <usage_type>test</usage_type>
-      <checksum>E2A19A13</checksum>
-=======
->>>>>>> d21ed7ee
     </file>
   </files>
 </measure>