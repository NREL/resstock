<measure>
  <schema_version>3.0</schema_version>
  <name>process_boiler</name>
  <uid>42909b35-edc9-41b3-ba59-de138eac3c85</uid>
<<<<<<< HEAD
  <version_id>16140d42-4784-40f2-8078-4b611e2ee945</version_id>
  <version_modified>20200324T183314Z</version_modified>
=======
  <version_id>604bba94-1d9d-40cb-b9b5-ae8dde654b37</version_id>
  <version_modified>20200430T230734Z</version_modified>
>>>>>>> 9f79c575
  <xml_checksum>470FC630</xml_checksum>
  <class_name>ProcessBoiler</class_name>
  <display_name>Set Residential Boiler</display_name>
  <description>This measure removes any existing HVAC heating components from the building and adds a boiler along with constant speed pump and water baseboard coils to a hot water plant loop. For multifamily buildings, the supply components on the plant loop can be set for all units of the building. See https://github.com/NREL/OpenStudio-BuildStock#workflows for supported workflows using this measure.</description>
  <modeler_description>Any heating components or baseboard convective electrics/waters are removed from any existing air/plant loops or zones. A boiler along with constant speed pump and water baseboard coils are added to a hot water plant loop.</modeler_description>
  <arguments>
    <argument>
      <name>fuel_type</name>
      <display_name>Fuel Type</display_name>
      <description>Type of fuel used for heating.</description>
      <type>Choice</type>
      <required>true</required>
      <model_dependent>false</model_dependent>
      <default_value>gas</default_value>
      <choices>
        <choice>
          <value>gas</value>
          <display_name>gas</display_name>
        </choice>
        <choice>
          <value>oil</value>
          <display_name>oil</display_name>
        </choice>
        <choice>
          <value>propane</value>
          <display_name>propane</display_name>
        </choice>
        <choice>
          <value>electric</value>
          <display_name>electric</display_name>
        </choice>
      </choices>
    </argument>
    <argument>
      <name>system_type</name>
      <display_name>System Type</display_name>
      <description>The system type of the boiler.</description>
      <type>Choice</type>
      <required>true</required>
      <model_dependent>false</model_dependent>
      <default_value>hot water, forced draft</default_value>
      <choices>
        <choice>
          <value>hot water, forced draft</value>
          <display_name>hot water, forced draft</display_name>
        </choice>
        <choice>
          <value>hot water, condensing</value>
          <display_name>hot water, condensing</display_name>
        </choice>
        <choice>
          <value>hot water, natural draft</value>
          <display_name>hot water, natural draft</display_name>
        </choice>
      </choices>
    </argument>
    <argument>
      <name>afue</name>
      <display_name>Installed AFUE</display_name>
      <description>The installed Annual Fuel Utilization Efficiency (AFUE) of the boiler, which can be used to account for performance derating or degradation relative to the rated value.</description>
      <type>Double</type>
      <units>Btu/Btu</units>
      <required>true</required>
      <model_dependent>false</model_dependent>
      <default_value>0.8</default_value>
    </argument>
    <argument>
      <name>oat_reset_enabled</name>
      <display_name>Outside Air Reset Enabled</display_name>
      <description>Outside Air Reset Enabled on Hot Water Supply Temperature.</description>
      <type>Boolean</type>
      <required>true</required>
      <model_dependent>false</model_dependent>
      <default_value>false</default_value>
      <choices>
        <choice>
          <value>true</value>
          <display_name>true</display_name>
        </choice>
        <choice>
          <value>false</value>
          <display_name>false</display_name>
        </choice>
      </choices>
    </argument>
    <argument>
      <name>oat_high</name>
      <display_name>High Outside Air Temp</display_name>
      <description>High Outside Air Temperature.</description>
      <type>Double</type>
      <units>degrees F</units>
      <required>false</required>
      <model_dependent>false</model_dependent>
    </argument>
    <argument>
      <name>oat_low</name>
      <display_name>Low Outside Air Temp</display_name>
      <description>Low Outside Air Temperature.</description>
      <type>Double</type>
      <units>degrees F</units>
      <required>false</required>
      <model_dependent>false</model_dependent>
    </argument>
    <argument>
      <name>oat_hwst_high</name>
      <display_name>Hot Water Supply Temp High Outside Air</display_name>
      <description>Hot Water Supply Temperature corresponding to High Outside Air Temperature.</description>
      <type>Double</type>
      <units>degrees F</units>
      <required>false</required>
      <model_dependent>false</model_dependent>
    </argument>
    <argument>
      <name>oat_hwst_low</name>
      <display_name>Hot Water Supply Temp Low Outside Air</display_name>
      <description>Hot Water Supply Temperature corresponding to Low Outside Air Temperature.</description>
      <type>Double</type>
      <units>degrees F</units>
      <required>false</required>
      <model_dependent>false</model_dependent>
    </argument>
    <argument>
      <name>design_temp</name>
      <display_name>Design Temperature</display_name>
      <description>Temperature of the outlet water.</description>
      <type>Double</type>
      <units>degrees F</units>
      <required>true</required>
      <model_dependent>false</model_dependent>
      <default_value>180</default_value>
    </argument>
    <argument>
      <name>capacity</name>
      <display_name>Heating Capacity</display_name>
      <description>The output heating capacity of the boiler. If using 'autosize', the autosizing algorithm will use ACCA Manual S to set the capacity.</description>
      <type>String</type>
      <units>kBtu/hr</units>
      <required>true</required>
      <model_dependent>false</model_dependent>
      <default_value>autosize</default_value>
    </argument>
    <argument>
      <name>dse</name>
      <display_name>Distribution System Efficiency</display_name>
      <description>Defines the energy losses associated with the delivery of energy from the equipment to the source of the load.</description>
      <type>String</type>
      <required>true</required>
      <model_dependent>false</model_dependent>
      <default_value>NA</default_value>
    </argument>
    <argument>
      <name>has_hvac_flue</name>
      <display_name>Air Leakage: Has Open HVAC Flue</display_name>
      <description>Specifies whether the building has an open flue associated with the HVAC system.</description>
      <type>Boolean</type>
      <required>true</required>
      <model_dependent>false</model_dependent>
      <default_value>false</default_value>
      <choices>
        <choice>
          <value>true</value>
          <display_name>true</display_name>
        </choice>
        <choice>
          <value>false</value>
          <display_name>false</display_name>
        </choice>
      </choices>
    </argument>
  </arguments>
  <outputs/>
  <provenances/>
  <tags>
    <tag>HVAC.Heating</tag>
  </tags>
  <attributes>
    <attribute>
      <name>Measure Type</name>
      <value>ModelMeasure</value>
      <datatype>string</datatype>
    </attribute>
    <attribute>
      <name>Intended Software Tool</name>
      <value>Apply Measure Now</value>
      <datatype>string</datatype>
    </attribute>
    <attribute>
      <name>Intended Software Tool</name>
      <value>OpenStudio Application</value>
      <datatype>string</datatype>
    </attribute>
    <attribute>
      <name>Intended Software Tool</name>
      <value>Parametric Analysis Tool</value>
      <datatype>string</datatype>
    </attribute>
  </attributes>
  <files>
    <file>
      <filename>process_boiler_test.rb</filename>
      <filetype>rb</filetype>
      <usage_type>test</usage_type>
      <checksum>B60121D1</checksum>
    </file>
    <file>
      <version>
        <software_program>OpenStudio</software_program>
        <identifier>1.13.2</identifier>
        <min_compatible>2.0.4</min_compatible>
      </version>
      <filename>measure.rb</filename>
      <filetype>rb</filetype>
      <usage_type>script</usage_type>
<<<<<<< HEAD
      <checksum>3ED063BD</checksum>
    </file>
    <file>
      <filename>process_boiler_test.rb</filename>
      <filetype>rb</filetype>
      <usage_type>test</usage_type>
      <checksum>A01BA14F</checksum>
=======
      <checksum>2F41C245</checksum>
>>>>>>> 9f79c575
    </file>
  </files>
</measure><|MERGE_RESOLUTION|>--- conflicted
+++ resolved
@@ -2,13 +2,8 @@
   <schema_version>3.0</schema_version>
   <name>process_boiler</name>
   <uid>42909b35-edc9-41b3-ba59-de138eac3c85</uid>
-<<<<<<< HEAD
-  <version_id>16140d42-4784-40f2-8078-4b611e2ee945</version_id>
-  <version_modified>20200324T183314Z</version_modified>
-=======
   <version_id>604bba94-1d9d-40cb-b9b5-ae8dde654b37</version_id>
   <version_modified>20200430T230734Z</version_modified>
->>>>>>> 9f79c575
   <xml_checksum>470FC630</xml_checksum>
   <class_name>ProcessBoiler</class_name>
   <display_name>Set Residential Boiler</display_name>
@@ -222,17 +217,7 @@
       <filename>measure.rb</filename>
       <filetype>rb</filetype>
       <usage_type>script</usage_type>
-<<<<<<< HEAD
-      <checksum>3ED063BD</checksum>
-    </file>
-    <file>
-      <filename>process_boiler_test.rb</filename>
-      <filetype>rb</filetype>
-      <usage_type>test</usage_type>
-      <checksum>A01BA14F</checksum>
-=======
       <checksum>2F41C245</checksum>
->>>>>>> 9f79c575
     </file>
   </files>
 </measure>