<measure>
  <schema_version>3.0</schema_version>
  <name>process_boiler</name>
  <uid>42909b35-edc9-41b3-ba59-de138eac3c85</uid>
<<<<<<< HEAD
  <version_id>649946fb-f626-4e51-a62f-4ba06e96e357</version_id>
  <version_modified>20181113T200450Z</version_modified>
=======
  <version_id>c563f52d-2c6e-4a63-ab03-239f7bc2d1bc</version_id>
  <version_modified>20181212T193958Z</version_modified>
>>>>>>> 20a2bc5e
  <xml_checksum>470FC630</xml_checksum>
  <class_name>ProcessBoiler</class_name>
  <display_name>Set Residential Boiler</display_name>
  <description>This measure removes any existing HVAC heating components from the building and adds a boiler along with constant speed pump and water baseboard coils to a hot water plant loop. For multifamily buildings, the supply components on the plant loop can be set for all units of the building. See https://github.com/NREL/OpenStudio-BEopt#workflows for supported workflows using this measure.</description>
  <modeler_description>Any heating components or baseboard convective electrics/waters are removed from any existing air/plant loops or zones. A boiler along with constant speed pump and water baseboard coils are added to a hot water plant loop.</modeler_description>
  <arguments>
    <argument>
      <name>fuel_type</name>
      <display_name>Fuel Type</display_name>
      <description>Type of fuel used for heating.</description>
      <type>Choice</type>
      <required>true</required>
      <model_dependent>false</model_dependent>
      <default_value>gas</default_value>
      <choices>
        <choice>
          <value>gas</value>
          <display_name>gas</display_name>
        </choice>
        <choice>
          <value>oil</value>
          <display_name>oil</display_name>
        </choice>
        <choice>
          <value>propane</value>
          <display_name>propane</display_name>
        </choice>
        <choice>
          <value>electric</value>
          <display_name>electric</display_name>
        </choice>
      </choices>
    </argument>
    <argument>
      <name>system_type</name>
      <display_name>System Type</display_name>
      <description>The system type of the boiler.</description>
      <type>Choice</type>
      <required>true</required>
      <model_dependent>false</model_dependent>
      <default_value>hot water, forced draft</default_value>
      <choices>
        <choice>
          <value>hot water, forced draft</value>
          <display_name>hot water, forced draft</display_name>
        </choice>
        <choice>
          <value>hot water, condensing</value>
          <display_name>hot water, condensing</display_name>
        </choice>
        <choice>
          <value>hot water, natural draft</value>
          <display_name>hot water, natural draft</display_name>
        </choice>
      </choices>
    </argument>
    <argument>
      <name>afue</name>
      <display_name>Installed AFUE</display_name>
      <description>The installed Annual Fuel Utilization Efficiency (AFUE) of the boiler, which can be used to account for performance derating or degradation relative to the rated value.</description>
      <type>Double</type>
      <units>Btu/Btu</units>
      <required>true</required>
      <model_dependent>false</model_dependent>
      <default_value>0.8</default_value>
    </argument>
    <argument>
      <name>oat_reset_enabled</name>
      <display_name>Outside Air Reset Enabled</display_name>
      <description>Outside Air Reset Enabled on Hot Water Supply Temperature.</description>
      <type>Boolean</type>
      <required>true</required>
      <model_dependent>false</model_dependent>
      <default_value>false</default_value>
      <choices>
        <choice>
          <value>true</value>
          <display_name>true</display_name>
        </choice>
        <choice>
          <value>false</value>
          <display_name>false</display_name>
        </choice>
      </choices>
    </argument>
    <argument>
      <name>oat_high</name>
      <display_name>High Outside Air Temp</display_name>
      <description>High Outside Air Temperature.</description>
      <type>Double</type>
      <units>degrees F</units>
      <required>false</required>
      <model_dependent>false</model_dependent>
    </argument>
    <argument>
      <name>oat_low</name>
      <display_name>Low Outside Air Temp</display_name>
      <description>Low Outside Air Temperature.</description>
      <type>Double</type>
      <units>degrees F</units>
      <required>false</required>
      <model_dependent>false</model_dependent>
    </argument>
    <argument>
      <name>oat_hwst_high</name>
      <display_name>Hot Water Supply Temp High Outside Air</display_name>
      <description>Hot Water Supply Temperature corresponding to High Outside Air Temperature.</description>
      <type>Double</type>
      <units>degrees F</units>
      <required>false</required>
      <model_dependent>false</model_dependent>
    </argument>
    <argument>
      <name>oat_hwst_low</name>
      <display_name>Hot Water Supply Temp Low Outside Air</display_name>
      <description>Hot Water Supply Temperature corresponding to Low Outside Air Temperature.</description>
      <type>Double</type>
      <units>degrees F</units>
      <required>false</required>
      <model_dependent>false</model_dependent>
    </argument>
    <argument>
      <name>design_temp</name>
      <display_name>Design Temperature</display_name>
      <description>Temperature of the outlet water.</description>
      <type>Double</type>
      <units>degrees F</units>
      <required>true</required>
      <model_dependent>false</model_dependent>
      <default_value>180</default_value>
    </argument>
    <argument>
      <name>capacity</name>
      <display_name>Heating Capacity</display_name>
      <description>The output heating capacity of the boiler. If using 'autosize', the autosizing algorithm will use ACCA Manual S to set the capacity.</description>
      <type>String</type>
      <units>kBtu/hr</units>
      <required>true</required>
      <model_dependent>false</model_dependent>
      <default_value>autosize</default_value>
    </argument>
    <argument>
      <name>dse</name>
      <display_name>Distribution System Efficiency</display_name>
      <description>Defines the energy losses associated with the delivery of energy from the equipment to the source of the load.</description>
      <type>String</type>
      <required>true</required>
      <model_dependent>false</model_dependent>
      <default_value>NA</default_value>
    </argument>
  </arguments>
  <outputs/>
  <provenances/>
  <tags>
    <tag>HVAC.Heating</tag>
  </tags>
  <attributes>
    <attribute>
      <name>Measure Type</name>
      <value>ModelMeasure</value>
      <datatype>string</datatype>
    </attribute>
    <attribute>
      <name>Intended Software Tool</name>
      <value>Apply Measure Now</value>
      <datatype>string</datatype>
    </attribute>
    <attribute>
      <name>Intended Software Tool</name>
      <value>OpenStudio Application</value>
      <datatype>string</datatype>
    </attribute>
    <attribute>
      <name>Intended Software Tool</name>
      <value>Parametric Analysis Tool</value>
      <datatype>string</datatype>
    </attribute>
  </attributes>
  <files>
    <file>
      <filename>process_boiler_test.rb</filename>
      <filetype>rb</filetype>
      <usage_type>test</usage_type>
<<<<<<< HEAD
      <checksum>2AEB0C16</checksum>
=======
      <checksum>BA1A11D0</checksum>
>>>>>>> 20a2bc5e
    </file>
    <file>
      <version>
        <software_program>OpenStudio</software_program>
        <identifier>1.13.2</identifier>
        <min_compatible>2.0.4</min_compatible>
      </version>
      <filename>measure.rb</filename>
      <filetype>rb</filetype>
      <usage_type>script</usage_type>
      <checksum>601A0582</checksum>
    </file>
  </files>
</measure><|MERGE_RESOLUTION|>--- conflicted
+++ resolved
@@ -2,13 +2,8 @@
   <schema_version>3.0</schema_version>
   <name>process_boiler</name>
   <uid>42909b35-edc9-41b3-ba59-de138eac3c85</uid>
-<<<<<<< HEAD
-  <version_id>649946fb-f626-4e51-a62f-4ba06e96e357</version_id>
-  <version_modified>20181113T200450Z</version_modified>
-=======
   <version_id>c563f52d-2c6e-4a63-ab03-239f7bc2d1bc</version_id>
   <version_modified>20181212T193958Z</version_modified>
->>>>>>> 20a2bc5e
   <xml_checksum>470FC630</xml_checksum>
   <class_name>ProcessBoiler</class_name>
   <display_name>Set Residential Boiler</display_name>
@@ -192,11 +187,7 @@
       <filename>process_boiler_test.rb</filename>
       <filetype>rb</filetype>
       <usage_type>test</usage_type>
-<<<<<<< HEAD
-      <checksum>2AEB0C16</checksum>
-=======
       <checksum>BA1A11D0</checksum>
->>>>>>> 20a2bc5e
     </file>
     <file>
       <version>
