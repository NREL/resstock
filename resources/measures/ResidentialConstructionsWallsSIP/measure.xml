<measure>
  <schema_version>3.0</schema_version>
  <name>process_constructions_walls_sip</name>
  <uid>d3c6d46a-2ebe-41a9-b218-d4c2a7d0f530</uid>
<<<<<<< HEAD
  <version_id>ee866722-bf55-4380-b31b-e6c61166fa73</version_id>
  <version_modified>20180807T231807Z</version_modified>
=======
  <version_id>2a0955b8-4c75-4edf-ba45-ce257243955a</version_id>
  <version_modified>20180912T200237Z</version_modified>
>>>>>>> 12b24f9d
  <xml_checksum>2609226D</xml_checksum>
  <class_name>ProcessConstructionsWallsSIP</class_name>
  <display_name>Set Residential Walls - SIP Construction</display_name>
  <description>This measure assigns a SIP construction to above-grade walls. See https://github.com/NREL/OpenStudio-BEopt#workflows for supported workflows using this measure.</description>
  <modeler_description>Calculates and assigns material layer properties of SIP constructions for 1) exterior walls of finished spaces, 2) exterior walls (e.g. gable walls) of unfinished attics under roof insulation, and 3) interior walls (e.g., attic knee walls) between finished and unfinished spaces. Adds furniture &amp; partition wall mass. Uninsulated constructions will also be assigned to 1) exterior walls of unfinished spaces, 2) interior walls between finished spaces, and 3) interior walls between unfinished spaces. Any existing constructions for these surfaces will be removed.</modeler_description>
  <arguments>
    <argument>
      <name>sip_r</name>
      <display_name>Nominal Insulation R-value</display_name>
      <description>R-value is a measure of insulation's ability to resist heat traveling through it.</description>
      <type>Double</type>
      <units>hr-ft^2-R/Btu</units>
      <required>true</required>
      <model_dependent>false</model_dependent>
      <default_value>17.5</default_value>
    </argument>
    <argument>
      <name>thick_in</name>
      <display_name>Insulation Thickness</display_name>
      <description>Thickness of the insulating core of the SIP.</description>
      <type>Double</type>
      <units>in</units>
      <required>true</required>
      <model_dependent>false</model_dependent>
      <default_value>3.625</default_value>
    </argument>
    <argument>
      <name>framing_factor</name>
      <display_name>Framing Factor</display_name>
      <description>Total fraction of the wall that is framing for windows or doors.</description>
      <type>Double</type>
      <units>frac</units>
      <required>true</required>
      <model_dependent>false</model_dependent>
      <default_value>0.156</default_value>
    </argument>
    <argument>
      <name>sheathing_type</name>
      <display_name>Interior Sheathing Type</display_name>
      <description>The interior sheathing type of the SIP wall.</description>
      <type>Choice</type>
      <required>true</required>
      <model_dependent>false</model_dependent>
      <default_value>osb</default_value>
      <choices>
        <choice>
          <value>osb</value>
          <display_name>osb</display_name>
        </choice>
        <choice>
          <value>gyp</value>
          <display_name>gyp</display_name>
        </choice>
        <choice>
          <value>crete</value>
          <display_name>crete</display_name>
        </choice>
      </choices>
    </argument>
    <argument>
      <name>sheathing_thick_in</name>
      <display_name>Interior Sheathing Thickness</display_name>
      <description>The thickness of the interior sheathing.</description>
      <type>Double</type>
      <units>in</units>
      <required>true</required>
      <model_dependent>false</model_dependent>
      <default_value>0.44</default_value>
    </argument>
    <argument>
      <name>drywall_thick_in</name>
      <display_name>Drywall Thickness</display_name>
      <description>Thickness of the drywall material.</description>
      <type>Double</type>
      <units>in</units>
      <required>true</required>
      <model_dependent>false</model_dependent>
      <default_value>0.5</default_value>
    </argument>
    <argument>
      <name>osb_thick_in</name>
      <display_name>OSB/Plywood Thickness</display_name>
      <description>Specifies the thickness of the walls' OSB/plywood sheathing. Enter 0 for no sheathing (if the wall has other means to handle the shear load on the wall such as cross-bracing).</description>
      <type>Double</type>
      <units>in</units>
      <required>true</required>
      <model_dependent>false</model_dependent>
      <default_value>0.5</default_value>
    </argument>
    <argument>
      <name>rigid_r</name>
      <display_name>Continuous Insulation Nominal R-value</display_name>
      <description>The R-value of the continuous insulation.</description>
      <type>Double</type>
      <units>h-ft^2-R/Btu</units>
      <required>true</required>
      <model_dependent>false</model_dependent>
      <default_value>0</default_value>
    </argument>
    <argument>
      <name>exterior_finish</name>
      <display_name>Exterior Finish</display_name>
      <description>The exterior finish material.</description>
      <type>Choice</type>
      <required>true</required>
      <model_dependent>false</model_dependent>
      <default_value>Vinyl, Light</default_value>
      <choices>
        <choice>
          <value>Stucco, Medium/Dark</value>
          <display_name>Stucco, Medium/Dark</display_name>
        </choice>
        <choice>
          <value>Brick, Light</value>
          <display_name>Brick, Light</display_name>
        </choice>
        <choice>
          <value>Brick, Medium/Dark</value>
          <display_name>Brick, Medium/Dark</display_name>
        </choice>
        <choice>
          <value>Wood, Light</value>
          <display_name>Wood, Light</display_name>
        </choice>
        <choice>
          <value>Wood, Medium/Dark</value>
          <display_name>Wood, Medium/Dark</display_name>
        </choice>
        <choice>
          <value>Aluminum, Light</value>
          <display_name>Aluminum, Light</display_name>
        </choice>
        <choice>
          <value>Aluminum, Medium/Dark</value>
          <display_name>Aluminum, Medium/Dark</display_name>
        </choice>
        <choice>
          <value>Vinyl, Light</value>
          <display_name>Vinyl, Light</display_name>
        </choice>
        <choice>
          <value>Vinyl, Medium/Dark</value>
          <display_name>Vinyl, Medium/Dark</display_name>
        </choice>
        <choice>
          <value>Fiber-Cement, Light</value>
          <display_name>Fiber-Cement, Light</display_name>
        </choice>
        <choice>
          <value>Fiber-Cement, Medium/Dark</value>
          <display_name>Fiber-Cement, Medium/Dark</display_name>
        </choice>
      </choices>
    </argument>
  </arguments>
  <outputs/>
  <provenances/>
  <tags>
    <tag>Envelope.Opaque</tag>
  </tags>
  <attributes>
    <attribute>
      <name>Measure Type</name>
      <value>ModelMeasure</value>
      <datatype>string</datatype>
    </attribute>
    <attribute>
      <name>Intended Software Tool</name>
      <value>Apply Measure Now</value>
      <datatype>string</datatype>
    </attribute>
    <attribute>
      <name>Intended Software Tool</name>
      <value>OpenStudio Application</value>
      <datatype>string</datatype>
    </attribute>
    <attribute>
      <name>Intended Software Tool</name>
      <value>Parametric Analysis Tool</value>
      <datatype>string</datatype>
    </attribute>
  </attributes>
  <files>
    <file>
      <filename>util.rb</filename>
      <filetype>rb</filetype>
      <usage_type>resource</usage_type>
      <checksum>4516079E</checksum>
    </file>
    <file>
<<<<<<< HEAD
      <filename>materials.rb</filename>
      <filetype>rb</filetype>
      <usage_type>resource</usage_type>
      <checksum>82D32FEE</checksum>
    </file>
    <file>
      <filename>unit_conversions.rb</filename>
      <filetype>rb</filetype>
      <usage_type>resource</usage_type>
      <checksum>6CB6B3D8</checksum>
    </file>
    <file>
      <filename>SIP_Test.rb</filename>
      <filetype>rb</filetype>
      <usage_type>test</usage_type>
      <checksum>1E3A7003</checksum>
    </file>
    <file>
=======
>>>>>>> 12b24f9d
      <version>
        <software_program>OpenStudio</software_program>
        <identifier>1.9.0</identifier>
        <min_compatible>2.0.4</min_compatible>
      </version>
      <filename>measure.rb</filename>
      <filetype>rb</filetype>
      <usage_type>script</usage_type>
      <checksum>8E78896A</checksum>
    </file>
    <file>
<<<<<<< HEAD
      <filename>constants.rb</filename>
      <filetype>rb</filetype>
      <usage_type>resource</usage_type>
      <checksum>88F17E44</checksum>
=======
      <filename>util.rb</filename>
      <filetype>rb</filetype>
      <usage_type>resource</usage_type>
      <checksum>4516079E</checksum>
    </file>
    <file>
      <filename>materials.rb</filename>
      <filetype>rb</filetype>
      <usage_type>resource</usage_type>
      <checksum>82D32FEE</checksum>
>>>>>>> 12b24f9d
    </file>
    <file>
      <filename>geometry.rb</filename>
      <filetype>rb</filetype>
      <usage_type>resource</usage_type>
<<<<<<< HEAD
      <checksum>5975832C</checksum>
=======
      <checksum>3A649817</checksum>
    </file>
    <file>
      <filename>unit_conversions.rb</filename>
      <filetype>rb</filetype>
      <usage_type>resource</usage_type>
      <checksum>81550F14</checksum>
>>>>>>> 12b24f9d
    </file>
    <file>
      <filename>constants.rb</filename>
      <filetype>rb</filetype>
      <usage_type>resource</usage_type>
<<<<<<< HEAD
      <checksum>683E583E</checksum>
    </file>
    <file>
      <filename>SFD_2000sqft_2story_SL_UA_CeilingIns.osm</filename>
      <filetype>osm</filetype>
      <usage_type>test</usage_type>
      <checksum>FF82E59E</checksum>
=======
      <checksum>374E311F</checksum>
    </file>
    <file>
      <filename>constructions.rb</filename>
      <filetype>rb</filetype>
      <usage_type>resource</usage_type>
      <checksum>49B11564</checksum>
    </file>
    <file>
      <filename>SFD_2000sqft_2story_SL_UA_CeilingIns.osm</filename>
      <filetype>osm</filetype>
      <usage_type>test</usage_type>
      <checksum>49824E5F</checksum>
>>>>>>> 12b24f9d
    </file>
  </files>
</measure><|MERGE_RESOLUTION|>--- conflicted
+++ resolved
@@ -2,13 +2,8 @@
   <schema_version>3.0</schema_version>
   <name>process_constructions_walls_sip</name>
   <uid>d3c6d46a-2ebe-41a9-b218-d4c2a7d0f530</uid>
-<<<<<<< HEAD
-  <version_id>ee866722-bf55-4380-b31b-e6c61166fa73</version_id>
-  <version_modified>20180807T231807Z</version_modified>
-=======
   <version_id>2a0955b8-4c75-4edf-ba45-ce257243955a</version_id>
   <version_modified>20180912T200237Z</version_modified>
->>>>>>> 12b24f9d
   <xml_checksum>2609226D</xml_checksum>
   <class_name>ProcessConstructionsWallsSIP</class_name>
   <display_name>Set Residential Walls - SIP Construction</display_name>
@@ -193,33 +188,12 @@
   </attributes>
   <files>
     <file>
-      <filename>util.rb</filename>
-      <filetype>rb</filetype>
-      <usage_type>resource</usage_type>
-      <checksum>4516079E</checksum>
-    </file>
-    <file>
-<<<<<<< HEAD
-      <filename>materials.rb</filename>
-      <filetype>rb</filetype>
-      <usage_type>resource</usage_type>
-      <checksum>82D32FEE</checksum>
-    </file>
-    <file>
-      <filename>unit_conversions.rb</filename>
-      <filetype>rb</filetype>
-      <usage_type>resource</usage_type>
-      <checksum>6CB6B3D8</checksum>
-    </file>
-    <file>
       <filename>SIP_Test.rb</filename>
       <filetype>rb</filetype>
       <usage_type>test</usage_type>
-      <checksum>1E3A7003</checksum>
-    </file>
-    <file>
-=======
->>>>>>> 12b24f9d
+      <checksum>B1C1282D</checksum>
+    </file>
+    <file>
       <version>
         <software_program>OpenStudio</software_program>
         <identifier>1.9.0</identifier>
@@ -228,56 +202,36 @@
       <filename>measure.rb</filename>
       <filetype>rb</filetype>
       <usage_type>script</usage_type>
-      <checksum>8E78896A</checksum>
-    </file>
-    <file>
-<<<<<<< HEAD
+      <checksum>E9A79D12</checksum>
+    </file>
+    <file>
+      <filename>util.rb</filename>
+      <filetype>rb</filetype>
+      <usage_type>resource</usage_type>
+      <checksum>4516079E</checksum>
+    </file>
+    <file>
+      <filename>materials.rb</filename>
+      <filetype>rb</filetype>
+      <usage_type>resource</usage_type>
+      <checksum>82D32FEE</checksum>
+    </file>
+    <file>
+      <filename>geometry.rb</filename>
+      <filetype>rb</filetype>
+      <usage_type>resource</usage_type>
+      <checksum>3A649817</checksum>
+    </file>
+    <file>
+      <filename>unit_conversions.rb</filename>
+      <filetype>rb</filetype>
+      <usage_type>resource</usage_type>
+      <checksum>81550F14</checksum>
+    </file>
+    <file>
       <filename>constants.rb</filename>
       <filetype>rb</filetype>
       <usage_type>resource</usage_type>
-      <checksum>88F17E44</checksum>
-=======
-      <filename>util.rb</filename>
-      <filetype>rb</filetype>
-      <usage_type>resource</usage_type>
-      <checksum>4516079E</checksum>
-    </file>
-    <file>
-      <filename>materials.rb</filename>
-      <filetype>rb</filetype>
-      <usage_type>resource</usage_type>
-      <checksum>82D32FEE</checksum>
->>>>>>> 12b24f9d
-    </file>
-    <file>
-      <filename>geometry.rb</filename>
-      <filetype>rb</filetype>
-      <usage_type>resource</usage_type>
-<<<<<<< HEAD
-      <checksum>5975832C</checksum>
-=======
-      <checksum>3A649817</checksum>
-    </file>
-    <file>
-      <filename>unit_conversions.rb</filename>
-      <filetype>rb</filetype>
-      <usage_type>resource</usage_type>
-      <checksum>81550F14</checksum>
->>>>>>> 12b24f9d
-    </file>
-    <file>
-      <filename>constants.rb</filename>
-      <filetype>rb</filetype>
-      <usage_type>resource</usage_type>
-<<<<<<< HEAD
-      <checksum>683E583E</checksum>
-    </file>
-    <file>
-      <filename>SFD_2000sqft_2story_SL_UA_CeilingIns.osm</filename>
-      <filetype>osm</filetype>
-      <usage_type>test</usage_type>
-      <checksum>FF82E59E</checksum>
-=======
       <checksum>374E311F</checksum>
     </file>
     <file>
@@ -291,7 +245,6 @@
       <filetype>osm</filetype>
       <usage_type>test</usage_type>
       <checksum>49824E5F</checksum>
->>>>>>> 12b24f9d
     </file>
   </files>
 </measure>