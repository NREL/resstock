<measure>
  <schema_version>3.0</schema_version>
  <name>process_constructions_walls_sip</name>
  <uid>d3c6d46a-2ebe-41a9-b218-d4c2a7d0f530</uid>
<<<<<<< HEAD
  <version_id>bbac7a79-42d9-4d14-b9d8-85bf1e1bcf9a</version_id>
  <version_modified>20200730T195438Z</version_modified>
=======
  <version_id>c62d33cc-c1c0-4919-afdc-d7ab0bac3851</version_id>
  <version_modified>20201007T225130Z</version_modified>
>>>>>>> fe5e5cb8
  <xml_checksum>2609226D</xml_checksum>
  <class_name>ProcessConstructionsWallsSIP</class_name>
  <display_name>Set Residential Walls - SIP Construction</display_name>
  <description>This measure assigns a SIP construction to above-grade walls. See https://github.com/NREL/OpenStudio-BuildStock#workflows for supported workflows using this measure.</description>
  <modeler_description>Calculates and assigns material layer properties of SIP constructions for 1) exterior walls of finished spaces, 2) exterior walls (e.g. gable walls) of unfinished attics under roof insulation, and 3) interior walls (e.g., attic knee walls) between finished and unfinished spaces. Adds furniture &amp; partition wall mass. Uninsulated constructions will also be assigned to 1) exterior walls of unfinished spaces, 2) interior walls between finished spaces, and 3) interior walls between unfinished spaces. Any existing constructions for these surfaces will be removed.</modeler_description>
  <arguments>
    <argument>
      <name>sip_r</name>
      <display_name>Nominal Insulation R-value</display_name>
      <description>R-value is a measure of insulation's ability to resist heat traveling through it.</description>
      <type>Double</type>
      <units>hr-ft^2-R/Btu</units>
      <required>true</required>
      <model_dependent>false</model_dependent>
      <default_value>17.5</default_value>
    </argument>
    <argument>
      <name>thick_in</name>
      <display_name>Insulation Thickness</display_name>
      <description>Thickness of the insulating core of the SIP.</description>
      <type>Double</type>
      <units>in</units>
      <required>true</required>
      <model_dependent>false</model_dependent>
      <default_value>3.625</default_value>
    </argument>
    <argument>
      <name>framing_factor</name>
      <display_name>Framing Factor</display_name>
      <description>Total fraction of the wall that is framing for windows or doors.</description>
      <type>Double</type>
      <units>frac</units>
      <required>true</required>
      <model_dependent>false</model_dependent>
      <default_value>0.156</default_value>
    </argument>
    <argument>
      <name>sheathing_type</name>
      <display_name>Interior Sheathing Type</display_name>
      <description>The interior sheathing type of the SIP wall.</description>
      <type>Choice</type>
      <required>true</required>
      <model_dependent>false</model_dependent>
      <default_value>osb</default_value>
      <choices>
        <choice>
          <value>osb</value>
          <display_name>osb</display_name>
        </choice>
        <choice>
          <value>gyp</value>
          <display_name>gyp</display_name>
        </choice>
        <choice>
          <value>crete</value>
          <display_name>crete</display_name>
        </choice>
      </choices>
    </argument>
    <argument>
      <name>sheathing_thick_in</name>
      <display_name>Interior Sheathing Thickness</display_name>
      <description>The thickness of the interior sheathing.</description>
      <type>Double</type>
      <units>in</units>
      <required>true</required>
      <model_dependent>false</model_dependent>
      <default_value>0.44</default_value>
    </argument>
    <argument>
      <name>drywall_thick_in</name>
      <display_name>Drywall Thickness</display_name>
      <description>Thickness of the drywall material.</description>
      <type>Double</type>
      <units>in</units>
      <required>true</required>
      <model_dependent>false</model_dependent>
      <default_value>0.5</default_value>
    </argument>
    <argument>
      <name>osb_thick_in</name>
      <display_name>OSB/Plywood Thickness</display_name>
      <description>Specifies the thickness of the walls' OSB/plywood sheathing. Enter 0 for no sheathing (if the wall has other means to handle the shear load on the wall such as cross-bracing).</description>
      <type>Double</type>
      <units>in</units>
      <required>true</required>
      <model_dependent>false</model_dependent>
      <default_value>0.5</default_value>
    </argument>
    <argument>
      <name>rigid_r</name>
      <display_name>Continuous Insulation Nominal R-value</display_name>
      <description>The R-value of the continuous insulation.</description>
      <type>Double</type>
      <units>h-ft^2-R/Btu</units>
      <required>true</required>
      <model_dependent>false</model_dependent>
      <default_value>0</default_value>
    </argument>
    <argument>
      <name>exterior_finish</name>
      <display_name>Exterior Finish</display_name>
      <description>The exterior finish material.</description>
      <type>Choice</type>
      <required>true</required>
      <model_dependent>false</model_dependent>
      <default_value>Vinyl, Light</default_value>
      <choices>
        <choice>
          <value>Stucco, Medium/Dark</value>
          <display_name>Stucco, Medium/Dark</display_name>
        </choice>
        <choice>
          <value>Brick, Light</value>
          <display_name>Brick, Light</display_name>
        </choice>
        <choice>
          <value>Brick, Medium/Dark</value>
          <display_name>Brick, Medium/Dark</display_name>
        </choice>
        <choice>
          <value>Wood, Light</value>
          <display_name>Wood, Light</display_name>
        </choice>
        <choice>
          <value>Wood, Medium/Dark</value>
          <display_name>Wood, Medium/Dark</display_name>
        </choice>
        <choice>
          <value>Aluminum, Light</value>
          <display_name>Aluminum, Light</display_name>
        </choice>
        <choice>
          <value>Aluminum, Medium/Dark</value>
          <display_name>Aluminum, Medium/Dark</display_name>
        </choice>
        <choice>
          <value>Vinyl, Light</value>
          <display_name>Vinyl, Light</display_name>
        </choice>
        <choice>
          <value>Vinyl, Medium/Dark</value>
          <display_name>Vinyl, Medium/Dark</display_name>
        </choice>
        <choice>
          <value>Fiber-Cement, Light</value>
          <display_name>Fiber-Cement, Light</display_name>
        </choice>
        <choice>
          <value>Fiber-Cement, Medium/Dark</value>
          <display_name>Fiber-Cement, Medium/Dark</display_name>
        </choice>
      </choices>
    </argument>
  </arguments>
  <outputs/>
  <provenances/>
  <tags>
    <tag>Envelope.Opaque</tag>
  </tags>
  <attributes>
    <attribute>
      <name>Measure Type</name>
      <value>ModelMeasure</value>
      <datatype>string</datatype>
    </attribute>
    <attribute>
      <name>Intended Software Tool</name>
      <value>Apply Measure Now</value>
      <datatype>string</datatype>
    </attribute>
    <attribute>
      <name>Intended Software Tool</name>
      <value>OpenStudio Application</value>
      <datatype>string</datatype>
    </attribute>
    <attribute>
      <name>Intended Software Tool</name>
      <value>Parametric Analysis Tool</value>
      <datatype>string</datatype>
    </attribute>
  </attributes>
  <files>
    <file>
      <version>
        <software_program>OpenStudio</software_program>
        <identifier>1.9.0</identifier>
        <min_compatible>2.0.4</min_compatible>
      </version>
      <filename>measure.rb</filename>
      <filetype>rb</filetype>
      <usage_type>script</usage_type>
      <checksum>3482C0E3</checksum>
    </file>
    <file>
      <filename>SIP_Test.rb</filename>
      <filetype>rb</filetype>
      <usage_type>test</usage_type>
<<<<<<< HEAD
      <checksum>968AC17E</checksum>
=======
      <checksum>B5286A43</checksum>
>>>>>>> fe5e5cb8
    </file>
  </files>
</measure><|MERGE_RESOLUTION|>--- conflicted
+++ resolved
@@ -2,13 +2,8 @@
   <schema_version>3.0</schema_version>
   <name>process_constructions_walls_sip</name>
   <uid>d3c6d46a-2ebe-41a9-b218-d4c2a7d0f530</uid>
-<<<<<<< HEAD
-  <version_id>bbac7a79-42d9-4d14-b9d8-85bf1e1bcf9a</version_id>
-  <version_modified>20200730T195438Z</version_modified>
-=======
   <version_id>c62d33cc-c1c0-4919-afdc-d7ab0bac3851</version_id>
   <version_modified>20201007T225130Z</version_modified>
->>>>>>> fe5e5cb8
   <xml_checksum>2609226D</xml_checksum>
   <class_name>ProcessConstructionsWallsSIP</class_name>
   <display_name>Set Residential Walls - SIP Construction</display_name>
@@ -207,11 +202,7 @@
       <filename>SIP_Test.rb</filename>
       <filetype>rb</filetype>
       <usage_type>test</usage_type>
-<<<<<<< HEAD
-      <checksum>968AC17E</checksum>
-=======
       <checksum>B5286A43</checksum>
->>>>>>> fe5e5cb8
     </file>
   </files>
 </measure>