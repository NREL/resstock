--- conflicted
+++ resolved
@@ -2,13 +2,8 @@
   <schema_version>3.0</schema_version>
   <name>process_constructions_walls_sip</name>
   <uid>d3c6d46a-2ebe-41a9-b218-d4c2a7d0f530</uid>
-<<<<<<< HEAD
-  <version_id>3d601b19-19db-4533-aa0c-93a0af2df165</version_id>
-  <version_modified>20181109T191221Z</version_modified>
-=======
-  <version_id>e47007bc-af57-4b0b-9d79-e57a2d4adcf6</version_id>
-  <version_modified>20181112T230641Z</version_modified>
->>>>>>> 81d7dc49
+  <version_id>395ea5f3-a014-4d94-adcd-50de13b43dd4</version_id>
+  <version_modified>20181113T004006Z</version_modified>
   <xml_checksum>2609226D</xml_checksum>
   <class_name>ProcessConstructionsWallsSIP</class_name>
   <display_name>Set Residential Walls - SIP Construction</display_name>
@@ -207,53 +202,7 @@
       <filename>measure.rb</filename>
       <filetype>rb</filetype>
       <usage_type>script</usage_type>
-<<<<<<< HEAD
-      <checksum>E9A79D12</checksum>
-    </file>
-    <file>
-      <filename>materials.rb</filename>
-      <filetype>rb</filetype>
-      <usage_type>resource</usage_type>
-      <checksum>82D32FEE</checksum>
-    </file>
-    <file>
-      <filename>util.rb</filename>
-      <filetype>rb</filetype>
-      <usage_type>resource</usage_type>
-      <checksum>B8804B95</checksum>
-    </file>
-    <file>
-      <filename>unit_conversions.rb</filename>
-      <filetype>rb</filetype>
-      <usage_type>resource</usage_type>
-      <checksum>7161039B</checksum>
-    </file>
-    <file>
-      <filename>SFD_2000sqft_2story_SL_UA_CeilingIns.osm</filename>
-      <filetype>osm</filetype>
-      <usage_type>test</usage_type>
-      <checksum>E772401F</checksum>
-    </file>
-    <file>
-      <filename>constructions.rb</filename>
-      <filetype>rb</filetype>
-      <usage_type>resource</usage_type>
-      <checksum>6E6B82D4</checksum>
-    </file>
-    <file>
-      <filename>geometry.rb</filename>
-      <filetype>rb</filetype>
-      <usage_type>resource</usage_type>
-      <checksum>D1229A56</checksum>
-    </file>
-    <file>
-      <filename>constants.rb</filename>
-      <filetype>rb</filetype>
-      <usage_type>resource</usage_type>
-      <checksum>2C1D920B</checksum>
-=======
       <checksum>1EDFB0EE</checksum>
->>>>>>> 81d7dc49
     </file>
   </files>
 </measure>