# see the URL below for information on how to write OpenStudio measures
# http://nrel.github.io/OpenStudio-user-documentation/measures/measure_writing_guide/

resources_path = File.absolute_path(File.join(File.dirname(__FILE__), '../HPXMLtoOpenStudio/resources'))
unless File.exist? resources_path
  resources_path = File.join(OpenStudio::BCLMeasure::userMeasuresDir.to_s, 'HPXMLtoOpenStudio/resources') # Hack to run measures in the OS App since applied measures are copied off into a temporary directory
end
require File.join(resources_path, 'waterheater')
require File.join(resources_path, 'constants')
require File.join(resources_path, 'geometry')
require File.join(resources_path, 'unit_conversions')

# start the measure
class ResidentialHotWaterHeaterTank < OpenStudio::Measure::ModelMeasure
  # define the name that a user will see, this method may be deprecated as
  # the display name in PAT comes from the name field in measure.xml
  def name
    return 'Set Residential Tank Water Heater'
  end

  def description
    return "This measure adds a new residential storage water heater to the model based on user inputs. If there is already an existing residential water heater in the model, it is replaced. For multifamily buildings, the water heater can be set for all units of the building.#{Constants.WorkflowDescription}"
  end

  def modeler_description
    return "The measure will create a new instance of the OS:WaterHeater:Mixed object representing a storage water heater. The water heater will be placed on the plant loop 'Domestic Hot Water Loop'. If this loop already exists, any water heater on that loop will be removed and replaced with a water heater consistent with this measure. If it doesn't exist, it will be created."
  end

  # define the arguments that the user will input
  def arguments(model)
    ruleset = OpenStudio::Measure

    osargument = ruleset::OSArgument

    args = ruleset::OSArgumentVector.new

    # make a string argument for water heater fuel type
    fuel_display_names = OpenStudio::StringVector.new
    fuel_display_names << Constants.FuelTypeGas
    fuel_display_names << Constants.FuelTypeOil
    fuel_display_names << Constants.FuelTypePropane
    fuel_display_names << Constants.FuelTypeElectric
    fuel_type = OpenStudio::Measure::OSArgument::makeChoiceArgument('fuel_type', fuel_display_names, true)
    fuel_type.setDisplayName('Fuel Type')
    fuel_type.setDescription('Type of fuel used for water heating.')
    fuel_type.setDefaultValue(Constants.FuelTypeGas)
    args << fuel_type

    # make an argument for the storage tank volume
    tank_volume = osargument::makeStringArgument('tank_volume', true)
    tank_volume.setDisplayName('Tank Volume')
    tank_volume.setDescription("Nominal volume of the of the water heater tank. Set to #{Constants.Auto} to have volume autosized.")
    tank_volume.setUnits('gal')
    tank_volume.setDefaultValue(Constants.Auto)
    args << tank_volume

    # make an argument for setpoint type (constant or variable)
    setpoint_type_args = OpenStudio::StringVector.new
    setpoint_type_args << Constants.WaterHeaterSetpointTypeConstant
    setpoint_type_args << Constants.WaterHeaterSetpointTypeScheduled
    setpoint_type = OpenStudio::Measure::OSArgument::makeChoiceArgument("setpoint_type", setpoint_type_args, true)
    setpoint_type.setDisplayName("Setpoint type")
    setpoint_type.setDescription("The water heater setpoint type. The '#{Constants.WaterHeaterSetpointTypeConstant}' option will use a constant value for the whole year, while '#{Constants.WaterHeaterSetpointTypeScheduled}' will use 8760 values in a schedule file.")
    setpoint_type.setDefaultValue(Constants.WaterHeaterSetpointTypeConstant)
    args << setpoint_type

    # make an argument for hot water setpoint temperature
<<<<<<< HEAD
    setpoint_temp = osargument::makeDoubleArgument("setpoint_temp", true)
    setpoint_temp.setDisplayName("Setpoint")
    setpoint_temp.setDescription("Water heater setpoint temperature. This value will be ignored if the setpoint type is Scheduled.")
    setpoint_temp.setUnits("F")
=======
    setpoint_temp = osargument::makeDoubleArgument('setpoint_temp', true)
    setpoint_temp.setDisplayName('Setpoint')
    setpoint_temp.setDescription('Water heater setpoint temperature.')
    setpoint_temp.setUnits('F')
>>>>>>> c52e56fc
    setpoint_temp.setDefaultValue(125)
    args << setpoint_temp

    # make an argument for the directory that contains the hourly schedules
    sp_dir = OpenStudio::Measure::OSArgument.makeStringArgument("schedules_directory", true)
    sp_dir.setDisplayName("Setpoint and Operating Mode Schedule Directory")
    sp_dir.setDescription("Absolute (or relative) directory to schedule files. This argument will be ignored if a constant setpoint type is used instead.")
    sp_dir.setDefaultValue("./resources")
    args << sp_dir

    # make an argument for the 8760 hourly setpoint schedule
    sp_sch = OpenStudio::Measure::OSArgument.makeStringArgument("setpoint_schedule", true)
    sp_sch.setDisplayName("Setpoint Schedule File Name")
    sp_sch.setDescription("Name of the hourly setpoint schedule. Setpoint should be defined (in F) for every hour. The operating mode schedule must also be located in the same location.")
    sp_sch.setDefaultValue("hourly_setpoint_schedule.csv")
    args << sp_sch

    # make a choice argument for location
    location_args = OpenStudio::StringVector.new
    location_args << Constants.Auto
    Geometry.get_model_locations(model).each do |loc|
      location_args << loc
    end
<<<<<<< HEAD
    location = OpenStudio::Measure::OSArgument::makeChoiceArgument("location", location_args, true)
    location.setDisplayName("Location")
=======
    location = OpenStudio::Measure::OSArgument::makeChoiceArgument('location', location_args, true, true)
    location.setDisplayName('Location')
>>>>>>> c52e56fc
    location.setDescription("The space type for the location. '#{Constants.Auto}' will automatically choose a space type based on the space types found in the model.")
    location.setDefaultValue(Constants.Auto)
    args << location

    # make an argument for capacity
    capacity = osargument::makeStringArgument('capacity', true)
    capacity.setDisplayName('Input Capacity')
    capacity.setDescription("The maximum energy input rating of the water heater. Set to #{Constants.Auto} to have this field autosized.")
    capacity.setUnits('kBtu/hr')
    capacity.setDefaultValue('40.0')
    args << capacity

    # make an argument for the rated energy factor
    energy_factor = osargument::makeStringArgument('energy_factor', true)
    energy_factor.setDisplayName('Rated Energy Factor')
    energy_factor.setDescription("Ratio of useful energy output from the water heater to the total amount of energy delivered from the water heater. Enter #{Constants.Auto} for a water heater that meets the minimum federal efficiency requirements.")
    energy_factor.setDefaultValue('0.59')
    args << energy_factor

    # make an argument for recovery_efficiency
    recovery_efficiency = osargument::makeDoubleArgument('recovery_efficiency', true)
    recovery_efficiency.setDisplayName('Recovery Efficiency')
    recovery_efficiency.setDescription('Ratio of energy delivered to the water to the energy content of the fuel consumed by the water heater. Only used for non-electric water heaters.')
    recovery_efficiency.setUnits('Frac')
    recovery_efficiency.setDefaultValue(0.76)
    args << recovery_efficiency

    # make an argument on cycle electricity consumption
    offcyc_power = osargument::makeDoubleArgument('offcyc_power', true)
    offcyc_power.setDisplayName('Parasitic Electric Power')
    offcyc_power.setDescription('Off cycle electric power draw for controls, etc. Only used for non-electric water heaters.')
    offcyc_power.setUnits('W')
    offcyc_power.setDefaultValue(0)
    args << offcyc_power

    # make an argument on cycle electricity consumption
    oncyc_power = osargument::makeDoubleArgument('oncyc_power', true)
    oncyc_power.setDisplayName('Forced Draft Fan Power')
    oncyc_power.setDescription('On cycle electric power draw from the forced draft fan motor. Only used for non-electric water heaters.')
    oncyc_power.setUnits('W')
    oncyc_power.setDefaultValue(0)
    args << oncyc_power

    # make a bool argument for open water heater flue
    has_water_heater_flue = OpenStudio::Measure::OSArgument::makeBoolArgument('has_water_heater_flue', true)
    has_water_heater_flue.setDisplayName('Air Leakage: Has Open Water Heater Flue')
    has_water_heater_flue.setDescription('Specifies whether the building has an open flue associated with the water heater.')
    has_water_heater_flue.setDefaultValue(false)
    args << has_water_heater_flue

    # make a string argument for mixed or stratified tank
    tank_model_type_display_name = OpenStudio::StringVector.new
    tank_model_type_display_name << Constants.WaterHeaterTypeTankModelTypeMixed
    tank_model_type_display_name << Constants.WaterHeaterTypeTankModelTypeStratified
    tank_model_type = OpenStudio::Measure::OSArgument::makeChoiceArgument("tank_model_type", tank_model_type_display_name, true)
    tank_model_type.setDisplayName("Tank Type")
    tank_model_type.setDescription("Type of tank model to use. The '#{Constants.WaterHeaterTypeTankModelTypeStratified}' tank generally provide more accurate results, but may significantly increase run time.")
    tank_model_type.setDefaultValue(Constants.WaterHeaterTypeTankModelTypeMixed)
    args << tank_model_type

    return args
  end # end the arguments method

  # define what happens when the measure is run
  def run(model, runner, user_arguments)
    super(model, runner, user_arguments)

    # Assign user inputs to variables
<<<<<<< HEAD
    fuel_type = runner.getStringArgumentValue("fuel_type", user_arguments)
    capacity = runner.getStringArgumentValue("capacity", user_arguments)
    tank_volume = runner.getStringArgumentValue("tank_volume", user_arguments)
    energy_factor = runner.getStringArgumentValue("energy_factor", user_arguments)
    recovery_efficiency = runner.getDoubleArgumentValue("recovery_efficiency", user_arguments)
    location = runner.getStringArgumentValue("location", user_arguments)
    setpoint_type = runner.getStringArgumentValue("setpoint_type", user_arguments)
    setpoint_temp = runner.getDoubleArgumentValue("setpoint_temp", user_arguments).to_f
    schedule_directory = runner.getStringArgumentValue("schedules_directory", user_arguments)
    setpoint_schedule = runner.getStringArgumentValue("setpoint_schedule", user_arguments)
    oncycle_power = runner.getDoubleArgumentValue("oncyc_power", user_arguments)
    offcycle_power = runner.getDoubleArgumentValue("offcyc_power", user_arguments)
    model.getBuilding.additionalProperties.setFeature("has_water_heater_flue", runner.getBoolArgumentValue("has_water_heater_flue", user_arguments))
    tank_model_type = runner.getStringArgumentValue("tank_model_type", user_arguments)
=======
    fuel_type = runner.getStringArgumentValue('fuel_type', user_arguments)
    capacity = runner.getStringArgumentValue('capacity', user_arguments)
    tank_volume = runner.getStringArgumentValue('tank_volume', user_arguments)
    energy_factor = runner.getStringArgumentValue('energy_factor', user_arguments)
    recovery_efficiency = runner.getDoubleArgumentValue('recovery_efficiency', user_arguments)
    location = runner.getStringArgumentValue('location', user_arguments)
    setpoint_temp = runner.getDoubleArgumentValue('setpoint_temp', user_arguments).to_f
    oncycle_power = runner.getDoubleArgumentValue('oncyc_power', user_arguments)
    offcycle_power = runner.getDoubleArgumentValue('offcyc_power', user_arguments)
    model.getBuilding.additionalProperties.setFeature('has_water_heater_flue', runner.getBoolArgumentValue('has_water_heater_flue', user_arguments))
>>>>>>> c52e56fc

    # Validate inputs
    if not runner.validateUserArguments(arguments(model), user_arguments)
      return false
    end

    # Get building units
    units = Geometry.get_building_units(model, runner)
    if units.nil?
      return false
    end

    # Check if mains temperature has been set
    if !model.getSite.siteWaterMainsTemperature.is_initialized
      runner.registerError('Mains water temperature has not been set.')
      return false
    end

    # Get Building America climate zone
    ba_cz_name = nil
    model.getClimateZones.climateZones.each do |climateZone|
      next if climateZone.institution != Constants.BuildingAmericaClimateZone

      ba_cz_name = climateZone.value.to_s
    end

    location_hierarchy = Waterheater.get_location_hierarchy(ba_cz_name)

    if setpoint_type == Constants.WaterHeaterSetpointTypeScheduled
      unless (Pathname.new schedule_directory).absolute?
        schedule_directory = File.expand_path(File.join(File.dirname(__FILE__), schedule_directory))
      end
      setpoint_schedule_file = File.join(schedule_directory, setpoint_schedule)

      # Error checking: make sure the schedule file is an appropriate length and values are valid
      # setpoint_hourly = HourlySchedule.new(model, runner, sch_name, dr_schedule_file, 0, false, [])
      # setpoint_hourly_array = setpoint_hourly.schedule_array.map { |x| x.to_i }
      # setpoint_hourly.schedule.remove

      # year_description = model.getYearDescription
      # assumed_year = year_description.assumedYear
      # yr_hrs = Constants.NumHoursInYear(year_description.isLeapYear)
      # run_period = model.getRunPeriod
      # run_period_start = Time.new(assumed_year, run_period.getBeginMonth, run_period.getBeginDayOfMonth)
      # run_period_end = Time.new(assumed_year, run_period.getEndMonth, run_period.getEndDayOfMonth, 24)
      # sim_hours = (run_period_end - run_period_start) / 3600

      # year_description = model.getYearDescription
      # n_days = Constants.NumDaysInYear(year_description.isLeapYear)
      # if (sp_hourly_array.length != sim_hours) and (sp_hourly_array.length != n_days * 24)
      #  runner.registerError("Hourly water heater setpoint schedule length must equal to a full year")
      #  return false
      # end
      # return true

      if not File.exists?(setpoint_schedule_file)
        runner.registerError("'#{setpoint_schedule_file}' does not exist.")
        return false
      end
    end

    Waterheater.remove(model, runner)

    units.each_with_index do |unit, unit_index|
      # Get space
      space = Geometry.get_space_from_location(unit, location, location_hierarchy)
      next if space.nil?

      # Get loop if it exists
      loop = nil
      model.getPlantLoops.each do |pl|
        next if pl.name.to_s != Constants.PlantLoopDomesticWater(unit.name.to_s)

        loop = pl
      end

      # Get unit beds/baths
      nbeds, nbaths = Geometry.get_unit_beds_baths(model, unit, runner)
      if nbeds.nil? || nbaths.nil?
        return false
      end

      # Calculate values if autosized
      capacity = Waterheater.calc_capacity(capacity, fuel_type, nbeds, nbaths)
      tank_volume = calc_nom_tankvol(tank_volume, fuel_type, nbeds, nbaths)
      energy_factor = calc_ef(energy_factor, tank_volume, fuel_type)

      success = Waterheater.apply_tank(model, unit, runner, loop, space, fuel_type,
                                       capacity, tank_volume, energy_factor,
                                       recovery_efficiency, setpoint_type,
                                       setpoint_temp, setpoint_schedule_file,
                                       oncycle_power, offcycle_power, 1.0,
                                       tank_model_type)
      return false if not success
    end

    final_condition = list_water_heaters(model, runner).join("\n")
    runner.registerFinalCondition(final_condition)

    return true
  end # end the run method

  def list_water_heaters(model, runner)
    water_heaters = []

    existing_heaters = model.getWaterHeaterMixeds
    for heater in existing_heaters do
      heatername = heater.name.get
      loopname = heater.plantLoop.get.name.get

      capacity_si = heater.getHeaterMaximumCapacity.get
      capacity = UnitConversions.convert(capacity_si.value, 'W', 'kBtu/hr')
      volume_si = heater.getTankVolume.get
      volume = UnitConversions.convert(volume_si.value, 'm^3', 'gal')
      te = heater.getHeaterThermalEfficiency

      water_heaters << "Water heater '#{heatername}' added to plant loop '#{loopname}', with a capacity of #{capacity.round(1)} kBtu/hr" +
                       " and an actual tank volume of #{volume.round(1)} gal."
    end
    water_heaters
  end

  def calc_nom_tankvol(vol, fuel, num_beds, num_baths)
    # Calculates the volume of a water heater
    if vol == Constants.Auto
      # Based on the BA HSP
      if fuel == Constants.FuelTypeElectric
        # Source: Table 5 HUD-FHA Minimum Water Heater Capacities for One- and
        # Two-Family Living Units (ASHRAE HVAC Applications 2007)
        if num_baths < 2
          if num_beds < 2
            return 20
          elsif num_beds < 3
            return 30
          else
            return 40
          end
        elsif num_baths < 3
          if num_beds < 3
            return 40
          elsif num_beds < 5
            return 50
          else
            return 66
          end
        else
          if num_beds < 4
            return 50
          elsif num_beds < 6
            return 66
          else
            return 80
          end
        end

      else # Non-electric tank WHs
        # Source: 2010 HSP Addendum
        if num_beds <= 2
          return 30
        elsif num_beds == 3
          if num_baths <= 1.5
            return 30
          else
            return 40
          end
        elsif num_beds == 4
          if num_baths <= 2.5
            return 40
          else
            return 50
          end
        else
          return 50
        end
      end
    else # user entered volume
      return vol.to_f
    end
  end

  def calc_ef(ef, vol, fuel)
    # Calculate the energy factor as a function of the tank volume and fuel type
    if ef == Constants.Auto
      if (fuel == Constants.FuelTypePropane) || (fuel == Constants.FuelTypeGas)
        return 0.67 - (0.0019 * vol)
      elsif fuel == Constants.FuelTypeElectric
        return 0.97 - (0.00132 * vol)
      else
        return 0.59 - (0.0019 * vol)
      end
    else # user input energy factor
      return ef.to_f
    end
  end
end # end the measure

# this allows the measure to be use by the application
ResidentialHotWaterHeaterTank.new.registerWithApplication<|MERGE_RESOLUTION|>--- conflicted
+++ resolved
@@ -65,17 +65,10 @@
     args << setpoint_type
 
     # make an argument for hot water setpoint temperature
-<<<<<<< HEAD
     setpoint_temp = osargument::makeDoubleArgument("setpoint_temp", true)
     setpoint_temp.setDisplayName("Setpoint")
     setpoint_temp.setDescription("Water heater setpoint temperature. This value will be ignored if the setpoint type is Scheduled.")
     setpoint_temp.setUnits("F")
-=======
-    setpoint_temp = osargument::makeDoubleArgument('setpoint_temp', true)
-    setpoint_temp.setDisplayName('Setpoint')
-    setpoint_temp.setDescription('Water heater setpoint temperature.')
-    setpoint_temp.setUnits('F')
->>>>>>> c52e56fc
     setpoint_temp.setDefaultValue(125)
     args << setpoint_temp
 
@@ -99,13 +92,8 @@
     Geometry.get_model_locations(model).each do |loc|
       location_args << loc
     end
-<<<<<<< HEAD
     location = OpenStudio::Measure::OSArgument::makeChoiceArgument("location", location_args, true)
     location.setDisplayName("Location")
-=======
-    location = OpenStudio::Measure::OSArgument::makeChoiceArgument('location', location_args, true, true)
-    location.setDisplayName('Location')
->>>>>>> c52e56fc
     location.setDescription("The space type for the location. '#{Constants.Auto}' will automatically choose a space type based on the space types found in the model.")
     location.setDefaultValue(Constants.Auto)
     args << location
@@ -174,7 +162,6 @@
     super(model, runner, user_arguments)
 
     # Assign user inputs to variables
-<<<<<<< HEAD
     fuel_type = runner.getStringArgumentValue("fuel_type", user_arguments)
     capacity = runner.getStringArgumentValue("capacity", user_arguments)
     tank_volume = runner.getStringArgumentValue("tank_volume", user_arguments)
@@ -189,18 +176,6 @@
     offcycle_power = runner.getDoubleArgumentValue("offcyc_power", user_arguments)
     model.getBuilding.additionalProperties.setFeature("has_water_heater_flue", runner.getBoolArgumentValue("has_water_heater_flue", user_arguments))
     tank_model_type = runner.getStringArgumentValue("tank_model_type", user_arguments)
-=======
-    fuel_type = runner.getStringArgumentValue('fuel_type', user_arguments)
-    capacity = runner.getStringArgumentValue('capacity', user_arguments)
-    tank_volume = runner.getStringArgumentValue('tank_volume', user_arguments)
-    energy_factor = runner.getStringArgumentValue('energy_factor', user_arguments)
-    recovery_efficiency = runner.getDoubleArgumentValue('recovery_efficiency', user_arguments)
-    location = runner.getStringArgumentValue('location', user_arguments)
-    setpoint_temp = runner.getDoubleArgumentValue('setpoint_temp', user_arguments).to_f
-    oncycle_power = runner.getDoubleArgumentValue('oncyc_power', user_arguments)
-    offcycle_power = runner.getDoubleArgumentValue('offcyc_power', user_arguments)
-    model.getBuilding.additionalProperties.setFeature('has_water_heater_flue', runner.getBoolArgumentValue('has_water_heater_flue', user_arguments))
->>>>>>> c52e56fc
 
     # Validate inputs
     if not runner.validateUserArguments(arguments(model), user_arguments)
