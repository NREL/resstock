--- conflicted
+++ resolved
@@ -48,19 +48,9 @@
     args_hash['energy_factor'] = '0.92'
     args_hash['capacity'] = '15.35'
     expected_num_del_objects = {}
-<<<<<<< HEAD
-    # Use this for mixed tank model
-    expected_num_new_objects = { "WaterHeaterMixed" => 1, "PlantLoop" => 1, "PumpVariableSpeed" => 1, "ScheduleConstant" => 2 }
-    expected_values = { "TankVolume" => 50, "InputCapacity" => 4.5, "ThermalEfficiency" => 1.0, "TankUA" => 2.21, "Setpoint" => 125, "OnCycle" => 0, "OffCycle" => 0, "FuelType" => Constants.FuelTypeElectric, "SkinLossFrac" => 1.0 }
-    # Use this for stratified tank model
-    # expected_num_new_objects = {"WaterHeaterStratified"=>1, "PlantLoop"=>1, "PumpVariableSpeed"=>1, "ScheduleConstant"=>2}
-    # expected_values = {"TankVolume"=>50, "InputCapacity"=>4.5, "ThermalEfficiency"=>1.0, "TankUA"=>0.205, "Setpoint"=>125, "OnCycle"=>0, "OffCycle"=>0, "FuelType"=>Constants.FuelTypeElectric, "SkinLossFrac"=>1.0}
-    _test_measure("SFD_2000sqft_2story_FB_GRG_UA_3Beds_2Baths_Denver.osm", args_hash, expected_num_del_objects, expected_num_new_objects, expected_values, 1)
-=======
     expected_num_new_objects = { 'WaterHeaterMixed' => 1, 'PlantLoop' => 1, 'PumpVariableSpeed' => 1, 'ScheduleConstant' => 2 }
     expected_values = { 'TankVolume' => 50, 'InputCapacity' => 4.5, 'ThermalEfficiency' => 1.0, 'TankUA' => 2.21, 'Setpoint' => 125, 'OnCycle' => 0, 'OffCycle' => 0, 'FuelType' => Constants.FuelTypeElectric, 'SkinLossFrac' => 1.0 }
     _test_measure('SFD_2000sqft_2story_FB_GRG_UA_3Beds_2Baths_Denver.osm', args_hash, expected_num_del_objects, expected_num_new_objects, expected_values, 1)
->>>>>>> d6f6ffbf
   end
 
   def test_new_construction_premium_elec
@@ -69,18 +59,9 @@
     args_hash['energy_factor'] = '0.95'
     args_hash['capacity'] = '18.77'
     expected_num_del_objects = {}
-<<<<<<< HEAD
-    expected_num_new_objects = { "WaterHeaterMixed" => 1, "PlantLoop" => 1, "PumpVariableSpeed" => 1, "ScheduleConstant" => 2 }
-    expected_values = { "TankVolume" => 50, "InputCapacity" => 5.5, "ThermalEfficiency" => 1.0, "TankUA" => 1.34, "Setpoint" => 125, "OnCycle" => 0, "OffCycle" => 0, "FuelType" => Constants.FuelTypeElectric, "SkinLossFrac" => 1.0 }
-    # Use this for stratified tank model
-    # expected_num_new_objects = {"WaterHeaterStratified"=>1, "PlantLoop"=>1, "PumpVariableSpeed"=>1, "ScheduleConstant"=>2}
-    # expected_values = {"TankVolume"=>50, "InputCapacity"=>5.5, "ThermalEfficiency"=>1.0, "TankUA"=>0.124, "Setpoint"=>125, "OnCycle"=>0, "OffCycle"=>0, "FuelType"=>Constants.FuelTypeElectric, "SkinLossFrac"=>1.0}
-    _test_measure("SFD_2000sqft_2story_FB_GRG_UA_3Beds_2Baths_Denver.osm", args_hash, expected_num_del_objects, expected_num_new_objects, expected_values, 1)
-=======
     expected_num_new_objects = { 'WaterHeaterMixed' => 1, 'PlantLoop' => 1, 'PumpVariableSpeed' => 1, 'ScheduleConstant' => 2 }
     expected_values = { 'TankVolume' => 50, 'InputCapacity' => 5.5, 'ThermalEfficiency' => 1.0, 'TankUA' => 1.34, 'Setpoint' => 125, 'OnCycle' => 0, 'OffCycle' => 0, 'FuelType' => Constants.FuelTypeElectric, 'SkinLossFrac' => 1.0 }
     _test_measure('SFD_2000sqft_2story_FB_GRG_UA_3Beds_2Baths_Denver.osm', args_hash, expected_num_del_objects, expected_num_new_objects, expected_values, 1)
->>>>>>> d6f6ffbf
   end
 
   def test_new_construction_standard_elec_stratified
@@ -128,19 +109,9 @@
     args_hash['energy_factor'] = Constants.Auto
     args_hash['capacity'] = Constants.Auto
     expected_num_del_objects = {}
-<<<<<<< HEAD
-    # Use this for mixed tank model
-    expected_num_new_objects = { "WaterHeaterMixed" => 1, "PlantLoop" => 1, "PumpVariableSpeed" => 1, "ScheduleConstant" => 2 }
-    expected_values = { "TankVolume" => 50, "InputCapacity" => 5.5, "ThermalEfficiency" => 1.0, "TankUA" => 2.69, "Setpoint" => 125, "OnCycle" => 0, "OffCycle" => 0, "FuelType" => Constants.FuelTypeElectric, "SkinLossFrac" => 1.0 }
-    # Use this for stratified tank model
-    # expected_num_new_objects = {"WaterHeaterStratified"=>1, "PlantLoop"=>1, "PumpVariableSpeed"=>1, "ScheduleConstant"=>2}
-    # expected_values = {"TankVolume"=>50, "InputCapacity"=>5.5, "ThermalEfficiency"=>1.0, "TankUA"=>0.25, "Setpoint"=>125, "OnCycle"=>0, "OffCycle"=>0, "FuelType"=>Constants.FuelTypeElectric, "SkinLossFrac"=>1.0}
-    _test_measure("SFD_2000sqft_2story_FB_GRG_UA_3Beds_2Baths_Denver.osm", args_hash, expected_num_del_objects, expected_num_new_objects, expected_values, 1)
-=======
     expected_num_new_objects = { 'WaterHeaterMixed' => 1, 'PlantLoop' => 1, 'PumpVariableSpeed' => 1, 'ScheduleConstant' => 2 }
     expected_values = { 'TankVolume' => 50, 'InputCapacity' => 5.5, 'ThermalEfficiency' => 1.0, 'TankUA' => 2.69, 'Setpoint' => 125, 'OnCycle' => 0, 'OffCycle' => 0, 'FuelType' => Constants.FuelTypeElectric, 'SkinLossFrac' => 1.0 }
     _test_measure('SFD_2000sqft_2story_FB_GRG_UA_3Beds_2Baths_Denver.osm', args_hash, expected_num_del_objects, expected_num_new_objects, expected_values, 1)
->>>>>>> d6f6ffbf
   end
 
   def test_new_construction_standard_oil
