<measure>
  <schema_version>3.0</schema_version>
  <name>residential_hot_water_heater_tank</name>
  <uid>0f2214ac-12ca-4350-9942-8d1fb1277608</uid>
<<<<<<< HEAD
  <version_id>da1b6e1b-2fbf-49a0-89f4-83dfc3e1b5ed</version_id>
  <version_modified>20200324T183313Z</version_modified>
=======
  <version_id>7190673d-f00d-4e27-bb97-6a2d612ac207</version_id>
  <version_modified>20200430T230734Z</version_modified>
>>>>>>> 9f79c575
  <xml_checksum>9882CBDB</xml_checksum>
  <class_name>ResidentialHotWaterHeaterTank</class_name>
  <display_name>Set Residential Tank Water Heater</display_name>
  <description>This measure adds a new residential storage water heater to the model based on user inputs. If there is already an existing residential water heater in the model, it is replaced. For multifamily buildings, the water heater can be set for all units of the building. See https://github.com/NREL/OpenStudio-BuildStock#workflows for supported workflows using this measure.</description>
  <modeler_description>The measure will create a new instance of the OS:WaterHeater:Mixed object representing a storage water heater. The water heater will be placed on the plant loop 'Domestic Hot Water Loop'. If this loop already exists, any water heater on that loop will be removed and replaced with a water heater consistent with this measure. If it doesn't exist, it will be created.</modeler_description>
  <arguments>
    <argument>
      <name>fuel_type</name>
      <display_name>Fuel Type</display_name>
      <description>Type of fuel used for water heating.</description>
      <type>Choice</type>
      <required>true</required>
      <model_dependent>false</model_dependent>
      <default_value>gas</default_value>
      <choices>
        <choice>
          <value>gas</value>
          <display_name>gas</display_name>
        </choice>
        <choice>
          <value>oil</value>
          <display_name>oil</display_name>
        </choice>
        <choice>
          <value>propane</value>
          <display_name>propane</display_name>
        </choice>
        <choice>
          <value>electric</value>
          <display_name>electric</display_name>
        </choice>
      </choices>
    </argument>
    <argument>
      <name>tank_volume</name>
      <display_name>Tank Volume</display_name>
      <description>Nominal volume of the of the water heater tank. Set to auto to have volume autosized.</description>
      <type>String</type>
      <units>gal</units>
      <required>true</required>
      <model_dependent>false</model_dependent>
      <default_value>auto</default_value>
    </argument>
    <argument>
      <name>setpoint_temp</name>
      <display_name>Setpoint</display_name>
      <description>Water heater setpoint temperature.</description>
      <type>Double</type>
      <units>F</units>
      <required>true</required>
      <model_dependent>false</model_dependent>
      <default_value>125</default_value>
    </argument>
    <argument>
      <name>location</name>
      <display_name>Location</display_name>
      <description>The space type for the location. 'auto' will automatically choose a space type based on the space types found in the model.</description>
      <type>Choice</type>
      <required>true</required>
      <model_dependent>true</model_dependent>
      <default_value>auto</default_value>
      <choices>
        <choice>
          <value>auto</value>
          <display_name>auto</display_name>
        </choice>
      </choices>
    </argument>
    <argument>
      <name>capacity</name>
      <display_name>Input Capacity</display_name>
      <description>The maximum energy input rating of the water heater. Set to auto to have this field autosized.</description>
      <type>String</type>
      <units>kBtu/hr</units>
      <required>true</required>
      <model_dependent>false</model_dependent>
      <default_value>40.0</default_value>
    </argument>
    <argument>
      <name>energy_factor</name>
      <display_name>Rated Energy Factor</display_name>
      <description>Ratio of useful energy output from the water heater to the total amount of energy delivered from the water heater. Enter auto for a water heater that meets the minimum federal efficiency requirements.</description>
      <type>String</type>
      <required>true</required>
      <model_dependent>false</model_dependent>
      <default_value>0.59</default_value>
    </argument>
    <argument>
      <name>recovery_efficiency</name>
      <display_name>Recovery Efficiency</display_name>
      <description>Ratio of energy delivered to the water to the energy content of the fuel consumed by the water heater. Only used for non-electric water heaters.</description>
      <type>Double</type>
      <units>Frac</units>
      <required>true</required>
      <model_dependent>false</model_dependent>
      <default_value>0.76</default_value>
    </argument>
    <argument>
      <name>offcyc_power</name>
      <display_name>Parasitic Electric Power</display_name>
      <description>Off cycle electric power draw for controls, etc. Only used for non-electric water heaters.</description>
      <type>Double</type>
      <units>W</units>
      <required>true</required>
      <model_dependent>false</model_dependent>
      <default_value>0</default_value>
    </argument>
    <argument>
      <name>oncyc_power</name>
      <display_name>Forced Draft Fan Power</display_name>
      <description>On cycle electric power draw from the forced draft fan motor. Only used for non-electric water heaters.</description>
      <type>Double</type>
      <units>W</units>
      <required>true</required>
      <model_dependent>false</model_dependent>
      <default_value>0</default_value>
    </argument>
    <argument>
      <name>has_water_heater_flue</name>
      <display_name>Air Leakage: Has Open Water Heater Flue</display_name>
      <description>Specifies whether the building has an open flue associated with the water heater.</description>
      <type>Boolean</type>
      <required>true</required>
      <model_dependent>false</model_dependent>
      <default_value>false</default_value>
      <choices>
        <choice>
          <value>true</value>
          <display_name>true</display_name>
        </choice>
        <choice>
          <value>false</value>
          <display_name>false</display_name>
        </choice>
      </choices>
    </argument>
  </arguments>
  <outputs/>
  <provenances/>
  <tags>
    <tag>Service Water Heating.Water Heating</tag>
  </tags>
  <attributes>
    <attribute>
      <name>Measure Type</name>
      <value>ModelMeasure</value>
      <datatype>string</datatype>
    </attribute>
    <attribute>
      <name>Uses SketchUp API</name>
      <value>false</value>
      <datatype>boolean</datatype>
    </attribute>
  </attributes>
  <files>
    <file>
      <filename>ResidentialWaterHeaterTank_Test.rb</filename>
      <filetype>rb</filetype>
      <usage_type>test</usage_type>
      <checksum>6B63703F</checksum>
    </file>
    <file>
      <version>
        <software_program>OpenStudio</software_program>
        <identifier>1.4.1</identifier>
        <min_compatible>2.0.4</min_compatible>
      </version>
      <filename>measure.rb</filename>
      <filetype>rb</filetype>
      <usage_type>script</usage_type>
<<<<<<< HEAD
      <checksum>D27FCD5C</checksum>
    </file>
    <file>
      <filename>ResidentialWaterHeaterTank_Test.rb</filename>
      <filetype>rb</filetype>
      <usage_type>test</usage_type>
      <checksum>DAABBEBE</checksum>
=======
      <checksum>134389E7</checksum>
>>>>>>> 9f79c575
    </file>
  </files>
</measure><|MERGE_RESOLUTION|>--- conflicted
+++ resolved
@@ -2,13 +2,8 @@
   <schema_version>3.0</schema_version>
   <name>residential_hot_water_heater_tank</name>
   <uid>0f2214ac-12ca-4350-9942-8d1fb1277608</uid>
-<<<<<<< HEAD
-  <version_id>da1b6e1b-2fbf-49a0-89f4-83dfc3e1b5ed</version_id>
-  <version_modified>20200324T183313Z</version_modified>
-=======
   <version_id>7190673d-f00d-4e27-bb97-6a2d612ac207</version_id>
   <version_modified>20200430T230734Z</version_modified>
->>>>>>> 9f79c575
   <xml_checksum>9882CBDB</xml_checksum>
   <class_name>ResidentialHotWaterHeaterTank</class_name>
   <display_name>Set Residential Tank Water Heater</display_name>
@@ -179,17 +174,7 @@
       <filename>measure.rb</filename>
       <filetype>rb</filetype>
       <usage_type>script</usage_type>
-<<<<<<< HEAD
-      <checksum>D27FCD5C</checksum>
-    </file>
-    <file>
-      <filename>ResidentialWaterHeaterTank_Test.rb</filename>
-      <filetype>rb</filetype>
-      <usage_type>test</usage_type>
-      <checksum>DAABBEBE</checksum>
-=======
       <checksum>134389E7</checksum>
->>>>>>> 9f79c575
     </file>
   </files>
 </measure>