<measure>
  <schema_version>3.0</schema_version>
  <name>residential_hot_water_heater_tank</name>
  <uid>0f2214ac-12ca-4350-9942-8d1fb1277608</uid>
<<<<<<< HEAD
  <version_id>0229fc57-6e9a-4ee8-ac02-517af392869e</version_id>
  <version_modified>20181109T191224Z</version_modified>
=======
  <version_id>aee7393e-d26c-4116-bd5e-9b2a92f41642</version_id>
  <version_modified>20181112T230642Z</version_modified>
>>>>>>> c4e17be5
  <xml_checksum>9882CBDB</xml_checksum>
  <class_name>ResidentialHotWaterHeaterTank</class_name>
  <display_name>Set Residential Tank Water Heater</display_name>
  <description>This measure adds a new residential storage water heater to the model based on user inputs. If there is already an existing residential water heater in the model, it is replaced. For multifamily buildings, the water heater can be set for all units of the building. See https://github.com/NREL/OpenStudio-BEopt#workflows for supported workflows using this measure.</description>
  <modeler_description>The measure will create a new instance of the OS:WaterHeater:Mixed object representing a storage water heater. The water heater will be placed on the plant loop 'Domestic Hot Water Loop'. If this loop already exists, any water heater on that loop will be removed and replaced with a water heater consistent with this measure. If it doesn't exist, it will be created.</modeler_description>
  <arguments>
    <argument>
      <name>fuel_type</name>
      <display_name>Fuel Type</display_name>
      <description>Type of fuel used for water heating.</description>
      <type>Choice</type>
      <required>true</required>
      <model_dependent>false</model_dependent>
      <default_value>gas</default_value>
      <choices>
        <choice>
          <value>gas</value>
          <display_name>gas</display_name>
        </choice>
        <choice>
          <value>oil</value>
          <display_name>oil</display_name>
        </choice>
        <choice>
          <value>propane</value>
          <display_name>propane</display_name>
        </choice>
        <choice>
          <value>electric</value>
          <display_name>electric</display_name>
        </choice>
      </choices>
    </argument>
    <argument>
      <name>tank_volume</name>
      <display_name>Tank Volume</display_name>
      <description>Nominal volume of the of the water heater tank. Set to auto to have volume autosized.</description>
      <type>String</type>
      <units>gal</units>
      <required>true</required>
      <model_dependent>false</model_dependent>
      <default_value>auto</default_value>
    </argument>
    <argument>
      <name>setpoint_temp</name>
      <display_name>Setpoint</display_name>
      <description>Water heater setpoint temperature.</description>
      <type>Double</type>
      <units>F</units>
      <required>true</required>
      <model_dependent>false</model_dependent>
      <default_value>125</default_value>
    </argument>
    <argument>
      <name>location</name>
      <display_name>Location</display_name>
      <description>The space type for the location. 'auto' will automatically choose a space type based on the space types found in the model.</description>
      <type>Choice</type>
      <required>true</required>
      <model_dependent>true</model_dependent>
      <default_value>auto</default_value>
      <choices>
        <choice>
          <value>auto</value>
          <display_name>auto</display_name>
        </choice>
      </choices>
    </argument>
    <argument>
      <name>capacity</name>
      <display_name>Input Capacity</display_name>
      <description>The maximum energy input rating of the water heater. Set to auto to have this field autosized.</description>
      <type>String</type>
      <units>kBtu/hr</units>
      <required>true</required>
      <model_dependent>false</model_dependent>
      <default_value>40.0</default_value>
    </argument>
    <argument>
      <name>energy_factor</name>
      <display_name>Rated Energy Factor</display_name>
      <description>Ratio of useful energy output from the water heater to the total amount of energy delivered from the water heater. Enter auto for a water heater that meets the minimum federal efficiency requirements.</description>
      <type>String</type>
      <required>true</required>
      <model_dependent>false</model_dependent>
      <default_value>0.59</default_value>
    </argument>
    <argument>
      <name>recovery_efficiency</name>
      <display_name>Recovery Efficiency</display_name>
      <description>Ratio of energy delivered to the water to the energy content of the fuel consumed by the water heater. Only used for non-electric water heaters.</description>
      <type>Double</type>
      <units>Frac</units>
      <required>true</required>
      <model_dependent>false</model_dependent>
      <default_value>0.76</default_value>
    </argument>
    <argument>
      <name>offcyc_power</name>
      <display_name>Parasitic Electric Power</display_name>
      <description>Off cycle electric power draw for controls, etc. Only used for non-electric water heaters.</description>
      <type>Double</type>
      <units>W</units>
      <required>true</required>
      <model_dependent>false</model_dependent>
      <default_value>0</default_value>
    </argument>
    <argument>
      <name>oncyc_power</name>
      <display_name>Forced Draft Fan Power</display_name>
      <description>On cycle electric power draw from the forced draft fan motor. Only used for non-electric water heaters.</description>
      <type>Double</type>
      <units>W</units>
      <required>true</required>
      <model_dependent>false</model_dependent>
      <default_value>0</default_value>
    </argument>
  </arguments>
  <outputs/>
  <provenances/>
  <tags>
    <tag>Service Water Heating.Water Heating</tag>
  </tags>
  <attributes>
    <attribute>
      <name>Measure Type</name>
      <value>ModelMeasure</value>
      <datatype>string</datatype>
    </attribute>
    <attribute>
      <name>Uses SketchUp API</name>
      <value>false</value>
      <datatype>boolean</datatype>
    </attribute>
  </attributes>
  <files>
    <file>
      <filename>ResidentialWaterHeaterTank_Test.rb</filename>
      <filetype>rb</filetype>
      <usage_type>test</usage_type>
      <checksum>69E9E6D8</checksum>
    </file>
    <file>
      <version>
        <software_program>OpenStudio</software_program>
        <identifier>1.4.1</identifier>
        <min_compatible>2.0.4</min_compatible>
      </version>
      <filename>measure.rb</filename>
      <filetype>rb</filetype>
      <usage_type>script</usage_type>
<<<<<<< HEAD
      <checksum>51555F72</checksum>
    </file>
    <file>
      <filename>materials.rb</filename>
      <filetype>rb</filetype>
      <usage_type>resource</usage_type>
      <checksum>82D32FEE</checksum>
    </file>
    <file>
      <filename>weather.rb</filename>
      <filetype>rb</filetype>
      <usage_type>resource</usage_type>
      <checksum>454E14D4</checksum>
    </file>
    <file>
      <filename>schedules.rb</filename>
      <filetype>rb</filetype>
      <usage_type>resource</usage_type>
      <checksum>4C000237</checksum>
    </file>
    <file>
      <filename>util.rb</filename>
      <filetype>rb</filetype>
      <usage_type>resource</usage_type>
      <checksum>B8804B95</checksum>
    </file>
    <file>
      <filename>unit_conversions.rb</filename>
      <filetype>rb</filetype>
      <usage_type>resource</usage_type>
      <checksum>7161039B</checksum>
    </file>
    <file>
      <filename>SFD_2000sqft_2story_FB_GRG_UA_3Beds_2Baths_Denver_WHTank_SHW.osm</filename>
      <filetype>osm</filetype>
      <usage_type>test</usage_type>
      <checksum>C71D6554</checksum>
    </file>
    <file>
      <filename>SFD_2000sqft_2story_FB_GRG_UA_3Beds_2Baths.osm</filename>
      <filetype>osm</filetype>
      <usage_type>test</usage_type>
      <checksum>53509784</checksum>
    </file>
    <file>
      <filename>SFD_2000sqft_2story_FB_GRG_UA_3Beds_2Baths_Denver.osm</filename>
      <filetype>osm</filetype>
      <usage_type>test</usage_type>
      <checksum>7424938D</checksum>
    </file>
    <file>
      <filename>SFD_2000sqft_2story_FB_GRG_UA_3Beds_2Baths_Denver_HPWH.osm</filename>
      <filetype>osm</filetype>
      <usage_type>test</usage_type>
      <checksum>F37691F3</checksum>
    </file>
    <file>
      <filename>SFD_2000sqft_2story_FB_GRG_UA_3Beds_2Baths_Denver_WHTankless.osm</filename>
      <filetype>osm</filetype>
      <usage_type>test</usage_type>
      <checksum>FADFE45C</checksum>
    </file>
    <file>
      <filename>SFA_4units_1story_FB_UA_3Beds_2Baths_Denver.osm</filename>
      <filetype>osm</filetype>
      <usage_type>test</usage_type>
      <checksum>DDF86A49</checksum>
    </file>
    <file>
      <filename>MF_8units_1story_SL_3Beds_2Baths_Denver.osm</filename>
      <filetype>osm</filetype>
      <usage_type>test</usage_type>
      <checksum>487FCD75</checksum>
    </file>
    <file>
      <filename>waterheater.rb</filename>
      <filetype>rb</filetype>
      <usage_type>resource</usage_type>
      <checksum>6DEBF1F0</checksum>
    </file>
    <file>
      <filename>geometry.rb</filename>
      <filetype>rb</filetype>
      <usage_type>resource</usage_type>
      <checksum>D1229A56</checksum>
    </file>
    <file>
      <filename>constants.rb</filename>
      <filetype>rb</filetype>
      <usage_type>resource</usage_type>
      <checksum>2C1D920B</checksum>
=======
      <checksum>DC8D680A</checksum>
>>>>>>> c4e17be5
    </file>
  </files>
</measure><|MERGE_RESOLUTION|>--- conflicted
+++ resolved
@@ -2,13 +2,8 @@
   <schema_version>3.0</schema_version>
   <name>residential_hot_water_heater_tank</name>
   <uid>0f2214ac-12ca-4350-9942-8d1fb1277608</uid>
-<<<<<<< HEAD
-  <version_id>0229fc57-6e9a-4ee8-ac02-517af392869e</version_id>
-  <version_modified>20181109T191224Z</version_modified>
-=======
-  <version_id>aee7393e-d26c-4116-bd5e-9b2a92f41642</version_id>
-  <version_modified>20181112T230642Z</version_modified>
->>>>>>> c4e17be5
+  <version_id>aed46d6d-c1d3-4516-a58e-20a7991414ca</version_id>
+  <version_modified>20181113T004008Z</version_modified>
   <xml_checksum>9882CBDB</xml_checksum>
   <class_name>ResidentialHotWaterHeaterTank</class_name>
   <display_name>Set Residential Tank Water Heater</display_name>
@@ -160,101 +155,7 @@
       <filename>measure.rb</filename>
       <filetype>rb</filetype>
       <usage_type>script</usage_type>
-<<<<<<< HEAD
-      <checksum>51555F72</checksum>
-    </file>
-    <file>
-      <filename>materials.rb</filename>
-      <filetype>rb</filetype>
-      <usage_type>resource</usage_type>
-      <checksum>82D32FEE</checksum>
-    </file>
-    <file>
-      <filename>weather.rb</filename>
-      <filetype>rb</filetype>
-      <usage_type>resource</usage_type>
-      <checksum>454E14D4</checksum>
-    </file>
-    <file>
-      <filename>schedules.rb</filename>
-      <filetype>rb</filetype>
-      <usage_type>resource</usage_type>
-      <checksum>4C000237</checksum>
-    </file>
-    <file>
-      <filename>util.rb</filename>
-      <filetype>rb</filetype>
-      <usage_type>resource</usage_type>
-      <checksum>B8804B95</checksum>
-    </file>
-    <file>
-      <filename>unit_conversions.rb</filename>
-      <filetype>rb</filetype>
-      <usage_type>resource</usage_type>
-      <checksum>7161039B</checksum>
-    </file>
-    <file>
-      <filename>SFD_2000sqft_2story_FB_GRG_UA_3Beds_2Baths_Denver_WHTank_SHW.osm</filename>
-      <filetype>osm</filetype>
-      <usage_type>test</usage_type>
-      <checksum>C71D6554</checksum>
-    </file>
-    <file>
-      <filename>SFD_2000sqft_2story_FB_GRG_UA_3Beds_2Baths.osm</filename>
-      <filetype>osm</filetype>
-      <usage_type>test</usage_type>
-      <checksum>53509784</checksum>
-    </file>
-    <file>
-      <filename>SFD_2000sqft_2story_FB_GRG_UA_3Beds_2Baths_Denver.osm</filename>
-      <filetype>osm</filetype>
-      <usage_type>test</usage_type>
-      <checksum>7424938D</checksum>
-    </file>
-    <file>
-      <filename>SFD_2000sqft_2story_FB_GRG_UA_3Beds_2Baths_Denver_HPWH.osm</filename>
-      <filetype>osm</filetype>
-      <usage_type>test</usage_type>
-      <checksum>F37691F3</checksum>
-    </file>
-    <file>
-      <filename>SFD_2000sqft_2story_FB_GRG_UA_3Beds_2Baths_Denver_WHTankless.osm</filename>
-      <filetype>osm</filetype>
-      <usage_type>test</usage_type>
-      <checksum>FADFE45C</checksum>
-    </file>
-    <file>
-      <filename>SFA_4units_1story_FB_UA_3Beds_2Baths_Denver.osm</filename>
-      <filetype>osm</filetype>
-      <usage_type>test</usage_type>
-      <checksum>DDF86A49</checksum>
-    </file>
-    <file>
-      <filename>MF_8units_1story_SL_3Beds_2Baths_Denver.osm</filename>
-      <filetype>osm</filetype>
-      <usage_type>test</usage_type>
-      <checksum>487FCD75</checksum>
-    </file>
-    <file>
-      <filename>waterheater.rb</filename>
-      <filetype>rb</filetype>
-      <usage_type>resource</usage_type>
-      <checksum>6DEBF1F0</checksum>
-    </file>
-    <file>
-      <filename>geometry.rb</filename>
-      <filetype>rb</filetype>
-      <usage_type>resource</usage_type>
-      <checksum>D1229A56</checksum>
-    </file>
-    <file>
-      <filename>constants.rb</filename>
-      <filetype>rb</filetype>
-      <usage_type>resource</usage_type>
-      <checksum>2C1D920B</checksum>
-=======
       <checksum>DC8D680A</checksum>
->>>>>>> c4e17be5
     </file>
   </files>
 </measure>