--- conflicted
+++ resolved
@@ -2,13 +2,8 @@
   <schema_version>3.0</schema_version>
   <name>residential_hot_water_heater_tank</name>
   <uid>0f2214ac-12ca-4350-9942-8d1fb1277608</uid>
-<<<<<<< HEAD
-  <version_id>0b9d35bc-9426-4cb6-b623-d74afbb184a0</version_id>
-  <version_modified>20210414T195430Z</version_modified>
-=======
   <version_id>99d3f94d-b8cc-44ef-9918-2fd5111aecdb</version_id>
   <version_modified>20210616T203305Z</version_modified>
->>>>>>> d6f6ffbf
   <xml_checksum>9882CBDB</xml_checksum>
   <class_name>ResidentialHotWaterHeaterTank</class_name>
   <display_name>Set Residential Tank Water Heater</display_name>
@@ -162,25 +157,6 @@
       <required>true</required>
       <model_dependent>false</model_dependent>
       <default_value>0</default_value>
-    </argument>
-    <argument>
-      <name>tank_model_type</name>
-      <display_name>Tank Type</display_name>
-      <description>Type of tank model to use. The 'stratified' tank generally provide more accurate results, but may significantly increase run time.</description>
-      <type>Choice</type>
-      <required>true</required>
-      <model_dependent>false</model_dependent>
-      <default_value>mixed</default_value>
-      <choices>
-        <choice>
-          <value>mixed</value>
-          <display_name>mixed</display_name>
-        </choice>
-        <choice>
-          <value>stratified</value>
-          <display_name>stratified</display_name>
-        </choice>
-      </choices>
     </argument>
     <argument>
       <name>has_water_heater_flue</name>
@@ -296,19 +272,12 @@
       <filename>measure.rb</filename>
       <filetype>rb</filetype>
       <usage_type>script</usage_type>
-<<<<<<< HEAD
-      <checksum>E8D06903</checksum>
-=======
       <checksum>3C996113</checksum>
->>>>>>> d6f6ffbf
     </file>
     <file>
       <filename>ResidentialWaterHeaterTank_Test.rb</filename>
       <filetype>rb</filetype>
       <usage_type>test</usage_type>
-<<<<<<< HEAD
-      <checksum>76CC797D</checksum>
-=======
       <checksum>FB848533</checksum>
     </file>
     <file>
@@ -316,7 +285,6 @@
       <filetype>bak</filetype>
       <usage_type>test</usage_type>
       <checksum>0A637D52</checksum>
->>>>>>> d6f6ffbf
     </file>
   </files>
 </measure>