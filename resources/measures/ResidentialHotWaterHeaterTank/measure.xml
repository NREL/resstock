<measure>
  <schema_version>3.0</schema_version>
  <name>residential_hot_water_heater_tank</name>
  <uid>0f2214ac-12ca-4350-9942-8d1fb1277608</uid>
<<<<<<< HEAD
  <version_id>63aa3f18-1af4-4452-8667-9225c20e4716</version_id>
  <version_modified>20181106T160338Z</version_modified>
=======
  <version_id>aee7393e-d26c-4116-bd5e-9b2a92f41642</version_id>
  <version_modified>20181112T230642Z</version_modified>
>>>>>>> 56a240aa
  <xml_checksum>9882CBDB</xml_checksum>
  <class_name>ResidentialHotWaterHeaterTank</class_name>
  <display_name>Set Residential Tank Water Heater</display_name>
  <description>This measure adds a new residential storage water heater to the model based on user inputs. If there is already an existing residential water heater in the model, it is replaced. For multifamily buildings, the water heater can be set for all units of the building. See https://github.com/NREL/OpenStudio-BEopt#workflows for supported workflows using this measure.</description>
  <modeler_description>The measure will create a new instance of the OS:WaterHeater:Mixed object representing a storage water heater. The water heater will be placed on the plant loop 'Domestic Hot Water Loop'. If this loop already exists, any water heater on that loop will be removed and replaced with a water heater consistent with this measure. If it doesn't exist, it will be created.</modeler_description>
  <arguments>
    <argument>
      <name>fuel_type</name>
      <display_name>Fuel Type</display_name>
      <description>Type of fuel used for water heating.</description>
      <type>Choice</type>
      <required>true</required>
      <model_dependent>false</model_dependent>
      <default_value>gas</default_value>
      <choices>
        <choice>
          <value>gas</value>
          <display_name>gas</display_name>
        </choice>
        <choice>
          <value>oil</value>
          <display_name>oil</display_name>
        </choice>
        <choice>
          <value>propane</value>
          <display_name>propane</display_name>
        </choice>
        <choice>
          <value>electric</value>
          <display_name>electric</display_name>
        </choice>
      </choices>
    </argument>
    <argument>
      <name>tank_volume</name>
      <display_name>Tank Volume</display_name>
      <description>Nominal volume of the of the water heater tank. Set to auto to have volume autosized.</description>
      <type>String</type>
      <units>gal</units>
      <required>true</required>
      <model_dependent>false</model_dependent>
      <default_value>auto</default_value>
    </argument>
    <argument>
      <name>setpoint_temp</name>
      <display_name>Setpoint</display_name>
      <description>Water heater setpoint temperature.</description>
      <type>Double</type>
      <units>F</units>
      <required>true</required>
      <model_dependent>false</model_dependent>
      <default_value>125</default_value>
    </argument>
    <argument>
      <name>location</name>
      <display_name>Location</display_name>
      <description>The space type for the location. 'auto' will automatically choose a space type based on the space types found in the model.</description>
      <type>Choice</type>
      <required>true</required>
      <model_dependent>true</model_dependent>
      <default_value>auto</default_value>
      <choices>
        <choice>
          <value>auto</value>
          <display_name>auto</display_name>
        </choice>
      </choices>
    </argument>
    <argument>
      <name>capacity</name>
      <display_name>Input Capacity</display_name>
      <description>The maximum energy input rating of the water heater. Set to auto to have this field autosized.</description>
      <type>String</type>
      <units>kBtu/hr</units>
      <required>true</required>
      <model_dependent>false</model_dependent>
      <default_value>40.0</default_value>
    </argument>
    <argument>
      <name>energy_factor</name>
      <display_name>Rated Energy Factor</display_name>
      <description>Ratio of useful energy output from the water heater to the total amount of energy delivered from the water heater. Enter auto for a water heater that meets the minimum federal efficiency requirements.</description>
      <type>String</type>
      <required>true</required>
      <model_dependent>false</model_dependent>
      <default_value>0.59</default_value>
    </argument>
    <argument>
      <name>recovery_efficiency</name>
      <display_name>Recovery Efficiency</display_name>
      <description>Ratio of energy delivered to the water to the energy content of the fuel consumed by the water heater. Only used for non-electric water heaters.</description>
      <type>Double</type>
      <units>Frac</units>
      <required>true</required>
      <model_dependent>false</model_dependent>
      <default_value>0.76</default_value>
    </argument>
    <argument>
      <name>offcyc_power</name>
      <display_name>Parasitic Electric Power</display_name>
      <description>Off cycle electric power draw for controls, etc. Only used for non-electric water heaters.</description>
      <type>Double</type>
      <units>W</units>
      <required>true</required>
      <model_dependent>false</model_dependent>
      <default_value>0</default_value>
    </argument>
    <argument>
      <name>oncyc_power</name>
      <display_name>Forced Draft Fan Power</display_name>
      <description>On cycle electric power draw from the forced draft fan motor. Only used for non-electric water heaters.</description>
      <type>Double</type>
      <units>W</units>
      <required>true</required>
      <model_dependent>false</model_dependent>
      <default_value>0</default_value>
    </argument>
  </arguments>
  <outputs/>
  <provenances/>
  <tags>
    <tag>Service Water Heating.Water Heating</tag>
  </tags>
  <attributes>
    <attribute>
      <name>Measure Type</name>
      <value>ModelMeasure</value>
      <datatype>string</datatype>
    </attribute>
    <attribute>
      <name>Uses SketchUp API</name>
      <value>false</value>
      <datatype>boolean</datatype>
    </attribute>
  </attributes>
  <files>
    <file>
      <filename>ResidentialWaterHeaterTank_Test.rb</filename>
      <filetype>rb</filetype>
      <usage_type>test</usage_type>
      <checksum>69E9E6D8</checksum>
    </file>
    <file>
      <version>
        <software_program>OpenStudio</software_program>
        <identifier>1.4.1</identifier>
        <min_compatible>2.0.4</min_compatible>
      </version>
      <filename>measure.rb</filename>
      <filetype>rb</filetype>
      <usage_type>script</usage_type>
<<<<<<< HEAD
      <checksum>51555F72</checksum>
    </file>
    <file>
      <filename>materials.rb</filename>
      <filetype>rb</filetype>
      <usage_type>resource</usage_type>
      <checksum>82D32FEE</checksum>
    </file>
    <file>
      <filename>weather.rb</filename>
      <filetype>rb</filetype>
      <usage_type>resource</usage_type>
      <checksum>454E14D4</checksum>
    </file>
    <file>
      <filename>schedules.rb</filename>
      <filetype>rb</filetype>
      <usage_type>resource</usage_type>
      <checksum>4C000237</checksum>
    </file>
    <file>
      <filename>util.rb</filename>
      <filetype>rb</filetype>
      <usage_type>resource</usage_type>
      <checksum>B8804B95</checksum>
    </file>
    <file>
      <filename>unit_conversions.rb</filename>
      <filetype>rb</filetype>
      <usage_type>resource</usage_type>
      <checksum>7161039B</checksum>
    </file>
    <file>
      <filename>SFD_2000sqft_2story_FB_GRG_UA_3Beds_2Baths_Denver_WHTank_SHW.osm</filename>
      <filetype>osm</filetype>
      <usage_type>test</usage_type>
      <checksum>8B430E47</checksum>
    </file>
    <file>
      <filename>SFD_2000sqft_2story_FB_GRG_UA_3Beds_2Baths.osm</filename>
      <filetype>osm</filetype>
      <usage_type>test</usage_type>
      <checksum>E55D74CD</checksum>
    </file>
    <file>
      <filename>SFD_2000sqft_2story_FB_GRG_UA_3Beds_2Baths_Denver.osm</filename>
      <filetype>osm</filetype>
      <usage_type>test</usage_type>
      <checksum>5DEDAA3C</checksum>
    </file>
    <file>
      <filename>SFD_2000sqft_2story_FB_GRG_UA_3Beds_2Baths_Denver_HPWH.osm</filename>
      <filetype>osm</filetype>
      <usage_type>test</usage_type>
      <checksum>35333902</checksum>
    </file>
    <file>
      <filename>SFD_2000sqft_2story_FB_GRG_UA_3Beds_2Baths_Denver_WHTankless.osm</filename>
      <filetype>osm</filetype>
      <usage_type>test</usage_type>
      <checksum>C6B42ADB</checksum>
    </file>
    <file>
      <filename>SFA_4units_1story_FB_UA_3Beds_2Baths_Denver.osm</filename>
      <filetype>osm</filetype>
      <usage_type>test</usage_type>
      <checksum>82551AE7</checksum>
    </file>
    <file>
      <filename>MF_8units_1story_SL_3Beds_2Baths_Denver.osm</filename>
      <filetype>osm</filetype>
      <usage_type>test</usage_type>
      <checksum>5E64B55D</checksum>
    </file>
    <file>
      <filename>constants.rb</filename>
      <filetype>rb</filetype>
      <usage_type>resource</usage_type>
      <checksum>05548135</checksum>
    </file>
    <file>
      <filename>waterheater.rb</filename>
      <filetype>rb</filetype>
      <usage_type>resource</usage_type>
      <checksum>6DEBF1F0</checksum>
    </file>
    <file>
      <filename>geometry.rb</filename>
      <filetype>rb</filetype>
      <usage_type>resource</usage_type>
      <checksum>AB2185AD</checksum>
=======
      <checksum>DC8D680A</checksum>
>>>>>>> 56a240aa
    </file>
  </files>
</measure><|MERGE_RESOLUTION|>--- conflicted
+++ resolved
@@ -2,13 +2,8 @@
   <schema_version>3.0</schema_version>
   <name>residential_hot_water_heater_tank</name>
   <uid>0f2214ac-12ca-4350-9942-8d1fb1277608</uid>
-<<<<<<< HEAD
-  <version_id>63aa3f18-1af4-4452-8667-9225c20e4716</version_id>
-  <version_modified>20181106T160338Z</version_modified>
-=======
   <version_id>aee7393e-d26c-4116-bd5e-9b2a92f41642</version_id>
   <version_modified>20181112T230642Z</version_modified>
->>>>>>> 56a240aa
   <xml_checksum>9882CBDB</xml_checksum>
   <class_name>ResidentialHotWaterHeaterTank</class_name>
   <display_name>Set Residential Tank Water Heater</display_name>
@@ -160,101 +155,7 @@
       <filename>measure.rb</filename>
       <filetype>rb</filetype>
       <usage_type>script</usage_type>
-<<<<<<< HEAD
-      <checksum>51555F72</checksum>
-    </file>
-    <file>
-      <filename>materials.rb</filename>
-      <filetype>rb</filetype>
-      <usage_type>resource</usage_type>
-      <checksum>82D32FEE</checksum>
-    </file>
-    <file>
-      <filename>weather.rb</filename>
-      <filetype>rb</filetype>
-      <usage_type>resource</usage_type>
-      <checksum>454E14D4</checksum>
-    </file>
-    <file>
-      <filename>schedules.rb</filename>
-      <filetype>rb</filetype>
-      <usage_type>resource</usage_type>
-      <checksum>4C000237</checksum>
-    </file>
-    <file>
-      <filename>util.rb</filename>
-      <filetype>rb</filetype>
-      <usage_type>resource</usage_type>
-      <checksum>B8804B95</checksum>
-    </file>
-    <file>
-      <filename>unit_conversions.rb</filename>
-      <filetype>rb</filetype>
-      <usage_type>resource</usage_type>
-      <checksum>7161039B</checksum>
-    </file>
-    <file>
-      <filename>SFD_2000sqft_2story_FB_GRG_UA_3Beds_2Baths_Denver_WHTank_SHW.osm</filename>
-      <filetype>osm</filetype>
-      <usage_type>test</usage_type>
-      <checksum>8B430E47</checksum>
-    </file>
-    <file>
-      <filename>SFD_2000sqft_2story_FB_GRG_UA_3Beds_2Baths.osm</filename>
-      <filetype>osm</filetype>
-      <usage_type>test</usage_type>
-      <checksum>E55D74CD</checksum>
-    </file>
-    <file>
-      <filename>SFD_2000sqft_2story_FB_GRG_UA_3Beds_2Baths_Denver.osm</filename>
-      <filetype>osm</filetype>
-      <usage_type>test</usage_type>
-      <checksum>5DEDAA3C</checksum>
-    </file>
-    <file>
-      <filename>SFD_2000sqft_2story_FB_GRG_UA_3Beds_2Baths_Denver_HPWH.osm</filename>
-      <filetype>osm</filetype>
-      <usage_type>test</usage_type>
-      <checksum>35333902</checksum>
-    </file>
-    <file>
-      <filename>SFD_2000sqft_2story_FB_GRG_UA_3Beds_2Baths_Denver_WHTankless.osm</filename>
-      <filetype>osm</filetype>
-      <usage_type>test</usage_type>
-      <checksum>C6B42ADB</checksum>
-    </file>
-    <file>
-      <filename>SFA_4units_1story_FB_UA_3Beds_2Baths_Denver.osm</filename>
-      <filetype>osm</filetype>
-      <usage_type>test</usage_type>
-      <checksum>82551AE7</checksum>
-    </file>
-    <file>
-      <filename>MF_8units_1story_SL_3Beds_2Baths_Denver.osm</filename>
-      <filetype>osm</filetype>
-      <usage_type>test</usage_type>
-      <checksum>5E64B55D</checksum>
-    </file>
-    <file>
-      <filename>constants.rb</filename>
-      <filetype>rb</filetype>
-      <usage_type>resource</usage_type>
-      <checksum>05548135</checksum>
-    </file>
-    <file>
-      <filename>waterheater.rb</filename>
-      <filetype>rb</filetype>
-      <usage_type>resource</usage_type>
-      <checksum>6DEBF1F0</checksum>
-    </file>
-    <file>
-      <filename>geometry.rb</filename>
-      <filetype>rb</filetype>
-      <usage_type>resource</usage_type>
-      <checksum>AB2185AD</checksum>
-=======
       <checksum>DC8D680A</checksum>
->>>>>>> 56a240aa
     </file>
   </files>
 </measure>