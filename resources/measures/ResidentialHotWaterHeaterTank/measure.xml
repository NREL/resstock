--- conflicted
+++ resolved
@@ -2,13 +2,8 @@
   <schema_version>3.0</schema_version>
   <name>residential_hot_water_heater_tank</name>
   <uid>0f2214ac-12ca-4350-9942-8d1fb1277608</uid>
-<<<<<<< HEAD
-  <version_id>14df1cda-ec41-4d23-995e-dd68c3c8775f</version_id>
-  <version_modified>20210107T191713Z</version_modified>
-=======
-  <version_id>589deb3e-17bf-4a03-9267-722f5f5927fc</version_id>
-  <version_modified>20200618T230345Z</version_modified>
->>>>>>> 134908e7
+  <version_id>cb14dd45-22ba-4dbb-b9f1-383d16bc5fa9</version_id>
+  <version_modified>20210218T225956Z</version_modified>
   <xml_checksum>9882CBDB</xml_checksum>
   <class_name>ResidentialHotWaterHeaterTank</class_name>
   <display_name>Set Residential Tank Water Heater</display_name>
@@ -283,13 +278,7 @@
       <filename>ResidentialWaterHeaterTank_Test.rb</filename>
       <filetype>rb</filetype>
       <usage_type>test</usage_type>
-      <checksum>2AAD20FC</checksum>
-    </file>
-    <file>
-      <filename>ResidentialWaterHeaterTank_Test.rb</filename>
-      <filetype>rb</filetype>
-      <usage_type>test</usage_type>
-      <checksum>DAABBEBE</checksum>
+      <checksum>BC0DCB30</checksum>
     </file>
   </files>
 </measure>