require "#{File.dirname(__FILE__)}/psychrometrics"
require "#{File.dirname(__FILE__)}/constants"
require "#{File.dirname(__FILE__)}/unit_conversions"

class WeatherHeader
  def initialize
  end
  ATTRS ||= [:City, :State, :Country, :DataSource, :Station, :Latitude, :Longitude, :Timezone, :Altitude, :LocalPressure]
  attr_accessor(*ATTRS)
end

class WeatherData
  def initialize
  end
  ATTRS ||= [:AnnualAvgDrybulb, :AnnualMinDrybulb, :AnnualMaxDrybulb, :CDD50F, :CDD65F, :HDD50F, :HDD65F, :AnnualAvgWindspeed, :MonthlyAvgDrybulbs, :GroundMonthlyTemps, :WSF, :MonthlyAvgDailyHighDrybulbs, :MonthlyAvgDailyLowDrybulbs]
  attr_accessor(*ATTRS)
end

class WeatherDesign
  def initialize
  end
  ATTRS ||= [:HeatingDrybulb, :HeatingWindspeed, :CoolingDrybulb, :CoolingWetbulb, :CoolingHumidityRatio, :CoolingWindspeed, :DailyTemperatureRange, :DehumidDrybulb, :DehumidHumidityRatio, :CoolingDirectNormal, :CoolingDiffuseHorizontal]
  attr_accessor(*ATTRS)
end

class WeatherProcess

  def initialize(model, runner, measure_dir)
  
    @error = false
    
    @model = model
    @runner = runner
    @measure_dir = measure_dir
    
    @header = WeatherHeader.new
    @data = WeatherData.new
    @design = WeatherDesign.new
    
    @epw_path = WeatherProcess.get_epw_path(model, runner, measure_dir)
    if @epw_path.nil?
      @error = true
      return
    end
    
    unit = get_weather_building_unit(model)
  
    cached = get_cached_weather(unit)
    return if cached or @error
    
    process_epw(@epw_path)
    return if @error
    
    cache_weather(unit)
      
  end

  def epw_path
    return @epw_path
  end

  def add_design_days_for_autosizing(model)
    heating_design_day = OpenStudio::Model::DesignDay.new(model)
    heating_design_day.setName("Ann Htg 99% Condns DB")
    heating_design_day.setMaximumDryBulbTemperature(UnitConversions.convert(@design.HeatingDrybulb,"F","C"))
    heating_design_day.setHumidityIndicatingConditionsAtMaximumDryBulb(UnitConversions.convert(@design.HeatingDrybulb,"F","C"))
    heating_design_day.setBarometricPressure(UnitConversions.convert(Psychrometrics.Pstd_fZ(@header.Altitude),"psi","pa"))
    heating_design_day.setWindSpeed(@design.HeatingWindspeed)
    heating_design_day.setDayOfMonth(21)
    heating_design_day.setMonth(1)
    heating_design_day.setDayType("WinterDesignDay")
    heating_design_day.setHumidityIndicatingType("Wetbulb")
    heating_design_day.setDryBulbTemperatureRangeModifierType("DefaultMultipliers")
    heating_design_day.setSolarModelIndicator("ASHRAEClearSky")
    
    cooling_design_day = OpenStudio::Model::DesignDay.new(model)
    cooling_design_day.setName("Ann Clg 1% Condns DB=>MWB")
    cooling_design_day.setMaximumDryBulbTemperature(UnitConversions.convert(@design.CoolingDrybulb,"F","C"))
    cooling_design_day.setDailyDryBulbTemperatureRange(UnitConversions.convert(@design.DailyTemperatureRange,"R","K"))
    cooling_design_day.setHumidityIndicatingConditionsAtMaximumDryBulb(UnitConversions.convert(@design.CoolingWetbulb,"F","C"))
    cooling_design_day.setBarometricPressure(UnitConversions.convert(Psychrometrics.Pstd_fZ(@header.Altitude),"psi","pa"))
    cooling_design_day.setWindSpeed(@design.CoolingWindspeed)
    cooling_design_day.setDayOfMonth(21)
    cooling_design_day.setMonth(7)
    cooling_design_day.setDayType("SummerDesignDay")
    cooling_design_day.setHumidityIndicatingType("Wetbulb")
    cooling_design_day.setDryBulbTemperatureRangeModifierType("DefaultMultipliers")
    cooling_design_day.setSolarModelIndicator("ASHRAEClearSky")
  end

  def self.actual_timestamps(model, runner, measure_dir)
    epw_path = get_epw_path(model, runner, measure_dir)
    epw_file = OpenStudio::EpwFile.new(epw_path)
    if epw_file.startDateActualYear.is_initialized
      actual_timestamps = []
      epw_file.data.each do |epw_data_row|
        year = epw_data_row.year
        month = epw_data_row.month.to_s.rjust(2, "0")
        day = epw_data_row.day.to_s.rjust(2, "0")
        hour = epw_data_row.hour.to_s.rjust(2, "0")
        minute = epw_data_row.minute.to_s.rjust(2, "0")
        second = "00"
        actual_timestamps << "#{year}/#{month}/#{day} #{hour}:#{minute}:#{second}"
      end
      return actual_timestamps
    end
    return []
  end
  
  def error?
    return @error
  end
  
  def get_weather_building_unit(model)
    unit_name = "EPWWeatherInfo"
    
    # Look for existing unit with weather data
    unit = nil
    model.getBuildingUnits.each do |u|
      next if u.name.to_s != unit_name
      unit = u
    end
    
    if unit.nil?
      # Create new unit to store weather data
      unit = OpenStudio::Model::BuildingUnit.new(model)
      unit.setBuildingUnitType("Residential")
      unit.setName(unit_name)
    end
    
    return unit
    
  end
  
  def cache_weather(unit)
    
    # Header
    WeatherHeader::ATTRS.each do |k|
      k = k.to_s
      # string
      if ['City','State','Country','DataSource','Station'].include? k
        unit.setFeature("EPWHeader#{k}", @header.send(k).to_s)
      # double
      elsif ['Latitude','Longitude','Timezone','Altitude','LocalPressure'].include? k
        unit.setFeature("EPWHeader#{k}", @header.send(k).to_f)
      else
        @runner.registerError("Weather header key #{k} not handled.")
        @error = true
        return false
      end
    end
    
    # Data
    WeatherData::ATTRS.each do |k|
      k = k.to_s
      # double
      if ['AnnualAvgDrybulb','AnnualMinDrybulb','AnnualMaxDrybulb','CDD50F','CDD65F',
             'HDD50F','HDD65F','AnnualAvgWindspeed','WSF'].include? k
        unit.setFeature("EPWData#{k}", @data.send(k).to_f)
      # array
      elsif ['MonthlyAvgDrybulbs','GroundMonthlyTemps',
             'MonthlyAvgDailyHighDrybulbs','MonthlyAvgDailyLowDrybulbs'].include? k
        unit.setFeature("EPWData#{k}", @data.send(k).join(","))
      else
        @runner.registerError("Weather data key #{k} not handled.")
        @error = true
        return false
      end
    end
    
    # Design
    WeatherDesign::ATTRS.each do |k|
      k = k.to_s
      # double
      unit.setFeature("EPWDesign#{k}", @design.send(k).to_f)
    end
    
  end
  
  def marshal_dump
    return [@header, @data, @design]
  end
  
  def marshal_load(array)
    @header, @data, @design = array
    
  end
  
  attr_accessor(:header, :data, :design)
  
  private
  
      def self.get_epw_path(model, runner, measure_dir)
        if model.weatherFile.is_initialized
        
          wf = model.weatherFile.get
          # Sometimes path is available, sometimes just url. Should be improved in OS 2.0.
          if wf.path.is_initialized
            epw_path = wf.path.get.to_s
          else
            epw_path = wf.url.to_s.sub("file:///","").sub("file://","").sub("file:","")
          end
          if not File.exist? epw_path # Handle relative paths for unit tests
            epw_path2 = File.join(measure_dir, "resources", epw_path)
            if File.exist? epw_path2
                epw_path = epw_path2
            end
          end
          return epw_path
        end
        
        runner.registerError("Model has not been assigned a weather file.")
        return nil
      end
  
      def get_cached_weather(unit)
        
        # Header
        WeatherHeader::ATTRS.each do |k|
          k = k.to_s
          # string
          if ['City','State','Country','DataSource','Station'].include? k
            @header.send(k+"=", unit.getFeatureAsString("EPWHeader#{k}"))
            return false if !@header.send(k).is_initialized
            @header.send(k+"=", @header.send(k).get)
          # double
          elsif ['Latitude','Longitude','Timezone','Altitude','LocalPressure'].include? k
            @header.send(k+"=", unit.getFeatureAsDouble("EPWHeader#{k}"))
            return false if !@header.send(k).is_initialized
            @header.send(k+"=", @header.send(k).get)
          else
            @runner.registerError("Weather header key #{k} not handled.")
            @error = true
            return false
          end
        end
        
        # Data
        WeatherData::ATTRS.each do |k|
          k = k.to_s
          # double
          if ['AnnualAvgDrybulb','AnnualMinDrybulb','AnnualMaxDrybulb','CDD50F','CDD65F',
                 'HDD50F','HDD65F','AnnualAvgWindspeed','WSF'].include? k
            @data.send(k+"=", unit.getFeatureAsDouble("EPWData#{k}"))
            return false if !@data.send(k).is_initialized
            @data.send(k+"=", @data.send(k).get)
          # array
          elsif ['MonthlyAvgDrybulbs','GroundMonthlyTemps',
                 'MonthlyAvgDailyHighDrybulbs','MonthlyAvgDailyLowDrybulbs'].include? k
            @data.send(k+"=", unit.getFeatureAsString("EPWData#{k}"))
            return false if !@data.send(k).is_initialized
            @data.send(k+"=", @data.send(k).get.split(",").map(&:to_f))
          else
            @runner.registerError("Weather data key #{k} not handled.")
            @error = true
            return false
          end
        end
        
        # Design
        WeatherDesign::ATTRS.each do |k|
          k = k.to_s
          # double
          @design.send(k+"=", unit.getFeatureAsDouble("EPWDesign#{k}"))
          return false if !@design.send(k).is_initialized
          @design.send(k+"=", @design.send(k).get)
        end

        return true
      end

      def process_epw(epw_path)
        if not File.exist?(epw_path)
          @runner.registerError("Cannot find weather file at #{epw_path}.")
          @error = true
          return
        end

        epw_file = OpenStudio::EpwFile.new(epw_path, true)

        # Header info:
        @header.City = epw_file.city
        @header.State = epw_file.stateProvinceRegion
        @header.Country = epw_file.country
        @header.DataSource = epw_file.dataSource
        @header.Station = epw_file.wmoNumber
        @header.Latitude = epw_file.latitude
        @header.Longitude = epw_file.longitude
        @header.Timezone = epw_file.timeZone
        @header.Altitude = UnitConversions.convert(epw_file.elevation,"m","ft")
        @header.LocalPressure = Math::exp(-0.0000368 * @header.Altitude) # atm

<<<<<<< HEAD
        @design, epwHasDesignData = get_design_info_from_epw(@design, epw_file, @header.Altitude)

        # Timeseries data:
=======
>>>>>>> 97479d6c
        epw_file_data = epw_file.data
        
        @design, epwHasDesignData = get_design_info_from_epw(@design, epw_file, @header.Altitude)

        # Timeseries data:        
        hourdata = []
        dailydbs = []
        dailyhighdbs = []
        dailylowdbs = []
        epw_file_data.each_with_index do |epwdata, hournum|

          hourdict = {}
          hourdict['month'] = epwdata.month
          hourdict['day'] = epwdata.day
          hourdict['hour'] = epwdata.hour
          if epwdata.dryBulbTemperature.is_initialized
            hourdict['db'] = epwdata.dryBulbTemperature.get
          else
            @runner.registerError("Cannot retrieve dryBulbTemperature from the EPW for hour #{hournum+1}.")
            @error = true
          end
          if epwdata.dewPointTemperature.is_initialized
            hourdict['dp'] = epwdata.dewPointTemperature.get
          else
            @runner.registerError("Cannot retrieve dewPointTemperature from the EPW for hour #{hournum+1}.")
            @error = true
          end
          if epwdata.relativeHumidity.is_initialized
            hourdict['rh'] = epwdata.relativeHumidity.get / 100.0
          else
            @runner.registerError("Cannot retrieve relativeHumidity from the EPW for hour #{hournum+1}.")
            @error = true
          end
          if epwdata.directNormalRadiation.is_initialized
            hourdict['dirnormal'] = epwdata.directNormalRadiation.get # W/m^2
          else
            @runner.registerError("Cannot retrieve directNormalRadiation from the EPW for hour #{hournum+1}.")
            @error = true
          end
          if epwdata.diffuseHorizontalRadiation.is_initialized
            hourdict['diffhoriz'] = epwdata.diffuseHorizontalRadiation.get # W/m^2
          else
            @runner.registerError("Cannot retrieve diffuseHorizontalRadiation from the EPW for hour #{hournum+1}.")
            @error = true
          end
          if epwdata.windSpeed.is_initialized
            hourdict['ws'] = epwdata.windSpeed.get
          else
            @runner.registerError("Cannot retrieve windSpeed from the EPW for hour #{hournum+1}.")
            @error = true
          end
          if @error
            return
          end
          hourdata << hourdict

          if (hournum + 1) % 24 == 0

            db = []
            maxdb = hourdata[hourdata.length - 24]['db']
            mindb = hourdata[hourdata.length - 24]['db']
            hourdata[hourdata.length - 24..-1].each do |x|
              if x['db'] > maxdb
                maxdb = x['db']
              end
              if x['db'] < mindb
                mindb = x['db']
              end
              db << x['db']
            end

            dailydbs << db.inject{ |sum, n| sum + n } / 24.0
            dailyhighdbs << maxdb
            dailylowdbs << mindb

          end

        end

        @data = calc_annual_drybulbs(@data, hourdata)
        @data = calc_monthly_drybulbs(@data, hourdata)
        @data = calc_heat_cool_degree_days(@data, hourdata, dailydbs)
        @data = calc_avg_highs_lows(@data, dailyhighdbs, dailylowdbs)
        @data = calc_avg_windspeed(@data, hourdata)
        @data = calc_ground_temperatures(@data)
        @data.WSF = get_ashrae_622_wsf(@header.Station)
        
        if not epwHasDesignData
          @runner.registerWarning("No design condition info found; calculating design conditions from EPW weather data.")
          @design = calc_design_info(@design, hourdata, @header.Altitude)
          @design.DailyTemperatureRange = @data.MonthlyAvgDailyHighDrybulbs[7] - @data.MonthlyAvgDailyLowDrybulbs[7]
        end
        
        @design = calc_design_solar_radiation(@design, hourdata)

      end

      def calc_annual_drybulbs(data, hd)
        # Calculates and stores annual average, minimum, and maximum drybulbs
        db = []
        mindict = hd[0]
        maxdict = hd[0]
        hd.each do |x|
          if x['db'] > maxdict['db']
            maxdict = x
          end
          if x['db'] < mindict['db']
            mindict = x
          end
          db << x['db']
        end

        data.AnnualAvgDrybulb = UnitConversions.convert(db.inject{ |sum, n| sum + n } / 8760.0,"C","F")

        # Peak temperatures:
        data.AnnualMinDrybulb = UnitConversions.convert(mindict['db'],"C","F")
        data.AnnualMaxDrybulb = UnitConversions.convert(maxdict['db'],"C","F")

        return data

      end

      def calc_monthly_drybulbs(data, hd)
        # Calculates and stores monthly average drybulbs
        data.MonthlyAvgDrybulbs = []
        (1...13).to_a.each do |month|
          y = []
          hd.each do |x|
            if x['month'] == month
              y << x['db']
            end
          end
          month_dbtotal = y.inject{ |sum, n| sum + n }
          month_hours = y.length
          data.MonthlyAvgDrybulbs << UnitConversions.convert(month_dbtotal / month_hours,"C","F")
        end

        return data
      end

      def calc_avg_windspeed(data, hd)
        # Calculates and stores annual average windspeed
        ws = []
        hd.each do |x|
          ws << x['ws']
        end
        avgws = ws.inject{ |sum, n| sum + n } / 8760.0
        data.AnnualAvgWindspeed = avgws
        return data
      end

      def calc_heat_cool_degree_days(data, hd, dailydbs)
        # Calculates and stores heating/cooling degree days
        data.HDD65F = calc_degree_days(dailydbs, 65, true)
        data.HDD50F = calc_degree_days(dailydbs, 50, true)
        data.CDD65F = calc_degree_days(dailydbs, 65, false)
        data.CDD50F = calc_degree_days(dailydbs, 50, false)

        return data

      end

      def calc_degree_days(daily_dbs, base_temp_f, is_heating)
        # Calculates and returns degree days from a base temperature for either heating or cooling
        base_temp_c = UnitConversions.convert(base_temp_f,"F","C")

        deg_days = []
        if is_heating
          daily_dbs.each do |x|
            if x < base_temp_c
              deg_days << base_temp_c - x
            end
          end
        else
          daily_dbs.each do |x|
            if x > base_temp_c
              deg_days << x - base_temp_c
            end
          end
        end
        if deg_days.size == 0
          return 0.0
        end
        deg_days = deg_days.inject{ |sum, n| sum + n }
        return 1.8 * deg_days

      end
      
      def calc_avg_highs_lows(data, daily_high_dbs, daily_low_dbs)
        # Calculates and stores avg daily highs and lows for each month
        data.MonthlyAvgDailyHighDrybulbs = []
        data.MonthlyAvgDailyLowDrybulbs = []
        
        first_day = 0
        for month in 1..12
          ndays = Constants.MonthNumDays[month-1]  # Number of days in current month
          if month > 1
            first_day += Constants.MonthNumDays[month-2]  # Number of days in previous month
          end
          avg_high = daily_high_dbs[first_day, ndays].inject{ |sum, n| sum + n } / ndays.to_f
          avg_low = daily_low_dbs[first_day, ndays].inject{ |sum, n| sum + n } / ndays.to_f
          data.MonthlyAvgDailyHighDrybulbs << UnitConversions.convert(avg_high,"C","F")
          data.MonthlyAvgDailyLowDrybulbs << UnitConversions.convert(avg_low,"C","F")
        end
        return data
      end
      
      def calc_design_solar_radiation(design, hourdata)
        # Calculate cooling design day info, for roof surface sol air temperature, which is used for attic temperature calculation for Manual J/ASHRAE Std 152: 
        # Max summer direct normal solar radiation
        # Diffuse horizontal solar radiation during hour with max direct normal
        summer_hourdata = []
        months = [6,7,8,9]
        for hr in 0..(hourdata.size - 1)
            next if not months.include?(hourdata[hr]['month'])
            summer_hourdata << hourdata[hr]
        end
        
        r_d = (1 + Math::cos(26.565052 * Math::PI / 180 ))/2 # Correct diffuse horizontal for tilt. Assume 6:12 roof pitch for this calculation.
        max_solar_radiation_hour = summer_hourdata[0]
        for hr in 1..(summer_hourdata.size - 1)
            next if summer_hourdata[hr]['dirnormal'] + summer_hourdata[hr]['diffhoriz'] * r_d < max_solar_radiation_hour['dirnormal'] + max_solar_radiation_hour['diffhoriz'] * r_d
            max_solar_radiation_hour = summer_hourdata[hr]
        end
        
        design.CoolingDirectNormal = max_solar_radiation_hour['dirnormal']
        design.CoolingDiffuseHorizontal = max_solar_radiation_hour['diffhoriz']
        return design
      end

      def get_ashrae_622_wsf(wmo)
        # Looks up the ASHRAE 62.2 weather and shielding factor from ASHRAE622WSF
        # for the specified WMO station number. If not found, uses the average value 
        # in the file.
            
        # Sets the WSF value.
        
        ashrae_csv = File.join(@measure_dir, 'ASHRAE622WSF.csv')
        if not File.exists?(ashrae_csv)
          return nil
        end
        
        ashrae_csvlines = []
        File.open(ashrae_csv) do |file|
          # if not os.path.exists(ashrae_csv):
          #    raise IOError("Cannot find file " + ashrae_csv)
          file.each do |line|
            line = line.strip.chomp.chomp(',').chomp # remove RHS whitespace and extra comma
            ashrae_csvlines << line
          end
        end
        
        keys = ashrae_csvlines.delete_at(0).split(',')
        ashrae_dict = []
        ashrae_csvlines.each do |line|
          line = line.split(',')
          ashrae_dict << Hash[keys.zip(line)]
        end
          
        wsfs = []
        ashrae_dict.each do |adict|
          if adict['TMY3'] == wmo
            return adict['wsf'].to_f
          end
          wsfs << adict['wsf'].to_f
        end
        
        # Value not found, use average
        wsf_avg = wsfs.inject{ |sum, n| sum + n } / wsfs.length
        @runner.registerWarning("ASHRAE 62.2 WSF not found for station number #{wmo.to_s}, using the national average value of #{wsf_avg.round(3).to_s} instead.")
        return wsf_avg
            
      end

      def get_design_info_from_epw(design, epw_file, altitude)
        epw_design_conditions = epw_file.designConditions
        epwHasDesignData = false
        if epw_design_conditions.length > 0
          epwHasDesignData = true
          epw_design_conditions = epw_design_conditions[0]
          design.HeatingDrybulb = UnitConversions.convert(epw_design_conditions.heatingDryBulb99,"C","F")
          design.HeatingWindspeed = epw_design_conditions.heatingColdestMonthWindSpeed1 # TODO: This field is consistent with BEopt, but should be heatingMeanCoincidentWindSpeed99pt6 instead?
          design.CoolingDrybulb = UnitConversions.convert(epw_design_conditions.coolingDryBulb1,"C","F")
          design.CoolingWetbulb = UnitConversions.convert(epw_design_conditions.coolingMeanCoincidentWetBulb1,"C","F")
          design.CoolingWindspeed = epw_design_conditions.coolingMeanCoincidentWindSpeed0pt4
          design.DailyTemperatureRange = UnitConversions.convert(epw_design_conditions.coolingDryBulbRange,"K","R")
          design.DehumidDrybulb = UnitConversions.convert(epw_design_conditions.coolingDehumidificationMeanCoincidentDryBulb2,"C","F")
          dehum02per_dp = UnitConversions.convert(epw_design_conditions.coolingDehumidificationDewPoint2,"C","F")
          std_press = Psychrometrics.Pstd_fZ(altitude)
          design.CoolingHumidityRatio = Psychrometrics.w_fT_Twb_P(design.CoolingDrybulb, design.CoolingWetbulb, std_press)
          design.DehumidHumidityRatio = Psychrometrics.w_fT_Twb_P(dehum02per_dp, dehum02per_dp, std_press)
        end
        return design, epwHasDesignData
      end
      
      def calc_design_info(design, hourdata, altitude)
        # Calculate design day info: 
        # - Heating 99% drybulb
        # - Heating mean coincident windspeed 
        # - Cooling 99% drybulb
        # - Cooling mean coincident windspeed
        # - Cooling mean coincident wetbulb
        # - Cooling mean coincident humidity ratio
        
        std_press = Psychrometrics.Pstd_fZ(altitude)
        annual_hd_sorted_by_db = hourdata.sort_by { |x| x['db'] }
        annual_hd_sorted_by_dp = hourdata.sort_by { |x| x['dp'] }
        
        # 1%/99%/2% values
        heat99per_db = annual_hd_sorted_by_db[88]['db']
        cool01per_db = annual_hd_sorted_by_db[8673]['db']
        dehum02per_dp = annual_hd_sorted_by_dp[8584]['dp']
        
        # Mean coincident values for cooling
        cool_windspeed = []
        cool_wetbulb = []
        for i in 0..(annual_hd_sorted_by_db.size - 1)
          if (annual_hd_sorted_by_db[i]['db'] > cool01per_db - 0.5) and (annual_hd_sorted_by_db[i]['db'] < cool01per_db + 0.5)
            cool_windspeed << annual_hd_sorted_by_db[i]['ws']
            wb = Psychrometrics.Twb_fT_R_P(UnitConversions.convert(annual_hd_sorted_by_db[i]['db'],"C","F"), annual_hd_sorted_by_db[i]['rh'], std_press)
            cool_wetbulb << wb
          end
        end
        cool_design_wb = cool_wetbulb.inject{ |sum, n| sum + n } / cool_wetbulb.size
        
        # Mean coincident values for heating
        heat_windspeed = []
        for i in 0..(annual_hd_sorted_by_db.size - 1)
          if (annual_hd_sorted_by_db[i]['db'] > heat99per_db - 0.5) and (annual_hd_sorted_by_db[i]['db'] < heat99per_db + 0.5)
            heat_windspeed << annual_hd_sorted_by_db[i]['ws']
          end
        end
        
        # Mean coincident values for dehumidification
        dehum_drybulb = []
        for i in 0..(annual_hd_sorted_by_dp.size - 1)
          if (annual_hd_sorted_by_dp[i]['dp'] > dehum02per_dp - 0.5) and (annual_hd_sorted_by_dp[i]['dp'] < dehum02per_dp + 0.5)
            dehum_drybulb << annual_hd_sorted_by_dp[i]['db']
          end
        end
        dehum_design_db = dehum_drybulb.inject{ |sum, n| sum + n } / dehum_drybulb.size
        

        design.CoolingDrybulb = UnitConversions.convert(cool01per_db,"C","F")
        design.CoolingWetbulb = cool_design_wb
        design.CoolingHumidityRatio = Psychrometrics.w_fT_Twb_P(design.CoolingDrybulb, design.CoolingWetbulb, std_press)
        design.CoolingWindspeed = cool_windspeed.inject{ |sum, n| sum + n } / cool_windspeed.size
        
        design.HeatingDrybulb = UnitConversions.convert(heat99per_db,"C","F")
        design.HeatingWindspeed = heat_windspeed.inject{ |sum, n| sum + n } / heat_windspeed.size
        
        design.DehumidDrybulb = UnitConversions.convert(dehum_design_db,"C","F")
        design.DehumidHumidityRatio = Psychrometrics.w_fT_Twb_P(UnitConversions.convert(dehum02per_dp,"C","F"), UnitConversions.convert(dehum02per_dp,"C","F"), std_press)
        
        return design
        
      end
      
      def calc_ground_temperatures(data)
        # Return monthly ground temperatures.

        amon = [15.0, 46.0, 74.0, 95.0, 135.0, 166.0, 196.0, 227.0, 258.0, 288.0, 319.0, 349.0]
        po = 0.6
        dif = 0.025
        p = UnitConversions.convert(1.0,"yr","hr")

        beta = Math::sqrt(Math::PI / (p * dif)) * 10.0
        x = Math::exp(-beta)
        x2 = x * x
        s = Math::sin(beta)
        c = Math::cos(beta)
        y = (x2 - 2.0 * x * c + 1.0) / (2.0 * beta ** 2.0)
        gm = Math::sqrt(y)
        z = (1.0 - x * (c + s)) / (1.0 - x * (c - s))
        phi = Math::atan(z)
        bo = (data.MonthlyAvgDrybulbs.max - data.MonthlyAvgDrybulbs.min) * 0.5

        data.GroundMonthlyTemps = []
        (0...12).to_a.each do |i|
          theta = amon[i] * 24.0
          data.GroundMonthlyTemps << UnitConversions.convert(data.AnnualAvgDrybulb - bo * Math::cos(2.0 * Math::PI / p * theta - po - phi) * gm + 460.0,"R","F")
        end

        return data

      end
      
      def self.calc_mains_temperatures(avgOAT, maxDiffMonthlyAvgOAT, latitude)
        pi = Math::PI
        deg_rad = pi/180
        mainsDailyTemps = Array.new(365, 0)
        mainsMonthlyTemps = Array.new(12, 0)
        mainsAvgTemp = 0

        tmains_ratio = 0.4 + 0.01*(avgOAT - 44)
        tmains_lag = 35 - (avgOAT - 44)
        if latitude < 0
          sign = 1
        else
          sign = -1
        end
        
        #Calculate daily and annual
        for d in 1..365
          mainsDailyTemps[d-1] = avgOAT + 6 + tmains_ratio * maxDiffMonthlyAvgOAT / 2 * Math.sin(deg_rad * (0.986 * (d - 15 - tmains_lag) + sign * 90))
          mainsAvgTemp += mainsDailyTemps[d-1] / 365.0
        end
        #Calculate monthly
        for m in 1..12
          mainsMonthlyTemps[m-1] = avgOAT + 6 + tmains_ratio * maxDiffMonthlyAvgOAT / 2 * Math.sin(deg_rad * (0.986 * ((m * 30 - 15) - 15 - tmains_lag) + sign * 90))
        end
        return mainsAvgTemp, mainsMonthlyTemps, mainsDailyTemps
      end
  
end<|MERGE_RESOLUTION|>--- conflicted
+++ resolved
@@ -290,12 +290,6 @@
         @header.Altitude = UnitConversions.convert(epw_file.elevation,"m","ft")
         @header.LocalPressure = Math::exp(-0.0000368 * @header.Altitude) # atm
 
-<<<<<<< HEAD
-        @design, epwHasDesignData = get_design_info_from_epw(@design, epw_file, @header.Altitude)
-
-        # Timeseries data:
-=======
->>>>>>> 97479d6c
         epw_file_data = epw_file.data
         
         @design, epwHasDesignData = get_design_info_from_epw(@design, epw_file, @header.Altitude)
