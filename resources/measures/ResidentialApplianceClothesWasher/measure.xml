--- conflicted
+++ resolved
@@ -2,13 +2,8 @@
   <schema_version>3.0</schema_version>
   <name>residential_clothes_washer</name>
   <uid>640bfdca-ba67-461e-b517-1a7291c22b22</uid>
-<<<<<<< HEAD
-  <version_id>776edc17-21e9-4e37-bdd5-0bb18d32ce30</version_id>
-  <version_modified>20200228T175125Z</version_modified>
-=======
   <version_id>406f8db3-d356-4377-86b1-f7256ca05b22</version_id>
   <version_modified>20200203T223541Z</version_modified>
->>>>>>> 4d8f44c8
   <xml_checksum>126F1C43</xml_checksum>
   <class_name>ResidentialClothesWasher</class_name>
   <display_name>Set Residential Clothes Washer</display_name>
@@ -225,21 +220,13 @@
       <filename>measure.rb</filename>
       <filetype>rb</filetype>
       <usage_type>script</usage_type>
-<<<<<<< HEAD
-      <checksum>C8BEA065</checksum>
-=======
       <checksum>768BB300</checksum>
->>>>>>> 4d8f44c8
     </file>
     <file>
       <filename>ResidentialClothesWasher_Test.rb</filename>
       <filetype>rb</filetype>
       <usage_type>test</usage_type>
-<<<<<<< HEAD
-      <checksum>59307EE9</checksum>
-=======
       <checksum>5E266B5F</checksum>
->>>>>>> 4d8f44c8
     </file>
   </files>
 </measure>