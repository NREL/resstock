--- conflicted
+++ resolved
@@ -2,13 +2,8 @@
   <schema_version>3.0</schema_version>
   <name>residential_clothes_washer</name>
   <uid>640bfdca-ba67-461e-b517-1a7291c22b22</uid>
-<<<<<<< HEAD
-  <version_id>af923a54-7c8c-411d-9b1c-59779c7c58f9</version_id>
-  <version_modified>20181109T231223Z</version_modified>
-=======
-  <version_id>6f14f681-f070-4046-8e02-0f26a21c06b4</version_id>
-  <version_modified>20181112T230640Z</version_modified>
->>>>>>> c4e17be5
+  <version_id>fe868889-7876-4cc0-a129-58a76d33055b</version_id>
+  <version_modified>20181113T011954Z</version_modified>
   <xml_checksum>126F1C43</xml_checksum>
   <class_name>ResidentialClothesWasher</class_name>
   <display_name>Set Residential Clothes Washer</display_name>
@@ -223,168 +218,15 @@
       <checksum>7DAA316D</checksum>
     </file>
     <file>
-<<<<<<< HEAD
-      <filename>MinuteDrawProfilesMaxFlows.csv</filename>
-      <filetype>csv</filetype>
-      <usage_type>resource</usage_type>
-      <checksum>0E1048A3</checksum>
-    </file>
-    <file>
-      <filename>ClothesWasherSchedule_1bed.csv</filename>
-      <filetype>csv</filetype>
-      <usage_type>resource</usage_type>
-      <checksum>78DFDC72</checksum>
-    </file>
-    <file>
-      <filename>ClothesWasherSchedule_2bed.csv</filename>
-      <filetype>csv</filetype>
-      <usage_type>resource</usage_type>
-      <checksum>3BAFB696</checksum>
-    </file>
-    <file>
-      <filename>ClothesWasherSchedule_3bed.csv</filename>
-      <filetype>csv</filetype>
-      <usage_type>resource</usage_type>
-      <checksum>9289E6F2</checksum>
-    </file>
-    <file>
-      <filename>ClothesWasherSchedule_4bed.csv</filename>
-      <filetype>csv</filetype>
-      <usage_type>resource</usage_type>
-      <checksum>268D812A</checksum>
-    </file>
-    <file>
-      <filename>ClothesWasherSchedule_5bed.csv</filename>
-      <filetype>csv</filetype>
-      <usage_type>resource</usage_type>
-      <checksum>5109687D</checksum>
-    </file>
-    <file>
-      <filename>materials.rb</filename>
-      <filetype>rb</filetype>
-      <usage_type>resource</usage_type>
-      <checksum>82D32FEE</checksum>
-    </file>
-    <file>
-=======
->>>>>>> c4e17be5
       <version>
         <software_program>OpenStudio</software_program>
         <identifier>1.4.0</identifier>
         <min_compatible>2.0.4</min_compatible>
       </version>
       <filename>measure.rb</filename>
-<<<<<<< HEAD
-      <filetype>rb</filetype>
-      <usage_type>script</usage_type>
-      <checksum>E8C56481</checksum>
-    </file>
-    <file>
-      <filename>util.rb</filename>
-      <filetype>rb</filetype>
-      <usage_type>resource</usage_type>
-      <checksum>B8804B95</checksum>
-    </file>
-    <file>
-      <filename>appliances.rb</filename>
-      <filetype>rb</filetype>
-      <usage_type>resource</usage_type>
-      <checksum>243609AF</checksum>
-    </file>
-    <file>
-      <filename>geometry.rb</filename>
-      <filetype>rb</filetype>
-      <usage_type>resource</usage_type>
-      <checksum>AB2185AD</checksum>
-    </file>
-    <file>
-      <filename>weather.rb</filename>
-      <filetype>rb</filetype>
-      <usage_type>resource</usage_type>
-      <checksum>454E14D4</checksum>
-    </file>
-    <file>
-      <filename>unit_conversions.rb</filename>
-      <filetype>rb</filetype>
-      <usage_type>resource</usage_type>
-      <checksum>7161039B</checksum>
-    </file>
-    <file>
-      <filename>SFD_2000sqft_2story_FB_GRG_UA_3Beds_2Baths_Denver_WHTank_ClothesWasher_ElecClothesDryer.osm</filename>
-      <filetype>osm</filetype>
-      <usage_type>test</usage_type>
-      <checksum>C648CC6F</checksum>
-    </file>
-    <file>
-      <filename>SFD_2000sqft_2story_FB_GRG_UA_3Beds_2Baths_Denver_WHTank_ClothesWasher_GasClothesDryer.osm</filename>
-      <filetype>osm</filetype>
-      <usage_type>test</usage_type>
-      <checksum>DDB00E9A</checksum>
-    </file>
-    <file>
-      <filename>SFD_2000sqft_2story_FB_GRG_UA_3Beds_2Baths_Denver_WHTank_ClothesWasher_PropaneClothesDryer.osm</filename>
-      <filetype>osm</filetype>
-      <usage_type>test</usage_type>
-      <checksum>E188F40D</checksum>
-    </file>
-    <file>
-      <filename>SFD_2000sqft_2story_FB_GRG_UA_3Beds_2Baths_Denver.osm</filename>
-      <filetype>osm</filetype>
-      <usage_type>test</usage_type>
-      <checksum>5DEDAA3C</checksum>
-    </file>
-    <file>
-      <filename>SFD_2000sqft_2story_FB_GRG_UA_3Beds_2Baths_Denver_WHTank.osm</filename>
-      <filetype>osm</filetype>
-      <usage_type>test</usage_type>
-      <checksum>F594EC43</checksum>
-    </file>
-    <file>
-      <filename>SFD_2000sqft_2story_FB_GRG_UA_3Beds_2Baths_Denver_WHTankless.osm</filename>
-      <filetype>osm</filetype>
-      <usage_type>test</usage_type>
-      <checksum>C6B42ADB</checksum>
-    </file>
-    <file>
-      <filename>SFA_4units_1story_UB_UA_3Beds_2Baths_Denver_WHTank.osm</filename>
-      <filetype>osm</filetype>
-      <usage_type>test</usage_type>
-      <checksum>0453FBE6</checksum>
-    </file>
-    <file>
-      <filename>SFA_4units_1story_FB_UA_3Beds_2Baths_Denver_WHTank.osm</filename>
-      <filetype>osm</filetype>
-      <usage_type>test</usage_type>
-      <checksum>D24D7AC0</checksum>
-    </file>
-    <file>
-      <filename>MF_8units_1story_SL_3Beds_2Baths_Denver_WHTank.osm</filename>
-      <filetype>osm</filetype>
-      <usage_type>test</usage_type>
-      <checksum>BB6C6D81</checksum>
-    </file>
-    <file>
-      <filename>schedules.rb</filename>
-      <filetype>rb</filetype>
-      <usage_type>resource</usage_type>
-      <checksum>8A6CF7A4</checksum>
-    </file>
-    <file>
-      <filename>constants.rb</filename>
-      <filetype>rb</filetype>
-      <usage_type>resource</usage_type>
-      <checksum>F8C62BCA</checksum>
-    </file>
-    <file>
-      <filename>waterheater.rb</filename>
-      <filetype>rb</filetype>
-      <usage_type>resource</usage_type>
-      <checksum>4D6683F7</checksum>
-=======
       <filetype>rb</filetype>
       <usage_type>script</usage_type>
       <checksum>2C741EA6</checksum>
->>>>>>> c4e17be5
     </file>
   </files>
 </measure>