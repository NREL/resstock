--- conflicted
+++ resolved
@@ -2,13 +2,8 @@
   <schema_version>3.0</schema_version>
   <name>process_constructions_crawlspace</name>
   <uid>c30a490e-4ff6-4fe9-88ae-a949421a287d</uid>
-<<<<<<< HEAD
-  <version_id>c0d8c23f-c4ad-4810-bb93-1b77e1ff7d35</version_id>
-  <version_modified>20190104T162415Z</version_modified>
-=======
   <version_id>ea750a08-95a7-4287-a1c5-5676fc900b19</version_id>
   <version_modified>20190103T214658Z</version_modified>
->>>>>>> f3464154
   <xml_checksum>1E963D9C</xml_checksum>
   <class_name>ProcessConstructionsCrawlspace</class_name>
   <display_name>Set Residential Crawlspace Constructions</display_name>
@@ -108,6 +103,12 @@
   </attributes>
   <files>
     <file>
+      <filename>Crawlspace_Test.rb</filename>
+      <filetype>rb</filetype>
+      <usage_type>test</usage_type>
+      <checksum>AE79A89D</checksum>
+    </file>
+    <file>
       <version>
         <software_program>OpenStudio</software_program>
         <identifier>1.3.0</identifier>
@@ -117,15 +118,6 @@
       <filetype>rb</filetype>
       <usage_type>script</usage_type>
       <checksum>5C050799</checksum>
-<<<<<<< HEAD
-    </file>
-    <file>
-      <filename>Crawlspace_Test.rb</filename>
-      <filetype>rb</filetype>
-      <usage_type>test</usage_type>
-      <checksum>500FDB2F</checksum>
-=======
->>>>>>> f3464154
     </file>
   </files>
 </measure>