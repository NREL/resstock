--- conflicted
+++ resolved
@@ -2,13 +2,8 @@
   <schema_version>3.0</schema_version>
   <name>process_constructions_crawlspace</name>
   <uid>c30a490e-4ff6-4fe9-88ae-a949421a287d</uid>
-<<<<<<< HEAD
-  <version_id>5c3d3793-7a01-4615-acb3-a48fff19c200</version_id>
-  <version_modified>20181011T211618Z</version_modified>
-=======
   <version_id>2c9d5abd-537f-42c4-b8c4-c556345d63be</version_id>
   <version_modified>20181015T212939Z</version_modified>
->>>>>>> ed3e9d71
   <xml_checksum>1E963D9C</xml_checksum>
   <class_name>ProcessConstructionsCrawlspace</class_name>
   <display_name>Set Residential Crawlspace Constructions</display_name>
@@ -120,15 +115,12 @@
       <checksum>82D32FEE</checksum>
     </file>
     <file>
-<<<<<<< HEAD
-=======
       <filename>Crawlspace_Test.rb</filename>
       <filetype>rb</filetype>
       <usage_type>test</usage_type>
       <checksum>8D69EEE4</checksum>
     </file>
     <file>
->>>>>>> ed3e9d71
       <version>
         <software_program>OpenStudio</software_program>
         <identifier>1.3.0</identifier>
@@ -146,42 +138,6 @@
       <checksum>81550F14</checksum>
     </file>
     <file>
-<<<<<<< HEAD
-      <filename>Crawlspace_Test.rb</filename>
-      <filetype>rb</filetype>
-      <usage_type>test</usage_type>
-      <checksum>CA474B6A</checksum>
-    </file>
-    <file>
-      <filename>constructions.rb</filename>
-      <filetype>rb</filetype>
-      <usage_type>resource</usage_type>
-      <checksum>BAC54C10</checksum>
-    </file>
-    <file>
-      <filename>constants.rb</filename>
-      <filetype>rb</filetype>
-      <usage_type>resource</usage_type>
-      <checksum>9773CEB0</checksum>
-    </file>
-    <file>
-      <filename>geometry.rb</filename>
-      <filetype>rb</filetype>
-      <usage_type>resource</usage_type>
-      <checksum>10A095BE</checksum>
-    </file>
-    <file>
-      <filename>MF_40units_4story_CS_3Beds_2Baths_Denver.osm</filename>
-      <filetype>osm</filetype>
-      <usage_type>test</usage_type>
-      <checksum>CD8E898A</checksum>
-    </file>
-    <file>
-      <filename>SFA_10units_2story_CS_UA_3Beds_2Baths_Denver.osm</filename>
-      <filetype>osm</filetype>
-      <usage_type>test</usage_type>
-      <checksum>3859CF60</checksum>
-=======
       <filename>constructions.rb</filename>
       <filetype>rb</filetype>
       <usage_type>resource</usage_type>
@@ -198,47 +154,30 @@
       <filetype>rb</filetype>
       <usage_type>resource</usage_type>
       <checksum>623A924C</checksum>
->>>>>>> ed3e9d71
     </file>
     <file>
       <filename>SFD_2000sqft_2story_CS_UA.osm</filename>
       <filetype>osm</filetype>
       <usage_type>test</usage_type>
-<<<<<<< HEAD
-      <checksum>2FB8ABDC</checksum>
-=======
       <checksum>C45E6B36</checksum>
->>>>>>> ed3e9d71
     </file>
     <file>
       <filename>SFD_2000sqft_2story_CS_GRG_UA.osm</filename>
       <filetype>osm</filetype>
       <usage_type>test</usage_type>
-<<<<<<< HEAD
-      <checksum>942C66DF</checksum>
-=======
       <checksum>84EB24E5</checksum>
->>>>>>> ed3e9d71
     </file>
     <file>
       <filename>MF_8units_1story_CS_3Beds_2Baths_Denver.osm</filename>
       <filetype>osm</filetype>
       <usage_type>test</usage_type>
-<<<<<<< HEAD
-      <checksum>19E9B16B</checksum>
-=======
       <checksum>030C86A9</checksum>
->>>>>>> ed3e9d71
     </file>
     <file>
       <filename>SFA_4units_1story_CS_UA_3Beds_2Baths_Denver.osm</filename>
       <filetype>osm</filetype>
       <usage_type>test</usage_type>
-<<<<<<< HEAD
-      <checksum>F97C6387</checksum>
-=======
       <checksum>786F7AD4</checksum>
->>>>>>> ed3e9d71
     </file>
   </files>
 </measure>