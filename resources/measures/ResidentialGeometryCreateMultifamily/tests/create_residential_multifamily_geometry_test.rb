require_relative '../../../../test/minitest_helper'
require 'openstudio'
require 'openstudio/ruleset/ShowRunnerOutput'
require 'minitest/autorun'
require_relative '../measure.rb'
require 'fileutils'

class CreateResidentialMultifamilyGeometryTest < MiniTest::Test
  def test_error_existing_geometry
    args_hash = {}
    result = _test_error("MF_8units_1story_SL_Denver.osm", args_hash)
    assert_includes(result.errors.map { |x| x.logMessage }, "Starting model is not empty.")
  end

  def test_error_num_units
    args_hash = {}
    args_hash["num_floors"] = 3
    args_hash["num_units"] = 10
    result = _test_error(nil, args_hash)
    assert_includes(result.errors.map { |x| x.logMessage }, "The number of units must be divisible by the number of floors.")
  end

  def test_argument_error_crawl_height_invalid
    args_hash = {}
    args_hash["foundation_type"] = "crawlspace"
    args_hash["foundation_height"] = 0
    result = _test_error(nil, args_hash)
    assert_includes(result.errors.map { |x| x.logMessage }, "The crawlspace height can be set between 1.5 and 5 ft.")
  end

  def test_argument_error_aspect_ratio_invalid
    args_hash = {}
    args_hash["unit_aspect_ratio"] = -1.0
    result = _test_error(nil, args_hash)
    assert_includes(result.errors.map { |x| x.logMessage }, "Invalid aspect ratio entered.")
  end

  def test_error_no_corr
    args_hash = {}
    args_hash["corridor_width"] = -1
    result = _test_error(nil, args_hash)
    assert_includes(result.errors.map { |x| x.logMessage }, "Invalid corridor width entered.")
  end

<<<<<<< HEAD
=======
  def test_uneven_units_per_floor_with_interior_corr
    num_finished_spaces = 3
    args_hash = {}
    args_hash["num_units"] = 3
    expected_num_del_objects = {}
    expected_num_new_objects = { "BuildingUnit" => 3, "Surface" => 26, "ThermalZone" => 1 + 3, "Space" => 1 + 3, "SpaceType" => 2, "PeopleDefinition" => num_finished_spaces, "People" => num_finished_spaces, "ScheduleRuleset" => 1, "ShadingSurfaceGroup" => 2, "ShadingSurface" => 11, "ExternalFile" => 1, "ScheduleFile" => 1 }
    expected_values = { "FinishedFloorArea" => 900 * 3, "BuildingHeight" => 8, "Beds" => 3.0, "Baths" => 2.0, "NumOccupants" => 10.17, "EavesDepth" => 2, "NumAdiabaticSurfaces" => 6 }
    _test_measure(nil, args_hash, expected_num_del_objects, expected_num_new_objects, expected_values, __method__)
  end

>>>>>>> 1b58d544
  def test_warning_balc_but_no_inset
    num_finished_spaces = 1
    args_hash = {}
    args_hash["balcony_depth"] = 6
    args_hash["corridor_position"] = "None"
    expected_num_del_objects = {}
<<<<<<< HEAD
    expected_num_new_objects = { "BuildingUnit" => 1, "Surface" => 6, "ThermalZone" => 1, "Space" => 1, "SpaceType" => 1, "PeopleDefinition" => num_finished_spaces, "People" => num_finished_spaces, "ScheduleRuleset" => 2, "ShadingSurfaceGroup" => 2, "ShadingSurface" => 6 }
    expected_values = { "FinishedFloorArea" => 900 * num_finished_spaces, "BuildingHeight" => 8, "Beds" => 3.0, "Baths" => 2.0, "NumOccupants" => 3.39, "EavesDepth" => 2, "NumAdiabaticSurfaces" => 1 }
=======
    expected_num_new_objects = { "BuildingUnit" => 2, "Surface" => 12, "ThermalZone" => 2, "Space" => 2, "SpaceType" => 1, "PeopleDefinition" => num_finished_spaces, "People" => num_finished_spaces, "ScheduleRuleset" => 1, "ShadingSurfaceGroup" => 2, "ShadingSurface" => 8, "ExternalFile" => 1, "ScheduleFile" => 1 }
    expected_values = { "FinishedFloorArea" => 900 * 2, "BuildingHeight" => 8, "Beds" => 3.0, "Baths" => 2.0, "NumOccupants" => 6.78, "EavesDepth" => 2, "NumAdiabaticSurfaces" => 0 }
    _test_measure(nil, args_hash, expected_num_del_objects, expected_num_new_objects, expected_values, __method__)
  end

  def test_two_story_double_exterior
    num_finished_spaces = 8
    args_hash = {}
    args_hash["num_floors"] = 2
    args_hash["num_units"] = 2 * 4
    args_hash["corridor_position"] = "Double Exterior"
    args_hash["inset_width"] = 8
    args_hash["inset_depth"] = 6
    args_hash["balcony_depth"] = 6
    expected_num_del_objects = {}
    expected_num_new_objects = { "BuildingUnit" => 2 * 4, "Surface" => 68, "ThermalZone" => 2 * 4, "Space" => 2 * 4, "SpaceType" => 1, "PeopleDefinition" => num_finished_spaces, "People" => num_finished_spaces, "ScheduleRuleset" => 1, "ShadingSurfaceGroup" => 14, "ShadingSurface" => 30, "ExternalFile" => 1, "ScheduleFile" => 1 }
    expected_values = { "FinishedFloorArea" => 900 * 2 * 4, "BuildingHeight" => 2 * 8, "Beds" => 3.0, "Baths" => 2.0, "NumOccupants" => 27.12, "EavesDepth" => 2, "NumAdiabaticSurfaces" => 0 }
>>>>>>> 1b58d544
    _test_measure(nil, args_hash, expected_num_del_objects, expected_num_new_objects, expected_values, __method__)
  end

  def test_multiplex_right_inset
    num_finished_spaces = 1
    args_hash = {}
    args_hash["num_floors"] = 8
    args_hash["num_units"] = 8 * 6
    args_hash["inset_width"] = 8
    args_hash["inset_depth"] = 6
    args_hash["foundation_type"] = "unfinished basement"
    expected_num_del_objects = {}
<<<<<<< HEAD
    expected_num_new_objects = { "BuildingUnit" => 1, "Surface" => 28, "ThermalZone" => 4, "Space" => 4, "SpaceType" => 3, "PeopleDefinition" => num_finished_spaces, "People" => num_finished_spaces, "ScheduleRuleset" => 2, "ShadingSurfaceGroup" => 1, "ShadingSurface" => 2 }
    expected_values = { "FinishedFloorArea" => 900, "UnfinishedBasementHeight" => 8, "UnfinishedBasementFloorArea" => 900 + 0.5 * 21.77 * 10, "BuildingHeight" => 8 + 8, "Beds" => 3.0, "Baths" => 2.0, "NumOccupants" => 3.39, "EavesDepth" => 2, "NumAdiabaticSurfaces" => 18 }
=======
    expected_num_new_objects = { "BuildingUnit" => 8 * 6, "Surface" => 538, "ThermalZone" => 8 * 6 + 1 + 1, "Space" => 8 * 6 + 1 + 8, "SpaceType" => 3, "PeopleDefinition" => num_finished_spaces, "People" => num_finished_spaces, "ScheduleRuleset" => 1, "ShadingSurfaceGroup" => 2, "ShadingSurface" => 26, "ExternalFile" => 1, "ScheduleFile" => 1 }
    expected_values = { "FinishedFloorArea" => 900 * 8 * 6, "UnfinishedBasementHeight" => 8, "UnfinishedBasementFloorArea" => 6 * 900 + 3 * 21.77 * 10, "BuildingHeight" => 8 + 8 * 8, "Beds" => 3.0, "Baths" => 2.0, "NumOccupants" => 162.72, "EavesDepth" => 2, "NumAdiabaticSurfaces" => 112 }
>>>>>>> 1b58d544
    _test_measure(nil, args_hash, expected_num_del_objects, expected_num_new_objects, expected_values, __method__)
  end

  def test_multiplex_left_inset_balcony
    num_finished_spaces = 1
    args_hash = {}
    args_hash["num_floors"] = 8
    args_hash["num_units"] = 8 * 6
    args_hash["inset_width"] = 8
    args_hash["inset_depth"] = 6
    args_hash["inset_position"] = "Left"
    args_hash["balcony_depth"] = 6
    args_hash["foundation_type"] = "unfinished basement"
    expected_num_del_objects = {}
<<<<<<< HEAD
    expected_num_new_objects = { "BuildingUnit" => 1, "Surface" => 28, "ThermalZone" => 4, "Space" => 4, "SpaceType" => 3, "PeopleDefinition" => num_finished_spaces, "People" => num_finished_spaces, "ScheduleRuleset" => 2, "ShadingSurfaceGroup" => 2, "ShadingSurface" => 3 }
    expected_values = { "FinishedFloorArea" => 900, "UnfinishedBasementHeight" => 8, "UnfinishedBasementFloorArea" => 900 + 0.5 * 21.77 * 10, "BuildingHeight" => 8 + 8, "Beds" => 3.0, "Baths" => 2.0, "NumOccupants" => 3.39, "EavesDepth" => 2, "NumAdiabaticSurfaces" => 17 }
=======
    expected_num_new_objects = { "BuildingUnit" => 8 * 6, "Surface" => 538, "ThermalZone" => 8 * 6 + 1 + 1, "Space" => 8 * 6 + 1 + 8, "SpaceType" => 3, "PeopleDefinition" => num_finished_spaces, "People" => num_finished_spaces, "ScheduleRuleset" => 1, "ShadingSurfaceGroup" => 50, "ShadingSurface" => 74, "ExternalFile" => 1, "ScheduleFile" => 1 }
    expected_values = { "FinishedFloorArea" => 900 * 8 * 6, "UnfinishedBasementHeight" => 8, "UnfinishedBasementFloorArea" => 6 * 900 + 3 * 21.77 * 10, "BuildingHeight" => 8 + 8 * 8, "Beds" => 3.0, "Baths" => 2.0, "NumOccupants" => 162.72, "EavesDepth" => 2, "NumAdiabaticSurfaces" => 112 }
>>>>>>> 1b58d544
    _test_measure(nil, args_hash, expected_num_del_objects, expected_num_new_objects, expected_values, __method__)
  end

  #---- Foundation tests
  def test_bot_ufbasement_double_loaded_corr
    num_finished_spaces = 1
    args_hash = {}
    args_hash["num_units"] = 4
    args_hash["foundation_type"] = "unfinished basement"
    expected_num_del_objects = {}
    expected_num_new_objects = { "BuildingUnit" => 1, "Surface" => 24, "ThermalZone" => 4, "Space" => 4, "SpaceType" => 3, "PeopleDefinition" => num_finished_spaces, "People" => num_finished_spaces, "ScheduleRuleset" => 2, "ShadingSurfaceGroup" => 2, "ShadingSurface" => 5 }
    expected_values = { "FinishedFloorArea" => 900 * 1, "UnfinishedBasementHeight" => 8, "UnfinishedBasementFloorArea" => 900 + 0.5 * 21.21 * 10, "BuildingHeight" => 8 + 8, "Beds" => 3.0, "Baths" => 2.0, "NumOccupants" => 3.39, "EavesDepth" => 2, "NumAdiabaticSurfaces" => 16 }
    _test_measure(nil, args_hash, expected_num_del_objects, expected_num_new_objects, expected_values, __method__)
  end

  def test_top_ufbasement_double_loaded_corr
    num_finished_spaces = 1
    args_hash = {}
    args_hash["num_units"] = 8
    args_hash["foundation_type"] = "unfinished basement"
    args_hash["num_floors"] = 2
    args_hash["level"] = "Top"
    expected_num_del_objects = {}
    expected_num_new_objects = { "BuildingUnit" => 1, "Surface" => 12, "ThermalZone" => 1 + 1, "Space" => 1 + 1, "SpaceType" => 2, "PeopleDefinition" => num_finished_spaces, "People" => num_finished_spaces, "ScheduleRuleset" => 2, "ShadingSurfaceGroup" => 2, "ShadingSurface" => 5 }
    expected_values = { "FinishedFloorArea" => 900 * 1, "UnfinishedBasementHeight" => 0, "UnfinishedBasementFloorArea" => 0, "BuildingHeight" => 8, "Beds" => 3.0, "Baths" => 2.0, "NumOccupants" => 3.39, "EavesDepth" => 2, "NumAdiabaticSurfaces" => 9 }
    _test_measure(nil, args_hash, expected_num_del_objects, expected_num_new_objects, expected_values, __method__)
  end

  def test_bot_crawl_single_exterior
    num_finished_spaces = 1
    args_hash = {}
    args_hash["num_floors"] = 2
    args_hash["num_units"] = 12 * 2
    args_hash["corridor_position"] = "Single Exterior (Front)"
    args_hash["foundation_type"] = "crawlspace"
    expected_num_del_objects = {}
<<<<<<< HEAD
    expected_num_new_objects = { "BuildingUnit" => 1, "Surface" => 12, "ThermalZone" => 2, "Space" => 2, "SpaceType" => 2, "PeopleDefinition" => num_finished_spaces, "People" => num_finished_spaces, "ScheduleRuleset" => 2, "ShadingSurfaceGroup" => 2, "ShadingSurface" => 3 }
    expected_values = { "FinishedFloorArea" => 900, "CrawlspaceHeight" => 3, "CrawlspaceFloorArea" => 1 * 900, "BuildingHeight" => 3 + 8, "Beds" => 3.0, "Baths" => 2.0, "NumOccupants" => 3.39, "EavesDepth" => 2, "NumAdiabaticSurfaces" => 3 }
=======
    expected_num_new_objects = { "BuildingUnit" => 2 * 12, "Surface" => 194, "ThermalZone" => 2 * 12 + 1, "Space" => 2 * 12 + 1, "SpaceType" => 2, "PeopleDefinition" => num_finished_spaces, "People" => num_finished_spaces, "ScheduleRuleset" => 1, "ShadingSurfaceGroup" => 4, "ShadingSurface" => 30, "ExternalFile" => 1, "ScheduleFile" => 1 }
    expected_values = { "FinishedFloorArea" => 900 * 2 * 12, "CrawlspaceHeight" => 3, "CrawlspaceFloorArea" => 12 * 900, "BuildingHeight" => 3 + 2 * 8, "Beds" => 3.0, "Baths" => 2.0, "NumOccupants" => 81.36, "EavesDepth" => 2, "NumAdiabaticSurfaces" => 0 }
>>>>>>> 1b58d544
    _test_measure(nil, args_hash, expected_num_del_objects, expected_num_new_objects, expected_values, __method__)
  end

  def test_top_crawl_single_exterior
    num_finished_spaces = 1
    args_hash = {}
    args_hash["num_floors"] = 2
    args_hash["num_units"] = 12 * 2
    args_hash["corridor_position"] = "Single Exterior (Front)"
    args_hash["foundation_type"] = "crawlspace"
    args_hash["level"] = "Top"
    expected_num_del_objects = {}
<<<<<<< HEAD
    expected_num_new_objects = { "BuildingUnit" => 1, "Surface" => 6, "ThermalZone" => 1, "Space" => 1, "SpaceType" => 1, "PeopleDefinition" => num_finished_spaces, "People" => num_finished_spaces, "ScheduleRuleset" => 2, "ShadingSurfaceGroup" => 3, "ShadingSurface" => 7 }
    expected_values = { "FinishedFloorArea" => 900, "CrawlspaceHeight" => 0, "CrawlspaceFloorArea" => 0, "BuildingHeight" => 8, "Beds" => 3.0, "Baths" => 2.0, "NumOccupants" => 3.39, "EavesDepth" => 2, "NumAdiabaticSurfaces" => 2 }
=======
    expected_num_new_objects = { "BuildingUnit" => 1 * 4, "Surface" => 52, "ThermalZone" => 1 * 4 + 1 + 1, "Space" => 1 * 4 + 1 + 1, "SpaceType" => 3, "PeopleDefinition" => num_finished_spaces, "People" => num_finished_spaces, "ScheduleRuleset" => 1, "ShadingSurfaceGroup" => 2, "ShadingSurface" => 12, "ExternalFile" => 1, "ScheduleFile" => 1 }
    expected_values = { "FinishedFloorArea" => 900 * 1 * 4, "CrawlspaceHeight" => 3, "CrawlspaceFloorArea" => 4 * 900, "BuildingHeight" => 3 + 8, "Beds" => 3.0, "Baths" => 2.0, "NumOccupants" => 13.56, "EavesDepth" => 2, "NumAdiabaticSurfaces" => 10 }
>>>>>>> 1b58d544
    _test_measure(nil, args_hash, expected_num_del_objects, expected_num_new_objects, expected_values, __method__)
  end

  def test_bot_crawl_double_loaded_corr
    num_finished_spaces = 1
    args_hash = {}
    args_hash["num_units"] = 4
    args_hash["foundation_type"] = "crawlspace"
    expected_num_del_objects = {}
<<<<<<< HEAD
    expected_num_new_objects = { "BuildingUnit" => 1, "Surface" => 24, "ThermalZone" => 4, "Space" => 4, "SpaceType" => 3, "PeopleDefinition" => num_finished_spaces, "People" => num_finished_spaces, "ScheduleRuleset" => 2, "ShadingSurfaceGroup" => 2, "ShadingSurface" => 5 }
    expected_values = { "FinishedFloorArea" => 900 * 1, "CrawlspaceHeight" => 3, "CrawlspaceFloorArea" => 900 + 0.5 * 21.21 * 10, "BuildingHeight" => 3 + 8, "Beds" => 3.0, "Baths" => 2.0, "NumOccupants" => 3.39, "EavesDepth" => 2, "NumAdiabaticSurfaces" => 16 }
=======
    expected_num_new_objects = { "BuildingUnit" => 1 * 4, "Surface" => 52, "ThermalZone" => 1 * 4 + 1 + 1, "Space" => 1 * 4 + 1 + 1, "SpaceType" => 3, "PeopleDefinition" => num_finished_spaces, "People" => num_finished_spaces, "ScheduleRuleset" => 1, "ShadingSurfaceGroup" => 2, "ShadingSurface" => 12, "ExternalFile" => 1, "ScheduleFile" => 1 }
    expected_values = { "FinishedFloorArea" => 900 * 1 * 4, "UnfinishedBasementHeight" => 8, "UnfinishedBasementFloorArea" => 4 * 900 + 2 * 21.21 * 10, "BuildingHeight" => 8 + 8, "Beds" => 3.0, "Baths" => 2.0, "NumOccupants" => 13.56, "EavesDepth" => 2, "NumAdiabaticSurfaces" => 10 }
>>>>>>> 1b58d544
    _test_measure(nil, args_hash, expected_num_del_objects, expected_num_new_objects, expected_values, __method__)
  end

  def test_top_crawl_double_loaded_corr
    num_finished_spaces = 1
    args_hash = {}
    args_hash["num_units"] = 8
    args_hash["num_floors"] = 2
    args_hash["foundation_type"] = "crawlspace"
    args_hash["level"] = "Top"
    expected_num_del_objects = {}
    expected_num_new_objects = { "BuildingUnit" => 1, "Surface" => 12, "ThermalZone" => 1 + 1, "Space" => 1 + 1, "SpaceType" => 2, "PeopleDefinition" => num_finished_spaces, "People" => num_finished_spaces, "ScheduleRuleset" => 2, "ShadingSurfaceGroup" => 2, "ShadingSurface" => 5 }
    expected_values = { "FinishedFloorArea" => 900 * 1, "CrawlspaceHeight" => 0, "CrawlspaceFloorArea" => 0, "BuildingHeight" => 8, "Beds" => 3.0, "Baths" => 2.0, "NumOccupants" => 3.39, "EavesDepth" => 2, "NumAdiabaticSurfaces" => 9 }
    _test_measure(nil, args_hash, expected_num_del_objects, expected_num_new_objects, expected_values, __method__)
  end

  #- [No horizontal, 1 unit/floor]
  # Top, No horz, Double cor, 1 unit/floor (default to single exterior)
  def test_top_one_unit_per_floor_with_corridor
    num_finished_spaces = 1
    args_hash = {}
    args_hash["num_floors"] = 3
    args_hash["num_units"] = 3
    args_hash["level"] = "Top"
    expected_num_del_objects = {}
<<<<<<< HEAD
    expected_num_new_objects = { "BuildingUnit" => 1, "Surface" => 6, "ThermalZone" => 1, "Space" => 1, "SpaceType" => 1, "PeopleDefinition" => num_finished_spaces, "People" => num_finished_spaces, "ScheduleRuleset" => 2, "ShadingSurfaceGroup" => 3, "ShadingSurface" => 7 }
    expected_values = { "FinishedFloorArea" => 900 * 1, "BuildingHeight" => 8, "Beds" => 3.0, "Baths" => 2.0, "NumOccupants" => 3.39, "EavesDepth" => 2, "NumAdiabaticSurfaces" => 1 }
=======
    expected_num_new_objects = { "BuildingUnit" => 2, "Surface" => 12, "ThermalZone" => 2, "Space" => 2, "SpaceType" => 1, "PeopleDefinition" => num_finished_spaces, "People" => num_finished_spaces, "ScheduleRuleset" => 1, "ShadingSurfaceGroup" => 4, "ShadingSurface" => 8, "ExternalFile" => 1, "ScheduleFile" => 1 }
    expected_values = { "FinishedFloorArea" => 900 * 2, "BuildingHeight" => 8 + 8, "Beds" => 3.0, "Baths" => 2.0, "NumOccupants" => 6.78, "EavesDepth" => 2, "NumAdiabaticSurfaces" => 0 }
>>>>>>> 1b58d544
    _test_measure(nil, args_hash, expected_num_del_objects, expected_num_new_objects, expected_values, __method__)
  end

  # Top, No horz, No cor, 1 unit/floor
  def test_top_one_unit_per_floor_no_corridor
    num_finished_spaces = 1
    args_hash = {}
    args_hash["num_floors"] = 3
    args_hash["num_units"] = 3
    args_hash["level"] = "Top"
    args_hash["corridor_position"] = "None"
    expected_num_del_objects = {}
<<<<<<< HEAD
    expected_num_new_objects = { "BuildingUnit" => 1, "Surface" => 6, "ThermalZone" => 1, "Space" => 1, "SpaceType" => 1, "PeopleDefinition" => num_finished_spaces, "People" => num_finished_spaces, "ScheduleRuleset" => 2, "ShadingSurfaceGroup" => 2, "ShadingSurface" => 6 }
    expected_values = { "FinishedFloorArea" => 900 * 1, "BuildingHeight" => 8, "Beds" => 3.0, "Baths" => 2.0, "NumOccupants" => 3.39, "EavesDepth" => 2, "NumAdiabaticSurfaces" => 1 }
=======
    expected_num_new_objects = { "BuildingUnit" => 8, "Surface" => 72, "ThermalZone" => 8 + 1, "Space" => 12, "SpaceType" => 2, "PeopleDefinition" => num_finished_spaces, "People" => num_finished_spaces, "ScheduleRuleset" => 1, "ShadingSurfaceGroup" => 2, "ShadingSurface" => 10, "ExternalFile" => 1, "ScheduleFile" => 1 }
    expected_values = { "FinishedFloorArea" => 900 * 8, "BuildingHeight" => 4 * 8, "Beds" => 3.0, "Baths" => 2.0, "NumOccupants" => 27.12, "EavesDepth" => 2, "NumAdiabaticSurfaces" => 22 }
>>>>>>> 1b58d544
    _test_measure(nil, args_hash, expected_num_del_objects, expected_num_new_objects, expected_values, __method__)
  end

  # Middle, No horz, Double cor, 1 unit/floor (default to single exterior)
  def test_mid_one_unit_per_floor_with_corridor
    num_finished_spaces = 1
    args_hash = {}
    args_hash["num_floors"] = 3
    args_hash["num_units"] = 3
    args_hash["level"] = "Middle"
    expected_num_del_objects = {}
    expected_num_new_objects = { "BuildingUnit" => 1, "Surface" => 6, "ThermalZone" => 1, "Space" => 1, "SpaceType" => 1, "PeopleDefinition" => num_finished_spaces, "People" => num_finished_spaces, "ScheduleRuleset" => 2, "ShadingSurfaceGroup" => 2, "ShadingSurface" => 3 }
    expected_values = { "FinishedFloorArea" => 900 * 1, "BuildingHeight" => 8, "Beds" => 3.0, "Baths" => 2.0, "NumOccupants" => 3.39, "EavesDepth" => 2, "NumAdiabaticSurfaces" => 2 }
    _test_measure(nil, args_hash, expected_num_del_objects, expected_num_new_objects, expected_values, __method__)
  end

  # Middle, No horz, No cor, 1 unit/floor
  def test_mid_one_unit_per_floor_no_corridor
    num_finished_spaces = 1
    args_hash = {}
    args_hash["num_floors"] = 3
    args_hash["num_units"] = 3
    args_hash["level"] = "Middle"
    args_hash["corridor_position"] = "None"
    expected_num_del_objects = {}
<<<<<<< HEAD
    expected_num_new_objects = { "BuildingUnit" => 1, "Surface" => 6, "ThermalZone" => 1, "Space" => 1, "SpaceType" => 1, "PeopleDefinition" => num_finished_spaces, "People" => num_finished_spaces, "ScheduleRuleset" => 2, "ShadingSurfaceGroup" => 1, "ShadingSurface" => 2 }
    expected_values = { "FinishedFloorArea" => 900 * 1, "BuildingHeight" => 8, "Beds" => 3.0, "Baths" => 2.0, "NumOccupants" => 3.39, "EavesDepth" => 2, "NumAdiabaticSurfaces" => 2 }
=======
    expected_num_new_objects = { "BuildingUnit" => 4, "Surface" => 24, "ThermalZone" => 4, "Space" => 4, "SpaceType" => 1, "PeopleDefinition" => num_finished_spaces, "People" => num_finished_spaces, "ScheduleRuleset" => 1, "ShadingSurfaceGroup" => 2, "ShadingSurface" => 6, "ExternalFile" => 1, "ScheduleFile" => 1 }
    expected_values = { "FinishedFloorArea" => 900 * 4, "BuildingHeight" => 4 * 8, "Beds" => 3.0, "Baths" => 2.0, "NumOccupants" => 13.56, "EavesDepth" => 2, "NumAdiabaticSurfaces" => 0 }
>>>>>>> 1b58d544
    _test_measure(nil, args_hash, expected_num_del_objects, expected_num_new_objects, expected_values, __method__)
  end

  # Bottom, No horz, Double cor, 1 unit/floor (default to single exterior)
  def test_bot_one_unit_per_floor_with_corridor
    num_finished_spaces = 1
    args_hash = {}
    args_hash["num_floors"] = 3
    args_hash["num_units"] = 3
    args_hash["level"] = "Bottom"
    expected_num_del_objects = {}
<<<<<<< HEAD
    expected_num_new_objects = { "BuildingUnit" => 1, "Surface" => 6, "ThermalZone" => 1, "Space" => 1, "SpaceType" => 1, "PeopleDefinition" => num_finished_spaces, "People" => num_finished_spaces, "ScheduleRuleset" => 2, "ShadingSurfaceGroup" => 2, "ShadingSurface" => 3 }
    expected_values = { "FinishedFloorArea" => 900 * 1, "BuildingHeight" => 8, "Beds" => 3.0, "Baths" => 2.0, "NumOccupants" => 3.39, "EavesDepth" => 2, "NumAdiabaticSurfaces" => 1 }
=======
    expected_num_new_objects = { "BuildingUnit" => 2, "Surface" => 12, "ThermalZone" => 2, "Space" => 2, "SpaceType" => 1, "PeopleDefinition" => num_finished_spaces, "People" => num_finished_spaces, "ScheduleRuleset" => 1, "ShadingSurfaceGroup" => 2, "ShadingSurface" => 8, "ExternalFile" => 1, "ScheduleFile" => 1 }
    expected_values = { "FinishedFloorArea" => 900 * 2, "BuildingHeight" => 8, "Beds" => 3.0, "Baths" => 2.0, "NumOccupants" => 6.78, "EavesDepth" => 2, "NumAdiabaticSurfaces" => 0 }
>>>>>>> 1b58d544
    _test_measure(nil, args_hash, expected_num_del_objects, expected_num_new_objects, expected_values, __method__)
  end

  # Bottom, No horz, No cor, 1 unit/floor
  def test_bot_one_unit_per_floor_no_corridor
    num_finished_spaces = 1
    args_hash = {}
    args_hash["num_floors"] = 3
    args_hash["num_units"] = 3
    args_hash["level"] = "Bottom"
    args_hash["corridor_position"] = "None"
    expected_num_del_objects = {}
    expected_num_new_objects = { "BuildingUnit" => 1, "Surface" => 6, "ThermalZone" => 1, "Space" => 1, "SpaceType" => 1, "PeopleDefinition" => num_finished_spaces, "People" => num_finished_spaces, "ScheduleRuleset" => 2, "ShadingSurfaceGroup" => 1, "ShadingSurface" => 2 }
    expected_values = { "FinishedFloorArea" => 900 * 1, "BuildingHeight" => 8, "Beds" => 3.0, "Baths" => 2.0, "NumOccupants" => 3.39, "EavesDepth" => 2, "NumAdiabaticSurfaces" => 1 }
    _test_measure(nil, args_hash, expected_num_del_objects, expected_num_new_objects, expected_values, __method__)
  end

  #- [No horizontal, 2 unit/floor]
  # Top, No Horz, Double cor, 2 unit/floor
  def test_top_two_unit_per_floor_double_corridor
    num_finished_spaces = 1
    args_hash = {}
    args_hash["num_floors"] = 3
    args_hash["num_units"] = 6
    args_hash["level"] = "Top"
    args_hash["corridor_position"] = "Double-Loaded Interior"
    expected_num_del_objects = {}
    expected_num_new_objects = { "BuildingUnit" => 1, "Surface" => 12, "ThermalZone" => 2, "Space" => 2, "SpaceType" => 2, "PeopleDefinition" => num_finished_spaces, "People" => num_finished_spaces, "ScheduleRuleset" => 2, "ShadingSurfaceGroup" => 2, "ShadingSurface" => 5 }
    expected_values = { "FinishedFloorArea" => 900 * 1, "BuildingHeight" => 8, "Beds" => 3.0, "Baths" => 2.0, "NumOccupants" => 3.39, "EavesDepth" => 2, "NumAdiabaticSurfaces" => 8 }
    _test_measure(nil, args_hash, expected_num_del_objects, expected_num_new_objects, expected_values, __method__)
  end

  # Top, No Horz, Ext cor, 2 unit/floor
  def test_top_two_unit_per_floor_exterior_corridor
    num_finished_spaces = 1
    args_hash = {}
    args_hash["num_floors"] = 3
    args_hash["num_units"] = 6
    args_hash["level"] = "Top"
    args_hash["corridor_position"] = "Double Exterior"
    expected_num_del_objects = {}
    expected_num_new_objects = { "BuildingUnit" => 1, "Surface" => 6, "ThermalZone" => 1, "Space" => 1, "SpaceType" => 1, "PeopleDefinition" => num_finished_spaces, "People" => num_finished_spaces, "ScheduleRuleset" => 2, "ShadingSurfaceGroup" => 3, "ShadingSurface" => 7 }
    expected_values = { "FinishedFloorArea" => 900 * 1, "BuildingHeight" => 8, "Beds" => 3.0, "Baths" => 2.0, "NumOccupants" => 3.39, "EavesDepth" => 2, "NumAdiabaticSurfaces" => 2 }
    _test_measure(nil, args_hash, expected_num_del_objects, expected_num_new_objects, expected_values, __method__)
  end

  # Middle, No Horz, Double cor, 2 unit/floor
  def test_mid_two_unit_per_floor_double_corridor
    num_finished_spaces = 1
    args_hash = {}
    args_hash["num_floors"] = 3
    args_hash["num_units"] = 6
    args_hash["level"] = "Middle"
    args_hash["corridor_position"] = "Double-Loaded Interior"
    expected_num_del_objects = {}
    expected_num_new_objects = { "BuildingUnit" => 1, "Surface" => 12, "ThermalZone" => 2, "Space" => 2, "SpaceType" => 2, "PeopleDefinition" => num_finished_spaces, "People" => num_finished_spaces, "ScheduleRuleset" => 2, "ShadingSurfaceGroup" => 1, "ShadingSurface" => 2 }
    expected_values = { "FinishedFloorArea" => 900 * 1, "BuildingHeight" => 8, "Beds" => 3.0, "Baths" => 2.0, "NumOccupants" => 3.39, "EavesDepth" => 2, "NumAdiabaticSurfaces" => 9 }
    _test_measure(nil, args_hash, expected_num_del_objects, expected_num_new_objects, expected_values, __method__)
  end

  # Middle, No Horz, Ext cor, 2 unit/floor
  def test_mid_two_unit_per_floor_exterior_corridor
    num_finished_spaces = 1
    args_hash = {}
    args_hash["num_floors"] = 3
    args_hash["num_units"] = 6
    args_hash["level"] = "Middle"
    args_hash["corridor_position"] = "Double Exterior"
    expected_num_del_objects = {}
    expected_num_new_objects = { "BuildingUnit" => 1, "Surface" => 6, "ThermalZone" => 1, "Space" => 1, "SpaceType" => 1, "PeopleDefinition" => num_finished_spaces, "People" => num_finished_spaces, "ScheduleRuleset" => 2, "ShadingSurfaceGroup" => 2, "ShadingSurface" => 3 }
    expected_values = { "FinishedFloorArea" => 900 * 1, "BuildingHeight" => 8, "Beds" => 3.0, "Baths" => 2.0, "NumOccupants" => 3.39, "EavesDepth" => 2, "NumAdiabaticSurfaces" => 3 }
    _test_measure(nil, args_hash, expected_num_del_objects, expected_num_new_objects, expected_values, __method__)
  end

  # Bottom, No horz, Double cor, 2 unit/floor
  def test_bot_two_unit_per_floor_double_corridor
    num_finished_spaces = 1
    args_hash = {}
    args_hash["num_floors"] = 3
    args_hash["num_units"] = 6
    args_hash["level"] = "Bottom"
    args_hash["corridor_position"] = "Double-Loaded Interior"
    expected_num_del_objects = {}
    expected_num_new_objects = { "BuildingUnit" => 1, "Surface" => 12, "ThermalZone" => 2, "Space" => 2, "SpaceType" => 2, "PeopleDefinition" => num_finished_spaces, "People" => num_finished_spaces, "ScheduleRuleset" => 2, "ShadingSurfaceGroup" => 1, "ShadingSurface" => 2 }
    expected_values = { "FinishedFloorArea" => 900 * 1, "BuildingHeight" => 8, "Beds" => 3.0, "Baths" => 2.0, "NumOccupants" => 3.39, "EavesDepth" => 2, "NumAdiabaticSurfaces" => 8 }
    _test_measure(nil, args_hash, expected_num_del_objects, expected_num_new_objects, expected_values, __method__)
  end

  # Bottom, No Horz, Ext cor, 2 unit/floor
  def test_bot_two_unit_per_floor_exterior_corridor
    num_finished_spaces = 1
    args_hash = {}
    args_hash["num_floors"] = 3
    args_hash["num_units"] = 6
    args_hash["level"] = "Bottom"
    args_hash["corridor_position"] = "Double Exterior"
    expected_num_del_objects = {}
    expected_num_new_objects = { "BuildingUnit" => 1, "Surface" => 6, "ThermalZone" => 1, "Space" => 1, "SpaceType" => 1, "PeopleDefinition" => num_finished_spaces, "People" => num_finished_spaces, "ScheduleRuleset" => 2, "ShadingSurfaceGroup" => 2, "ShadingSurface" => 3 }
    expected_values = { "FinishedFloorArea" => 900 * 1, "BuildingHeight" => 8, "Beds" => 3.0, "Baths" => 2.0, "NumOccupants" => 3.39, "EavesDepth" => 2, "NumAdiabaticSurfaces" => 2 }
    _test_measure(nil, args_hash, expected_num_del_objects, expected_num_new_objects, expected_values, __method__)
  end

  #- [Left Horizontal, 1 unit/floor]
  # Top, Left horz, No cor, 1 unit/floor
  def test_top_left_one_unit_per_floor_no_corridor
    num_finished_spaces = 1
    args_hash = {}
    args_hash["num_floors"] = 3
    args_hash["num_units"] = 3
    args_hash["level"] = "Top"
    args_hash["corridor_position"] = "None"
    args_hash["horz_location"] = "Left"
    expected_num_del_objects = {}
    expected_num_new_objects = { "BuildingUnit" => 1, "Surface" => 6, "ThermalZone" => 1, "Space" => 1, "SpaceType" => 1, "PeopleDefinition" => num_finished_spaces, "People" => num_finished_spaces, "ScheduleRuleset" => 2, "ShadingSurfaceGroup" => 2, "ShadingSurface" => 6 }
    expected_values = { "FinishedFloorArea" => 900 * 1, "BuildingHeight" => 8, "Beds" => 3.0, "Baths" => 2.0, "NumOccupants" => 3.39, "EavesDepth" => 2, "NumAdiabaticSurfaces" => 1 }
    _test_measure(nil, args_hash, expected_num_del_objects, expected_num_new_objects, expected_values, __method__)
  end

  # Top, Left horz, single cor, 1 unit/floor
  def test_top_left_one_unit_per_floor_single_corridor
    num_finished_spaces = 1
    args_hash = {}
    args_hash["num_floors"] = 3
    args_hash["num_units"] = 3
    args_hash["level"] = "Top"
    args_hash["corridor_position"] = "Single Exterior (Front)"
    args_hash["horz_location"] = "Left"
    expected_num_del_objects = {}
    expected_num_new_objects = { "BuildingUnit" => 1, "Surface" => 6, "ThermalZone" => 1, "Space" => 1, "SpaceType" => 1, "PeopleDefinition" => num_finished_spaces, "People" => num_finished_spaces, "ScheduleRuleset" => 2, "ShadingSurfaceGroup" => 3, "ShadingSurface" => 7 }
    expected_values = { "FinishedFloorArea" => 900 * 1, "BuildingHeight" => 8, "Beds" => 3.0, "Baths" => 2.0, "NumOccupants" => 3.39, "EavesDepth" => 2, "NumAdiabaticSurfaces" => 1 }
    _test_measure(nil, args_hash, expected_num_del_objects, expected_num_new_objects, expected_values, __method__)
  end

  # Middle, Left horz, No cor, 1 unit/floor
  def test_mid_left_one_unit_per_floor_no_corridor
    num_finished_spaces = 1
    args_hash = {}
    args_hash["num_floors"] = 3
    args_hash["num_units"] = 3
    args_hash["level"] = "Middle"
    args_hash["corridor_position"] = "None"
    args_hash["horz_location"] = "Left"
    expected_num_del_objects = {}
    expected_num_new_objects = { "BuildingUnit" => 1, "Surface" => 6, "ThermalZone" => 1, "Space" => 1, "SpaceType" => 1, "PeopleDefinition" => num_finished_spaces, "People" => num_finished_spaces, "ScheduleRuleset" => 2, "ShadingSurfaceGroup" => 1, "ShadingSurface" => 2 }
    expected_values = { "FinishedFloorArea" => 900 * 1, "BuildingHeight" => 8, "Beds" => 3.0, "Baths" => 2.0, "NumOccupants" => 3.39, "EavesDepth" => 2, "NumAdiabaticSurfaces" => 2 }
    _test_measure(nil, args_hash, expected_num_del_objects, expected_num_new_objects, expected_values, __method__)
  end

  # Middle, Left horz, Single cor, 1 unit/floor
  def test_mid_left_one_unit_per_floor_single_corridor
    num_finished_spaces = 1
    args_hash = {}
    args_hash["num_floors"] = 3
    args_hash["num_units"] = 3
    args_hash["level"] = "Middle"
    args_hash["corridor_position"] = "Single Exterior (Front)"
    args_hash["horz_location"] = "Left"
    expected_num_del_objects = {}
    expected_num_new_objects = { "BuildingUnit" => 1, "Surface" => 6, "ThermalZone" => 1, "Space" => 1, "SpaceType" => 1, "PeopleDefinition" => num_finished_spaces, "People" => num_finished_spaces, "ScheduleRuleset" => 2, "ShadingSurfaceGroup" => 2, "ShadingSurface" => 3 }
    expected_values = { "FinishedFloorArea" => 900 * 1, "BuildingHeight" => 8, "Beds" => 3.0, "Baths" => 2.0, "NumOccupants" => 3.39, "EavesDepth" => 2, "NumAdiabaticSurfaces" => 2 }
    _test_measure(nil, args_hash, expected_num_del_objects, expected_num_new_objects, expected_values, __method__)
  end

  # Bottom, Left horz, No cor, 1 unit/floor
  def test_bot_left_one_unit_per_floor_no_corridor
    num_finished_spaces = 1
    args_hash = {}
    args_hash["num_floors"] = 3
    args_hash["num_units"] = 3
    args_hash["level"] = "Bottom"
    args_hash["corridor_position"] = "None"
    args_hash["horz_location"] = "Left"
    expected_num_del_objects = {}
    expected_num_new_objects = { "BuildingUnit" => 1, "Surface" => 6, "ThermalZone" => 1, "Space" => 1, "SpaceType" => 1, "PeopleDefinition" => num_finished_spaces, "People" => num_finished_spaces, "ScheduleRuleset" => 2, "ShadingSurfaceGroup" => 1, "ShadingSurface" => 2 }
    expected_values = { "FinishedFloorArea" => 900 * 1, "BuildingHeight" => 8, "Beds" => 3.0, "Baths" => 2.0, "NumOccupants" => 3.39, "EavesDepth" => 2, "NumAdiabaticSurfaces" => 1 }
    _test_measure(nil, args_hash, expected_num_del_objects, expected_num_new_objects, expected_values, __method__)
  end

  # Bottom, Left horz, Single cor, 1 unit/floor
  def test_bot_left_one_unit_per_floor_single_corridor
    num_finished_spaces = 1
    args_hash = {}
    args_hash["num_floors"] = 3
    args_hash["num_units"] = 3
    args_hash["level"] = "Bottom"
    args_hash["corridor_position"] = "Single Exterior (Front)"
    args_hash["horz_location"] = "Left"
    expected_num_del_objects = {}
    expected_num_new_objects = { "BuildingUnit" => 1, "Surface" => 6, "ThermalZone" => 1, "Space" => 1, "SpaceType" => 1, "PeopleDefinition" => num_finished_spaces, "People" => num_finished_spaces, "ScheduleRuleset" => 2, "ShadingSurfaceGroup" => 2, "ShadingSurface" => 3 }
    expected_values = { "FinishedFloorArea" => 900 * 1, "BuildingHeight" => 8, "Beds" => 3.0, "Baths" => 2.0, "NumOccupants" => 3.39, "EavesDepth" => 2, "NumAdiabaticSurfaces" => 1 }
    _test_measure(nil, args_hash, expected_num_del_objects, expected_num_new_objects, expected_values, __method__)
  end

  #- [Left horizontal, 2 unit/floor]
  # Top, Left Horz, Double cor, 2 unit/floor
  def test_top_left_two_unit_per_floor_double_corridor
    num_finished_spaces = 1
    args_hash = {}
    args_hash["num_floors"] = 3
    args_hash["num_units"] = 6
    args_hash["level"] = "Top"
    args_hash["corridor_position"] = "Double-Loaded Interior"
    args_hash["horz_location"] = "Left" # reverts to none
    expected_num_del_objects = {}
    expected_num_new_objects = { "BuildingUnit" => 1, "Surface" => 12, "ThermalZone" => 2, "Space" => 2, "SpaceType" => 2, "PeopleDefinition" => num_finished_spaces, "People" => num_finished_spaces, "ScheduleRuleset" => 2, "ShadingSurfaceGroup" => 2, "ShadingSurface" => 5 }
    expected_values = { "FinishedFloorArea" => 900 * 1, "BuildingHeight" => 8, "Beds" => 3.0, "Baths" => 2.0, "NumOccupants" => 3.39, "EavesDepth" => 2, "NumAdiabaticSurfaces" => 8 }
    _test_measure(nil, args_hash, expected_num_del_objects, expected_num_new_objects, expected_values, __method__)
  end

  # Top, Left Horz, Single cor, 2 unit/floor
  def test_top_left_two_unit_per_floor_single_corridor
    num_finished_spaces = 1
    args_hash = {}
    args_hash["num_floors"] = 3
    args_hash["num_units"] = 6
    args_hash["level"] = "Top"
    args_hash["corridor_position"] = "Single Exterior (Front)"
    args_hash["horz_location"] = "Left"
    expected_num_del_objects = {}
    expected_num_new_objects = { "BuildingUnit" => 1, "Surface" => 6, "ThermalZone" => 1, "Space" => 1, "SpaceType" => 1, "PeopleDefinition" => num_finished_spaces, "People" => num_finished_spaces, "ScheduleRuleset" => 2, "ShadingSurfaceGroup" => 3, "ShadingSurface" => 7 }
    expected_values = { "FinishedFloorArea" => 900 * 1, "BuildingHeight" => 8, "Beds" => 3.0, "Baths" => 2.0, "NumOccupants" => 3.39, "EavesDepth" => 2, "NumAdiabaticSurfaces" => 2 }
    _test_measure(nil, args_hash, expected_num_del_objects, expected_num_new_objects, expected_values, __method__)
  end

  # Top, Left Horz, No cor, 2 unit/floor
  def test_top_left_two_unit_per_floor_no_corridor
    num_finished_spaces = 1
    args_hash = {}
    args_hash["num_floors"] = 3
    args_hash["num_units"] = 6
    args_hash["level"] = "Top"
    args_hash["corridor_position"] = "None"
    args_hash["horz_location"] = "Left"
    expected_num_del_objects = {}
    expected_num_new_objects = { "BuildingUnit" => 1, "Surface" => 6, "ThermalZone" => 1, "Space" => 1, "SpaceType" => 1, "PeopleDefinition" => num_finished_spaces, "People" => num_finished_spaces, "ScheduleRuleset" => 2, "ShadingSurfaceGroup" => 2, "ShadingSurface" => 6 }
    expected_values = { "FinishedFloorArea" => 900 * 1, "BuildingHeight" => 8, "Beds" => 3.0, "Baths" => 2.0, "NumOccupants" => 3.39, "EavesDepth" => 2, "NumAdiabaticSurfaces" => 2 }
    _test_measure(nil, args_hash, expected_num_del_objects, expected_num_new_objects, expected_values, __method__)
  end

  # Middle, Left Horz, Double cor, 2 unit/floor
  def test_mid_left_two_unit_per_floor_double_corridor
    num_finished_spaces = 1
    args_hash = {}
    args_hash["num_floors"] = 3
    args_hash["num_units"] = 6
    args_hash["level"] = "Middle"
    args_hash["corridor_position"] = "Double-Loaded Interior"
    args_hash["horz_location"] = "Left" # reverts to none
    expected_num_del_objects = {}
    expected_num_new_objects = { "BuildingUnit" => 1, "Surface" => 12, "ThermalZone" => 2, "Space" => 2, "SpaceType" => 2, "PeopleDefinition" => num_finished_spaces, "People" => num_finished_spaces, "ScheduleRuleset" => 2, "ShadingSurfaceGroup" => 1, "ShadingSurface" => 2 }
    expected_values = { "FinishedFloorArea" => 900 * 1, "BuildingHeight" => 8, "Beds" => 3.0, "Baths" => 2.0, "NumOccupants" => 3.39, "EavesDepth" => 2, "NumAdiabaticSurfaces" => 9 }
    _test_measure(nil, args_hash, expected_num_del_objects, expected_num_new_objects, expected_values, __method__)
  end

  # Middle, Left Horz, Single cor, 2 unit/floor
  def test_mid_left_two_unit_per_floor_single_corridor
    num_finished_spaces = 1
    args_hash = {}
    args_hash["num_floors"] = 3
    args_hash["num_units"] = 6
    args_hash["level"] = "Middle"
    args_hash["corridor_position"] = "Single Exterior (Front)"
    args_hash["horz_location"] = "Left"
    expected_num_del_objects = {}
    expected_num_new_objects = { "BuildingUnit" => 1, "Surface" => 6, "ThermalZone" => 1, "Space" => 1, "SpaceType" => 1, "PeopleDefinition" => num_finished_spaces, "People" => num_finished_spaces, "ScheduleRuleset" => 2, "ShadingSurfaceGroup" => 2, "ShadingSurface" => 3 }
    expected_values = { "FinishedFloorArea" => 900 * 1, "BuildingHeight" => 8, "Beds" => 3.0, "Baths" => 2.0, "NumOccupants" => 3.39, "EavesDepth" => 2, "NumAdiabaticSurfaces" => 3 }
    _test_measure(nil, args_hash, expected_num_del_objects, expected_num_new_objects, expected_values, __method__)
  end

  # Middle, Left Horz, No cor, 2 unit/floor
  def test_mid_left_two_unit_per_floor_no_corridor
    num_finished_spaces = 1
    args_hash = {}
    args_hash["num_floors"] = 3
    args_hash["num_units"] = 6
    args_hash["level"] = "Middle"
    args_hash["corridor_position"] = "None"
    args_hash["horz_location"] = "Left"
    expected_num_del_objects = {}
    expected_num_new_objects = { "BuildingUnit" => 1, "Surface" => 6, "ThermalZone" => 1, "Space" => 1, "SpaceType" => 1, "PeopleDefinition" => num_finished_spaces, "People" => num_finished_spaces, "ScheduleRuleset" => 2, "ShadingSurfaceGroup" => 1, "ShadingSurface" => 2 }
    expected_values = { "FinishedFloorArea" => 900 * 1, "BuildingHeight" => 8, "Beds" => 3.0, "Baths" => 2.0, "NumOccupants" => 3.39, "EavesDepth" => 2, "NumAdiabaticSurfaces" => 3 }
    _test_measure(nil, args_hash, expected_num_del_objects, expected_num_new_objects, expected_values, __method__)
  end

  # Bottom, Left horz, Double cor, 2 unit/floor
  def test_bot_left_two_unit_per_floor_double_corridor
    num_finished_spaces = 1
    args_hash = {}
    args_hash["num_floors"] = 3
    args_hash["num_units"] = 6
    args_hash["level"] = "Bottom"
    args_hash["corridor_position"] = "Double-Loaded Interior"
    args_hash["horz_location"] = "Left" # reverts to none
    expected_num_del_objects = {}
    expected_num_new_objects = { "BuildingUnit" => 1, "Surface" => 12, "ThermalZone" => 2, "Space" => 2, "SpaceType" => 2, "PeopleDefinition" => num_finished_spaces, "People" => num_finished_spaces, "ScheduleRuleset" => 2, "ShadingSurfaceGroup" => 1, "ShadingSurface" => 2 }
    expected_values = { "FinishedFloorArea" => 900 * 1, "BuildingHeight" => 8, "Beds" => 3.0, "Baths" => 2.0, "NumOccupants" => 3.39, "EavesDepth" => 2, "NumAdiabaticSurfaces" => 8 }
    _test_measure(nil, args_hash, expected_num_del_objects, expected_num_new_objects, expected_values, __method__)
  end

  # Bottom, Left Horz, Single cor, 2 unit/floor
  def test_bot_left_two_unit_per_floor_single_corridor
    num_finished_spaces = 1
    args_hash = {}
    args_hash["num_floors"] = 3
    args_hash["num_units"] = 6
    args_hash["level"] = "Bottom"
    args_hash["corridor_position"] = "Single Exterior (Front)"
    args_hash["horz_location"] = "Left"
    expected_num_del_objects = {}
    expected_num_new_objects = { "BuildingUnit" => 1, "Surface" => 6, "ThermalZone" => 1, "Space" => 1, "SpaceType" => 1, "PeopleDefinition" => num_finished_spaces, "People" => num_finished_spaces, "ScheduleRuleset" => 2, "ShadingSurfaceGroup" => 2, "ShadingSurface" => 3 }
    expected_values = { "FinishedFloorArea" => 900 * 1, "BuildingHeight" => 8, "Beds" => 3.0, "Baths" => 2.0, "NumOccupants" => 3.39, "EavesDepth" => 2, "NumAdiabaticSurfaces" => 2 }
    _test_measure(nil, args_hash, expected_num_del_objects, expected_num_new_objects, expected_values, __method__)
  end

  # Bottom, Left Horz, No cor, 2 unit/floor
  def test_bot_left_two_unit_per_floor_no_corridor
    num_finished_spaces = 1
    args_hash = {}
    args_hash["num_floors"] = 3
    args_hash["num_units"] = 6
    args_hash["level"] = "Bottom"
    args_hash["corridor_position"] = "None"
    args_hash["horz_location"] = "Left"
    expected_num_del_objects = {}
    expected_num_new_objects = { "BuildingUnit" => 1, "Surface" => 6, "ThermalZone" => 1, "Space" => 1, "SpaceType" => 1, "PeopleDefinition" => num_finished_spaces, "People" => num_finished_spaces, "ScheduleRuleset" => 2, "ShadingSurfaceGroup" => 1, "ShadingSurface" => 2 }
    expected_values = { "FinishedFloorArea" => 900 * 1, "BuildingHeight" => 8, "Beds" => 3.0, "Baths" => 2.0, "NumOccupants" => 3.39, "EavesDepth" => 2, "NumAdiabaticSurfaces" => 2 }
    _test_measure(nil, args_hash, expected_num_del_objects, expected_num_new_objects, expected_values, __method__)
  end

  #- [Middle Horizontal, 3 unit/floor]
  # Top, Middle Horz, Double cor, 3 unit/floor
  def test_top_mid_three_unit_per_floor_double_corridor
    num_finished_spaces = 1
    args_hash = {}
    args_hash["num_floors"] = 3
    args_hash["num_units"] = 9
    args_hash["level"] = "Top"
    args_hash["corridor_position"] = "Double-Loaded Interior"
    args_hash["horz_location"] = "Middle"
    expected_num_del_objects = {}
    expected_num_new_objects = { "BuildingUnit" => 1, "Surface" => 6, "ThermalZone" => 1, "Space" => 1, "SpaceType" => 1, "PeopleDefinition" => num_finished_spaces, "People" => num_finished_spaces, "ScheduleRuleset" => 2, "ShadingSurfaceGroup" => 3, "ShadingSurface" => 7 }
    expected_values = { "FinishedFloorArea" => 900 * 1, "BuildingHeight" => 8, "Beds" => 3.0, "Baths" => 2.0, "NumOccupants" => 3.39, "EavesDepth" => 2, "NumAdiabaticSurfaces" => 3 }
    _test_measure(nil, args_hash, expected_num_del_objects, expected_num_new_objects, expected_values, __method__)
  end

  # Middle, Middle Horz, Double cor, 3 unit/floor
  def test_mid_mid_three_unit_per_floor_double_corridor
    num_finished_spaces = 1
    args_hash = {}
    args_hash["num_floors"] = 3
    args_hash["num_units"] = 9
    args_hash["level"] = "Middle"
    args_hash["corridor_position"] = "Double-Loaded Interior"
    args_hash["horz_location"] = "Middle"
    expected_num_del_objects = {}
    expected_num_new_objects = { "BuildingUnit" => 1, "Surface" => 6, "ThermalZone" => 1, "Space" => 1, "SpaceType" => 1, "PeopleDefinition" => num_finished_spaces, "People" => num_finished_spaces, "ScheduleRuleset" => 2, "ShadingSurfaceGroup" => 2, "ShadingSurface" => 3 }
    expected_values = { "FinishedFloorArea" => 900 * 1, "BuildingHeight" => 8, "Beds" => 3.0, "Baths" => 2.0, "NumOccupants" => 3.39, "EavesDepth" => 2, "NumAdiabaticSurfaces" => 4 }
    _test_measure(nil, args_hash, expected_num_del_objects, expected_num_new_objects, expected_values, __method__)
  end

  # Bottom, Middle Horz, Double cor, 3 unit/floor
  def test_bot_mid_three_unit_per_floor_double_corridor
    num_finished_spaces = 1
    args_hash = {}
    args_hash["num_floors"] = 3
    args_hash["num_units"] = 9
    args_hash["level"] = "Bottom"
    args_hash["corridor_position"] = "Double-Loaded Interior"
    args_hash["horz_location"] = "Middle"
    expected_num_del_objects = {}
    expected_num_new_objects = { "BuildingUnit" => 1, "Surface" => 6, "ThermalZone" => 1, "Space" => 1, "SpaceType" => 1, "PeopleDefinition" => num_finished_spaces, "People" => num_finished_spaces, "ScheduleRuleset" => 2, "ShadingSurfaceGroup" => 2, "ShadingSurface" => 3 }
    expected_values = { "FinishedFloorArea" => 900 * 1, "BuildingHeight" => 8, "Beds" => 3.0, "Baths" => 2.0, "NumOccupants" => 3.39, "EavesDepth" => 2, "NumAdiabaticSurfaces" => 3 }
    _test_measure(nil, args_hash, expected_num_del_objects, expected_num_new_objects, expected_values, __method__)
  end

  #- [Left Horizontal, 4 unit/floor]
  # Top, Left Horz, Double cor, 4 unit/floor
  def test_top_left_four_unit_per_floor_double_corridor
    num_finished_spaces = 1
    args_hash = {}
    args_hash["num_floors"] = 3
    args_hash["num_units"] = 12
    args_hash["level"] = "Top"
    args_hash["corridor_position"] = "Double-Loaded Interior"
    args_hash["horz_location"] = "Left"
    expected_num_del_objects = {}
    expected_num_new_objects = { "BuildingUnit" => 1, "Surface" => 12, "ThermalZone" => 2, "Space" => 2, "SpaceType" => 2, "PeopleDefinition" => num_finished_spaces, "People" => num_finished_spaces, "ScheduleRuleset" => 2, "ShadingSurfaceGroup" => 2, "ShadingSurface" => 5 }
    expected_values = { "FinishedFloorArea" => 900 * 1, "BuildingHeight" => 8, "Beds" => 3.0, "Baths" => 2.0, "NumOccupants" => 3.39, "EavesDepth" => 2, "NumAdiabaticSurfaces" => 9 }
    _test_measure(nil, args_hash, expected_num_del_objects, expected_num_new_objects, expected_values, __method__)
  end

  # Middle, Left Horz, Double cor, 4 unit/floor
  def test_mid_left_four_unit_per_floor_double_corridor
    num_finished_spaces = 1
    args_hash = {}
    args_hash["num_floors"] = 3
    args_hash["num_units"] = 12
    args_hash["level"] = "Middle"
    args_hash["corridor_position"] = "Double-Loaded Interior"
    args_hash["horz_location"] = "Left"
    expected_num_del_objects = {}
    expected_num_new_objects = { "BuildingUnit" => 1, "Surface" => 12, "ThermalZone" => 2, "Space" => 2, "SpaceType" => 2, "PeopleDefinition" => num_finished_spaces, "People" => num_finished_spaces, "ScheduleRuleset" => 2, "ShadingSurfaceGroup" => 1, "ShadingSurface" => 2 }
    expected_values = { "FinishedFloorArea" => 900 * 1, "BuildingHeight" => 8, "Beds" => 3.0, "Baths" => 2.0, "NumOccupants" => 3.39, "EavesDepth" => 2, "NumAdiabaticSurfaces" => 10 }
    _test_measure(nil, args_hash, expected_num_del_objects, expected_num_new_objects, expected_values, __method__)
  end

  # Bottom, Left Horz, Double cor, 4 unit/floor
  def test_bot_left_four_unit_per_floor_double_corridor
    num_finished_spaces = 1
    args_hash = {}
    args_hash["num_floors"] = 3
    args_hash["num_units"] = 12
    args_hash["level"] = "Bottom"
    args_hash["corridor_position"] = "Double-Loaded Interior"
    args_hash["horz_location"] = "Left"
    expected_num_del_objects = {}
    expected_num_new_objects = { "BuildingUnit" => 1, "Surface" => 12, "ThermalZone" => 2, "Space" => 2, "SpaceType" => 2, "PeopleDefinition" => num_finished_spaces, "People" => num_finished_spaces, "ScheduleRuleset" => 2, "ShadingSurfaceGroup" => 1, "ShadingSurface" => 2 }
    expected_values = { "FinishedFloorArea" => 900 * 1, "BuildingHeight" => 8, "Beds" => 3.0, "Baths" => 2.0, "NumOccupants" => 3.39, "EavesDepth" => 2, "NumAdiabaticSurfaces" => 9 }
    _test_measure(nil, args_hash, expected_num_del_objects, expected_num_new_objects, expected_values, __method__)
  end

  #- [Middle Horizontal, 6 unit/floor]
  # Top, Middle Horz, Double cor, 6 unit/floor
  def test_top_mid_six_unit_per_floor_double_corridor
    num_finished_spaces = 1
    args_hash = {}
    args_hash["num_floors"] = 3
    args_hash["num_units"] = 18
    args_hash["level"] = "Top"
    args_hash["corridor_position"] = "Double-Loaded Interior"
    args_hash["horz_location"] = "Middle"
    expected_num_del_objects = {}
    expected_num_new_objects = { "BuildingUnit" => 1, "Surface" => 12, "ThermalZone" => 2, "Space" => 2, "SpaceType" => 2, "PeopleDefinition" => num_finished_spaces, "People" => num_finished_spaces, "ScheduleRuleset" => 2, "ShadingSurfaceGroup" => 2, "ShadingSurface" => 5 }
    expected_values = { "FinishedFloorArea" => 900 * 1, "BuildingHeight" => 8, "Beds" => 3.0, "Baths" => 2.0, "NumOccupants" => 3.39, "EavesDepth" => 2, "NumAdiabaticSurfaces" => 10 }
    _test_measure(nil, args_hash, expected_num_del_objects, expected_num_new_objects, expected_values, __method__)
  end

  # Top, Middle Horz, Double ext cor, 6 unit/floor
  def test_top_mid_six_unit_per_floor_double_ext_corridor
    num_finished_spaces = 1
    args_hash = {}
    args_hash["num_floors"] = 3
    args_hash["num_units"] = 18
    args_hash["level"] = "Top"
    args_hash["corridor_position"] = "Double Exterior"
    args_hash["horz_location"] = "Middle"
    expected_num_del_objects = {}
    expected_num_new_objects = { "BuildingUnit" => 1, "Surface" => 6, "ThermalZone" => 1, "Space" => 1, "SpaceType" => 1, "PeopleDefinition" => num_finished_spaces, "People" => num_finished_spaces, "ScheduleRuleset" => 2, "ShadingSurfaceGroup" => 3, "ShadingSurface" => 7 }
    expected_values = { "FinishedFloorArea" => 900 * 1, "BuildingHeight" => 8, "Beds" => 3.0, "Baths" => 2.0, "NumOccupants" => 3.39, "EavesDepth" => 2, "NumAdiabaticSurfaces" => 4 }
    _test_measure(nil, args_hash, expected_num_del_objects, expected_num_new_objects, expected_values, __method__)
  end

  # Middle, Middle Horz, Double cor, 6 unit/floor
  def test_mid_mid_six_unit_per_floor_double_corridor
    num_finished_spaces = 1
    args_hash = {}
    args_hash["num_floors"] = 3
    args_hash["num_units"] = 18
    args_hash["level"] = "Middle"
    args_hash["corridor_position"] = "Double-Loaded Interior"
    args_hash["horz_location"] = "Middle"
    expected_num_del_objects = {}
    expected_num_new_objects = { "BuildingUnit" => 1, "Surface" => 12, "ThermalZone" => 2, "Space" => 2, "SpaceType" => 2, "PeopleDefinition" => num_finished_spaces, "People" => num_finished_spaces, "ScheduleRuleset" => 2, "ShadingSurfaceGroup" => 1, "ShadingSurface" => 2 }
    expected_values = { "FinishedFloorArea" => 900 * 1, "BuildingHeight" => 8, "Beds" => 3.0, "Baths" => 2.0, "NumOccupants" => 3.39, "EavesDepth" => 2, "NumAdiabaticSurfaces" => 11 }
    _test_measure(nil, args_hash, expected_num_del_objects, expected_num_new_objects, expected_values, __method__)
  end

  # Middle, Middle Horz, Double ext cor, 6 unit/floor
  def test_mid_mid_six_unit_per_floor_double_ext_corridor
    num_finished_spaces = 1
    args_hash = {}
    args_hash["num_floors"] = 3
    args_hash["num_units"] = 18
    args_hash["level"] = "Middle"
    args_hash["corridor_position"] = "Double Exterior"
    args_hash["horz_location"] = "Middle"
    expected_num_del_objects = {}
    expected_num_new_objects = { "BuildingUnit" => 1, "Surface" => 6, "ThermalZone" => 1, "Space" => 1, "SpaceType" => 1, "PeopleDefinition" => num_finished_spaces, "People" => num_finished_spaces, "ScheduleRuleset" => 2, "ShadingSurfaceGroup" => 2, "ShadingSurface" => 3 }
    expected_values = { "FinishedFloorArea" => 900 * 1, "BuildingHeight" => 8, "Beds" => 3.0, "Baths" => 2.0, "NumOccupants" => 3.39, "EavesDepth" => 2, "NumAdiabaticSurfaces" => 5 }
    _test_measure(nil, args_hash, expected_num_del_objects, expected_num_new_objects, expected_values, __method__)
  end

  # Bottom, Middle Horz, Double cor, 6 unit/floor
  def test_bot_mid_six_unit_per_floor_double_corridor
    num_finished_spaces = 1
    args_hash = {}
    args_hash["num_floors"] = 3
    args_hash["num_units"] = 18
    args_hash["level"] = "Bottom"
    args_hash["corridor_position"] = "Double-Loaded Interior"
    args_hash["horz_location"] = "Middle"
    expected_num_del_objects = {}
    expected_num_new_objects = { "BuildingUnit" => 1, "Surface" => 12, "ThermalZone" => 2, "Space" => 2, "SpaceType" => 2, "PeopleDefinition" => num_finished_spaces, "People" => num_finished_spaces, "ScheduleRuleset" => 2, "ShadingSurfaceGroup" => 1, "ShadingSurface" => 2 }
    expected_values = { "FinishedFloorArea" => 900 * 1, "BuildingHeight" => 8, "Beds" => 3.0, "Baths" => 2.0, "NumOccupants" => 3.39, "EavesDepth" => 2, "NumAdiabaticSurfaces" => 10 }
    _test_measure(nil, args_hash, expected_num_del_objects, expected_num_new_objects, expected_values, __method__)
  end

  # Bottom, Middle Horz, Double ext cor, 6 unit/floor
  def test_bot_mid_six_unit_per_floor_double_ext_corridor
    num_finished_spaces = 1
    args_hash = {}
    args_hash["num_floors"] = 3
    args_hash["num_units"] = 18
    args_hash["level"] = "Bottom"
    args_hash["corridor_position"] = "Double Exterior"
    args_hash["horz_location"] = "Middle"
    expected_num_del_objects = {}
    expected_num_new_objects = { "BuildingUnit" => 1, "Surface" => 6, "ThermalZone" => 1, "Space" => 1, "SpaceType" => 1, "PeopleDefinition" => num_finished_spaces, "People" => num_finished_spaces, "ScheduleRuleset" => 2, "ShadingSurfaceGroup" => 2, "ShadingSurface" => 3 }
    expected_values = { "FinishedFloorArea" => 900 * 1, "BuildingHeight" => 8, "Beds" => 3.0, "Baths" => 2.0, "NumOccupants" => 3.39, "EavesDepth" => 2, "NumAdiabaticSurfaces" => 4 }
    _test_measure(nil, args_hash, expected_num_del_objects, expected_num_new_objects, expected_values, __method__)
  end

  #-

  def test_argument_error_invalid_none_horizontal
    args_hash = {}
    args_hash["num_floors"] = 3
    args_hash["num_units"] = 6
    args_hash["horz_location"] = "None"
    args_hash["corridor_position"] = "None"
    result = _test_error(nil, args_hash)
    assert_includes(result.errors.map { |x| x.logMessage }, "Specified incompatible horizontal location for the corridor and unit configuration.")
  end

  def test_argument_error_invalid_middle_horizontal
    args_hash = {}
    args_hash["num_floors"] = 3
    args_hash["num_units"] = 6
    args_hash["horz_location"] = "Middle"
    args_hash["corridor_position"] = "None"
    result = _test_error(nil, args_hash)
    assert_includes(result.errors.map { |x| x.logMessage }, "Invalid horizontal location entered, no middle location exists.")
  end

  def test_argument_error_invalid_middle_level
    args_hash = {}
    args_hash["num_floors"] = 2
    args_hash["num_units"] = 6
    args_hash["level"] = "Middle"
    args_hash["corridor_position"] = "None"
    result = _test_error(nil, args_hash)
    assert_includes(result.errors.map { |x| x.logMessage }, "Building is 2 stories and does not have middle units")
  end

  def test_corr_width_zero_but_corr_not_none
    num_finished_spaces = 1
    args_hash = {}
    args_hash["corridor_width"] = 0
    expected_num_del_objects = {}
<<<<<<< HEAD
    expected_num_new_objects = { "BuildingUnit" => 1, "Surface" => 6, "ThermalZone" => 1, "Space" => 1, "SpaceType" => 1, "PeopleDefinition" => num_finished_spaces, "People" => num_finished_spaces, "ScheduleRuleset" => 2, "ShadingSurfaceGroup" => 2, "ShadingSurface" => 6 }
    expected_values = { "FinishedFloorArea" => 900 * 1, "BuildingHeight" => 8, "Beds" => 3.0, "Baths" => 2.0, "NumOccupants" => 3.39, "EavesDepth" => 2, "NumAdiabaticSurfaces" => 1 }
=======
    expected_num_new_objects = { "BuildingUnit" => num_finished_spaces, "Surface" => 60, "ThermalZone" => num_finished_spaces, "Space" => num_finished_spaces, "SpaceType" => 1, "PeopleDefinition" => num_finished_spaces, "People" => num_finished_spaces, "ScheduleRuleset" => 1, "ShadingSurfaceGroup" => 6, "ShadingSurface" => 16, "ExternalFile" => 1, "ScheduleFile" => 1 }
    expected_values = { "FinishedFloorArea" => 900 * num_finished_spaces, "BuildingHeight" => 2 * 8, "Beds" => 3.0, "Baths" => 2.0, "NumOccupants" => 33.9, "EavesDepth" => 2, "NumAdiabaticSurfaces" => 0 }
>>>>>>> 1b58d544
    _test_measure(nil, args_hash, expected_num_del_objects, expected_num_new_objects, expected_values, __method__)
  end

  def test_argument_error_beds_not_equal_to_baths
    args_hash = {}
    args_hash["num_bedrooms"] = "3.0, 3.0, 3.0"
    args_hash["num_bathrooms"] = "2.0, 2.0"
    result = _test_error(nil, args_hash)
    assert_includes(result.errors.map { |x| x.logMessage }, "Number of bedroom elements specified inconsistent with number of bathroom elements specified.")
  end

  def test_argument_error_beds_not_equal_to_units
    args_hash = {}
    args_hash["num_bedrooms"] = "3.0, 3.0, 3.0"
    result = _test_error(nil, args_hash)
    assert_includes(result.errors.map { |x| x.logMessage }, "Number of bedroom elements specified inconsistent with number of multifamily units defined in the model.")
  end

  def test_argument_error_baths_not_equal_to_units
    args_hash = {}
    args_hash["num_bathrooms"] = "2.0, 2.0, 2.0"
    result = _test_error(nil, args_hash)
    assert_includes(result.errors.map { |x| x.logMessage }, "Number of bathroom elements specified inconsistent with number of multifamily units defined in the model.")
  end

  def test_argument_error_beds_not_numerical
    args_hash = {}
    args_hash["num_bedrooms"] = "3.0, 3.0, typo"
    result = _test_error(nil, args_hash)
    assert_includes(result.errors.map { |x| x.logMessage }, "Number of bedrooms must be a numerical value.")
  end

  def test_argument_error_baths_not_numerical
    args_hash = {}
    args_hash["num_bathrooms"] = "2.0, 2.0, typo"
    result = _test_error(nil, args_hash)
    assert_includes(result.errors.map { |x| x.logMessage }, "Number of bathrooms must be a numerical value.")
  end

  def test_argument_error_beds_not_integer
    args_hash = {}
    args_hash["num_bedrooms"] = "3.0, 3.0, 3.5"
    result = _test_error(nil, args_hash)
    assert_includes(result.errors.map { |x| x.logMessage }, "Number of bedrooms must be a non-negative integer.")
  end

  def test_argument_error_baths_not_positive_multiple_of_0pt25
    args_hash = {}
    args_hash["num_bathrooms"] = "2.0, 2.0, 2.8"
    result = _test_error(nil, args_hash)
    assert_includes(result.errors.map { |x| x.logMessage }, "Number of bathrooms must be a positive multiple of 0.25.")
  end

<<<<<<< HEAD
  def test_argument_error_num_occ_bad_string
    args_hash = {}
    args_hash["num_occupants"] = "hello"
    result = _test_error(nil, args_hash)
    assert_includes(result.errors.map { |x| x.logMessage }, "Number of Occupants must be either '#{Constants.Auto}' or a number greater than or equal to 0.")
  end

  def test_argument_error_num_occ_negative
    args_hash = {}
    args_hash["num_occupants"] = "-1"
    result = _test_error(nil, args_hash)
    assert_includes(result.errors.map { |x| x.logMessage }, "Number of Occupants must be either '#{Constants.Auto}' or a number greater than or equal to 0.")
  end

  def test_argument_error_num_occ_incorrect_num_elements
    args_hash = {}
    args_hash["num_occupants"] = "2, 3, 4"
    result = _test_error(nil, args_hash)
    assert_includes(result.errors.map { |x| x.logMessage }, "Number of occupant elements specified inconsistent with number of multifamily units defined in the model.")
  end

  def test_argument_error_weekday_sch_wrong_number_of_values
    args_hash = {}
    args_hash["occupants_weekday_sch"] = "1,1"
    result = _test_error(nil, args_hash)
    assert_includes(result.errors.map { |x| x.logMessage }, "A comma-separated string of 24 numbers must be entered for the weekday schedule.")
  end

  def test_argument_error_weekday_sch_not_number
    args_hash = {}
    args_hash["occupants_weekday_sch"] = "str,1,1,1,1,1,1,1,1,1,1,1,1,1,1,1,1,1,1,1,1,1,1,1"
    result = _test_error(nil, args_hash)
    assert_includes(result.errors.map { |x| x.logMessage }, "A comma-separated string of 24 numbers must be entered for the weekday schedule.")
  end

  def test_argument_error_weekend_sch_wrong_number_of_values
    args_hash = {}
    args_hash["occupants_weekend_sch"] = "1,1"
    result = _test_error(nil, args_hash)
    assert_includes(result.errors.map { |x| x.logMessage }, "A comma-separated string of 24 numbers must be entered for the weekend schedule.")
  end

  def test_argument_error_weekend_sch_not_number
    args_hash = {}
    args_hash["occupants_weekend_sch"] = "str,1,1,1,1,1,1,1,1,1,1,1,1,1,1,1,1,1,1,1,1,1,1,1"
    result = _test_error(nil, args_hash)
    assert_includes(result.errors.map { |x| x.logMessage }, "A comma-separated string of 24 numbers must be entered for the weekend schedule.")
  end

  def test_argument_error_monthly_sch_wrong_number_of_values
    args_hash = {}
    args_hash["occupants_monthly_sch"] = "1,1"
    result = _test_error(nil, args_hash)
    assert_includes(result.errors.map { |x| x.logMessage }, "A comma-separated string of 12 numbers must be entered for the monthly schedule.")
  end

  def test_argument_error_monthly_sch_not_number
    args_hash = {}
    args_hash["occupants_monthly_sch"] = "str,1,1,1,1,1,1,1,1,1,1,1"
    result = _test_error(nil, args_hash)
    assert_includes(result.errors.map { |x| x.logMessage }, "A comma-separated string of 12 numbers must be entered for the monthly schedule.")
  end

  def test_new_construction_none
    num_finished_spaces = 1
    args_hash = {}
    args_hash["num_occupants"] = "0"
    expected_num_del_objects = {}
    expected_num_new_objects = { "Surface" => 12, "Space" => 2, "SpaceType" => 2, "ThermalZone" => 2, "BuildingUnit" => 1, "ShadingSurfaceGroup" => 2, "ShadingSurface" => 5 }
    expected_values = { "FinishedFloorArea" => 900 * num_finished_spaces, "BuildingHeight" => 8, "Beds" => 3.0, "Baths" => 2.0, "NumOccupants" => 0, "EavesDepth" => 2, "NumAdiabaticSurfaces" => 7 }
    _test_measure(nil, args_hash, expected_num_del_objects, expected_num_new_objects, expected_values, __method__)
  end

  def test_new_construction_auto
    num_finished_spaces = 1
    args_hash = {}
    args_hash["num_occupants"] = Constants.Auto
    expected_num_del_objects = {}
    expected_num_new_objects = { "Surface" => 12, "Space" => 2, "SpaceType" => 2, "ThermalZone" => 2, "BuildingUnit" => 1, "PeopleDefinition" => num_finished_spaces, "People" => num_finished_spaces, "ScheduleRuleset" => 2, "ShadingSurfaceGroup" => 2, "ShadingSurface" => 5 }
    expected_values = { "FinishedFloorArea" => 900 * 1, "BuildingHeight" => 8, "Beds" => 3.0, "Baths" => 2.0, "NumOccupants" => 3.39, "EavesDepth" => 2, "NumAdiabaticSurfaces" => 7 }
    _test_measure(nil, args_hash, expected_num_del_objects, expected_num_new_objects, expected_values, __method__)
  end

  def test_new_construction_fixed_3
    num_finished_spaces = 1
    args_hash = {}
    args_hash["num_occupants"] = "3"
    expected_num_del_objects = {}
    expected_num_new_objects = { "Surface" => 12, "Space" => 2, "SpaceType" => 2, "ThermalZone" => 2, "BuildingUnit" => 1, "PeopleDefinition" => num_finished_spaces, "People" => num_finished_spaces, "ScheduleRuleset" => 2, "ShadingSurfaceGroup" => 2, "ShadingSurface" => 5 }
    expected_values = { "FinishedFloorArea" => 900 * 1, "BuildingHeight" => 8, "Beds" => 3.0, "Baths" => 2.0, "NumOccupants" => 3 * 1, "EavesDepth" => 2, "NumAdiabaticSurfaces" => 7 }
    _test_measure(nil, args_hash, expected_num_del_objects, expected_num_new_objects, expected_values, __method__)
  end

=======
>>>>>>> 1b58d544
  def test_error_invalid_eaves_depth
    args_hash = {}
    args_hash["eaves_depth"] = -1
    result = _test_error(nil, args_hash)
    assert(result.errors.size == 1)
    assert_equal("Fail", result.value.valueName)
    assert_includes(result.errors.map { |x| x.logMessage }, "Eaves depth must be greater than or equal to 0.")
  end

  def test_error_invalid_neighbor_offset
    args_hash = {}
    args_hash["neighbor_left_offset"] = -10
    result = _test_error(nil, args_hash)
    assert(result.errors.size == 1)
    assert_equal("Fail", result.value.valueName)
    assert_includes(result.errors.map { |x| x.logMessage }, "Neighbor offsets must be greater than or equal to 0.")
  end

  def test_error_invalid_orientation
    args_hash = {}
    args_hash["orientation"] = -180
    result = _test_error(nil, args_hash)
    assert_includes(result.errors.map { |x| x.logMessage }, "Invalid orientation entered.")
  end

<<<<<<< HEAD
=======
  def test_minimal_collapsed_large_building
    num_finished_spaces = 18
    args_hash = {}
    args_hash["num_floors"] = "5"
    args_hash["num_units"] = "50"
    args_hash["minimal_collapsed"] = "true"
    expected_num_del_objects = {}
    expected_num_new_objects = { "Surface" => 138, "Space" => num_finished_spaces + 3, "SpaceType" => 2, "ThermalZone" => num_finished_spaces + 1, "BuildingUnit" => num_finished_spaces, "PeopleDefinition" => num_finished_spaces, "People" => num_finished_spaces, "ScheduleRuleset" => 1, "ShadingSurfaceGroup" => 2, "ShadingSurface" => 14, "ExternalFile" => 1, "ScheduleFile" => 1 }
    expected_values = { "FinishedFloorArea" => 900 * num_finished_spaces, "BuildingHeight" => 8 * 3, "Beds" => 3.0, "Baths" => 2.0, "NumOccupants" => 3.39 * num_finished_spaces, "EavesDepth" => 2, "NumAdiabaticSurfaces" => 40 }
    _test_measure(nil, args_hash, expected_num_del_objects, expected_num_new_objects, expected_values, __method__)
  end

  def test_minimal_collapsed_medium_building
    num_finished_spaces = 12
    args_hash = {}
    args_hash["num_floors"] = "2"
    args_hash["num_units"] = "16"
    args_hash["minimal_collapsed"] = "true"
    expected_num_del_objects = {}
    expected_num_new_objects = { "Surface" => 92, "Space" => num_finished_spaces + 2, "SpaceType" => 2, "ThermalZone" => num_finished_spaces + 1, "BuildingUnit" => num_finished_spaces, "PeopleDefinition" => num_finished_spaces, "People" => num_finished_spaces, "ScheduleRuleset" => 1, "ShadingSurfaceGroup" => 2, "ShadingSurface" => 14, "ExternalFile" => 1, "ScheduleFile" => 1 }
    expected_values = { "FinishedFloorArea" => 900 * num_finished_spaces, "BuildingHeight" => 8 * 2, "Beds" => 3.0, "Baths" => 2.0, "NumOccupants" => 3.39 * num_finished_spaces, "EavesDepth" => 2, "NumAdiabaticSurfaces" => 26 }
    _test_measure(nil, args_hash, expected_num_del_objects, expected_num_new_objects, expected_values, __method__)
  end

  def test_minimal_collapsed_small_building
    num_finished_spaces = 3
    args_hash = {}
    args_hash["num_floors"] = "1"
    args_hash["num_units"] = "12"
    args_hash["corridor_position"] = "Single Exterior (Front)"
    args_hash["minimal_collapsed"] = "true"
    expected_num_del_objects = {}
    expected_num_new_objects = { "Surface" => 18, "Space" => num_finished_spaces, "SpaceType" => 1, "ThermalZone" => num_finished_spaces, "BuildingUnit" => num_finished_spaces, "PeopleDefinition" => num_finished_spaces, "People" => num_finished_spaces, "ScheduleRuleset" => 1, "ShadingSurfaceGroup" => 3, "ShadingSurface" => 11, "ExternalFile" => 1, "ScheduleFile" => 1 }
    expected_values = { "FinishedFloorArea" => 900 * num_finished_spaces, "BuildingHeight" => 8 * 1, "Beds" => 3.0, "Baths" => 2.0, "NumOccupants" => 3.39 * num_finished_spaces, "EavesDepth" => 2, "NumAdiabaticSurfaces" => 0 }
    _test_measure(nil, args_hash, expected_num_del_objects, expected_num_new_objects, expected_values, __method__)
  end

>>>>>>> 1b58d544
  private

  def _test_error(osm_file_or_model, args_hash)
    # create an instance of the measure
    measure = CreateResidentialMultifamilyGeometry.new

    # create an instance of a runner
    runner = OpenStudio::Measure::OSRunner.new(OpenStudio::WorkflowJSON.new)

    model = get_model(File.dirname(__FILE__), osm_file_or_model)

    # get arguments
    arguments = measure.arguments(model)
    argument_map = OpenStudio::Measure.convertOSArgumentVectorToMap(arguments)

    # populate argument with specified hash value if specified
    arguments.each do |arg|
      temp_arg_var = arg.clone
      if args_hash.has_key?(arg.name)
        assert(temp_arg_var.setValue(args_hash[arg.name]))
      end
      argument_map[arg.name] = temp_arg_var
    end

    # run the measure
    measure.run(model, runner, argument_map)
    result = runner.result

    # show the output
    # show_output(result) unless result.value.valueName == 'Fail'

    # assert that it didn't run
    assert_equal("Fail", result.value.valueName)
    assert(result.errors.size == 1)

    return result
  end

  def _test_measure(osm_file_or_model, args_hash, expected_num_del_objects, expected_num_new_objects, expected_values, test_name)
    # create an instance of the measure
    measure = CreateResidentialMultifamilyGeometry.new

    # check for standard methods
    assert(!measure.name.empty?)
    assert(!measure.description.empty?)
    assert(!measure.modeler_description.empty?)

    # create an instance of a runner
    runner = OpenStudio::Measure::OSRunner.new(OpenStudio::WorkflowJSON.new)

    model = get_model(File.dirname(__FILE__), osm_file_or_model)

    # get the initial objects in the model
    initial_objects = get_objects(model)

    # get arguments
    arguments = measure.arguments(model)
    argument_map = OpenStudio::Measure.convertOSArgumentVectorToMap(arguments)

    # populate argument with specified hash value if specified
    arguments.each do |arg|
      temp_arg_var = arg.clone
      if args_hash.has_key?(arg.name)
        assert(temp_arg_var.setValue(args_hash[arg.name]))
      end
      argument_map[arg.name] = temp_arg_var
    end

    # run the measure
    measure.run(model, runner, argument_map)
    result = runner.result

    # save the model to test output directory
    # output_file_path = OpenStudio::Path.new(File.dirname(__FILE__) + "/output/#{test_name}.osm")
    # model.save(output_file_path, true)

    # show the output
    # show_output(result) unless result.value.valueName == 'Success'

    # assert that it ran correctly
    assert_equal("Success", result.value.valueName)

    # get the final objects in the model
    final_objects = get_objects(model)

    # get new and deleted objects
    obj_type_exclusions = ["PortList", "Node", "ZoneEquipmentList", "SizingZone", "ZoneHVACEquipmentList", "Building", "ScheduleRule", "ScheduleDay", "ScheduleTypeLimits", "YearDescription"]
    all_new_objects = get_object_additions(initial_objects, final_objects, obj_type_exclusions)
    all_del_objects = get_object_additions(final_objects, initial_objects, obj_type_exclusions)

    # check we have the expected number of new/deleted objects
    check_num_objects(all_new_objects, expected_num_new_objects, "added")
    check_num_objects(all_del_objects, expected_num_del_objects, "deleted")

    actual_values = { "FinishedFloorArea" => 0, "UnfinishedBasementFloorArea" => 0, "CrawlspaceFloorArea" => 0, "UnfinishedBasementHeight" => 0, "CrawlspaceHeight" => 0, "NumOccupants" => 0, "NumAdiabaticSurfaces" => 0 }
    new_spaces = []
    all_new_objects.each do |obj_type, new_objects|
      new_objects.each do |new_object|
        next if not new_object.respond_to?("to_#{obj_type}")

        new_object = new_object.public_send("to_#{obj_type}").get
        if obj_type == "Space"
          if new_object.name.to_s.start_with?("unfinished basement")
            actual_values["UnfinishedBasementHeight"] = Geometry.get_height_of_spaces([new_object])
            actual_values["UnfinishedBasementFloorArea"] += UnitConversions.convert(new_object.floorArea, "m^2", "ft^2")
          elsif new_object.name.to_s.start_with?("crawl")
            actual_values["CrawlspaceHeight"] = Geometry.get_height_of_spaces([new_object])
            actual_values["CrawlspaceFloorArea"] += UnitConversions.convert(new_object.floorArea, "m^2", "ft^2")
          end
          if Geometry.space_is_finished(new_object)
            actual_values["FinishedFloorArea"] += UnitConversions.convert(new_object.floorArea, "m^2", "ft^2")
          end
          new_spaces << new_object
        elsif obj_type == "People"
          actual_values["NumOccupants"] += new_object.peopleDefinition.numberofPeople.get
        elsif obj_type == "ShadingSurface"
          next unless new_object.name.to_s.include? Constants.ObjectNameEaves

          l, w, h = Geometry.get_surface_dimensions(new_object)
          actual_values["EavesDepth"] = [UnitConversions.convert(l, "m", "ft"), UnitConversions.convert(w, "m", "ft")].min
          assert_in_epsilon(expected_values["EavesDepth"], actual_values["EavesDepth"], 0.01)
        elsif obj_type == "Surface"
          if ["outdoors", "foundation"].include? new_object.outsideBoundaryCondition.downcase
            if new_object.construction.is_initialized
              new_object.construction.get.to_LayeredConstruction.get.layers.each do |layer|
                next unless layer.name.to_s.include? Constants.SurfaceTypeAdiabatic

                actual_values["NumAdiabaticSurfaces"] += 1
              end
            end
          elsif new_object.outsideBoundaryCondition.downcase == "adiabatic"
            actual_values["NumAdiabaticSurfaces"] += 1
          end
        end
      end
    end
    if new_spaces.any? { |new_space| new_space.name.to_s.start_with?("unfinished basement") }
      assert_in_epsilon(expected_values["UnfinishedBasementHeight"], actual_values["UnfinishedBasementHeight"], 0.01)
      assert_in_epsilon(expected_values["UnfinishedBasementFloorArea"], actual_values["UnfinishedBasementFloorArea"], 0.01)
    end
    if new_spaces.any? { |new_space| new_space.name.to_s.start_with?("crawl") }
      assert_in_epsilon(expected_values["CrawlspaceHeight"], actual_values["CrawlspaceHeight"], 0.01)
      assert_in_epsilon(expected_values["CrawlspaceFloorArea"], actual_values["CrawlspaceFloorArea"], 0.01)
    end
    assert_in_epsilon(expected_values["FinishedFloorArea"], actual_values["FinishedFloorArea"], 0.01)
    assert_in_epsilon(expected_values["BuildingHeight"], Geometry.get_height_of_spaces(new_spaces), 0.01)
    assert_in_epsilon(expected_values["NumOccupants"], actual_values["NumOccupants"], 0.01)

    # Ensure no surfaces adjacent to "ground" (should be Kiva "foundation")
    model.getSurfaces.each do |surface|
      refute_equal(surface.outsideBoundaryCondition.downcase, "ground")
    end

    Geometry.get_building_units(model, runner).each do |unit|
      nbeds, nbaths = Geometry.get_unit_beds_baths(model, unit, runner)
      assert_equal(expected_values["Beds"], nbeds)
      assert_equal(expected_values["Baths"], nbaths)
    end

    assert_equal(expected_values["NumAdiabaticSurfaces"], actual_values["NumAdiabaticSurfaces"])

    return model
  end
end<|MERGE_RESOLUTION|>--- conflicted
+++ resolved
@@ -42,8 +42,6 @@
     assert_includes(result.errors.map { |x| x.logMessage }, "Invalid corridor width entered.")
   end
 
-<<<<<<< HEAD
-=======
   def test_uneven_units_per_floor_with_interior_corr
     num_finished_spaces = 3
     args_hash = {}
@@ -54,19 +52,14 @@
     _test_measure(nil, args_hash, expected_num_del_objects, expected_num_new_objects, expected_values, __method__)
   end
 
->>>>>>> 1b58d544
   def test_warning_balc_but_no_inset
     num_finished_spaces = 1
     args_hash = {}
     args_hash["balcony_depth"] = 6
     args_hash["corridor_position"] = "None"
     expected_num_del_objects = {}
-<<<<<<< HEAD
     expected_num_new_objects = { "BuildingUnit" => 1, "Surface" => 6, "ThermalZone" => 1, "Space" => 1, "SpaceType" => 1, "PeopleDefinition" => num_finished_spaces, "People" => num_finished_spaces, "ScheduleRuleset" => 2, "ShadingSurfaceGroup" => 2, "ShadingSurface" => 6 }
     expected_values = { "FinishedFloorArea" => 900 * num_finished_spaces, "BuildingHeight" => 8, "Beds" => 3.0, "Baths" => 2.0, "NumOccupants" => 3.39, "EavesDepth" => 2, "NumAdiabaticSurfaces" => 1 }
-=======
-    expected_num_new_objects = { "BuildingUnit" => 2, "Surface" => 12, "ThermalZone" => 2, "Space" => 2, "SpaceType" => 1, "PeopleDefinition" => num_finished_spaces, "People" => num_finished_spaces, "ScheduleRuleset" => 1, "ShadingSurfaceGroup" => 2, "ShadingSurface" => 8, "ExternalFile" => 1, "ScheduleFile" => 1 }
-    expected_values = { "FinishedFloorArea" => 900 * 2, "BuildingHeight" => 8, "Beds" => 3.0, "Baths" => 2.0, "NumOccupants" => 6.78, "EavesDepth" => 2, "NumAdiabaticSurfaces" => 0 }
     _test_measure(nil, args_hash, expected_num_del_objects, expected_num_new_objects, expected_values, __method__)
   end
 
@@ -82,7 +75,6 @@
     expected_num_del_objects = {}
     expected_num_new_objects = { "BuildingUnit" => 2 * 4, "Surface" => 68, "ThermalZone" => 2 * 4, "Space" => 2 * 4, "SpaceType" => 1, "PeopleDefinition" => num_finished_spaces, "People" => num_finished_spaces, "ScheduleRuleset" => 1, "ShadingSurfaceGroup" => 14, "ShadingSurface" => 30, "ExternalFile" => 1, "ScheduleFile" => 1 }
     expected_values = { "FinishedFloorArea" => 900 * 2 * 4, "BuildingHeight" => 2 * 8, "Beds" => 3.0, "Baths" => 2.0, "NumOccupants" => 27.12, "EavesDepth" => 2, "NumAdiabaticSurfaces" => 0 }
->>>>>>> 1b58d544
     _test_measure(nil, args_hash, expected_num_del_objects, expected_num_new_objects, expected_values, __method__)
   end
 
@@ -95,13 +87,8 @@
     args_hash["inset_depth"] = 6
     args_hash["foundation_type"] = "unfinished basement"
     expected_num_del_objects = {}
-<<<<<<< HEAD
     expected_num_new_objects = { "BuildingUnit" => 1, "Surface" => 28, "ThermalZone" => 4, "Space" => 4, "SpaceType" => 3, "PeopleDefinition" => num_finished_spaces, "People" => num_finished_spaces, "ScheduleRuleset" => 2, "ShadingSurfaceGroup" => 1, "ShadingSurface" => 2 }
     expected_values = { "FinishedFloorArea" => 900, "UnfinishedBasementHeight" => 8, "UnfinishedBasementFloorArea" => 900 + 0.5 * 21.77 * 10, "BuildingHeight" => 8 + 8, "Beds" => 3.0, "Baths" => 2.0, "NumOccupants" => 3.39, "EavesDepth" => 2, "NumAdiabaticSurfaces" => 18 }
-=======
-    expected_num_new_objects = { "BuildingUnit" => 8 * 6, "Surface" => 538, "ThermalZone" => 8 * 6 + 1 + 1, "Space" => 8 * 6 + 1 + 8, "SpaceType" => 3, "PeopleDefinition" => num_finished_spaces, "People" => num_finished_spaces, "ScheduleRuleset" => 1, "ShadingSurfaceGroup" => 2, "ShadingSurface" => 26, "ExternalFile" => 1, "ScheduleFile" => 1 }
-    expected_values = { "FinishedFloorArea" => 900 * 8 * 6, "UnfinishedBasementHeight" => 8, "UnfinishedBasementFloorArea" => 6 * 900 + 3 * 21.77 * 10, "BuildingHeight" => 8 + 8 * 8, "Beds" => 3.0, "Baths" => 2.0, "NumOccupants" => 162.72, "EavesDepth" => 2, "NumAdiabaticSurfaces" => 112 }
->>>>>>> 1b58d544
     _test_measure(nil, args_hash, expected_num_del_objects, expected_num_new_objects, expected_values, __method__)
   end
 
@@ -116,13 +103,8 @@
     args_hash["balcony_depth"] = 6
     args_hash["foundation_type"] = "unfinished basement"
     expected_num_del_objects = {}
-<<<<<<< HEAD
     expected_num_new_objects = { "BuildingUnit" => 1, "Surface" => 28, "ThermalZone" => 4, "Space" => 4, "SpaceType" => 3, "PeopleDefinition" => num_finished_spaces, "People" => num_finished_spaces, "ScheduleRuleset" => 2, "ShadingSurfaceGroup" => 2, "ShadingSurface" => 3 }
     expected_values = { "FinishedFloorArea" => 900, "UnfinishedBasementHeight" => 8, "UnfinishedBasementFloorArea" => 900 + 0.5 * 21.77 * 10, "BuildingHeight" => 8 + 8, "Beds" => 3.0, "Baths" => 2.0, "NumOccupants" => 3.39, "EavesDepth" => 2, "NumAdiabaticSurfaces" => 17 }
-=======
-    expected_num_new_objects = { "BuildingUnit" => 8 * 6, "Surface" => 538, "ThermalZone" => 8 * 6 + 1 + 1, "Space" => 8 * 6 + 1 + 8, "SpaceType" => 3, "PeopleDefinition" => num_finished_spaces, "People" => num_finished_spaces, "ScheduleRuleset" => 1, "ShadingSurfaceGroup" => 50, "ShadingSurface" => 74, "ExternalFile" => 1, "ScheduleFile" => 1 }
-    expected_values = { "FinishedFloorArea" => 900 * 8 * 6, "UnfinishedBasementHeight" => 8, "UnfinishedBasementFloorArea" => 6 * 900 + 3 * 21.77 * 10, "BuildingHeight" => 8 + 8 * 8, "Beds" => 3.0, "Baths" => 2.0, "NumOccupants" => 162.72, "EavesDepth" => 2, "NumAdiabaticSurfaces" => 112 }
->>>>>>> 1b58d544
     _test_measure(nil, args_hash, expected_num_del_objects, expected_num_new_objects, expected_values, __method__)
   end
 
@@ -159,13 +141,8 @@
     args_hash["corridor_position"] = "Single Exterior (Front)"
     args_hash["foundation_type"] = "crawlspace"
     expected_num_del_objects = {}
-<<<<<<< HEAD
     expected_num_new_objects = { "BuildingUnit" => 1, "Surface" => 12, "ThermalZone" => 2, "Space" => 2, "SpaceType" => 2, "PeopleDefinition" => num_finished_spaces, "People" => num_finished_spaces, "ScheduleRuleset" => 2, "ShadingSurfaceGroup" => 2, "ShadingSurface" => 3 }
     expected_values = { "FinishedFloorArea" => 900, "CrawlspaceHeight" => 3, "CrawlspaceFloorArea" => 1 * 900, "BuildingHeight" => 3 + 8, "Beds" => 3.0, "Baths" => 2.0, "NumOccupants" => 3.39, "EavesDepth" => 2, "NumAdiabaticSurfaces" => 3 }
-=======
-    expected_num_new_objects = { "BuildingUnit" => 2 * 12, "Surface" => 194, "ThermalZone" => 2 * 12 + 1, "Space" => 2 * 12 + 1, "SpaceType" => 2, "PeopleDefinition" => num_finished_spaces, "People" => num_finished_spaces, "ScheduleRuleset" => 1, "ShadingSurfaceGroup" => 4, "ShadingSurface" => 30, "ExternalFile" => 1, "ScheduleFile" => 1 }
-    expected_values = { "FinishedFloorArea" => 900 * 2 * 12, "CrawlspaceHeight" => 3, "CrawlspaceFloorArea" => 12 * 900, "BuildingHeight" => 3 + 2 * 8, "Beds" => 3.0, "Baths" => 2.0, "NumOccupants" => 81.36, "EavesDepth" => 2, "NumAdiabaticSurfaces" => 0 }
->>>>>>> 1b58d544
     _test_measure(nil, args_hash, expected_num_del_objects, expected_num_new_objects, expected_values, __method__)
   end
 
@@ -178,13 +155,8 @@
     args_hash["foundation_type"] = "crawlspace"
     args_hash["level"] = "Top"
     expected_num_del_objects = {}
-<<<<<<< HEAD
     expected_num_new_objects = { "BuildingUnit" => 1, "Surface" => 6, "ThermalZone" => 1, "Space" => 1, "SpaceType" => 1, "PeopleDefinition" => num_finished_spaces, "People" => num_finished_spaces, "ScheduleRuleset" => 2, "ShadingSurfaceGroup" => 3, "ShadingSurface" => 7 }
     expected_values = { "FinishedFloorArea" => 900, "CrawlspaceHeight" => 0, "CrawlspaceFloorArea" => 0, "BuildingHeight" => 8, "Beds" => 3.0, "Baths" => 2.0, "NumOccupants" => 3.39, "EavesDepth" => 2, "NumAdiabaticSurfaces" => 2 }
-=======
-    expected_num_new_objects = { "BuildingUnit" => 1 * 4, "Surface" => 52, "ThermalZone" => 1 * 4 + 1 + 1, "Space" => 1 * 4 + 1 + 1, "SpaceType" => 3, "PeopleDefinition" => num_finished_spaces, "People" => num_finished_spaces, "ScheduleRuleset" => 1, "ShadingSurfaceGroup" => 2, "ShadingSurface" => 12, "ExternalFile" => 1, "ScheduleFile" => 1 }
-    expected_values = { "FinishedFloorArea" => 900 * 1 * 4, "CrawlspaceHeight" => 3, "CrawlspaceFloorArea" => 4 * 900, "BuildingHeight" => 3 + 8, "Beds" => 3.0, "Baths" => 2.0, "NumOccupants" => 13.56, "EavesDepth" => 2, "NumAdiabaticSurfaces" => 10 }
->>>>>>> 1b58d544
     _test_measure(nil, args_hash, expected_num_del_objects, expected_num_new_objects, expected_values, __method__)
   end
 
@@ -194,13 +166,8 @@
     args_hash["num_units"] = 4
     args_hash["foundation_type"] = "crawlspace"
     expected_num_del_objects = {}
-<<<<<<< HEAD
     expected_num_new_objects = { "BuildingUnit" => 1, "Surface" => 24, "ThermalZone" => 4, "Space" => 4, "SpaceType" => 3, "PeopleDefinition" => num_finished_spaces, "People" => num_finished_spaces, "ScheduleRuleset" => 2, "ShadingSurfaceGroup" => 2, "ShadingSurface" => 5 }
     expected_values = { "FinishedFloorArea" => 900 * 1, "CrawlspaceHeight" => 3, "CrawlspaceFloorArea" => 900 + 0.5 * 21.21 * 10, "BuildingHeight" => 3 + 8, "Beds" => 3.0, "Baths" => 2.0, "NumOccupants" => 3.39, "EavesDepth" => 2, "NumAdiabaticSurfaces" => 16 }
-=======
-    expected_num_new_objects = { "BuildingUnit" => 1 * 4, "Surface" => 52, "ThermalZone" => 1 * 4 + 1 + 1, "Space" => 1 * 4 + 1 + 1, "SpaceType" => 3, "PeopleDefinition" => num_finished_spaces, "People" => num_finished_spaces, "ScheduleRuleset" => 1, "ShadingSurfaceGroup" => 2, "ShadingSurface" => 12, "ExternalFile" => 1, "ScheduleFile" => 1 }
-    expected_values = { "FinishedFloorArea" => 900 * 1 * 4, "UnfinishedBasementHeight" => 8, "UnfinishedBasementFloorArea" => 4 * 900 + 2 * 21.21 * 10, "BuildingHeight" => 8 + 8, "Beds" => 3.0, "Baths" => 2.0, "NumOccupants" => 13.56, "EavesDepth" => 2, "NumAdiabaticSurfaces" => 10 }
->>>>>>> 1b58d544
     _test_measure(nil, args_hash, expected_num_del_objects, expected_num_new_objects, expected_values, __method__)
   end
 
@@ -226,13 +193,8 @@
     args_hash["num_units"] = 3
     args_hash["level"] = "Top"
     expected_num_del_objects = {}
-<<<<<<< HEAD
     expected_num_new_objects = { "BuildingUnit" => 1, "Surface" => 6, "ThermalZone" => 1, "Space" => 1, "SpaceType" => 1, "PeopleDefinition" => num_finished_spaces, "People" => num_finished_spaces, "ScheduleRuleset" => 2, "ShadingSurfaceGroup" => 3, "ShadingSurface" => 7 }
     expected_values = { "FinishedFloorArea" => 900 * 1, "BuildingHeight" => 8, "Beds" => 3.0, "Baths" => 2.0, "NumOccupants" => 3.39, "EavesDepth" => 2, "NumAdiabaticSurfaces" => 1 }
-=======
-    expected_num_new_objects = { "BuildingUnit" => 2, "Surface" => 12, "ThermalZone" => 2, "Space" => 2, "SpaceType" => 1, "PeopleDefinition" => num_finished_spaces, "People" => num_finished_spaces, "ScheduleRuleset" => 1, "ShadingSurfaceGroup" => 4, "ShadingSurface" => 8, "ExternalFile" => 1, "ScheduleFile" => 1 }
-    expected_values = { "FinishedFloorArea" => 900 * 2, "BuildingHeight" => 8 + 8, "Beds" => 3.0, "Baths" => 2.0, "NumOccupants" => 6.78, "EavesDepth" => 2, "NumAdiabaticSurfaces" => 0 }
->>>>>>> 1b58d544
     _test_measure(nil, args_hash, expected_num_del_objects, expected_num_new_objects, expected_values, __method__)
   end
 
@@ -245,13 +207,8 @@
     args_hash["level"] = "Top"
     args_hash["corridor_position"] = "None"
     expected_num_del_objects = {}
-<<<<<<< HEAD
     expected_num_new_objects = { "BuildingUnit" => 1, "Surface" => 6, "ThermalZone" => 1, "Space" => 1, "SpaceType" => 1, "PeopleDefinition" => num_finished_spaces, "People" => num_finished_spaces, "ScheduleRuleset" => 2, "ShadingSurfaceGroup" => 2, "ShadingSurface" => 6 }
     expected_values = { "FinishedFloorArea" => 900 * 1, "BuildingHeight" => 8, "Beds" => 3.0, "Baths" => 2.0, "NumOccupants" => 3.39, "EavesDepth" => 2, "NumAdiabaticSurfaces" => 1 }
-=======
-    expected_num_new_objects = { "BuildingUnit" => 8, "Surface" => 72, "ThermalZone" => 8 + 1, "Space" => 12, "SpaceType" => 2, "PeopleDefinition" => num_finished_spaces, "People" => num_finished_spaces, "ScheduleRuleset" => 1, "ShadingSurfaceGroup" => 2, "ShadingSurface" => 10, "ExternalFile" => 1, "ScheduleFile" => 1 }
-    expected_values = { "FinishedFloorArea" => 900 * 8, "BuildingHeight" => 4 * 8, "Beds" => 3.0, "Baths" => 2.0, "NumOccupants" => 27.12, "EavesDepth" => 2, "NumAdiabaticSurfaces" => 22 }
->>>>>>> 1b58d544
     _test_measure(nil, args_hash, expected_num_del_objects, expected_num_new_objects, expected_values, __method__)
   end
 
@@ -277,13 +234,8 @@
     args_hash["level"] = "Middle"
     args_hash["corridor_position"] = "None"
     expected_num_del_objects = {}
-<<<<<<< HEAD
     expected_num_new_objects = { "BuildingUnit" => 1, "Surface" => 6, "ThermalZone" => 1, "Space" => 1, "SpaceType" => 1, "PeopleDefinition" => num_finished_spaces, "People" => num_finished_spaces, "ScheduleRuleset" => 2, "ShadingSurfaceGroup" => 1, "ShadingSurface" => 2 }
     expected_values = { "FinishedFloorArea" => 900 * 1, "BuildingHeight" => 8, "Beds" => 3.0, "Baths" => 2.0, "NumOccupants" => 3.39, "EavesDepth" => 2, "NumAdiabaticSurfaces" => 2 }
-=======
-    expected_num_new_objects = { "BuildingUnit" => 4, "Surface" => 24, "ThermalZone" => 4, "Space" => 4, "SpaceType" => 1, "PeopleDefinition" => num_finished_spaces, "People" => num_finished_spaces, "ScheduleRuleset" => 1, "ShadingSurfaceGroup" => 2, "ShadingSurface" => 6, "ExternalFile" => 1, "ScheduleFile" => 1 }
-    expected_values = { "FinishedFloorArea" => 900 * 4, "BuildingHeight" => 4 * 8, "Beds" => 3.0, "Baths" => 2.0, "NumOccupants" => 13.56, "EavesDepth" => 2, "NumAdiabaticSurfaces" => 0 }
->>>>>>> 1b58d544
     _test_measure(nil, args_hash, expected_num_del_objects, expected_num_new_objects, expected_values, __method__)
   end
 
@@ -295,13 +247,8 @@
     args_hash["num_units"] = 3
     args_hash["level"] = "Bottom"
     expected_num_del_objects = {}
-<<<<<<< HEAD
     expected_num_new_objects = { "BuildingUnit" => 1, "Surface" => 6, "ThermalZone" => 1, "Space" => 1, "SpaceType" => 1, "PeopleDefinition" => num_finished_spaces, "People" => num_finished_spaces, "ScheduleRuleset" => 2, "ShadingSurfaceGroup" => 2, "ShadingSurface" => 3 }
     expected_values = { "FinishedFloorArea" => 900 * 1, "BuildingHeight" => 8, "Beds" => 3.0, "Baths" => 2.0, "NumOccupants" => 3.39, "EavesDepth" => 2, "NumAdiabaticSurfaces" => 1 }
-=======
-    expected_num_new_objects = { "BuildingUnit" => 2, "Surface" => 12, "ThermalZone" => 2, "Space" => 2, "SpaceType" => 1, "PeopleDefinition" => num_finished_spaces, "People" => num_finished_spaces, "ScheduleRuleset" => 1, "ShadingSurfaceGroup" => 2, "ShadingSurface" => 8, "ExternalFile" => 1, "ScheduleFile" => 1 }
-    expected_values = { "FinishedFloorArea" => 900 * 2, "BuildingHeight" => 8, "Beds" => 3.0, "Baths" => 2.0, "NumOccupants" => 6.78, "EavesDepth" => 2, "NumAdiabaticSurfaces" => 0 }
->>>>>>> 1b58d544
     _test_measure(nil, args_hash, expected_num_del_objects, expected_num_new_objects, expected_values, __method__)
   end
 
@@ -851,13 +798,8 @@
     args_hash = {}
     args_hash["corridor_width"] = 0
     expected_num_del_objects = {}
-<<<<<<< HEAD
     expected_num_new_objects = { "BuildingUnit" => 1, "Surface" => 6, "ThermalZone" => 1, "Space" => 1, "SpaceType" => 1, "PeopleDefinition" => num_finished_spaces, "People" => num_finished_spaces, "ScheduleRuleset" => 2, "ShadingSurfaceGroup" => 2, "ShadingSurface" => 6 }
     expected_values = { "FinishedFloorArea" => 900 * 1, "BuildingHeight" => 8, "Beds" => 3.0, "Baths" => 2.0, "NumOccupants" => 3.39, "EavesDepth" => 2, "NumAdiabaticSurfaces" => 1 }
-=======
-    expected_num_new_objects = { "BuildingUnit" => num_finished_spaces, "Surface" => 60, "ThermalZone" => num_finished_spaces, "Space" => num_finished_spaces, "SpaceType" => 1, "PeopleDefinition" => num_finished_spaces, "People" => num_finished_spaces, "ScheduleRuleset" => 1, "ShadingSurfaceGroup" => 6, "ShadingSurface" => 16, "ExternalFile" => 1, "ScheduleFile" => 1 }
-    expected_values = { "FinishedFloorArea" => 900 * num_finished_spaces, "BuildingHeight" => 2 * 8, "Beds" => 3.0, "Baths" => 2.0, "NumOccupants" => 33.9, "EavesDepth" => 2, "NumAdiabaticSurfaces" => 0 }
->>>>>>> 1b58d544
     _test_measure(nil, args_hash, expected_num_del_objects, expected_num_new_objects, expected_values, __method__)
   end
 
@@ -911,102 +853,6 @@
     assert_includes(result.errors.map { |x| x.logMessage }, "Number of bathrooms must be a positive multiple of 0.25.")
   end
 
-<<<<<<< HEAD
-  def test_argument_error_num_occ_bad_string
-    args_hash = {}
-    args_hash["num_occupants"] = "hello"
-    result = _test_error(nil, args_hash)
-    assert_includes(result.errors.map { |x| x.logMessage }, "Number of Occupants must be either '#{Constants.Auto}' or a number greater than or equal to 0.")
-  end
-
-  def test_argument_error_num_occ_negative
-    args_hash = {}
-    args_hash["num_occupants"] = "-1"
-    result = _test_error(nil, args_hash)
-    assert_includes(result.errors.map { |x| x.logMessage }, "Number of Occupants must be either '#{Constants.Auto}' or a number greater than or equal to 0.")
-  end
-
-  def test_argument_error_num_occ_incorrect_num_elements
-    args_hash = {}
-    args_hash["num_occupants"] = "2, 3, 4"
-    result = _test_error(nil, args_hash)
-    assert_includes(result.errors.map { |x| x.logMessage }, "Number of occupant elements specified inconsistent with number of multifamily units defined in the model.")
-  end
-
-  def test_argument_error_weekday_sch_wrong_number_of_values
-    args_hash = {}
-    args_hash["occupants_weekday_sch"] = "1,1"
-    result = _test_error(nil, args_hash)
-    assert_includes(result.errors.map { |x| x.logMessage }, "A comma-separated string of 24 numbers must be entered for the weekday schedule.")
-  end
-
-  def test_argument_error_weekday_sch_not_number
-    args_hash = {}
-    args_hash["occupants_weekday_sch"] = "str,1,1,1,1,1,1,1,1,1,1,1,1,1,1,1,1,1,1,1,1,1,1,1"
-    result = _test_error(nil, args_hash)
-    assert_includes(result.errors.map { |x| x.logMessage }, "A comma-separated string of 24 numbers must be entered for the weekday schedule.")
-  end
-
-  def test_argument_error_weekend_sch_wrong_number_of_values
-    args_hash = {}
-    args_hash["occupants_weekend_sch"] = "1,1"
-    result = _test_error(nil, args_hash)
-    assert_includes(result.errors.map { |x| x.logMessage }, "A comma-separated string of 24 numbers must be entered for the weekend schedule.")
-  end
-
-  def test_argument_error_weekend_sch_not_number
-    args_hash = {}
-    args_hash["occupants_weekend_sch"] = "str,1,1,1,1,1,1,1,1,1,1,1,1,1,1,1,1,1,1,1,1,1,1,1"
-    result = _test_error(nil, args_hash)
-    assert_includes(result.errors.map { |x| x.logMessage }, "A comma-separated string of 24 numbers must be entered for the weekend schedule.")
-  end
-
-  def test_argument_error_monthly_sch_wrong_number_of_values
-    args_hash = {}
-    args_hash["occupants_monthly_sch"] = "1,1"
-    result = _test_error(nil, args_hash)
-    assert_includes(result.errors.map { |x| x.logMessage }, "A comma-separated string of 12 numbers must be entered for the monthly schedule.")
-  end
-
-  def test_argument_error_monthly_sch_not_number
-    args_hash = {}
-    args_hash["occupants_monthly_sch"] = "str,1,1,1,1,1,1,1,1,1,1,1"
-    result = _test_error(nil, args_hash)
-    assert_includes(result.errors.map { |x| x.logMessage }, "A comma-separated string of 12 numbers must be entered for the monthly schedule.")
-  end
-
-  def test_new_construction_none
-    num_finished_spaces = 1
-    args_hash = {}
-    args_hash["num_occupants"] = "0"
-    expected_num_del_objects = {}
-    expected_num_new_objects = { "Surface" => 12, "Space" => 2, "SpaceType" => 2, "ThermalZone" => 2, "BuildingUnit" => 1, "ShadingSurfaceGroup" => 2, "ShadingSurface" => 5 }
-    expected_values = { "FinishedFloorArea" => 900 * num_finished_spaces, "BuildingHeight" => 8, "Beds" => 3.0, "Baths" => 2.0, "NumOccupants" => 0, "EavesDepth" => 2, "NumAdiabaticSurfaces" => 7 }
-    _test_measure(nil, args_hash, expected_num_del_objects, expected_num_new_objects, expected_values, __method__)
-  end
-
-  def test_new_construction_auto
-    num_finished_spaces = 1
-    args_hash = {}
-    args_hash["num_occupants"] = Constants.Auto
-    expected_num_del_objects = {}
-    expected_num_new_objects = { "Surface" => 12, "Space" => 2, "SpaceType" => 2, "ThermalZone" => 2, "BuildingUnit" => 1, "PeopleDefinition" => num_finished_spaces, "People" => num_finished_spaces, "ScheduleRuleset" => 2, "ShadingSurfaceGroup" => 2, "ShadingSurface" => 5 }
-    expected_values = { "FinishedFloorArea" => 900 * 1, "BuildingHeight" => 8, "Beds" => 3.0, "Baths" => 2.0, "NumOccupants" => 3.39, "EavesDepth" => 2, "NumAdiabaticSurfaces" => 7 }
-    _test_measure(nil, args_hash, expected_num_del_objects, expected_num_new_objects, expected_values, __method__)
-  end
-
-  def test_new_construction_fixed_3
-    num_finished_spaces = 1
-    args_hash = {}
-    args_hash["num_occupants"] = "3"
-    expected_num_del_objects = {}
-    expected_num_new_objects = { "Surface" => 12, "Space" => 2, "SpaceType" => 2, "ThermalZone" => 2, "BuildingUnit" => 1, "PeopleDefinition" => num_finished_spaces, "People" => num_finished_spaces, "ScheduleRuleset" => 2, "ShadingSurfaceGroup" => 2, "ShadingSurface" => 5 }
-    expected_values = { "FinishedFloorArea" => 900 * 1, "BuildingHeight" => 8, "Beds" => 3.0, "Baths" => 2.0, "NumOccupants" => 3 * 1, "EavesDepth" => 2, "NumAdiabaticSurfaces" => 7 }
-    _test_measure(nil, args_hash, expected_num_del_objects, expected_num_new_objects, expected_values, __method__)
-  end
-
-=======
->>>>>>> 1b58d544
   def test_error_invalid_eaves_depth
     args_hash = {}
     args_hash["eaves_depth"] = -1
@@ -1032,46 +878,6 @@
     assert_includes(result.errors.map { |x| x.logMessage }, "Invalid orientation entered.")
   end
 
-<<<<<<< HEAD
-=======
-  def test_minimal_collapsed_large_building
-    num_finished_spaces = 18
-    args_hash = {}
-    args_hash["num_floors"] = "5"
-    args_hash["num_units"] = "50"
-    args_hash["minimal_collapsed"] = "true"
-    expected_num_del_objects = {}
-    expected_num_new_objects = { "Surface" => 138, "Space" => num_finished_spaces + 3, "SpaceType" => 2, "ThermalZone" => num_finished_spaces + 1, "BuildingUnit" => num_finished_spaces, "PeopleDefinition" => num_finished_spaces, "People" => num_finished_spaces, "ScheduleRuleset" => 1, "ShadingSurfaceGroup" => 2, "ShadingSurface" => 14, "ExternalFile" => 1, "ScheduleFile" => 1 }
-    expected_values = { "FinishedFloorArea" => 900 * num_finished_spaces, "BuildingHeight" => 8 * 3, "Beds" => 3.0, "Baths" => 2.0, "NumOccupants" => 3.39 * num_finished_spaces, "EavesDepth" => 2, "NumAdiabaticSurfaces" => 40 }
-    _test_measure(nil, args_hash, expected_num_del_objects, expected_num_new_objects, expected_values, __method__)
-  end
-
-  def test_minimal_collapsed_medium_building
-    num_finished_spaces = 12
-    args_hash = {}
-    args_hash["num_floors"] = "2"
-    args_hash["num_units"] = "16"
-    args_hash["minimal_collapsed"] = "true"
-    expected_num_del_objects = {}
-    expected_num_new_objects = { "Surface" => 92, "Space" => num_finished_spaces + 2, "SpaceType" => 2, "ThermalZone" => num_finished_spaces + 1, "BuildingUnit" => num_finished_spaces, "PeopleDefinition" => num_finished_spaces, "People" => num_finished_spaces, "ScheduleRuleset" => 1, "ShadingSurfaceGroup" => 2, "ShadingSurface" => 14, "ExternalFile" => 1, "ScheduleFile" => 1 }
-    expected_values = { "FinishedFloorArea" => 900 * num_finished_spaces, "BuildingHeight" => 8 * 2, "Beds" => 3.0, "Baths" => 2.0, "NumOccupants" => 3.39 * num_finished_spaces, "EavesDepth" => 2, "NumAdiabaticSurfaces" => 26 }
-    _test_measure(nil, args_hash, expected_num_del_objects, expected_num_new_objects, expected_values, __method__)
-  end
-
-  def test_minimal_collapsed_small_building
-    num_finished_spaces = 3
-    args_hash = {}
-    args_hash["num_floors"] = "1"
-    args_hash["num_units"] = "12"
-    args_hash["corridor_position"] = "Single Exterior (Front)"
-    args_hash["minimal_collapsed"] = "true"
-    expected_num_del_objects = {}
-    expected_num_new_objects = { "Surface" => 18, "Space" => num_finished_spaces, "SpaceType" => 1, "ThermalZone" => num_finished_spaces, "BuildingUnit" => num_finished_spaces, "PeopleDefinition" => num_finished_spaces, "People" => num_finished_spaces, "ScheduleRuleset" => 1, "ShadingSurfaceGroup" => 3, "ShadingSurface" => 11, "ExternalFile" => 1, "ScheduleFile" => 1 }
-    expected_values = { "FinishedFloorArea" => 900 * num_finished_spaces, "BuildingHeight" => 8 * 1, "Beds" => 3.0, "Baths" => 2.0, "NumOccupants" => 3.39 * num_finished_spaces, "EavesDepth" => 2, "NumAdiabaticSurfaces" => 0 }
-    _test_measure(nil, args_hash, expected_num_del_objects, expected_num_new_objects, expected_values, __method__)
-  end
-
->>>>>>> 1b58d544
   private
 
   def _test_error(osm_file_or_model, args_hash)
