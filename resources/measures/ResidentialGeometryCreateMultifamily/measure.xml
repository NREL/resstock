<measure>
  <schema_version>3.0</schema_version>
  <name>create_residential_multifamily_geometry</name>
  <uid>9bc07973-98a4-46fc-b643-e280628817c5</uid>
<<<<<<< HEAD
  <version_id>c5e44e72-0da8-4f06-9f2b-d3d7c2c8c118</version_id>
  <version_modified>20181109T193249Z</version_modified>
=======
  <version_id>0c7abe92-307f-4ad3-a39b-7090b56b0b60</version_id>
  <version_modified>20181112T230641Z</version_modified>
>>>>>>> 970d3f66
  <xml_checksum>2AF3A68E</xml_checksum>
  <class_name>CreateResidentialMultifamilyGeometry</class_name>
  <display_name>Create Residential Multifamily Geometry</display_name>
  <description>Sets the basic geometry for the multifamily building, where all units are 1 story and stacked if the building is multiple stories. Sets the number of bedrooms, bathrooms, and occupants in the building. See https://github.com/NREL/OpenStudio-BEopt#workflows for supported workflows using this measure.</description>
  <modeler_description>Creates multifamily geometry. Also, sets (or replaces) BuildingUnit objects that store the number of bedrooms and bathrooms associated with the model. Sets (or replaces) the People object for each finished space in the model.</modeler_description>
  <arguments>
    <argument>
      <name>unit_ffa</name>
      <display_name>Unit Finished Floor Area</display_name>
      <description>Unit floor area of the finished space (including any finished basement floor area).</description>
      <type>Double</type>
      <units>ft^2</units>
      <required>true</required>
      <model_dependent>false</model_dependent>
      <default_value>900</default_value>
    </argument>
    <argument>
      <name>wall_height</name>
      <display_name>Wall Height (Per Floor)</display_name>
      <description>The height of the living space walls.</description>
      <type>Double</type>
      <units>ft</units>
      <required>true</required>
      <model_dependent>false</model_dependent>
      <default_value>8</default_value>
    </argument>
    <argument>
      <name>num_floors</name>
      <display_name>Building Number of Floors</display_name>
      <description>The number of floors above grade.</description>
      <type>Integer</type>
      <units>#</units>
      <required>true</required>
      <model_dependent>false</model_dependent>
      <default_value>1</default_value>
    </argument>
    <argument>
      <name>num_units</name>
      <display_name>Num Units</display_name>
      <description>The number of units. This must be divisible by the number of floors.</description>
      <type>Integer</type>
      <units>#</units>
      <required>true</required>
      <model_dependent>false</model_dependent>
      <default_value>2</default_value>
    </argument>
    <argument>
      <name>unit_aspect_ratio</name>
      <display_name>Unit Aspect Ratio</display_name>
      <description>The ratio of the front/back wall length to the left/right wall length.</description>
      <type>Double</type>
      <units>FB/LR</units>
      <required>true</required>
      <model_dependent>false</model_dependent>
      <default_value>2</default_value>
    </argument>
    <argument>
      <name>corridor_position</name>
      <display_name>Corridor Position</display_name>
      <description>The position of the corridor.</description>
      <type>Choice</type>
      <required>true</required>
      <model_dependent>false</model_dependent>
      <default_value>Double-Loaded Interior</default_value>
      <choices>
        <choice>
          <value>Double-Loaded Interior</value>
          <display_name>Double-Loaded Interior</display_name>
        </choice>
        <choice>
          <value>Single Exterior (Front)</value>
          <display_name>Single Exterior (Front)</display_name>
        </choice>
        <choice>
          <value>Double Exterior</value>
          <display_name>Double Exterior</display_name>
        </choice>
        <choice>
          <value>None</value>
          <display_name>None</display_name>
        </choice>
      </choices>
    </argument>
    <argument>
      <name>corridor_width</name>
      <display_name>Corridor Width</display_name>
      <description>The width of the corridor.</description>
      <type>Double</type>
      <units>ft</units>
      <required>true</required>
      <model_dependent>false</model_dependent>
      <default_value>10</default_value>
    </argument>
    <argument>
      <name>inset_width</name>
      <display_name>Inset Width</display_name>
      <description>The width of the inset.</description>
      <type>Double</type>
      <units>ft</units>
      <required>true</required>
      <model_dependent>false</model_dependent>
      <default_value>0</default_value>
    </argument>
    <argument>
      <name>inset_depth</name>
      <display_name>Inset Depth</display_name>
      <description>The depth of the inset.</description>
      <type>Double</type>
      <units>ft</units>
      <required>true</required>
      <model_dependent>false</model_dependent>
      <default_value>0</default_value>
    </argument>
    <argument>
      <name>inset_position</name>
      <display_name>Inset Position</display_name>
      <description>The position of the inset.</description>
      <type>Choice</type>
      <required>true</required>
      <model_dependent>false</model_dependent>
      <default_value>Right</default_value>
      <choices>
        <choice>
          <value>Right</value>
          <display_name>Right</display_name>
        </choice>
        <choice>
          <value>Left</value>
          <display_name>Left</display_name>
        </choice>
      </choices>
    </argument>
    <argument>
      <name>balcony_depth</name>
      <display_name>Balcony Depth</display_name>
      <description>The depth of the balcony.</description>
      <type>Double</type>
      <units>ft</units>
      <required>true</required>
      <model_dependent>false</model_dependent>
      <default_value>0</default_value>
    </argument>
    <argument>
      <name>foundation_type</name>
      <display_name>Foundation Type</display_name>
      <description>The foundation type of the building.</description>
      <type>Choice</type>
      <required>true</required>
      <model_dependent>false</model_dependent>
      <default_value>slab</default_value>
      <choices>
        <choice>
          <value>slab</value>
          <display_name>slab</display_name>
        </choice>
        <choice>
          <value>crawlspace</value>
          <display_name>crawlspace</display_name>
        </choice>
        <choice>
          <value>unfinished basement</value>
          <display_name>unfinished basement</display_name>
        </choice>
      </choices>
    </argument>
    <argument>
      <name>foundation_height</name>
      <display_name>Foundation Height</display_name>
      <description>The height of the foundation (e.g., 3ft for crawlspace, 8ft for basement).</description>
      <type>Double</type>
      <units>ft</units>
      <required>true</required>
      <model_dependent>false</model_dependent>
      <default_value>3</default_value>
    </argument>
    <argument>
      <name>eaves_depth</name>
      <display_name>Eaves Depth</display_name>
      <description>The eaves depth of the roof.</description>
      <type>Double</type>
      <units>ft</units>
      <required>true</required>
      <model_dependent>false</model_dependent>
      <default_value>2</default_value>
    </argument>
    <argument>
      <name>num_bedrooms</name>
      <display_name>Number of Bedrooms</display_name>
      <description>Specify the number of bedrooms. Used to determine the energy usage of appliances and plug loads, hot water usage, mechanical ventilation rate, etc.</description>
      <type>String</type>
      <required>false</required>
      <model_dependent>false</model_dependent>
      <default_value>3</default_value>
    </argument>
    <argument>
      <name>num_bathrooms</name>
      <display_name>Number of Bathrooms</display_name>
      <description>Specify the number of bathrooms. Used to determine the hot water usage, etc.</description>
      <type>String</type>
      <required>false</required>
      <model_dependent>false</model_dependent>
      <default_value>2</default_value>
    </argument>
    <argument>
      <name>num_occupants</name>
      <display_name>Number of Occupants</display_name>
      <description>Specify the number of occupants. A value of 'auto' will calculate the average number of occupants from the number of bedrooms. Used to specify the internal gains from people only.</description>
      <type>String</type>
      <required>true</required>
      <model_dependent>false</model_dependent>
      <default_value>auto</default_value>
    </argument>
    <argument>
      <name>occupants_weekday_sch</name>
      <display_name>Occupants Weekday schedule</display_name>
      <description>Specify the 24-hour weekday schedule.</description>
      <type>String</type>
      <required>true</required>
      <model_dependent>false</model_dependent>
      <default_value>1.00, 1.00, 1.00, 1.00, 1.00, 1.00, 1.00, 0.88, 0.41, 0.24, 0.24, 0.24, 0.24, 0.24, 0.24, 0.24, 0.29, 0.55, 0.90, 0.90, 0.90, 1.00, 1.00, 1.00</default_value>
    </argument>
    <argument>
      <name>occupants_weekend_sch</name>
      <display_name>Occupants Weekend schedule</display_name>
      <description>Specify the 24-hour weekend schedule.</description>
      <type>String</type>
      <required>true</required>
      <model_dependent>false</model_dependent>
      <default_value>1.00, 1.00, 1.00, 1.00, 1.00, 1.00, 1.00, 0.88, 0.41, 0.24, 0.24, 0.24, 0.24, 0.24, 0.24, 0.24, 0.29, 0.55, 0.90, 0.90, 0.90, 1.00, 1.00, 1.00</default_value>
    </argument>
    <argument>
      <name>occupants_monthly_sch</name>
      <display_name>Occupants Month schedule</display_name>
      <description>Specify the 12-month schedule.</description>
      <type>String</type>
      <required>true</required>
      <model_dependent>false</model_dependent>
      <default_value>1.0, 1.0, 1.0, 1.0, 1.0, 1.0, 1.0, 1.0, 1.0, 1.0, 1.0, 1.0</default_value>
    </argument>
    <argument>
      <name>neighbor_left_offset</name>
      <display_name>Neighbor Left Offset</display_name>
      <description>The minimum distance between the simulated house and the neighboring house to the left (not including eaves). A value of zero indicates no neighbors.</description>
      <type>Double</type>
      <units>ft</units>
      <required>false</required>
      <model_dependent>false</model_dependent>
      <default_value>10</default_value>
    </argument>
    <argument>
      <name>neighbor_right_offset</name>
      <display_name>Neighbor Right Offset</display_name>
      <description>The minimum distance between the simulated house and the neighboring house to the right (not including eaves). A value of zero indicates no neighbors.</description>
      <type>Double</type>
      <units>ft</units>
      <required>false</required>
      <model_dependent>false</model_dependent>
      <default_value>10</default_value>
    </argument>
    <argument>
      <name>neighbor_back_offset</name>
      <display_name>Neighbor Back Offset</display_name>
      <description>The minimum distance between the simulated house and the neighboring house to the back (not including eaves). A value of zero indicates no neighbors.</description>
      <type>Double</type>
      <units>ft</units>
      <required>false</required>
      <model_dependent>false</model_dependent>
      <default_value>0</default_value>
    </argument>
    <argument>
      <name>neighbor_front_offset</name>
      <display_name>Neighbor Front Offset</display_name>
      <description>The minimum distance between the simulated house and the neighboring house to the front (not including eaves). A value of zero indicates no neighbors.</description>
      <type>Double</type>
      <units>ft</units>
      <required>false</required>
      <model_dependent>false</model_dependent>
      <default_value>0</default_value>
    </argument>
    <argument>
      <name>orientation</name>
      <display_name>Azimuth</display_name>
      <description>The house's azimuth is measured clockwise from due south when viewed from above (e.g., South=0, West=90, North=180, East=270).</description>
      <type>Double</type>
      <units>degrees</units>
      <required>true</required>
      <model_dependent>false</model_dependent>
      <default_value>180</default_value>
    </argument>
  </arguments>
  <outputs/>
  <provenances/>
  <tags>
    <tag>Envelope.Form</tag>
  </tags>
  <attributes>
    <attribute>
      <name>Measure Type</name>
      <value>ModelMeasure</value>
      <datatype>string</datatype>
    </attribute>
    <attribute>
      <name>Intended Software Tool</name>
      <value>Apply Measure Now</value>
      <datatype>string</datatype>
    </attribute>
    <attribute>
      <name>Intended Software Tool</name>
      <value>OpenStudio Application</value>
      <datatype>string</datatype>
    </attribute>
    <attribute>
      <name>Intended Software Tool</name>
      <value>Parametric Analysis Tool</value>
      <datatype>string</datatype>
    </attribute>
  </attributes>
  <files>
    <file>
<<<<<<< HEAD
      <filename>util.rb</filename>
      <filetype>rb</filetype>
      <usage_type>resource</usage_type>
      <checksum>B8804B95</checksum>
    </file>
    <file>
      <filename>unit_conversions.rb</filename>
      <filetype>rb</filetype>
      <usage_type>resource</usage_type>
      <checksum>7161039B</checksum>
    </file>
    <file>
      <filename>schedules.rb</filename>
      <filetype>rb</filetype>
      <usage_type>resource</usage_type>
      <checksum>F7EEE7C4</checksum>
=======
      <filename>create_residential_multifamily_geometry_test.rb</filename>
      <filetype>rb</filetype>
      <usage_type>test</usage_type>
      <checksum>FE5E18A1</checksum>
>>>>>>> 970d3f66
    </file>
    <file>
      <version>
        <software_program>OpenStudio</software_program>
        <identifier>1.12.2</identifier>
        <min_compatible>2.0.4</min_compatible>
      </version>
      <filename>measure.rb</filename>
      <filetype>rb</filetype>
      <usage_type>script</usage_type>
<<<<<<< HEAD
      <checksum>209F26F5</checksum>
    </file>
    <file>
      <filename>create_residential_multifamily_geometry_test.rb</filename>
      <filetype>rb</filetype>
      <usage_type>test</usage_type>
      <checksum>C2B15B8C</checksum>
    </file>
    <file>
      <filename>geometry.rb</filename>
      <filetype>rb</filetype>
      <usage_type>resource</usage_type>
      <checksum>E5BD3794</checksum>
    </file>
    <file>
      <filename>constants.rb</filename>
      <filetype>rb</filetype>
      <usage_type>resource</usage_type>
      <checksum>F1D15EBA</checksum>
    </file>
    <file>
      <filename>MF_8units_1story_SL_Denver.osm</filename>
      <filetype>osm</filetype>
      <usage_type>test</usage_type>
      <checksum>4E48DE09</checksum>
=======
      <checksum>DECA1729</checksum>
>>>>>>> 970d3f66
    </file>
  </files>
</measure><|MERGE_RESOLUTION|>--- conflicted
+++ resolved
@@ -2,13 +2,8 @@
   <schema_version>3.0</schema_version>
   <name>create_residential_multifamily_geometry</name>
   <uid>9bc07973-98a4-46fc-b643-e280628817c5</uid>
-<<<<<<< HEAD
-  <version_id>c5e44e72-0da8-4f06-9f2b-d3d7c2c8c118</version_id>
-  <version_modified>20181109T193249Z</version_modified>
-=======
-  <version_id>0c7abe92-307f-4ad3-a39b-7090b56b0b60</version_id>
-  <version_modified>20181112T230641Z</version_modified>
->>>>>>> 970d3f66
+  <version_id>54834435-fcce-4dad-9e7b-6403122e01b4</version_id>
+  <version_modified>20181113T054751Z</version_modified>
   <xml_checksum>2AF3A68E</xml_checksum>
   <class_name>CreateResidentialMultifamilyGeometry</class_name>
   <display_name>Create Residential Multifamily Geometry</display_name>
@@ -328,29 +323,10 @@
   </attributes>
   <files>
     <file>
-<<<<<<< HEAD
-      <filename>util.rb</filename>
-      <filetype>rb</filetype>
-      <usage_type>resource</usage_type>
-      <checksum>B8804B95</checksum>
-    </file>
-    <file>
-      <filename>unit_conversions.rb</filename>
-      <filetype>rb</filetype>
-      <usage_type>resource</usage_type>
-      <checksum>7161039B</checksum>
-    </file>
-    <file>
-      <filename>schedules.rb</filename>
-      <filetype>rb</filetype>
-      <usage_type>resource</usage_type>
-      <checksum>F7EEE7C4</checksum>
-=======
       <filename>create_residential_multifamily_geometry_test.rb</filename>
       <filetype>rb</filetype>
       <usage_type>test</usage_type>
-      <checksum>FE5E18A1</checksum>
->>>>>>> 970d3f66
+      <checksum>C2B15B8C</checksum>
     </file>
     <file>
       <version>
@@ -361,35 +337,7 @@
       <filename>measure.rb</filename>
       <filetype>rb</filetype>
       <usage_type>script</usage_type>
-<<<<<<< HEAD
-      <checksum>209F26F5</checksum>
-    </file>
-    <file>
-      <filename>create_residential_multifamily_geometry_test.rb</filename>
-      <filetype>rb</filetype>
-      <usage_type>test</usage_type>
-      <checksum>C2B15B8C</checksum>
-    </file>
-    <file>
-      <filename>geometry.rb</filename>
-      <filetype>rb</filetype>
-      <usage_type>resource</usage_type>
-      <checksum>E5BD3794</checksum>
-    </file>
-    <file>
-      <filename>constants.rb</filename>
-      <filetype>rb</filetype>
-      <usage_type>resource</usage_type>
-      <checksum>F1D15EBA</checksum>
-    </file>
-    <file>
-      <filename>MF_8units_1story_SL_Denver.osm</filename>
-      <filetype>osm</filetype>
-      <usage_type>test</usage_type>
-      <checksum>4E48DE09</checksum>
-=======
-      <checksum>DECA1729</checksum>
->>>>>>> 970d3f66
+      <checksum>45FB8AED</checksum>
     </file>
   </files>
 </measure>