<measure>
  <schema_version>3.0</schema_version>
  <name>create_residential_multifamily_geometry</name>
  <uid>9bc07973-98a4-46fc-b643-e280628817c5</uid>
<<<<<<< HEAD
  <version_id>716d380e-7aca-4a62-a24e-867e89d37b6e</version_id>
  <version_modified>20200312T160423Z</version_modified>
=======
  <version_id>9d5357a0-797c-4d56-86dc-46c6e32d0537</version_id>
  <version_modified>20200325T181507Z</version_modified>
>>>>>>> e6f79e39
  <xml_checksum>2AF3A68E</xml_checksum>
  <class_name>CreateResidentialMultifamilyGeometry</class_name>
  <display_name>Create Residential Multifamily Geometry</display_name>
  <description>Sets the basic geometry for the multifamily building, where all units are 1 story and stacked if the building is multiple stories. Sets the number of bedrooms, bathrooms, and occupants in the building. See https://github.com/NREL/OpenStudio-BuildStock#workflows for supported workflows using this measure.</description>
  <modeler_description>Creates multifamily geometry. Also, sets (or replaces) BuildingUnit objects that store the number of bedrooms and bathrooms associated with the model. Sets (or replaces) the People object for each finished space in the model.</modeler_description>
  <arguments>
    <argument>
      <name>unit_ffa</name>
      <display_name>Unit Finished Floor Area</display_name>
      <description>Unit floor area of the finished space (including any finished basement floor area).</description>
      <type>Double</type>
      <units>ft^2</units>
      <required>true</required>
      <model_dependent>false</model_dependent>
      <default_value>900</default_value>
    </argument>
    <argument>
      <name>wall_height</name>
      <display_name>Wall Height (Per Floor)</display_name>
      <description>The height of the living space walls.</description>
      <type>Double</type>
      <units>ft</units>
      <required>true</required>
      <model_dependent>false</model_dependent>
      <default_value>8</default_value>
    </argument>
    <argument>
      <name>num_floors</name>
      <display_name>Building Number of Floors</display_name>
      <description>The number of floors above grade.</description>
      <type>Integer</type>
      <units>#</units>
      <required>true</required>
      <model_dependent>false</model_dependent>
      <default_value>1</default_value>
    </argument>
    <argument>
      <name>num_units</name>
      <display_name>Num Units</display_name>
      <description>The number of units. This must be divisible by the number of floors.</description>
      <type>Integer</type>
      <units>#</units>
      <required>true</required>
      <model_dependent>false</model_dependent>
      <default_value>2</default_value>
    </argument>
    <argument>
      <name>unit_aspect_ratio</name>
      <display_name>Unit Aspect Ratio</display_name>
      <description>The ratio of the front/back wall length to the left/right wall length.</description>
      <type>Double</type>
      <units>FB/LR</units>
      <required>true</required>
      <model_dependent>false</model_dependent>
      <default_value>2</default_value>
    </argument>
    <argument>
      <name>corridor_position</name>
      <display_name>Corridor Position</display_name>
      <description>The position of the corridor.</description>
      <type>Choice</type>
      <required>true</required>
      <model_dependent>false</model_dependent>
      <default_value>Double-Loaded Interior</default_value>
      <choices>
        <choice>
          <value>Double-Loaded Interior</value>
          <display_name>Double-Loaded Interior</display_name>
        </choice>
        <choice>
          <value>Single Exterior (Front)</value>
          <display_name>Single Exterior (Front)</display_name>
        </choice>
        <choice>
          <value>Double Exterior</value>
          <display_name>Double Exterior</display_name>
        </choice>
        <choice>
          <value>None</value>
          <display_name>None</display_name>
        </choice>
      </choices>
    </argument>
    <argument>
      <name>corridor_width</name>
      <display_name>Corridor Width</display_name>
      <description>The width of the corridor.</description>
      <type>Double</type>
      <units>ft</units>
      <required>true</required>
      <model_dependent>false</model_dependent>
      <default_value>10</default_value>
    </argument>
    <argument>
      <name>inset_width</name>
      <display_name>Inset Width</display_name>
      <description>The width of the inset.</description>
      <type>Double</type>
      <units>ft</units>
      <required>true</required>
      <model_dependent>false</model_dependent>
      <default_value>0</default_value>
    </argument>
    <argument>
      <name>inset_depth</name>
      <display_name>Inset Depth</display_name>
      <description>The depth of the inset.</description>
      <type>Double</type>
      <units>ft</units>
      <required>true</required>
      <model_dependent>false</model_dependent>
      <default_value>0</default_value>
    </argument>
    <argument>
      <name>inset_position</name>
      <display_name>Inset Position</display_name>
      <description>The position of the inset.</description>
      <type>Choice</type>
      <required>true</required>
      <model_dependent>false</model_dependent>
      <default_value>Right</default_value>
      <choices>
        <choice>
          <value>Right</value>
          <display_name>Right</display_name>
        </choice>
        <choice>
          <value>Left</value>
          <display_name>Left</display_name>
        </choice>
      </choices>
    </argument>
    <argument>
      <name>balcony_depth</name>
      <display_name>Balcony Depth</display_name>
      <description>The depth of the balcony.</description>
      <type>Double</type>
      <units>ft</units>
      <required>true</required>
      <model_dependent>false</model_dependent>
      <default_value>0</default_value>
    </argument>
    <argument>
      <name>foundation_type</name>
      <display_name>Foundation Type</display_name>
      <description>The foundation type of the building.</description>
      <type>Choice</type>
      <required>true</required>
      <model_dependent>false</model_dependent>
      <default_value>slab</default_value>
      <choices>
        <choice>
          <value>slab</value>
          <display_name>slab</display_name>
        </choice>
        <choice>
          <value>crawlspace</value>
          <display_name>crawlspace</display_name>
        </choice>
        <choice>
          <value>unfinished basement</value>
          <display_name>unfinished basement</display_name>
        </choice>
      </choices>
    </argument>
    <argument>
      <name>foundation_height</name>
      <display_name>Foundation Height</display_name>
      <description>The height of the foundation (e.g., 3ft for crawlspace, 8ft for basement).</description>
      <type>Double</type>
      <units>ft</units>
      <required>true</required>
      <model_dependent>false</model_dependent>
      <default_value>3</default_value>
    </argument>
    <argument>
      <name>eaves_depth</name>
      <display_name>Eaves Depth</display_name>
      <description>The eaves depth of the roof.</description>
      <type>Double</type>
      <units>ft</units>
      <required>true</required>
      <model_dependent>false</model_dependent>
      <default_value>2</default_value>
    </argument>
    <argument>
      <name>num_bedrooms</name>
      <display_name>Number of Bedrooms</display_name>
      <description>Specify the number of bedrooms. Used to determine the energy usage of appliances and plug loads, hot water usage, mechanical ventilation rate, etc.</description>
      <type>String</type>
      <required>true</required>
      <model_dependent>false</model_dependent>
      <default_value>3</default_value>
    </argument>
    <argument>
      <name>num_bathrooms</name>
      <display_name>Number of Bathrooms</display_name>
      <description>Specify the number of bathrooms. Used to determine the hot water usage, etc.</description>
      <type>String</type>
      <required>true</required>
      <model_dependent>false</model_dependent>
      <default_value>2</default_value>
    </argument>
    <argument>
      <name>num_occupants</name>
      <display_name>Number of Occupants</display_name>
      <description>Specify the number of occupants. A value of 'auto' will calculate the average number of occupants from the number of bedrooms. Used to specify the internal gains from people only.</description>
      <type>String</type>
      <required>true</required>
      <model_dependent>false</model_dependent>
      <default_value>auto</default_value>
    </argument>
    <argument>
      <name>neighbor_left_offset</name>
      <display_name>Neighbor Left Offset</display_name>
      <description>The minimum distance between the simulated house and the neighboring house to the left (not including eaves). A value of zero indicates no neighbors.</description>
      <type>Double</type>
      <units>ft</units>
      <required>true</required>
      <model_dependent>false</model_dependent>
      <default_value>10</default_value>
    </argument>
    <argument>
      <name>neighbor_right_offset</name>
      <display_name>Neighbor Right Offset</display_name>
      <description>The minimum distance between the simulated house and the neighboring house to the right (not including eaves). A value of zero indicates no neighbors.</description>
      <type>Double</type>
      <units>ft</units>
      <required>true</required>
      <model_dependent>false</model_dependent>
      <default_value>10</default_value>
    </argument>
    <argument>
      <name>neighbor_back_offset</name>
      <display_name>Neighbor Back Offset</display_name>
      <description>The minimum distance between the simulated house and the neighboring house to the back (not including eaves). A value of zero indicates no neighbors.</description>
      <type>Double</type>
      <units>ft</units>
      <required>true</required>
      <model_dependent>false</model_dependent>
      <default_value>0</default_value>
    </argument>
    <argument>
      <name>neighbor_front_offset</name>
      <display_name>Neighbor Front Offset</display_name>
      <description>The minimum distance between the simulated house and the neighboring house to the front (not including eaves). A value of zero indicates no neighbors.</description>
      <type>Double</type>
      <units>ft</units>
      <required>true</required>
      <model_dependent>false</model_dependent>
      <default_value>0</default_value>
    </argument>
    <argument>
      <name>orientation</name>
      <display_name>Azimuth</display_name>
      <description>The house's azimuth is measured clockwise from due south when viewed from above (e.g., South=0, West=90, North=180, East=270).</description>
      <type>Double</type>
      <units>degrees</units>
      <required>true</required>
      <model_dependent>false</model_dependent>
      <default_value>180</default_value>
    </argument>
    <argument>
      <name>minimal_collapsed</name>
      <display_name>Minimal Collapsed Building</display_name>
      <description>Collapse the building down into only corner, end, and/or middle units.</description>
      <type>Boolean</type>
      <required>true</required>
      <model_dependent>false</model_dependent>
      <default_value>false</default_value>
      <choices>
        <choice>
          <value>true</value>
          <display_name>true</display_name>
        </choice>
        <choice>
          <value>false</value>
          <display_name>false</display_name>
        </choice>
      </choices>
    </argument>
  </arguments>
  <outputs/>
  <provenances/>
  <tags>
    <tag>Envelope.Form</tag>
  </tags>
  <attributes>
    <attribute>
      <name>Measure Type</name>
      <value>ModelMeasure</value>
      <datatype>string</datatype>
    </attribute>
    <attribute>
      <name>Intended Software Tool</name>
      <value>Apply Measure Now</value>
      <datatype>string</datatype>
    </attribute>
    <attribute>
      <name>Intended Software Tool</name>
      <value>OpenStudio Application</value>
      <datatype>string</datatype>
    </attribute>
    <attribute>
      <name>Intended Software Tool</name>
      <value>Parametric Analysis Tool</value>
      <datatype>string</datatype>
    </attribute>
  </attributes>
  <files>
    <file>
      <version>
        <software_program>OpenStudio</software_program>
        <identifier>1.12.2</identifier>
        <min_compatible>2.0.4</min_compatible>
      </version>
      <filename>measure.rb</filename>
      <filetype>rb</filetype>
      <usage_type>script</usage_type>
      <checksum>FE54FFF1</checksum>
    </file>
    <file>
      <filename>create_residential_multifamily_geometry_test.rb</filename>
      <filetype>rb</filetype>
      <usage_type>test</usage_type>
<<<<<<< HEAD
      <checksum>3B2704DD</checksum>
=======
      <checksum>384C5282</checksum>
>>>>>>> e6f79e39
    </file>
  </files>
</measure><|MERGE_RESOLUTION|>--- conflicted
+++ resolved
@@ -2,13 +2,8 @@
   <schema_version>3.0</schema_version>
   <name>create_residential_multifamily_geometry</name>
   <uid>9bc07973-98a4-46fc-b643-e280628817c5</uid>
-<<<<<<< HEAD
-  <version_id>716d380e-7aca-4a62-a24e-867e89d37b6e</version_id>
-  <version_modified>20200312T160423Z</version_modified>
-=======
   <version_id>9d5357a0-797c-4d56-86dc-46c6e32d0537</version_id>
   <version_modified>20200325T181507Z</version_modified>
->>>>>>> e6f79e39
   <xml_checksum>2AF3A68E</xml_checksum>
   <class_name>CreateResidentialMultifamilyGeometry</class_name>
   <display_name>Create Residential Multifamily Geometry</display_name>
@@ -220,6 +215,33 @@
       <required>true</required>
       <model_dependent>false</model_dependent>
       <default_value>auto</default_value>
+    </argument>
+    <argument>
+      <name>occupants_weekday_sch</name>
+      <display_name>Occupants Weekday schedule</display_name>
+      <description>Specify the 24-hour weekday schedule.</description>
+      <type>String</type>
+      <required>true</required>
+      <model_dependent>false</model_dependent>
+      <default_value>1.00, 1.00, 1.00, 1.00, 1.00, 1.00, 1.00, 0.88, 0.41, 0.24, 0.24, 0.24, 0.24, 0.24, 0.24, 0.24, 0.29, 0.55, 0.90, 0.90, 0.90, 1.00, 1.00, 1.00</default_value>
+    </argument>
+    <argument>
+      <name>occupants_weekend_sch</name>
+      <display_name>Occupants Weekend schedule</display_name>
+      <description>Specify the 24-hour weekend schedule.</description>
+      <type>String</type>
+      <required>true</required>
+      <model_dependent>false</model_dependent>
+      <default_value>1.00, 1.00, 1.00, 1.00, 1.00, 1.00, 1.00, 0.88, 0.41, 0.24, 0.24, 0.24, 0.24, 0.24, 0.24, 0.24, 0.29, 0.55, 0.90, 0.90, 0.90, 1.00, 1.00, 1.00</default_value>
+    </argument>
+    <argument>
+      <name>occupants_monthly_sch</name>
+      <display_name>Occupants Month schedule</display_name>
+      <description>Specify the 12-month schedule.</description>
+      <type>String</type>
+      <required>true</required>
+      <model_dependent>false</model_dependent>
+      <default_value>1.0, 1.0, 1.0, 1.0, 1.0, 1.0, 1.0, 1.0, 1.0, 1.0, 1.0, 1.0</default_value>
     </argument>
     <argument>
       <name>neighbor_left_offset</name>
@@ -328,17 +350,13 @@
       <filename>measure.rb</filename>
       <filetype>rb</filetype>
       <usage_type>script</usage_type>
-      <checksum>FE54FFF1</checksum>
+      <checksum>E9015CAC</checksum>
     </file>
     <file>
       <filename>create_residential_multifamily_geometry_test.rb</filename>
       <filetype>rb</filetype>
       <usage_type>test</usage_type>
-<<<<<<< HEAD
-      <checksum>3B2704DD</checksum>
-=======
       <checksum>384C5282</checksum>
->>>>>>> e6f79e39
     </file>
   </files>
 </measure>