--- conflicted
+++ resolved
@@ -2,13 +2,8 @@
   <schema_version>3.0</schema_version>
   <name>create_residential_multifamily_geometry</name>
   <uid>9bc07973-98a4-46fc-b643-e280628817c5</uid>
-<<<<<<< HEAD
   <version_id>edc81cfc-3e49-4c27-b664-30480cc02eae</version_id>
   <version_modified>20200313T223244Z</version_modified>
-=======
-  <version_id>22ed0eba-4362-4701-8301-84ecaafd7d38</version_id>
-  <version_modified>20191015T140430Z</version_modified>
->>>>>>> 3f66de83
   <xml_checksum>2AF3A68E</xml_checksum>
   <class_name>CreateResidentialMultifamilyGeometry</class_name>
   <display_name>CreateResidentialMultifamilyGeometry</display_name>
@@ -379,9 +374,6 @@
       <filename>measure.rb</filename>
       <filetype>rb</filetype>
       <usage_type>script</usage_type>
-<<<<<<< HEAD
-      <checksum>11E128A2</checksum>
-=======
       <checksum>E9015CAC</checksum>
     </file>
     <file>
@@ -389,7 +381,6 @@
       <filetype>rb</filetype>
       <usage_type>test</usage_type>
       <checksum>86F0CFB7</checksum>
->>>>>>> 3f66de83
     </file>
   </files>
 </measure>