--- conflicted
+++ resolved
@@ -2,13 +2,8 @@
   <schema_version>3.0</schema_version>
   <name>create_residential_multifamily_geometry</name>
   <uid>9bc07973-98a4-46fc-b643-e280628817c5</uid>
-<<<<<<< HEAD
-  <version_id>59161f0b-da34-4d93-b98a-689f26882c58</version_id>
-  <version_modified>20190104T194959Z</version_modified>
-=======
   <version_id>1dc51bc7-d91f-4c3b-8d60-44d79a91c072</version_id>
   <version_modified>20190103T214700Z</version_modified>
->>>>>>> d21ed7ee
   <xml_checksum>2AF3A68E</xml_checksum>
   <class_name>CreateResidentialMultifamilyGeometry</class_name>
   <display_name>Create Residential Multifamily Geometry</display_name>
@@ -46,9 +41,9 @@
       <default_value>1</default_value>
     </argument>
     <argument>
-      <name>num_units</name>
-      <display_name>Num Units</display_name>
-      <description>The number of units. This must be divisible by the number of floors.</description>
+      <name>num_units_per_floor</name>
+      <display_name>Num Units Per Floor</display_name>
+      <description>The number of units per floor.</description>
       <type>Integer</type>
       <units>#</units>
       <required>true</required>
@@ -331,7 +326,7 @@
       <filename>create_residential_multifamily_geometry_test.rb</filename>
       <filetype>rb</filetype>
       <usage_type>test</usage_type>
-      <checksum>B580A0D4</checksum>
+      <checksum>E644FB84</checksum>
     </file>
     <file>
       <version>
@@ -342,11 +337,7 @@
       <filename>measure.rb</filename>
       <filetype>rb</filetype>
       <usage_type>script</usage_type>
-<<<<<<< HEAD
-      <checksum>BE49170A</checksum>
-=======
       <checksum>8A4474BB</checksum>
->>>>>>> d21ed7ee
     </file>
   </files>
 </measure>