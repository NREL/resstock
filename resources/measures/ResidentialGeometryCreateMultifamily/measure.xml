<measure>
  <schema_version>3.0</schema_version>
  <name>create_residential_multifamily_geometry</name>
  <uid>9bc07973-98a4-46fc-b643-e280628817c5</uid>
<<<<<<< HEAD
  <version_id>b50bce37-4eb2-4f2c-a4e6-06dbc26df375</version_id>
  <version_modified>20181106T160335Z</version_modified>
=======
  <version_id>0c7abe92-307f-4ad3-a39b-7090b56b0b60</version_id>
  <version_modified>20181112T230641Z</version_modified>
>>>>>>> 970d3f66
  <xml_checksum>2AF3A68E</xml_checksum>
  <class_name>CreateResidentialMultifamilyGeometry</class_name>
  <display_name>Create Residential Multifamily Geometry</display_name>
  <description>Sets the basic geometry for the multifamily building, where all units are 1 story and stacked if the building is multiple stories. Sets the number of bedrooms, bathrooms, and occupants in the building. See https://github.com/NREL/OpenStudio-BEopt#workflows for supported workflows using this measure.</description>
  <modeler_description>Creates multifamily geometry. Also, sets (or replaces) BuildingUnit objects that store the number of bedrooms and bathrooms associated with the model. Sets (or replaces) the People object for each finished space in the model.</modeler_description>
  <arguments>
    <argument>
      <name>unit_ffa</name>
      <display_name>Unit Finished Floor Area</display_name>
      <description>Unit floor area of the finished space (including any finished basement floor area).</description>
      <type>Double</type>
      <units>ft^2</units>
      <required>true</required>
      <model_dependent>false</model_dependent>
      <default_value>900</default_value>
    </argument>
    <argument>
      <name>wall_height</name>
      <display_name>Wall Height (Per Floor)</display_name>
      <description>The height of the living space walls.</description>
      <type>Double</type>
      <units>ft</units>
      <required>true</required>
      <model_dependent>false</model_dependent>
      <default_value>8</default_value>
    </argument>
    <argument>
      <name>num_floors</name>
      <display_name>Building Number of Floors</display_name>
      <description>The number of floors above grade.</description>
      <type>Integer</type>
      <units>#</units>
      <required>true</required>
      <model_dependent>false</model_dependent>
      <default_value>1</default_value>
    </argument>
    <argument>
      <name>num_units_per_floor</name>
      <display_name>Num Units Per Floor</display_name>
      <description>The number of units per floor.</description>
      <type>Integer</type>
      <units>#</units>
      <required>true</required>
      <model_dependent>false</model_dependent>
      <default_value>2</default_value>
    </argument>
    <argument>
      <name>unit_aspect_ratio</name>
      <display_name>Unit Aspect Ratio</display_name>
      <description>The ratio of the front/back wall length to the left/right wall length.</description>
      <type>Double</type>
      <units>FB/LR</units>
      <required>true</required>
      <model_dependent>false</model_dependent>
      <default_value>2</default_value>
    </argument>
    <argument>
      <name>corridor_position</name>
      <display_name>Corridor Position</display_name>
      <description>The position of the corridor.</description>
      <type>Choice</type>
      <required>true</required>
      <model_dependent>false</model_dependent>
      <default_value>Double-Loaded Interior</default_value>
      <choices>
        <choice>
          <value>Double-Loaded Interior</value>
          <display_name>Double-Loaded Interior</display_name>
        </choice>
        <choice>
          <value>Single Exterior (Front)</value>
          <display_name>Single Exterior (Front)</display_name>
        </choice>
        <choice>
          <value>Double Exterior</value>
          <display_name>Double Exterior</display_name>
        </choice>
        <choice>
          <value>None</value>
          <display_name>None</display_name>
        </choice>
      </choices>
    </argument>
    <argument>
      <name>corridor_width</name>
      <display_name>Corridor Width</display_name>
      <description>The width of the corridor.</description>
      <type>Double</type>
      <units>ft</units>
      <required>true</required>
      <model_dependent>false</model_dependent>
      <default_value>10</default_value>
    </argument>
    <argument>
      <name>inset_width</name>
      <display_name>Inset Width</display_name>
      <description>The width of the inset.</description>
      <type>Double</type>
      <units>ft</units>
      <required>true</required>
      <model_dependent>false</model_dependent>
      <default_value>0</default_value>
    </argument>
    <argument>
      <name>inset_depth</name>
      <display_name>Inset Depth</display_name>
      <description>The depth of the inset.</description>
      <type>Double</type>
      <units>ft</units>
      <required>true</required>
      <model_dependent>false</model_dependent>
      <default_value>0</default_value>
    </argument>
    <argument>
      <name>inset_position</name>
      <display_name>Inset Position</display_name>
      <description>The position of the inset.</description>
      <type>Choice</type>
      <required>true</required>
      <model_dependent>false</model_dependent>
      <default_value>Right</default_value>
      <choices>
        <choice>
          <value>Right</value>
          <display_name>Right</display_name>
        </choice>
        <choice>
          <value>Left</value>
          <display_name>Left</display_name>
        </choice>
      </choices>
    </argument>
    <argument>
      <name>balcony_depth</name>
      <display_name>Balcony Depth</display_name>
      <description>The depth of the balcony.</description>
      <type>Double</type>
      <units>ft</units>
      <required>true</required>
      <model_dependent>false</model_dependent>
      <default_value>0</default_value>
    </argument>
    <argument>
      <name>foundation_type</name>
      <display_name>Foundation Type</display_name>
      <description>The foundation type of the building.</description>
      <type>Choice</type>
      <required>true</required>
      <model_dependent>false</model_dependent>
      <default_value>slab</default_value>
      <choices>
        <choice>
          <value>slab</value>
          <display_name>slab</display_name>
        </choice>
        <choice>
          <value>crawlspace</value>
          <display_name>crawlspace</display_name>
        </choice>
        <choice>
          <value>unfinished basement</value>
          <display_name>unfinished basement</display_name>
        </choice>
      </choices>
    </argument>
    <argument>
      <name>foundation_height</name>
      <display_name>Foundation Height</display_name>
      <description>The height of the foundation (e.g., 3ft for crawlspace, 8ft for basement).</description>
      <type>Double</type>
      <units>ft</units>
      <required>true</required>
      <model_dependent>false</model_dependent>
      <default_value>3</default_value>
    </argument>
    <argument>
      <name>eaves_depth</name>
      <display_name>Eaves Depth</display_name>
      <description>The eaves depth of the roof.</description>
      <type>Double</type>
      <units>ft</units>
      <required>true</required>
      <model_dependent>false</model_dependent>
      <default_value>2</default_value>
    </argument>
    <argument>
      <name>num_bedrooms</name>
      <display_name>Number of Bedrooms</display_name>
      <description>Specify the number of bedrooms. Used to determine the energy usage of appliances and plug loads, hot water usage, mechanical ventilation rate, etc.</description>
      <type>String</type>
      <required>false</required>
      <model_dependent>false</model_dependent>
      <default_value>3</default_value>
    </argument>
    <argument>
      <name>num_bathrooms</name>
      <display_name>Number of Bathrooms</display_name>
      <description>Specify the number of bathrooms. Used to determine the hot water usage, etc.</description>
      <type>String</type>
      <required>false</required>
      <model_dependent>false</model_dependent>
      <default_value>2</default_value>
    </argument>
    <argument>
      <name>num_occupants</name>
      <display_name>Number of Occupants</display_name>
      <description>Specify the number of occupants. A value of 'auto' will calculate the average number of occupants from the number of bedrooms. Used to specify the internal gains from people only.</description>
      <type>String</type>
      <required>true</required>
      <model_dependent>false</model_dependent>
      <default_value>auto</default_value>
    </argument>
    <argument>
      <name>occupants_weekday_sch</name>
      <display_name>Occupants Weekday schedule</display_name>
      <description>Specify the 24-hour weekday schedule.</description>
      <type>String</type>
      <required>true</required>
      <model_dependent>false</model_dependent>
      <default_value>1.00, 1.00, 1.00, 1.00, 1.00, 1.00, 1.00, 0.88, 0.41, 0.24, 0.24, 0.24, 0.24, 0.24, 0.24, 0.24, 0.29, 0.55, 0.90, 0.90, 0.90, 1.00, 1.00, 1.00</default_value>
    </argument>
    <argument>
      <name>occupants_weekend_sch</name>
      <display_name>Occupants Weekend schedule</display_name>
      <description>Specify the 24-hour weekend schedule.</description>
      <type>String</type>
      <required>true</required>
      <model_dependent>false</model_dependent>
      <default_value>1.00, 1.00, 1.00, 1.00, 1.00, 1.00, 1.00, 0.88, 0.41, 0.24, 0.24, 0.24, 0.24, 0.24, 0.24, 0.24, 0.29, 0.55, 0.90, 0.90, 0.90, 1.00, 1.00, 1.00</default_value>
    </argument>
    <argument>
      <name>occupants_monthly_sch</name>
      <display_name>Occupants Month schedule</display_name>
      <description>Specify the 12-month schedule.</description>
      <type>String</type>
      <required>true</required>
      <model_dependent>false</model_dependent>
      <default_value>1.0, 1.0, 1.0, 1.0, 1.0, 1.0, 1.0, 1.0, 1.0, 1.0, 1.0, 1.0</default_value>
    </argument>
    <argument>
      <name>neighbor_left_offset</name>
      <display_name>Neighbor Left Offset</display_name>
      <description>The minimum distance between the simulated house and the neighboring house to the left (not including eaves). A value of zero indicates no neighbors.</description>
      <type>Double</type>
      <units>ft</units>
      <required>false</required>
      <model_dependent>false</model_dependent>
      <default_value>10</default_value>
    </argument>
    <argument>
      <name>neighbor_right_offset</name>
      <display_name>Neighbor Right Offset</display_name>
      <description>The minimum distance between the simulated house and the neighboring house to the right (not including eaves). A value of zero indicates no neighbors.</description>
      <type>Double</type>
      <units>ft</units>
      <required>false</required>
      <model_dependent>false</model_dependent>
      <default_value>10</default_value>
    </argument>
    <argument>
      <name>neighbor_back_offset</name>
      <display_name>Neighbor Back Offset</display_name>
      <description>The minimum distance between the simulated house and the neighboring house to the back (not including eaves). A value of zero indicates no neighbors.</description>
      <type>Double</type>
      <units>ft</units>
      <required>false</required>
      <model_dependent>false</model_dependent>
      <default_value>0</default_value>
    </argument>
    <argument>
      <name>neighbor_front_offset</name>
      <display_name>Neighbor Front Offset</display_name>
      <description>The minimum distance between the simulated house and the neighboring house to the front (not including eaves). A value of zero indicates no neighbors.</description>
      <type>Double</type>
      <units>ft</units>
      <required>false</required>
      <model_dependent>false</model_dependent>
      <default_value>0</default_value>
    </argument>
    <argument>
      <name>orientation</name>
      <display_name>Azimuth</display_name>
      <description>The house's azimuth is measured clockwise from due south when viewed from above (e.g., South=0, West=90, North=180, East=270).</description>
      <type>Double</type>
      <units>degrees</units>
      <required>true</required>
      <model_dependent>false</model_dependent>
      <default_value>180</default_value>
    </argument>
  </arguments>
  <outputs/>
  <provenances/>
  <tags>
    <tag>Envelope.Form</tag>
  </tags>
  <attributes>
    <attribute>
      <name>Measure Type</name>
      <value>ModelMeasure</value>
      <datatype>string</datatype>
    </attribute>
    <attribute>
      <name>Intended Software Tool</name>
      <value>Apply Measure Now</value>
      <datatype>string</datatype>
    </attribute>
    <attribute>
      <name>Intended Software Tool</name>
      <value>OpenStudio Application</value>
      <datatype>string</datatype>
    </attribute>
    <attribute>
      <name>Intended Software Tool</name>
      <value>Parametric Analysis Tool</value>
      <datatype>string</datatype>
    </attribute>
  </attributes>
  <files>
    <file>
<<<<<<< HEAD
      <filename>schedules.rb</filename>
=======
      <filename>create_residential_multifamily_geometry_test.rb</filename>
>>>>>>> 970d3f66
      <filetype>rb</filetype>
      <usage_type>test</usage_type>
      <checksum>FE5E18A1</checksum>
    </file>
    <file>
      <version>
        <software_program>OpenStudio</software_program>
        <identifier>1.12.2</identifier>
        <min_compatible>2.0.4</min_compatible>
      </version>
      <filename>measure.rb</filename>
      <filetype>rb</filetype>
      <usage_type>script</usage_type>
<<<<<<< HEAD
      <checksum>7025EDF1</checksum>
    </file>
    <file>
      <filename>create_residential_multifamily_geometry_test.rb</filename>
      <filetype>rb</filetype>
      <usage_type>test</usage_type>
      <checksum>FE5E18A1</checksum>
    </file>
    <file>
      <filename>util.rb</filename>
      <filetype>rb</filetype>
      <usage_type>resource</usage_type>
      <checksum>B8804B95</checksum>
    </file>
    <file>
      <filename>unit_conversions.rb</filename>
      <filetype>rb</filetype>
      <usage_type>resource</usage_type>
      <checksum>7161039B</checksum>
    </file>
    <file>
      <filename>MF_8units_1story_SL_Denver.osm</filename>
      <filetype>osm</filetype>
      <usage_type>test</usage_type>
      <checksum>026A52B7</checksum>
    </file>
    <file>
      <filename>constants.rb</filename>
      <filetype>rb</filetype>
      <usage_type>resource</usage_type>
      <checksum>05548135</checksum>
    </file>
    <file>
      <filename>geometry.rb</filename>
      <filetype>rb</filetype>
      <usage_type>resource</usage_type>
      <checksum>AB2185AD</checksum>
=======
      <checksum>DECA1729</checksum>
>>>>>>> 970d3f66
    </file>
  </files>
</measure><|MERGE_RESOLUTION|>--- conflicted
+++ resolved
@@ -2,13 +2,8 @@
   <schema_version>3.0</schema_version>
   <name>create_residential_multifamily_geometry</name>
   <uid>9bc07973-98a4-46fc-b643-e280628817c5</uid>
-<<<<<<< HEAD
-  <version_id>b50bce37-4eb2-4f2c-a4e6-06dbc26df375</version_id>
-  <version_modified>20181106T160335Z</version_modified>
-=======
   <version_id>0c7abe92-307f-4ad3-a39b-7090b56b0b60</version_id>
   <version_modified>20181112T230641Z</version_modified>
->>>>>>> 970d3f66
   <xml_checksum>2AF3A68E</xml_checksum>
   <class_name>CreateResidentialMultifamilyGeometry</class_name>
   <display_name>Create Residential Multifamily Geometry</display_name>
@@ -328,11 +323,7 @@
   </attributes>
   <files>
     <file>
-<<<<<<< HEAD
-      <filename>schedules.rb</filename>
-=======
       <filename>create_residential_multifamily_geometry_test.rb</filename>
->>>>>>> 970d3f66
       <filetype>rb</filetype>
       <usage_type>test</usage_type>
       <checksum>FE5E18A1</checksum>
@@ -346,47 +337,7 @@
       <filename>measure.rb</filename>
       <filetype>rb</filetype>
       <usage_type>script</usage_type>
-<<<<<<< HEAD
-      <checksum>7025EDF1</checksum>
-    </file>
-    <file>
-      <filename>create_residential_multifamily_geometry_test.rb</filename>
-      <filetype>rb</filetype>
-      <usage_type>test</usage_type>
-      <checksum>FE5E18A1</checksum>
-    </file>
-    <file>
-      <filename>util.rb</filename>
-      <filetype>rb</filetype>
-      <usage_type>resource</usage_type>
-      <checksum>B8804B95</checksum>
-    </file>
-    <file>
-      <filename>unit_conversions.rb</filename>
-      <filetype>rb</filetype>
-      <usage_type>resource</usage_type>
-      <checksum>7161039B</checksum>
-    </file>
-    <file>
-      <filename>MF_8units_1story_SL_Denver.osm</filename>
-      <filetype>osm</filetype>
-      <usage_type>test</usage_type>
-      <checksum>026A52B7</checksum>
-    </file>
-    <file>
-      <filename>constants.rb</filename>
-      <filetype>rb</filetype>
-      <usage_type>resource</usage_type>
-      <checksum>05548135</checksum>
-    </file>
-    <file>
-      <filename>geometry.rb</filename>
-      <filetype>rb</filetype>
-      <usage_type>resource</usage_type>
-      <checksum>AB2185AD</checksum>
-=======
       <checksum>DECA1729</checksum>
->>>>>>> 970d3f66
     </file>
   </files>
 </measure>