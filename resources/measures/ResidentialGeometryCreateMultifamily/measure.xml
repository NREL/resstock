--- conflicted
+++ resolved
@@ -2,13 +2,8 @@
   <schema_version>3.0</schema_version>
   <name>create_residential_multifamily_geometry</name>
   <uid>9bc07973-98a4-46fc-b643-e280628817c5</uid>
-<<<<<<< HEAD
-  <version_id>9b2b5581-0987-4a2e-be31-72b99fffecc9</version_id>
-  <version_modified>20190215T185340Z</version_modified>
-=======
   <version_id>eeadf987-a53b-42fb-aa2c-a00cee653ea0</version_id>
   <version_modified>20190214T232231Z</version_modified>
->>>>>>> 6e2ec449
   <xml_checksum>2AF3A68E</xml_checksum>
   <class_name>CreateResidentialMultifamilyGeometry</class_name>
   <display_name>Create Residential Multifamily Geometry</display_name>
@@ -46,9 +41,9 @@
       <default_value>1</default_value>
     </argument>
     <argument>
-      <name>num_units</name>
-      <display_name>Num Units</display_name>
-      <description>The number of units. This must be divisible by the number of floors.</description>
+      <name>num_units_per_floor</name>
+      <display_name>Num Units Per Floor</display_name>
+      <description>The number of units per floor.</description>
       <type>Integer</type>
       <units>#</units>
       <required>true</required>
@@ -297,25 +292,6 @@
       <required>true</required>
       <model_dependent>false</model_dependent>
       <default_value>180</default_value>
-    </argument>
-    <argument>
-      <name>minimal_collapsed</name>
-      <display_name>Minimal Collapsed Building</display_name>
-      <description>Collapse the building down into only corner, end, and/or middle units.</description>
-      <type>Boolean</type>
-      <required>true</required>
-      <model_dependent>false</model_dependent>
-      <default_value>false</default_value>
-      <choices>
-        <choice>
-          <value>true</value>
-          <display_name>true</display_name>
-        </choice>
-        <choice>
-          <value>false</value>
-          <display_name>false</display_name>
-        </choice>
-      </choices>
     </argument>
   </arguments>
   <outputs/>
@@ -350,7 +326,7 @@
       <filename>create_residential_multifamily_geometry_test.rb</filename>
       <filetype>rb</filetype>
       <usage_type>test</usage_type>
-      <checksum>D64505D0</checksum>
+      <checksum>E644FB84</checksum>
     </file>
     <file>
       <version>
@@ -361,11 +337,7 @@
       <filename>measure.rb</filename>
       <filetype>rb</filetype>
       <usage_type>script</usage_type>
-<<<<<<< HEAD
-      <checksum>E9015CAC</checksum>
-=======
       <checksum>2E1D378B</checksum>
->>>>>>> 6e2ec449
     </file>
   </files>
 </measure>