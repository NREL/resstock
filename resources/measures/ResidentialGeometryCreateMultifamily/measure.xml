<measure>
  <schema_version>3.0</schema_version>
  <name>create_residential_multifamily_geometry</name>
  <uid>9bc07973-98a4-46fc-b643-e280628817c5</uid>
<<<<<<< HEAD
  <version_id>37430679-c507-49d5-b13d-d9d800f50e1e</version_id>
  <version_modified>20181010T171004Z</version_modified>
=======
  <version_id>43262661-30bc-40d5-a40a-888c15051cad</version_id>
  <version_modified>20181015T212943Z</version_modified>
>>>>>>> 8159c45d
  <xml_checksum>2AF3A68E</xml_checksum>
  <class_name>CreateResidentialMultifamilyGeometry</class_name>
  <display_name>Create Residential Multifamily Geometry</display_name>
  <description>Sets the basic geometry for the multifamily building, where all units are 1 story and stacked if the building is multiple stories. Sets the number of bedrooms, bathrooms, and occupants in the building. See https://github.com/NREL/OpenStudio-BEopt#workflows for supported workflows using this measure.</description>
  <modeler_description>Creates multifamily geometry. Also, sets (or replaces) BuildingUnit objects that store the number of bedrooms and bathrooms associated with the model. Sets (or replaces) the People object for each finished space in the model.</modeler_description>
  <arguments>
    <argument>
      <name>unit_ffa</name>
      <display_name>Unit Finished Floor Area</display_name>
      <description>Unit floor area of the finished space (including any finished basement floor area).</description>
      <type>Double</type>
      <units>ft^2</units>
      <required>true</required>
      <model_dependent>false</model_dependent>
      <default_value>900</default_value>
    </argument>
    <argument>
      <name>wall_height</name>
      <display_name>Wall Height (Per Floor)</display_name>
      <description>The height of the living space walls.</description>
      <type>Double</type>
      <units>ft</units>
      <required>true</required>
      <model_dependent>false</model_dependent>
      <default_value>8</default_value>
    </argument>
    <argument>
      <name>num_floors</name>
      <display_name>Building Number of Floors</display_name>
      <description>The number of floors above grade.</description>
      <type>Integer</type>
      <units>#</units>
      <required>true</required>
      <model_dependent>false</model_dependent>
      <default_value>1</default_value>
    </argument>
    <argument>
      <name>num_units_per_floor</name>
      <display_name>Num Units Per Floor</display_name>
      <description>The number of units per floor.</description>
      <type>Integer</type>
      <units>#</units>
      <required>true</required>
      <model_dependent>false</model_dependent>
      <default_value>2</default_value>
    </argument>
    <argument>
      <name>unit_aspect_ratio</name>
      <display_name>Unit Aspect Ratio</display_name>
      <description>The ratio of the front/back wall length to the left/right wall length.</description>
      <type>Double</type>
      <units>FB/LR</units>
      <required>true</required>
      <model_dependent>false</model_dependent>
      <default_value>2</default_value>
    </argument>
    <argument>
      <name>corridor_position</name>
      <display_name>Corridor Position</display_name>
      <description>The position of the corridor.</description>
      <type>Choice</type>
      <required>true</required>
      <model_dependent>false</model_dependent>
      <default_value>Double-Loaded Interior</default_value>
      <choices>
        <choice>
          <value>Double-Loaded Interior</value>
          <display_name>Double-Loaded Interior</display_name>
        </choice>
        <choice>
          <value>Single Exterior (Front)</value>
          <display_name>Single Exterior (Front)</display_name>
        </choice>
        <choice>
          <value>Double Exterior</value>
          <display_name>Double Exterior</display_name>
        </choice>
        <choice>
          <value>None</value>
          <display_name>None</display_name>
        </choice>
      </choices>
    </argument>
    <argument>
      <name>corridor_width</name>
      <display_name>Corridor Width</display_name>
      <description>The width of the corridor.</description>
      <type>Double</type>
      <units>ft</units>
      <required>true</required>
      <model_dependent>false</model_dependent>
      <default_value>10</default_value>
    </argument>
    <argument>
      <name>inset_width</name>
      <display_name>Inset Width</display_name>
      <description>The width of the inset.</description>
      <type>Double</type>
      <units>ft</units>
      <required>true</required>
      <model_dependent>false</model_dependent>
      <default_value>0</default_value>
    </argument>
    <argument>
      <name>inset_depth</name>
      <display_name>Inset Depth</display_name>
      <description>The depth of the inset.</description>
      <type>Double</type>
      <units>ft</units>
      <required>true</required>
      <model_dependent>false</model_dependent>
      <default_value>0</default_value>
    </argument>
    <argument>
      <name>inset_position</name>
      <display_name>Inset Position</display_name>
      <description>The position of the inset.</description>
      <type>Choice</type>
      <required>true</required>
      <model_dependent>false</model_dependent>
      <default_value>Right</default_value>
      <choices>
        <choice>
          <value>Right</value>
          <display_name>Right</display_name>
        </choice>
        <choice>
          <value>Left</value>
          <display_name>Left</display_name>
        </choice>
      </choices>
    </argument>
    <argument>
      <name>balcony_depth</name>
      <display_name>Balcony Depth</display_name>
      <description>The depth of the balcony.</description>
      <type>Double</type>
      <units>ft</units>
      <required>true</required>
      <model_dependent>false</model_dependent>
      <default_value>0</default_value>
    </argument>
    <argument>
      <name>foundation_type</name>
      <display_name>Foundation Type</display_name>
      <description>The foundation type of the building.</description>
      <type>Choice</type>
      <required>true</required>
      <model_dependent>false</model_dependent>
      <default_value>slab</default_value>
      <choices>
        <choice>
          <value>slab</value>
          <display_name>slab</display_name>
        </choice>
        <choice>
          <value>crawlspace</value>
          <display_name>crawlspace</display_name>
        </choice>
        <choice>
          <value>unfinished basement</value>
          <display_name>unfinished basement</display_name>
        </choice>
      </choices>
    </argument>
    <argument>
      <name>foundation_height</name>
      <display_name>Foundation Height</display_name>
      <description>The height of the foundation (e.g., 3ft for crawlspace, 8ft for basement).</description>
      <type>Double</type>
      <units>ft</units>
      <required>true</required>
      <model_dependent>false</model_dependent>
      <default_value>3</default_value>
    </argument>
    <argument>
      <name>eaves_depth</name>
      <display_name>Eaves Depth</display_name>
      <description>The eaves depth of the roof.</description>
      <type>Double</type>
      <units>ft</units>
      <required>true</required>
      <model_dependent>false</model_dependent>
      <default_value>2</default_value>
    </argument>
    <argument>
      <name>num_bedrooms</name>
      <display_name>Number of Bedrooms</display_name>
      <description>Specify the number of bedrooms. Used to determine the energy usage of appliances and plug loads, hot water usage, mechanical ventilation rate, etc.</description>
      <type>String</type>
      <required>false</required>
      <model_dependent>false</model_dependent>
      <default_value>3</default_value>
    </argument>
    <argument>
      <name>num_bathrooms</name>
      <display_name>Number of Bathrooms</display_name>
      <description>Specify the number of bathrooms. Used to determine the hot water usage, etc.</description>
      <type>String</type>
      <required>false</required>
      <model_dependent>false</model_dependent>
      <default_value>2</default_value>
    </argument>
    <argument>
      <name>num_occupants</name>
      <display_name>Number of Occupants</display_name>
      <description>Specify the number of occupants. A value of 'auto' will calculate the average number of occupants from the number of bedrooms. Used to specify the internal gains from people only.</description>
      <type>String</type>
      <required>true</required>
      <model_dependent>false</model_dependent>
      <default_value>auto</default_value>
    </argument>
    <argument>
      <name>occupants_weekday_sch</name>
      <display_name>Occupants Weekday schedule</display_name>
      <description>Specify the 24-hour weekday schedule.</description>
      <type>String</type>
      <required>true</required>
      <model_dependent>false</model_dependent>
      <default_value>1.00, 1.00, 1.00, 1.00, 1.00, 1.00, 1.00, 0.88, 0.41, 0.24, 0.24, 0.24, 0.24, 0.24, 0.24, 0.24, 0.29, 0.55, 0.90, 0.90, 0.90, 1.00, 1.00, 1.00</default_value>
    </argument>
    <argument>
      <name>occupants_weekend_sch</name>
      <display_name>Occupants Weekend schedule</display_name>
      <description>Specify the 24-hour weekend schedule.</description>
      <type>String</type>
      <required>true</required>
      <model_dependent>false</model_dependent>
      <default_value>1.00, 1.00, 1.00, 1.00, 1.00, 1.00, 1.00, 0.88, 0.41, 0.24, 0.24, 0.24, 0.24, 0.24, 0.24, 0.24, 0.29, 0.55, 0.90, 0.90, 0.90, 1.00, 1.00, 1.00</default_value>
    </argument>
    <argument>
      <name>occupants_monthly_sch</name>
      <display_name>Occupants Month schedule</display_name>
      <description>Specify the 12-month schedule.</description>
      <type>String</type>
      <required>true</required>
      <model_dependent>false</model_dependent>
      <default_value>1.0, 1.0, 1.0, 1.0, 1.0, 1.0, 1.0, 1.0, 1.0, 1.0, 1.0, 1.0</default_value>
    </argument>
    <argument>
      <name>neighbor_left_offset</name>
      <display_name>Neighbor Left Offset</display_name>
      <description>The minimum distance between the simulated house and the neighboring house to the left (not including eaves). A value of zero indicates no neighbors.</description>
      <type>Double</type>
      <units>ft</units>
      <required>false</required>
      <model_dependent>false</model_dependent>
      <default_value>10</default_value>
    </argument>
    <argument>
      <name>neighbor_right_offset</name>
      <display_name>Neighbor Right Offset</display_name>
      <description>The minimum distance between the simulated house and the neighboring house to the right (not including eaves). A value of zero indicates no neighbors.</description>
      <type>Double</type>
      <units>ft</units>
      <required>false</required>
      <model_dependent>false</model_dependent>
      <default_value>10</default_value>
    </argument>
    <argument>
      <name>neighbor_back_offset</name>
      <display_name>Neighbor Back Offset</display_name>
      <description>The minimum distance between the simulated house and the neighboring house to the back (not including eaves). A value of zero indicates no neighbors.</description>
      <type>Double</type>
      <units>ft</units>
      <required>false</required>
      <model_dependent>false</model_dependent>
      <default_value>0</default_value>
    </argument>
    <argument>
      <name>neighbor_front_offset</name>
      <display_name>Neighbor Front Offset</display_name>
      <description>The minimum distance between the simulated house and the neighboring house to the front (not including eaves). A value of zero indicates no neighbors.</description>
      <type>Double</type>
      <units>ft</units>
      <required>false</required>
      <model_dependent>false</model_dependent>
      <default_value>0</default_value>
    </argument>
    <argument>
      <name>orientation</name>
      <display_name>Azimuth</display_name>
      <description>The house's azimuth is measured clockwise from due south when viewed from above (e.g., South=0, West=90, North=180, East=270).</description>
      <type>Double</type>
      <units>degrees</units>
      <required>true</required>
      <model_dependent>false</model_dependent>
      <default_value>180</default_value>
    </argument>
  </arguments>
  <outputs/>
  <provenances/>
  <tags>
    <tag>Envelope.Form</tag>
  </tags>
  <attributes>
    <attribute>
      <name>Measure Type</name>
      <value>ModelMeasure</value>
      <datatype>string</datatype>
    </attribute>
    <attribute>
      <name>Intended Software Tool</name>
      <value>Apply Measure Now</value>
      <datatype>string</datatype>
    </attribute>
    <attribute>
      <name>Intended Software Tool</name>
      <value>OpenStudio Application</value>
      <datatype>string</datatype>
    </attribute>
    <attribute>
      <name>Intended Software Tool</name>
      <value>Parametric Analysis Tool</value>
      <datatype>string</datatype>
    </attribute>
  </attributes>
  <files>
    <file>
      <filename>util.rb</filename>
      <filetype>rb</filetype>
      <usage_type>resource</usage_type>
<<<<<<< HEAD
      <checksum>4C000237</checksum>
    </file>
    <file>
      <filename>constants.rb</filename>
      <filetype>rb</filetype>
      <usage_type>resource</usage_type>
      <checksum>C6878D1E</checksum>
=======
      <checksum>4516079E</checksum>
    </file>
    <file>
      <filename>unit_conversions.rb</filename>
      <filetype>rb</filetype>
      <usage_type>resource</usage_type>
      <checksum>81550F14</checksum>
    </file>
    <file>
      <filename>schedules.rb</filename>
      <filetype>rb</filetype>
      <usage_type>resource</usage_type>
      <checksum>4C000237</checksum>
>>>>>>> 8159c45d
    </file>
    <file>
      <version>
        <software_program>OpenStudio</software_program>
        <identifier>1.12.2</identifier>
        <min_compatible>2.0.4</min_compatible>
      </version>
      <filename>measure.rb</filename>
      <filetype>rb</filetype>
      <usage_type>script</usage_type>
      <checksum>7025EDF1</checksum>
    </file>
    <file>
      <filename>create_residential_multifamily_geometry_test.rb</filename>
      <filetype>rb</filetype>
      <usage_type>test</usage_type>
      <checksum>FE5E18A1</checksum>
    </file>
    <file>
      <filename>geometry.rb</filename>
      <filetype>rb</filetype>
      <usage_type>resource</usage_type>
      <checksum>62B9E41C</checksum>
<<<<<<< HEAD
    </file>
    <file>
      <filename>MF_8units_1story_SL_Denver.osm</filename>
      <filetype>osm</filetype>
      <usage_type>test</usage_type>
      <checksum>4229FB7D</checksum>
=======
>>>>>>> 8159c45d
    </file>
    <file>
      <filename>util.rb</filename>
      <filetype>rb</filetype>
      <usage_type>resource</usage_type>
<<<<<<< HEAD
      <checksum>B8804B95</checksum>
    </file>
    <file>
      <filename>unit_conversions.rb</filename>
      <filetype>rb</filetype>
      <usage_type>resource</usage_type>
      <checksum>A28FB5F8</checksum>
=======
      <checksum>623A924C</checksum>
    </file>
    <file>
      <filename>MF_8units_1story_SL_Denver.osm</filename>
      <filetype>osm</filetype>
      <usage_type>test</usage_type>
      <checksum>E4B5A325</checksum>
>>>>>>> 8159c45d
    </file>
  </files>
</measure><|MERGE_RESOLUTION|>--- conflicted
+++ resolved
@@ -2,13 +2,8 @@
   <schema_version>3.0</schema_version>
   <name>create_residential_multifamily_geometry</name>
   <uid>9bc07973-98a4-46fc-b643-e280628817c5</uid>
-<<<<<<< HEAD
-  <version_id>37430679-c507-49d5-b13d-d9d800f50e1e</version_id>
-  <version_modified>20181010T171004Z</version_modified>
-=======
   <version_id>43262661-30bc-40d5-a40a-888c15051cad</version_id>
   <version_modified>20181015T212943Z</version_modified>
->>>>>>> 8159c45d
   <xml_checksum>2AF3A68E</xml_checksum>
   <class_name>CreateResidentialMultifamilyGeometry</class_name>
   <display_name>Create Residential Multifamily Geometry</display_name>
@@ -331,29 +326,19 @@
       <filename>util.rb</filename>
       <filetype>rb</filetype>
       <usage_type>resource</usage_type>
-<<<<<<< HEAD
+      <checksum>4516079E</checksum>
+    </file>
+    <file>
+      <filename>unit_conversions.rb</filename>
+      <filetype>rb</filetype>
+      <usage_type>resource</usage_type>
+      <checksum>81550F14</checksum>
+    </file>
+    <file>
+      <filename>schedules.rb</filename>
+      <filetype>rb</filetype>
+      <usage_type>resource</usage_type>
       <checksum>4C000237</checksum>
-    </file>
-    <file>
-      <filename>constants.rb</filename>
-      <filetype>rb</filetype>
-      <usage_type>resource</usage_type>
-      <checksum>C6878D1E</checksum>
-=======
-      <checksum>4516079E</checksum>
-    </file>
-    <file>
-      <filename>unit_conversions.rb</filename>
-      <filetype>rb</filetype>
-      <usage_type>resource</usage_type>
-      <checksum>81550F14</checksum>
-    </file>
-    <file>
-      <filename>schedules.rb</filename>
-      <filetype>rb</filetype>
-      <usage_type>resource</usage_type>
-      <checksum>4C000237</checksum>
->>>>>>> 8159c45d
     </file>
     <file>
       <version>
@@ -377,29 +362,11 @@
       <filetype>rb</filetype>
       <usage_type>resource</usage_type>
       <checksum>62B9E41C</checksum>
-<<<<<<< HEAD
-    </file>
-    <file>
-      <filename>MF_8units_1story_SL_Denver.osm</filename>
-      <filetype>osm</filetype>
-      <usage_type>test</usage_type>
-      <checksum>4229FB7D</checksum>
-=======
->>>>>>> 8159c45d
-    </file>
-    <file>
-      <filename>util.rb</filename>
-      <filetype>rb</filetype>
-      <usage_type>resource</usage_type>
-<<<<<<< HEAD
-      <checksum>B8804B95</checksum>
-    </file>
-    <file>
-      <filename>unit_conversions.rb</filename>
-      <filetype>rb</filetype>
-      <usage_type>resource</usage_type>
-      <checksum>A28FB5F8</checksum>
-=======
+    </file>
+    <file>
+      <filename>constants.rb</filename>
+      <filetype>rb</filetype>
+      <usage_type>resource</usage_type>
       <checksum>623A924C</checksum>
     </file>
     <file>
@@ -407,7 +374,6 @@
       <filetype>osm</filetype>
       <usage_type>test</usage_type>
       <checksum>E4B5A325</checksum>
->>>>>>> 8159c45d
     </file>
   </files>
 </measure>