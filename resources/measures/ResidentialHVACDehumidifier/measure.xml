--- conflicted
+++ resolved
@@ -2,13 +2,8 @@
   <schema_version>3.0</schema_version>
   <name>process_dehumidifier</name>
   <uid>f2d9e1e8-17bd-4a4a-a46b-df5f7e54e6c3</uid>
-<<<<<<< HEAD
-  <version_id>7d7571db-e9f2-4325-93da-ccc295d7e136</version_id>
-  <version_modified>20180602T030343Z</version_modified>
-=======
   <version_id>2ff29b56-6d22-427e-804a-94f1758df187</version_id>
   <version_modified>20180601T165919Z</version_modified>
->>>>>>> 165241bf
   <xml_checksum>D48F381B</xml_checksum>
   <class_name>ProcessDehumidifier</class_name>
   <display_name>Set Residential Dehumidifier</display_name>
@@ -120,18 +115,6 @@
       <checksum>91D17463</checksum>
     </file>
     <file>
-<<<<<<< HEAD
-      <filename>materials.rb</filename>
-      <filetype>rb</filetype>
-      <usage_type>resource</usage_type>
-      <checksum>3AF0D408</checksum>
-    </file>
-    <file>
-      <filename>schedules.rb</filename>
-      <filetype>rb</filetype>
-      <usage_type>resource</usage_type>
-      <checksum>9AD5E2A5</checksum>
-=======
       <filename>schedules.rb</filename>
       <filetype>rb</filetype>
       <usage_type>resource</usage_type>
@@ -142,61 +125,35 @@
       <filetype>rb</filetype>
       <usage_type>resource</usage_type>
       <checksum>3AF0D408</checksum>
->>>>>>> 165241bf
     </file>
     <file>
       <filename>hvac.rb</filename>
       <filetype>rb</filetype>
       <usage_type>resource</usage_type>
-<<<<<<< HEAD
-      <checksum>30E5B83C</checksum>
-=======
       <checksum>CFB915F6</checksum>
->>>>>>> 165241bf
     </file>
     <file>
       <filename>constants.rb</filename>
       <filetype>rb</filetype>
       <usage_type>resource</usage_type>
-<<<<<<< HEAD
-      <checksum>A2FB817B</checksum>
-    </file>
-    <file>
-      <filename>geometry.rb</filename>
-      <filetype>rb</filetype>
-      <usage_type>resource</usage_type>
-      <checksum>6CA0FF8C</checksum>
-=======
       <checksum>C7B12E42</checksum>
->>>>>>> 165241bf
     </file>
     <file>
       <filename>SFD_2000sqft_2story_SL_UA_Denver.osm</filename>
       <filetype>osm</filetype>
       <usage_type>test</usage_type>
-<<<<<<< HEAD
-      <checksum>0B8529DE</checksum>
-=======
       <checksum>4F175BAA</checksum>
->>>>>>> 165241bf
     </file>
     <file>
       <filename>SFA_4units_1story_FB_UA_Denver.osm</filename>
       <filetype>osm</filetype>
       <usage_type>test</usage_type>
-<<<<<<< HEAD
-      <checksum>BBAE02DE</checksum>
-=======
       <checksum>77E11A4F</checksum>
->>>>>>> 165241bf
     </file>
     <file>
       <filename>MF_8units_1story_SL_Denver.osm</filename>
       <filetype>osm</filetype>
       <usage_type>test</usage_type>
-<<<<<<< HEAD
-      <checksum>F07458D7</checksum>
-=======
       <checksum>1A91AED8</checksum>
     </file>
     <file>
@@ -204,7 +161,6 @@
       <filetype>rb</filetype>
       <usage_type>resource</usage_type>
       <checksum>7D6EC9CC</checksum>
->>>>>>> 165241bf
     </file>
   </files>
 </measure>