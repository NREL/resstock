<measure>
  <schema_version>3.0</schema_version>
  <name>process_dehumidifier</name>
  <uid>f2d9e1e8-17bd-4a4a-a46b-df5f7e54e6c3</uid>
<<<<<<< HEAD
  <version_id>6dbd7460-d45d-418e-b8ad-6e943013e38e</version_id>
  <version_modified>20181008T171135Z</version_modified>
=======
  <version_id>acef105e-6477-4642-ba20-24f599725c1f</version_id>
  <version_modified>20180912T200241Z</version_modified>
>>>>>>> 12b24f9d
  <xml_checksum>D48F381B</xml_checksum>
  <class_name>ProcessDehumidifier</class_name>
  <display_name>Set Residential Dehumidifier</display_name>
  <description>This measure removes any existing dehumidifiers from the building and adds a dehumidifier. For multifamily buildings, the dehumidifier can be set for all units of the building. See https://github.com/NREL/OpenStudio-BEopt#workflows for supported workflows using this measure.</description>
  <modeler_description>Any HVAC dehumidifier DXs are removed from any existing zones. An HVAC dehumidifier DX is added to the living zone, as well as to the finished basement if it exists. A humidistat is also added to the zone, with the relative humidity setpoint input by the user.</modeler_description>
  <arguments>
    <argument>
      <name>energy_factor</name>
      <display_name>Energy Factor</display_name>
      <description>The energy efficiency of dehumidifiers is measured by its energy factor, in liters of water removed per kilowatt-hour (kWh) of energy consumed or L/kWh.</description>
      <type>String</type>
      <units>L/kWh</units>
      <required>true</required>
      <model_dependent>false</model_dependent>
      <default_value>auto</default_value>
    </argument>
    <argument>
      <name>water_removal_rate</name>
      <display_name>Water Removal Rate</display_name>
      <description>Dehumidifier rated water removal rate measured in pints per day at an inlet condition of 80 degrees F DB/60%RH.</description>
      <type>String</type>
      <units>Pints/day</units>
      <required>true</required>
      <model_dependent>false</model_dependent>
      <default_value>auto</default_value>
    </argument>
    <argument>
      <name>air_flow_rate</name>
      <display_name>Air Flow Rate</display_name>
      <description>The dehumidifier rated air flow rate in CFM. If 'auto' is entered, the air flow will be determined using the rated water removal rate.</description>
      <type>String</type>
      <units>cfm</units>
      <required>true</required>
      <model_dependent>false</model_dependent>
      <default_value>auto</default_value>
    </argument>
    <argument>
      <name>humidity_setpoint</name>
      <display_name>Annual Relative Humidity Setpoint</display_name>
      <description>The annual relative humidity setpoint.</description>
      <type>Double</type>
      <units>frac</units>
      <required>true</required>
      <model_dependent>false</model_dependent>
      <default_value>0.6</default_value>
    </argument>
  </arguments>
  <outputs/>
  <provenances/>
  <tags>
    <tag>HVAC.Cooling</tag>
  </tags>
  <attributes>
    <attribute>
      <name>Measure Type</name>
      <value>ModelMeasure</value>
      <datatype>string</datatype>
    </attribute>
    <attribute>
      <name>Intended Software Tool</name>
      <value>Apply Measure Now</value>
      <datatype>string</datatype>
    </attribute>
    <attribute>
      <name>Intended Software Tool</name>
      <value>OpenStudio Application</value>
      <datatype>string</datatype>
    </attribute>
    <attribute>
      <name>Intended Software Tool</name>
      <value>Parametric Analysis Tool</value>
      <datatype>string</datatype>
    </attribute>
  </attributes>
  <files>
    <file>
      <filename>psychrometrics.rb</filename>
      <filetype>rb</filetype>
      <usage_type>resource</usage_type>
      <checksum>208441EA</checksum>
    </file>
    <file>
      <version>
        <software_program>OpenStudio</software_program>
        <identifier>1.14.0</identifier>
        <min_compatible>2.0.4</min_compatible>
      </version>
      <filename>measure.rb</filename>
      <filetype>rb</filetype>
      <usage_type>script</usage_type>
      <checksum>403235C7</checksum>
    </file>
    <file>
      <filename>process_dehumidifier_test.rb</filename>
      <filetype>rb</filetype>
      <usage_type>test</usage_type>
      <checksum>C25F6C2D</checksum>
    </file>
    <file>
      <filename>util.rb</filename>
      <filetype>rb</filetype>
      <usage_type>resource</usage_type>
      <checksum>4516079E</checksum>
    </file>
    <file>
      <filename>materials.rb</filename>
      <filetype>rb</filetype>
      <usage_type>resource</usage_type>
      <checksum>82D32FEE</checksum>
    </file>
    <file>
<<<<<<< HEAD
      <filename>unit_conversions.rb</filename>
      <filetype>rb</filetype>
      <usage_type>resource</usage_type>
      <checksum>81550F14</checksum>
=======
      <filename>materials.rb</filename>
      <filetype>rb</filetype>
      <usage_type>resource</usage_type>
      <checksum>82D32FEE</checksum>
>>>>>>> 12b24f9d
    </file>
    <file>
      <filename>geometry.rb</filename>
      <filetype>rb</filetype>
      <usage_type>resource</usage_type>
<<<<<<< HEAD
      <checksum>B237D248</checksum>
    </file>
    <file>
      <filename>hvac.rb</filename>
      <filetype>rb</filetype>
      <usage_type>resource</usage_type>
      <checksum>2047AAAB</checksum>
    </file>
    <file>
      <filename>schedules.rb</filename>
      <filetype>rb</filetype>
      <usage_type>resource</usage_type>
      <checksum>4C000237</checksum>
=======
      <checksum>3A649817</checksum>
    </file>
    <file>
      <filename>unit_conversions.rb</filename>
      <filetype>rb</filetype>
      <usage_type>resource</usage_type>
      <checksum>81550F14</checksum>
    </file>
    <file>
      <filename>hvac.rb</filename>
      <filetype>rb</filetype>
      <usage_type>resource</usage_type>
      <checksum>61214910</checksum>
>>>>>>> 12b24f9d
    </file>
    <file>
      <filename>constants.rb</filename>
      <filetype>rb</filetype>
      <usage_type>resource</usage_type>
<<<<<<< HEAD
      <checksum>C6878D1E</checksum>
=======
      <checksum>374E311F</checksum>
>>>>>>> 12b24f9d
    </file>
    <file>
      <filename>SFD_2000sqft_2story_SL_UA_Denver.osm</filename>
      <filetype>osm</filetype>
      <usage_type>test</usage_type>
<<<<<<< HEAD
      <checksum>E0C9E9EB</checksum>
=======
      <checksum>B076DC61</checksum>
>>>>>>> 12b24f9d
    </file>
    <file>
      <filename>SFA_4units_1story_FB_UA_Denver.osm</filename>
      <filetype>osm</filetype>
      <usage_type>test</usage_type>
<<<<<<< HEAD
      <checksum>0647E240</checksum>
=======
      <checksum>BD20AC4F</checksum>
>>>>>>> 12b24f9d
    </file>
    <file>
      <filename>MF_8units_1story_SL_Denver.osm</filename>
      <filetype>osm</filetype>
      <usage_type>test</usage_type>
<<<<<<< HEAD
      <checksum>4229FB7D</checksum>
=======
      <checksum>252D6357</checksum>
>>>>>>> 12b24f9d
    </file>
  </files>
</measure><|MERGE_RESOLUTION|>--- conflicted
+++ resolved
@@ -2,13 +2,8 @@
   <schema_version>3.0</schema_version>
   <name>process_dehumidifier</name>
   <uid>f2d9e1e8-17bd-4a4a-a46b-df5f7e54e6c3</uid>
-<<<<<<< HEAD
-  <version_id>6dbd7460-d45d-418e-b8ad-6e943013e38e</version_id>
-  <version_modified>20181008T171135Z</version_modified>
-=======
   <version_id>acef105e-6477-4642-ba20-24f599725c1f</version_id>
   <version_modified>20180912T200241Z</version_modified>
->>>>>>> 12b24f9d
   <xml_checksum>D48F381B</xml_checksum>
   <class_name>ProcessDehumidifier</class_name>
   <display_name>Set Residential Dehumidifier</display_name>
@@ -108,6 +103,12 @@
       <checksum>C25F6C2D</checksum>
     </file>
     <file>
+      <filename>schedules.rb</filename>
+      <filetype>rb</filetype>
+      <usage_type>resource</usage_type>
+      <checksum>1C22DD2A</checksum>
+    </file>
+    <file>
       <filename>util.rb</filename>
       <filetype>rb</filetype>
       <usage_type>resource</usage_type>
@@ -120,37 +121,9 @@
       <checksum>82D32FEE</checksum>
     </file>
     <file>
-<<<<<<< HEAD
-      <filename>unit_conversions.rb</filename>
-      <filetype>rb</filetype>
-      <usage_type>resource</usage_type>
-      <checksum>81550F14</checksum>
-=======
-      <filename>materials.rb</filename>
-      <filetype>rb</filetype>
-      <usage_type>resource</usage_type>
-      <checksum>82D32FEE</checksum>
->>>>>>> 12b24f9d
-    </file>
-    <file>
       <filename>geometry.rb</filename>
       <filetype>rb</filetype>
       <usage_type>resource</usage_type>
-<<<<<<< HEAD
-      <checksum>B237D248</checksum>
-    </file>
-    <file>
-      <filename>hvac.rb</filename>
-      <filetype>rb</filetype>
-      <usage_type>resource</usage_type>
-      <checksum>2047AAAB</checksum>
-    </file>
-    <file>
-      <filename>schedules.rb</filename>
-      <filetype>rb</filetype>
-      <usage_type>resource</usage_type>
-      <checksum>4C000237</checksum>
-=======
       <checksum>3A649817</checksum>
     </file>
     <file>
@@ -164,47 +137,30 @@
       <filetype>rb</filetype>
       <usage_type>resource</usage_type>
       <checksum>61214910</checksum>
->>>>>>> 12b24f9d
     </file>
     <file>
       <filename>constants.rb</filename>
       <filetype>rb</filetype>
       <usage_type>resource</usage_type>
-<<<<<<< HEAD
-      <checksum>C6878D1E</checksum>
-=======
       <checksum>374E311F</checksum>
->>>>>>> 12b24f9d
     </file>
     <file>
       <filename>SFD_2000sqft_2story_SL_UA_Denver.osm</filename>
       <filetype>osm</filetype>
       <usage_type>test</usage_type>
-<<<<<<< HEAD
-      <checksum>E0C9E9EB</checksum>
-=======
       <checksum>B076DC61</checksum>
->>>>>>> 12b24f9d
     </file>
     <file>
       <filename>SFA_4units_1story_FB_UA_Denver.osm</filename>
       <filetype>osm</filetype>
       <usage_type>test</usage_type>
-<<<<<<< HEAD
-      <checksum>0647E240</checksum>
-=======
       <checksum>BD20AC4F</checksum>
->>>>>>> 12b24f9d
     </file>
     <file>
       <filename>MF_8units_1story_SL_Denver.osm</filename>
       <filetype>osm</filetype>
       <usage_type>test</usage_type>
-<<<<<<< HEAD
-      <checksum>4229FB7D</checksum>
-=======
       <checksum>252D6357</checksum>
->>>>>>> 12b24f9d
     </file>
   </files>
 </measure>