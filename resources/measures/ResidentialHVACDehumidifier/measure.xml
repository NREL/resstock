<measure>
  <schema_version>3.0</schema_version>
  <name>process_dehumidifier</name>
  <uid>f2d9e1e8-17bd-4a4a-a46b-df5f7e54e6c3</uid>
<<<<<<< HEAD
  <version_id>d22b0c27-8464-42d3-ae2f-85b19dbc411a</version_id>
  <version_modified>20181109T231236Z</version_modified>
=======
  <version_id>9ffd854d-5d8f-45b1-8f8b-8232644d97e6</version_id>
  <version_modified>20181112T230643Z</version_modified>
>>>>>>> c4e17be5
  <xml_checksum>D48F381B</xml_checksum>
  <class_name>ProcessDehumidifier</class_name>
  <display_name>Set Residential Dehumidifier</display_name>
  <description>This measure removes any existing dehumidifiers from the building and adds a dehumidifier. For multifamily buildings, the dehumidifier can be set for all units of the building. See https://github.com/NREL/OpenStudio-BEopt#workflows for supported workflows using this measure.</description>
  <modeler_description>Any HVAC dehumidifier DXs are removed from any existing zones. An HVAC dehumidifier DX is added to the living zone, as well as to the finished basement if it exists. A humidistat is also added to the zone, with the relative humidity setpoint input by the user.</modeler_description>
  <arguments>
    <argument>
      <name>energy_factor</name>
      <display_name>Energy Factor</display_name>
      <description>The energy efficiency of dehumidifiers is measured by its energy factor, in liters of water removed per kilowatt-hour (kWh) of energy consumed or L/kWh.</description>
      <type>String</type>
      <units>L/kWh</units>
      <required>true</required>
      <model_dependent>false</model_dependent>
      <default_value>auto</default_value>
    </argument>
    <argument>
      <name>water_removal_rate</name>
      <display_name>Water Removal Rate</display_name>
      <description>Dehumidifier rated water removal rate measured in pints per day at an inlet condition of 80 degrees F DB/60%RH.</description>
      <type>String</type>
      <units>Pints/day</units>
      <required>true</required>
      <model_dependent>false</model_dependent>
      <default_value>auto</default_value>
    </argument>
    <argument>
      <name>air_flow_rate</name>
      <display_name>Air Flow Rate</display_name>
      <description>The dehumidifier rated air flow rate in CFM. If 'auto' is entered, the air flow will be determined using the rated water removal rate.</description>
      <type>String</type>
      <units>cfm</units>
      <required>true</required>
      <model_dependent>false</model_dependent>
      <default_value>auto</default_value>
    </argument>
    <argument>
      <name>humidity_setpoint</name>
      <display_name>Annual Relative Humidity Setpoint</display_name>
      <description>The annual relative humidity setpoint.</description>
      <type>Double</type>
      <units>frac</units>
      <required>true</required>
      <model_dependent>false</model_dependent>
      <default_value>0.6</default_value>
    </argument>
  </arguments>
  <outputs/>
  <provenances/>
  <tags>
    <tag>HVAC.Cooling</tag>
  </tags>
  <attributes>
    <attribute>
      <name>Measure Type</name>
      <value>ModelMeasure</value>
      <datatype>string</datatype>
    </attribute>
    <attribute>
      <name>Intended Software Tool</name>
      <value>Apply Measure Now</value>
      <datatype>string</datatype>
    </attribute>
    <attribute>
      <name>Intended Software Tool</name>
      <value>OpenStudio Application</value>
      <datatype>string</datatype>
    </attribute>
    <attribute>
      <name>Intended Software Tool</name>
      <value>Parametric Analysis Tool</value>
      <datatype>string</datatype>
    </attribute>
  </attributes>
  <files>
    <file>
      <filename>process_dehumidifier_test.rb</filename>
      <filetype>rb</filetype>
      <usage_type>test</usage_type>
      <checksum>C25F6C2D</checksum>
    </file>
    <file>
      <version>
        <software_program>OpenStudio</software_program>
        <identifier>1.14.0</identifier>
        <min_compatible>2.0.4</min_compatible>
      </version>
      <filename>measure.rb</filename>
      <filetype>rb</filetype>
      <usage_type>script</usage_type>
<<<<<<< HEAD
      <checksum>403235C7</checksum>
    </file>
    <file>
      <filename>process_dehumidifier_test.rb</filename>
      <filetype>rb</filetype>
      <usage_type>test</usage_type>
      <checksum>C25F6C2D</checksum>
    </file>
    <file>
      <filename>materials.rb</filename>
      <filetype>rb</filetype>
      <usage_type>resource</usage_type>
      <checksum>82D32FEE</checksum>
    </file>
    <file>
      <filename>util.rb</filename>
      <filetype>rb</filetype>
      <usage_type>resource</usage_type>
      <checksum>B8804B95</checksum>
    </file>
    <file>
      <filename>geometry.rb</filename>
      <filetype>rb</filetype>
      <usage_type>resource</usage_type>
      <checksum>AB2185AD</checksum>
    </file>
    <file>
      <filename>unit_conversions.rb</filename>
      <filetype>rb</filetype>
      <usage_type>resource</usage_type>
      <checksum>7161039B</checksum>
    </file>
    <file>
      <filename>SFD_2000sqft_2story_SL_UA_Denver.osm</filename>
      <filetype>osm</filetype>
      <usage_type>test</usage_type>
      <checksum>3F84C10F</checksum>
    </file>
    <file>
      <filename>SFA_4units_1story_FB_UA_Denver.osm</filename>
      <filetype>osm</filetype>
      <usage_type>test</usage_type>
      <checksum>7A67F10F</checksum>
    </file>
    <file>
      <filename>MF_8units_1story_SL_Denver.osm</filename>
      <filetype>osm</filetype>
      <usage_type>test</usage_type>
      <checksum>026A52B7</checksum>
    </file>
    <file>
      <filename>hvac.rb</filename>
      <filetype>rb</filetype>
      <usage_type>resource</usage_type>
      <checksum>1EBDE224</checksum>
    </file>
    <file>
      <filename>schedules.rb</filename>
      <filetype>rb</filetype>
      <usage_type>resource</usage_type>
      <checksum>8A6CF7A4</checksum>
    </file>
    <file>
      <filename>constants.rb</filename>
      <filetype>rb</filetype>
      <usage_type>resource</usage_type>
      <checksum>F8C62BCA</checksum>
=======
      <checksum>7F4ED939</checksum>
>>>>>>> c4e17be5
    </file>
  </files>
</measure><|MERGE_RESOLUTION|>--- conflicted
+++ resolved
@@ -2,13 +2,8 @@
   <schema_version>3.0</schema_version>
   <name>process_dehumidifier</name>
   <uid>f2d9e1e8-17bd-4a4a-a46b-df5f7e54e6c3</uid>
-<<<<<<< HEAD
-  <version_id>d22b0c27-8464-42d3-ae2f-85b19dbc411a</version_id>
-  <version_modified>20181109T231236Z</version_modified>
-=======
-  <version_id>9ffd854d-5d8f-45b1-8f8b-8232644d97e6</version_id>
-  <version_modified>20181112T230643Z</version_modified>
->>>>>>> c4e17be5
+  <version_id>c1794cc2-94ec-401f-8912-0152225ae7d2</version_id>
+  <version_modified>20181113T011957Z</version_modified>
   <xml_checksum>D48F381B</xml_checksum>
   <class_name>ProcessDehumidifier</class_name>
   <display_name>Set Residential Dehumidifier</display_name>
@@ -99,77 +94,7 @@
       <filename>measure.rb</filename>
       <filetype>rb</filetype>
       <usage_type>script</usage_type>
-<<<<<<< HEAD
-      <checksum>403235C7</checksum>
-    </file>
-    <file>
-      <filename>process_dehumidifier_test.rb</filename>
-      <filetype>rb</filetype>
-      <usage_type>test</usage_type>
-      <checksum>C25F6C2D</checksum>
-    </file>
-    <file>
-      <filename>materials.rb</filename>
-      <filetype>rb</filetype>
-      <usage_type>resource</usage_type>
-      <checksum>82D32FEE</checksum>
-    </file>
-    <file>
-      <filename>util.rb</filename>
-      <filetype>rb</filetype>
-      <usage_type>resource</usage_type>
-      <checksum>B8804B95</checksum>
-    </file>
-    <file>
-      <filename>geometry.rb</filename>
-      <filetype>rb</filetype>
-      <usage_type>resource</usage_type>
-      <checksum>AB2185AD</checksum>
-    </file>
-    <file>
-      <filename>unit_conversions.rb</filename>
-      <filetype>rb</filetype>
-      <usage_type>resource</usage_type>
-      <checksum>7161039B</checksum>
-    </file>
-    <file>
-      <filename>SFD_2000sqft_2story_SL_UA_Denver.osm</filename>
-      <filetype>osm</filetype>
-      <usage_type>test</usage_type>
-      <checksum>3F84C10F</checksum>
-    </file>
-    <file>
-      <filename>SFA_4units_1story_FB_UA_Denver.osm</filename>
-      <filetype>osm</filetype>
-      <usage_type>test</usage_type>
-      <checksum>7A67F10F</checksum>
-    </file>
-    <file>
-      <filename>MF_8units_1story_SL_Denver.osm</filename>
-      <filetype>osm</filetype>
-      <usage_type>test</usage_type>
-      <checksum>026A52B7</checksum>
-    </file>
-    <file>
-      <filename>hvac.rb</filename>
-      <filetype>rb</filetype>
-      <usage_type>resource</usage_type>
-      <checksum>1EBDE224</checksum>
-    </file>
-    <file>
-      <filename>schedules.rb</filename>
-      <filetype>rb</filetype>
-      <usage_type>resource</usage_type>
-      <checksum>8A6CF7A4</checksum>
-    </file>
-    <file>
-      <filename>constants.rb</filename>
-      <filetype>rb</filetype>
-      <usage_type>resource</usage_type>
-      <checksum>F8C62BCA</checksum>
-=======
       <checksum>7F4ED939</checksum>
->>>>>>> c4e17be5
     </file>
   </files>
 </measure>