--- conflicted
+++ resolved
@@ -2,13 +2,8 @@
   <schema_version>3.0</schema_version>
   <name>process_dehumidifier</name>
   <uid>f2d9e1e8-17bd-4a4a-a46b-df5f7e54e6c3</uid>
-<<<<<<< HEAD
-  <version_id>66e95e55-a993-444b-ada5-e7947bff5259</version_id>
-  <version_modified>20180807T231813Z</version_modified>
-=======
   <version_id>acef105e-6477-4642-ba20-24f599725c1f</version_id>
   <version_modified>20180912T200241Z</version_modified>
->>>>>>> 885d1d15
   <xml_checksum>D48F381B</xml_checksum>
   <class_name>ProcessDehumidifier</class_name>
   <display_name>Set Residential Dehumidifier</display_name>
@@ -108,7 +103,12 @@
       <checksum>C25F6C2D</checksum>
     </file>
     <file>
-<<<<<<< HEAD
+      <filename>schedules.rb</filename>
+      <filetype>rb</filetype>
+      <usage_type>resource</usage_type>
+      <checksum>1C22DD2A</checksum>
+    </file>
+    <file>
       <filename>util.rb</filename>
       <filetype>rb</filetype>
       <usage_type>resource</usage_type>
@@ -118,37 +118,6 @@
       <filename>materials.rb</filename>
       <filetype>rb</filetype>
       <usage_type>resource</usage_type>
-      <checksum>82D32FEE</checksum>
-    </file>
-    <file>
-      <filename>unit_conversions.rb</filename>
-      <filetype>rb</filetype>
-      <usage_type>resource</usage_type>
-      <checksum>6CB6B3D8</checksum>
-=======
-      <filename>schedules.rb</filename>
-      <filetype>rb</filetype>
-      <usage_type>resource</usage_type>
-      <checksum>1C22DD2A</checksum>
->>>>>>> 885d1d15
-    </file>
-    <file>
-      <filename>util.rb</filename>
-      <filetype>rb</filetype>
-      <usage_type>resource</usage_type>
-<<<<<<< HEAD
-      <checksum>9AD5E2A5</checksum>
-=======
-      <checksum>4516079E</checksum>
->>>>>>> 885d1d15
-    </file>
-    <file>
-      <filename>constants.rb</filename>
-      <filetype>rb</filetype>
-      <usage_type>resource</usage_type>
-<<<<<<< HEAD
-      <checksum>88F17E44</checksum>
-=======
       <checksum>82D32FEE</checksum>
     </file>
     <file>
@@ -162,57 +131,36 @@
       <filetype>rb</filetype>
       <usage_type>resource</usage_type>
       <checksum>81550F14</checksum>
->>>>>>> 885d1d15
-    </file>
-    <file>
-      <filename>geometry.rb</filename>
-      <filetype>rb</filetype>
-      <usage_type>resource</usage_type>
-<<<<<<< HEAD
-      <checksum>5975832C</checksum>
-=======
-      <checksum>61214910</checksum>
->>>>>>> 885d1d15
     </file>
     <file>
       <filename>hvac.rb</filename>
       <filetype>rb</filetype>
       <usage_type>resource</usage_type>
-<<<<<<< HEAD
-      <checksum>DE004090</checksum>
-=======
+      <checksum>61214910</checksum>
+    </file>
+    <file>
+      <filename>constants.rb</filename>
+      <filetype>rb</filetype>
+      <usage_type>resource</usage_type>
       <checksum>374E311F</checksum>
->>>>>>> 885d1d15
     </file>
     <file>
       <filename>SFD_2000sqft_2story_SL_UA_Denver.osm</filename>
       <filetype>osm</filetype>
       <usage_type>test</usage_type>
-<<<<<<< HEAD
-      <checksum>FEF24CB5</checksum>
-=======
       <checksum>B076DC61</checksum>
->>>>>>> 885d1d15
     </file>
     <file>
       <filename>SFA_4units_1story_FB_UA_Denver.osm</filename>
       <filetype>osm</filetype>
       <usage_type>test</usage_type>
-<<<<<<< HEAD
-      <checksum>21BE60AA</checksum>
-=======
       <checksum>BD20AC4F</checksum>
->>>>>>> 885d1d15
     </file>
     <file>
       <filename>MF_8units_1story_SL_Denver.osm</filename>
       <filetype>osm</filetype>
       <usage_type>test</usage_type>
-<<<<<<< HEAD
-      <checksum>01E0BE70</checksum>
-=======
       <checksum>252D6357</checksum>
->>>>>>> 885d1d15
     </file>
   </files>
 </measure>