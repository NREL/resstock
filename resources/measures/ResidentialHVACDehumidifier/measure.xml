--- conflicted
+++ resolved
@@ -2,13 +2,8 @@
   <schema_version>3.0</schema_version>
   <name>process_dehumidifier</name>
   <uid>f2d9e1e8-17bd-4a4a-a46b-df5f7e54e6c3</uid>
-<<<<<<< HEAD
-  <version_id>3793996c-3839-4607-8641-a2206117ea9b</version_id>
-  <version_modified>20181109T193255Z</version_modified>
-=======
-  <version_id>9ffd854d-5d8f-45b1-8f8b-8232644d97e6</version_id>
-  <version_modified>20181112T230643Z</version_modified>
->>>>>>> 970d3f66
+  <version_id>f23fb52a-65f2-41f2-96cd-cee2996d0aed</version_id>
+  <version_modified>20181113T054753Z</version_modified>
   <xml_checksum>D48F381B</xml_checksum>
   <class_name>ProcessDehumidifier</class_name>
   <display_name>Set Residential Dehumidifier</display_name>
@@ -99,77 +94,7 @@
       <filename>measure.rb</filename>
       <filetype>rb</filetype>
       <usage_type>script</usage_type>
-<<<<<<< HEAD
-      <checksum>403235C7</checksum>
-    </file>
-    <file>
-      <filename>process_dehumidifier_test.rb</filename>
-      <filetype>rb</filetype>
-      <usage_type>test</usage_type>
-      <checksum>C25F6C2D</checksum>
-    </file>
-    <file>
-      <filename>materials.rb</filename>
-      <filetype>rb</filetype>
-      <usage_type>resource</usage_type>
-      <checksum>82D32FEE</checksum>
-    </file>
-    <file>
-      <filename>util.rb</filename>
-      <filetype>rb</filetype>
-      <usage_type>resource</usage_type>
-      <checksum>B8804B95</checksum>
-    </file>
-    <file>
-      <filename>unit_conversions.rb</filename>
-      <filetype>rb</filetype>
-      <usage_type>resource</usage_type>
-      <checksum>7161039B</checksum>
-    </file>
-    <file>
-      <filename>schedules.rb</filename>
-      <filetype>rb</filetype>
-      <usage_type>resource</usage_type>
-      <checksum>F7EEE7C4</checksum>
-    </file>
-    <file>
-      <filename>SFD_2000sqft_2story_SL_UA_Denver.osm</filename>
-      <filetype>osm</filetype>
-      <usage_type>test</usage_type>
-      <checksum>AD516BDC</checksum>
-    </file>
-    <file>
-      <filename>geometry.rb</filename>
-      <filetype>rb</filetype>
-      <usage_type>resource</usage_type>
-      <checksum>E5BD3794</checksum>
-    </file>
-    <file>
-      <filename>constants.rb</filename>
-      <filetype>rb</filetype>
-      <usage_type>resource</usage_type>
-      <checksum>F1D15EBA</checksum>
-    </file>
-    <file>
-      <filename>SFA_4units_1story_FB_UA_Denver.osm</filename>
-      <filetype>osm</filetype>
-      <usage_type>test</usage_type>
-      <checksum>3387F54D</checksum>
-    </file>
-    <file>
-      <filename>MF_8units_1story_SL_Denver.osm</filename>
-      <filetype>osm</filetype>
-      <usage_type>test</usage_type>
-      <checksum>4E48DE09</checksum>
-    </file>
-    <file>
-      <filename>hvac.rb</filename>
-      <filetype>rb</filetype>
-      <usage_type>resource</usage_type>
-      <checksum>C31944CD</checksum>
-=======
       <checksum>7F4ED939</checksum>
->>>>>>> 970d3f66
     </file>
   </files>
 </measure>