--- conflicted
+++ resolved
@@ -2,13 +2,8 @@
   <schema_version>3.0</schema_version>
   <name>residential_hot_water_heater_heat_pump</name>
   <uid>cfbe1e78-78db-4902-aba3-95d23310802e</uid>
-<<<<<<< HEAD
-  <version_id>ecf6e184-8260-4d72-8d26-d993c6dacb54</version_id>
-  <version_modified>20180807T231809Z</version_modified>
-=======
   <version_id>9fe491b8-3baf-4e51-b4dc-ff9dda061f83</version_id>
   <version_modified>20180920T182656Z</version_modified>
->>>>>>> 12b24f9d
   <xml_checksum>9882CBDB</xml_checksum>
   <class_name>ResidentialHotWaterHeaterHeatPump</class_name>
   <display_name>Set Residential Heat Pump Water Heater</display_name>
@@ -205,15 +200,12 @@
       <checksum>208441EA</checksum>
     </file>
     <file>
-<<<<<<< HEAD
-=======
       <filename>schedules.rb</filename>
       <filetype>rb</filetype>
       <usage_type>resource</usage_type>
       <checksum>1C22DD2A</checksum>
     </file>
     <file>
->>>>>>> 12b24f9d
       <filename>ResidentialWaterHeaterHeatPump_Test.rb</filename>
       <filetype>rb</filetype>
       <usage_type>test</usage_type>
@@ -226,32 +218,16 @@
       <checksum>4516079E</checksum>
     </file>
     <file>
-<<<<<<< HEAD
-      <filename>waterheater.rb</filename>
-      <filetype>rb</filetype>
-      <usage_type>resource</usage_type>
-      <checksum>9E2A2A78</checksum>
-    </file>
-    <file>
       <filename>materials.rb</filename>
       <filetype>rb</filetype>
       <usage_type>resource</usage_type>
-=======
-      <filename>materials.rb</filename>
-      <filetype>rb</filetype>
-      <usage_type>resource</usage_type>
->>>>>>> 12b24f9d
       <checksum>82D32FEE</checksum>
     </file>
     <file>
       <filename>geometry.rb</filename>
       <filetype>rb</filetype>
       <usage_type>resource</usage_type>
-<<<<<<< HEAD
-      <checksum>6CB6B3D8</checksum>
-=======
       <checksum>3A649817</checksum>
->>>>>>> 12b24f9d
     </file>
     <file>
       <version>
@@ -265,153 +241,87 @@
       <checksum>86E6D627</checksum>
     </file>
     <file>
-<<<<<<< HEAD
+      <filename>unit_conversions.rb</filename>
+      <filetype>rb</filetype>
+      <usage_type>resource</usage_type>
+      <checksum>81550F14</checksum>
+    </file>
+    <file>
+      <filename>constants.rb</filename>
+      <filetype>rb</filetype>
+      <usage_type>resource</usage_type>
+      <checksum>374E311F</checksum>
+    </file>
+    <file>
+      <filename>SFD_2000sqft_2story_FB_GRG_UA_3Beds_2Baths_Denver_WHTankless_SHW.osm</filename>
+      <filetype>osm</filetype>
+      <usage_type>test</usage_type>
+      <checksum>AA7534BB</checksum>
+    </file>
+    <file>
+      <filename>SFD_2000sqft_2story_FB_GRG_UA_3Beds_2Baths_Denver_WHTank_SHW.osm</filename>
+      <filetype>osm</filetype>
+      <usage_type>test</usage_type>
+      <checksum>BC036D7D</checksum>
+    </file>
+    <file>
+      <filename>SFD_2000sqft_2story_FB_GRG_UA_3Beds_2Baths.osm</filename>
+      <filetype>osm</filetype>
+      <usage_type>test</usage_type>
+      <checksum>1C6529C5</checksum>
+    </file>
+    <file>
+      <filename>SFD_2000sqft_2story_FB_GRG_UA_3Beds_2Baths_Denver.osm</filename>
+      <filetype>osm</filetype>
+      <usage_type>test</usage_type>
+      <checksum>B80FEB44</checksum>
+    </file>
+    <file>
+      <filename>SFD_2000sqft_2story_FB_GRG_UA_3Beds_2Baths_Denver_OilWHTank.osm</filename>
+      <filetype>osm</filetype>
+      <usage_type>test</usage_type>
+      <checksum>CD573AEC</checksum>
+    </file>
+    <file>
+      <filename>SFD_2000sqft_2story_FB_GRG_UA_3Beds_2Baths_Denver_HPWH.osm</filename>
+      <filetype>osm</filetype>
+      <usage_type>test</usage_type>
+      <checksum>CF14F64B</checksum>
+    </file>
+    <file>
+      <filename>SFD_2000sqft_2story_FB_GRG_UA_3Beds_2Baths_Denver_HPWH_SHW.osm</filename>
+      <filetype>osm</filetype>
+      <usage_type>test</usage_type>
+      <checksum>06E254D5</checksum>
+    </file>
+    <file>
+      <filename>SFD_2000sqft_2story_FB_GRG_UA_3Beds_2Baths_Denver_WHTank.osm</filename>
+      <filetype>osm</filetype>
+      <usage_type>test</usage_type>
+      <checksum>B152D50F</checksum>
+    </file>
+    <file>
+      <filename>SFD_2000sqft_2story_FB_GRG_UA_3Beds_2Baths_Denver_WHTankless.osm</filename>
+      <filetype>osm</filetype>
+      <usage_type>test</usage_type>
+      <checksum>48F40901</checksum>
+    </file>
+    <file>
+      <filename>SFA_4units_1story_FB_UA_3Beds_2Baths_Denver.osm</filename>
+      <filetype>osm</filetype>
+      <usage_type>test</usage_type>
+      <checksum>23D8D744</checksum>
+    </file>
+    <file>
+      <filename>MF_8units_1story_SL_3Beds_2Baths_Denver.osm</filename>
+      <filetype>osm</filetype>
+      <usage_type>test</usage_type>
+      <checksum>831EF5E0</checksum>
+    </file>
+    <file>
       <filename>weather.rb</filename>
       <filetype>rb</filetype>
       <usage_type>resource</usage_type>
-      <checksum>AA9588B3</checksum>
-    </file>
-    <file>
-      <filename>schedules.rb</filename>
-      <filetype>rb</filetype>
-      <usage_type>resource</usage_type>
-      <checksum>9AD5E2A5</checksum>
-    </file>
-    <file>
-      <filename>constants.rb</filename>
-      <filetype>rb</filetype>
-      <usage_type>resource</usage_type>
-      <checksum>88F17E44</checksum>
-=======
-      <filename>unit_conversions.rb</filename>
-      <filetype>rb</filetype>
-      <usage_type>resource</usage_type>
-      <checksum>81550F14</checksum>
->>>>>>> 12b24f9d
-    </file>
-    <file>
-      <filename>geometry.rb</filename>
-      <filetype>rb</filetype>
-      <usage_type>resource</usage_type>
-<<<<<<< HEAD
-      <checksum>5975832C</checksum>
-=======
-      <checksum>374E311F</checksum>
->>>>>>> 12b24f9d
-    </file>
-    <file>
-      <filename>SFD_2000sqft_2story_FB_GRG_UA_3Beds_2Baths_Denver_WHTankless_SHW.osm</filename>
-      <filetype>osm</filetype>
-      <usage_type>test</usage_type>
-<<<<<<< HEAD
-      <checksum>D0A5EC50</checksum>
-=======
-      <checksum>AA7534BB</checksum>
->>>>>>> 12b24f9d
-    </file>
-    <file>
-      <filename>SFD_2000sqft_2story_FB_GRG_UA_3Beds_2Baths_Denver_WHTank_SHW.osm</filename>
-      <filetype>osm</filetype>
-      <usage_type>test</usage_type>
-<<<<<<< HEAD
-      <checksum>E61B2261</checksum>
-=======
-      <checksum>BC036D7D</checksum>
->>>>>>> 12b24f9d
-    </file>
-    <file>
-      <filename>SFD_2000sqft_2story_FB_GRG_UA_3Beds_2Baths.osm</filename>
-      <filetype>osm</filetype>
-      <usage_type>test</usage_type>
-<<<<<<< HEAD
-      <checksum>1E43F18F</checksum>
-=======
-      <checksum>1C6529C5</checksum>
->>>>>>> 12b24f9d
-    </file>
-    <file>
-      <filename>SFD_2000sqft_2story_FB_GRG_UA_3Beds_2Baths_Denver.osm</filename>
-      <filetype>osm</filetype>
-      <usage_type>test</usage_type>
-<<<<<<< HEAD
-      <checksum>D5AB2205</checksum>
-=======
-      <checksum>B80FEB44</checksum>
->>>>>>> 12b24f9d
-    </file>
-    <file>
-      <filename>SFD_2000sqft_2story_FB_GRG_UA_3Beds_2Baths_Denver_OilWHTank.osm</filename>
-      <filetype>osm</filetype>
-      <usage_type>test</usage_type>
-<<<<<<< HEAD
-      <checksum>4B1BBB97</checksum>
-=======
-      <checksum>CD573AEC</checksum>
->>>>>>> 12b24f9d
-    </file>
-    <file>
-      <filename>SFD_2000sqft_2story_FB_GRG_UA_3Beds_2Baths_Denver_HPWH.osm</filename>
-      <filetype>osm</filetype>
-      <usage_type>test</usage_type>
-<<<<<<< HEAD
-      <checksum>B724C997</checksum>
-=======
-      <checksum>CF14F64B</checksum>
->>>>>>> 12b24f9d
-    </file>
-    <file>
-      <filename>SFD_2000sqft_2story_FB_GRG_UA_3Beds_2Baths_Denver_HPWH_SHW.osm</filename>
-      <filetype>osm</filetype>
-      <usage_type>test</usage_type>
-<<<<<<< HEAD
-      <checksum>C1B3936B</checksum>
-=======
-      <checksum>06E254D5</checksum>
->>>>>>> 12b24f9d
-    </file>
-    <file>
-      <filename>SFD_2000sqft_2story_FB_GRG_UA_3Beds_2Baths_Denver_WHTank.osm</filename>
-      <filetype>osm</filetype>
-      <usage_type>test</usage_type>
-<<<<<<< HEAD
-      <checksum>15DF00AA</checksum>
-=======
-      <checksum>B152D50F</checksum>
->>>>>>> 12b24f9d
-    </file>
-    <file>
-      <filename>SFD_2000sqft_2story_FB_GRG_UA_3Beds_2Baths_Denver_WHTankless.osm</filename>
-      <filetype>osm</filetype>
-      <usage_type>test</usage_type>
-<<<<<<< HEAD
-      <checksum>8259E78D</checksum>
-=======
-      <checksum>48F40901</checksum>
->>>>>>> 12b24f9d
-    </file>
-    <file>
-      <filename>SFA_4units_1story_FB_UA_3Beds_2Baths_Denver.osm</filename>
-      <filetype>osm</filetype>
-      <usage_type>test</usage_type>
-<<<<<<< HEAD
-      <checksum>FBC8F811</checksum>
-=======
-      <checksum>23D8D744</checksum>
->>>>>>> 12b24f9d
-    </file>
-    <file>
-      <filename>MF_8units_1story_SL_3Beds_2Baths_Denver.osm</filename>
-      <filetype>osm</filetype>
-      <usage_type>test</usage_type>
-<<<<<<< HEAD
-      <checksum>15F15A84</checksum>
-=======
-      <checksum>831EF5E0</checksum>
-    </file>
-    <file>
-      <filename>weather.rb</filename>
-      <filetype>rb</filetype>
-      <usage_type>resource</usage_type>
       <checksum>F4DD18F1</checksum>
     </file>
     <file>
@@ -419,7 +329,6 @@
       <filetype>rb</filetype>
       <usage_type>resource</usage_type>
       <checksum>310029B2</checksum>
->>>>>>> 12b24f9d
     </file>
   </files>
 </measure>