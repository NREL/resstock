<measure>
  <schema_version>3.0</schema_version>
  <name>residential_hot_water_heater_heat_pump</name>
  <uid>cfbe1e78-78db-4902-aba3-95d23310802e</uid>
<<<<<<< HEAD
  <version_id>21ae000d-11cc-4245-8950-b9547e5faf4b</version_id>
  <version_modified>20210409T161824Z</version_modified>
=======
  <version_id>0f397b17-9134-48da-8a6c-84d8f2d25d95</version_id>
  <version_modified>20210218T225956Z</version_modified>
>>>>>>> 78d739aa
  <xml_checksum>9882CBDB</xml_checksum>
  <class_name>ResidentialHotWaterHeaterHeatPump</class_name>
  <display_name>Set Residential Heat Pump Water Heater</display_name>
  <description>This measure adds a new residential heat pump water heater to the model based on user inputs. If there is already an existing residential water heater in the model, it is replaced. For multifamily buildings, the water heater can be set for all units of the building. See https://github.com/NREL/resstock#workflows for supported workflows using this measure.</description>
  <modeler_description>The measure will create a new instance of the OS:WaterHeater:HeatPump:WrappedCondenser object representing a heat pump water heater and EMS code for the controls. The water heater will be placed on the plant loop 'Domestic Hot Water Loop'. If this loop already exists, any water heater on that loop will be removed and replaced with a water heater consistent with this measure. If it doesn't exist, it will be created.</modeler_description>
  <arguments>
    <argument>
      <name>storage_tank_volume</name>
      <display_name>Tank Volume</display_name>
      <description>Nominal volume of the of the water heater tank.</description>
      <type>Double</type>
      <units>gal</units>
      <required>true</required>
      <model_dependent>false</model_dependent>
      <default_value>50</default_value>
    </argument>
    <argument>
      <name>setpoint_type</name>
      <display_name>Setpoint type</display_name>
      <description>The water heater setpoint type. The 'constant' option will use a constant value for the whole year, while 'scheduled' will use 8760 values in a schedule file.</description>
      <type>Choice</type>
      <required>true</required>
<<<<<<< HEAD
      <model_dependent>true</model_dependent>
=======
      <model_dependent>false</model_dependent>
>>>>>>> 78d739aa
      <default_value>constant</default_value>
      <choices>
        <choice>
          <value>constant</value>
          <display_name>constant</display_name>
        </choice>
        <choice>
          <value>scheduled</value>
          <display_name>scheduled</display_name>
        </choice>
      </choices>
    </argument>
    <argument>
      <name>setpoint_temp</name>
      <display_name>Setpoint</display_name>
      <description>Water heater setpoint temperature.</description>
      <type>Double</type>
      <units>F</units>
      <required>true</required>
      <model_dependent>false</model_dependent>
      <default_value>125</default_value>
    </argument>
    <argument>
      <name>operating_mode_type</name>
      <display_name>Operating mode type</display_name>
      <description>The water heater operating mode type. The 'constant' option will use a constant control strategy for the whole year, while 'scheduled' will use 8760 values in a schedule file.</description>
      <type>Choice</type>
      <required>true</required>
<<<<<<< HEAD
      <model_dependent>true</model_dependent>
=======
      <model_dependent>false</model_dependent>
>>>>>>> 78d739aa
      <default_value>constant</default_value>
      <choices>
        <choice>
          <value>constant</value>
          <display_name>constant</display_name>
        </choice>
        <choice>
          <value>scheduled</value>
          <display_name>scheduled</display_name>
        </choice>
      </choices>
    </argument>
    <argument>
      <name>operating_mode</name>
      <display_name>Operating Mode</display_name>
      <description>The water heater operating mode. The 'heat pump only' option only uses the heat pump, while 'standard' allows the backup electric resistance to come on in high demand situations. This is ignored if a scheduled operating mode type is selected.</description>
      <type>Choice</type>
      <required>true</required>
<<<<<<< HEAD
      <model_dependent>true</model_dependent>
=======
      <model_dependent>false</model_dependent>
>>>>>>> 78d739aa
      <default_value>standard</default_value>
      <choices>
        <choice>
          <value>standard</value>
          <display_name>standard</display_name>
        </choice>
        <choice>
          <value>heat pump only</value>
          <display_name>heat pump only</display_name>
        </choice>
      </choices>
    </argument>
    <argument>
      <name>schedules_directory</name>
      <display_name>Setpoint and Operating Mode Schedule Directory</display_name>
      <description>Absolute (or relative) directory to schedule files. This argument will be ignored if a constant setpoint type is used instead.</description>
      <type>String</type>
      <required>true</required>
      <model_dependent>false</model_dependent>
      <default_value>./resources</default_value>
    </argument>
    <argument>
      <name>setpoint_schedule</name>
      <display_name>Setpoint Schedule File Name</display_name>
      <description>Name of the hourly setpoint schedule. Setpoint should be defined (in F) for every hour. The operating mode schedule must also be located in the same location. This will be ignored if a constant setpoint is selected.</description>
      <type>String</type>
      <required>true</required>
      <model_dependent>false</model_dependent>
      <default_value>hourly_setpoint_schedule.csv</default_value>
    </argument>
    <argument>
      <name>operating_mode_schedule</name>
      <display_name>Operating Mode Schedule File Name</display_name>
      <description>Name of the hourly operating mode schedule. Valid values are 'standard' and 'hp_only' and values must be specified for every hour. The setpoint schedule must also be located in the same location.</description>
      <type>String</type>
      <required>true</required>
      <model_dependent>false</model_dependent>
      <default_value>hourly_operating_mode_schedule.csv</default_value>
    </argument>
    <argument>
      <name>location</name>
      <display_name>Location</display_name>
      <description>The space type for the location. 'auto' will automatically choose a space type based on the space types found in the model.</description>
      <type>Choice</type>
      <required>true</required>
      <model_dependent>false</model_dependent>
      <default_value>auto</default_value>
      <choices>
        <choice>
          <value>auto</value>
          <display_name>auto</display_name>
        </choice>
      </choices>
    </argument>
    <argument>
      <name>element_capacity</name>
      <display_name>Input Capacity</display_name>
      <description>The capacity of the backup electric resistance elements in the tank.</description>
      <type>Double</type>
      <units>kW</units>
      <required>true</required>
      <model_dependent>false</model_dependent>
      <default_value>4.5</default_value>
    </argument>
    <argument>
      <name>min_temp</name>
      <display_name>Minimum Abient Temperature</display_name>
      <description>The minimum ambient air temperature at which the heat pump compressor will operate.</description>
      <type>Double</type>
      <units>F</units>
      <required>true</required>
      <model_dependent>false</model_dependent>
      <default_value>45</default_value>
    </argument>
    <argument>
      <name>max_temp</name>
      <display_name>Maximum Ambient Temperature</display_name>
      <description>The maximum ambient air temperature at which the heat pump compressor will operate.</description>
      <type>Double</type>
      <units>F</units>
      <required>true</required>
      <model_dependent>false</model_dependent>
      <default_value>120</default_value>
    </argument>
    <argument>
      <name>cap</name>
      <display_name>Rated Capacity</display_name>
      <description>The input power of the HPWH compressor at rated conditions.</description>
      <type>Double</type>
      <units>kW</units>
      <required>true</required>
      <model_dependent>false</model_dependent>
      <default_value>0.5</default_value>
    </argument>
    <argument>
      <name>cop</name>
      <display_name>Rated COP</display_name>
      <description>The coefficient of performance of the HPWH compressor at rated conditions.</description>
      <type>Double</type>
      <required>true</required>
      <model_dependent>false</model_dependent>
      <default_value>2.8</default_value>
    </argument>
    <argument>
      <name>shr</name>
      <display_name>Rated SHR</display_name>
      <description>The sensible heat ratio of the HPWH's evaporator at rated conditions. This is the net SHR of the evaporator and includes the effects of fan heat.</description>
      <type>Double</type>
      <required>true</required>
      <model_dependent>false</model_dependent>
      <default_value>0.88</default_value>
    </argument>
    <argument>
      <name>airflow_rate</name>
      <display_name>Airflow Rate</display_name>
      <description>Air flow rate of the HPWH.</description>
      <type>Double</type>
      <units>cfm</units>
      <required>true</required>
      <model_dependent>false</model_dependent>
      <default_value>181</default_value>
    </argument>
    <argument>
      <name>fan_power</name>
      <display_name>Fan Power</display_name>
      <description>Fan power (in W) per delivered airflow rate (in cfm).</description>
      <type>Double</type>
      <units>W/cfm</units>
      <required>true</required>
      <model_dependent>false</model_dependent>
      <default_value>0.0462</default_value>
    </argument>
    <argument>
      <name>parasitics</name>
      <display_name>Parasitics</display_name>
      <description>Parasitic electricity consumption of the HPWH.</description>
      <type>Double</type>
      <units>W</units>
      <required>true</required>
      <model_dependent>false</model_dependent>
      <default_value>3</default_value>
    </argument>
    <argument>
      <name>tank_ua</name>
      <display_name>Tank UA</display_name>
      <description>The overall UA of the tank.</description>
      <type>Double</type>
      <units>Btu/h-R</units>
      <required>true</required>
      <model_dependent>false</model_dependent>
      <default_value>3.9</default_value>
    </argument>
    <argument>
      <name>int_factor</name>
      <display_name>Interaction Factor</display_name>
      <description>Specifies how much the HPWH space conditioning impact interacts with the building's HVAC equipment. This can be used to account for situations such as when a HPWH is in a closet and only a portion of the HPWH's space cooling affects the HVAC system.</description>
      <type>Double</type>
      <required>true</required>
      <model_dependent>false</model_dependent>
      <default_value>1</default_value>
    </argument>
    <argument>
      <name>temp_depress</name>
      <display_name>Temperature Depression</display_name>
      <description>The reduction in ambient air temperature in the space where the water heater is located. This variable can be used to simulate the impact the HPWH has on its own performance when installing in a confined space suc as a utility closet.</description>
      <type>Double</type>
      <units>F</units>
      <required>true</required>
      <model_dependent>false</model_dependent>
      <default_value>0</default_value>
    </argument>
  </arguments>
  <outputs/>
  <provenances/>
  <tags>
    <tag>Service Water Heating.Water Heating</tag>
  </tags>
  <attributes>
    <attribute>
      <name>Measure Type</name>
      <value>ModelMeasure</value>
      <datatype>string</datatype>
    </attribute>
    <attribute>
      <name>Uses SketchUp API</name>
      <value>false</value>
      <datatype>boolean</datatype>
    </attribute>
  </attributes>
  <files>
    <file>
      <version>
        <software_program>OpenStudio</software_program>
        <identifier>1.4.1</identifier>
        <min_compatible>1.13.1</min_compatible>
      </version>
      <filename>measure.rb</filename>
      <filetype>rb</filetype>
      <usage_type>script</usage_type>
<<<<<<< HEAD
      <checksum>83B557B6</checksum>
=======
      <checksum>B592DD73</checksum>
    </file>
    <file>
      <filename>hourly_setpoint_schedule.csv</filename>
      <filetype>csv</filetype>
      <usage_type>resource</usage_type>
      <checksum>B3202901</checksum>
    </file>
    <file>
      <filename>hourly_operating_mode_schedule.csv</filename>
      <filetype>csv</filetype>
      <usage_type>resource</usage_type>
      <checksum>9A569E1A</checksum>
    </file>
    <file>
      <filename>hourly_operating_mode_schedule_feb.csv</filename>
      <filetype>csv</filetype>
      <usage_type>resource</usage_type>
      <checksum>FB91B4B3</checksum>
    </file>
    <file>
      <filename>hourly_schedule_high_above_140.csv</filename>
      <filetype>csv</filetype>
      <usage_type>resource</usage_type>
      <checksum>3B35C026</checksum>
    </file>
    <file>
      <filename>hourly_schedule_high_above_212.csv</filename>
      <filetype>csv</filetype>
      <usage_type>resource</usage_type>
      <checksum>16B39C36</checksum>
    </file>
    <file>
      <filename>hourly_schedule_low_below_0.csv</filename>
      <filetype>csv</filetype>
      <usage_type>resource</usage_type>
      <checksum>7BC74F60</checksum>
    </file>
    <file>
      <filename>hourly_schedule_low_below_110.csv</filename>
      <filetype>csv</filetype>
      <usage_type>resource</usage_type>
      <checksum>446D9749</checksum>
    </file>
    <file>
      <filename>hourly_setpoint_schedule_feb.csv</filename>
      <filetype>csv</filetype>
      <usage_type>resource</usage_type>
      <checksum>DCD58087</checksum>
    </file>
    <file>
      <filename>wrong_length_schedule.csv</filename>
      <filetype>csv</filetype>
      <usage_type>resource</usage_type>
      <checksum>D56796AD</checksum>
>>>>>>> 78d739aa
    </file>
    <file>
      <filename>ResidentialWaterHeaterHeatPump_Test.rb</filename>
      <filetype>rb</filetype>
      <usage_type>test</usage_type>
<<<<<<< HEAD
      <checksum>0F8D1E0C</checksum>
    </file>
    <file>
      <filename>hourly_operating_mode_schedule.csv</filename>
      <filetype>csv</filetype>
      <usage_type>resource</usage_type>
      <checksum>7EA3F94C</checksum>
    </file>
    <file>
      <filename>hourly_setpoint_schedule.csv</filename>
      <filetype>csv</filetype>
      <usage_type>resource</usage_type>
      <checksum>997C4FF8</checksum>
=======
      <checksum>D70B7305</checksum>
>>>>>>> 78d739aa
    </file>
  </files>
</measure><|MERGE_RESOLUTION|>--- conflicted
+++ resolved
@@ -2,13 +2,8 @@
   <schema_version>3.0</schema_version>
   <name>residential_hot_water_heater_heat_pump</name>
   <uid>cfbe1e78-78db-4902-aba3-95d23310802e</uid>
-<<<<<<< HEAD
-  <version_id>21ae000d-11cc-4245-8950-b9547e5faf4b</version_id>
-  <version_modified>20210409T161824Z</version_modified>
-=======
   <version_id>0f397b17-9134-48da-8a6c-84d8f2d25d95</version_id>
   <version_modified>20210218T225956Z</version_modified>
->>>>>>> 78d739aa
   <xml_checksum>9882CBDB</xml_checksum>
   <class_name>ResidentialHotWaterHeaterHeatPump</class_name>
   <display_name>Set Residential Heat Pump Water Heater</display_name>
@@ -31,11 +26,7 @@
       <description>The water heater setpoint type. The 'constant' option will use a constant value for the whole year, while 'scheduled' will use 8760 values in a schedule file.</description>
       <type>Choice</type>
       <required>true</required>
-<<<<<<< HEAD
-      <model_dependent>true</model_dependent>
-=======
-      <model_dependent>false</model_dependent>
->>>>>>> 78d739aa
+      <model_dependent>false</model_dependent>
       <default_value>constant</default_value>
       <choices>
         <choice>
@@ -64,11 +55,7 @@
       <description>The water heater operating mode type. The 'constant' option will use a constant control strategy for the whole year, while 'scheduled' will use 8760 values in a schedule file.</description>
       <type>Choice</type>
       <required>true</required>
-<<<<<<< HEAD
-      <model_dependent>true</model_dependent>
-=======
-      <model_dependent>false</model_dependent>
->>>>>>> 78d739aa
+      <model_dependent>false</model_dependent>
       <default_value>constant</default_value>
       <choices>
         <choice>
@@ -87,11 +74,7 @@
       <description>The water heater operating mode. The 'heat pump only' option only uses the heat pump, while 'standard' allows the backup electric resistance to come on in high demand situations. This is ignored if a scheduled operating mode type is selected.</description>
       <type>Choice</type>
       <required>true</required>
-<<<<<<< HEAD
-      <model_dependent>true</model_dependent>
-=======
-      <model_dependent>false</model_dependent>
->>>>>>> 78d739aa
+      <model_dependent>false</model_dependent>
       <default_value>standard</default_value>
       <choices>
         <choice>
@@ -291,9 +274,6 @@
       <filename>measure.rb</filename>
       <filetype>rb</filetype>
       <usage_type>script</usage_type>
-<<<<<<< HEAD
-      <checksum>83B557B6</checksum>
-=======
       <checksum>B592DD73</checksum>
     </file>
     <file>
@@ -349,29 +329,12 @@
       <filetype>csv</filetype>
       <usage_type>resource</usage_type>
       <checksum>D56796AD</checksum>
->>>>>>> 78d739aa
     </file>
     <file>
       <filename>ResidentialWaterHeaterHeatPump_Test.rb</filename>
       <filetype>rb</filetype>
       <usage_type>test</usage_type>
-<<<<<<< HEAD
-      <checksum>0F8D1E0C</checksum>
-    </file>
-    <file>
-      <filename>hourly_operating_mode_schedule.csv</filename>
-      <filetype>csv</filetype>
-      <usage_type>resource</usage_type>
-      <checksum>7EA3F94C</checksum>
-    </file>
-    <file>
-      <filename>hourly_setpoint_schedule.csv</filename>
-      <filetype>csv</filetype>
-      <usage_type>resource</usage_type>
-      <checksum>997C4FF8</checksum>
-=======
       <checksum>D70B7305</checksum>
->>>>>>> 78d739aa
     </file>
   </files>
 </measure>