<measure>
  <schema_version>3.0</schema_version>
  <name>residential_hot_water_heater_heat_pump</name>
  <uid>cfbe1e78-78db-4902-aba3-95d23310802e</uid>
<<<<<<< HEAD
  <version_id>c95bd5f0-92b4-416c-a007-6931c4ed8c07</version_id>
  <version_modified>20200131T180120Z</version_modified>
=======
  <version_id>ca528a44-fd60-44cd-b9fc-fccc723c0f23</version_id>
  <version_modified>20200324T183313Z</version_modified>
>>>>>>> 49f5e9b9
  <xml_checksum>9882CBDB</xml_checksum>
  <class_name>ResidentialHotWaterHeaterHeatPump</class_name>
  <display_name>Set Residential Heat Pump Water Heater</display_name>
  <description>This measure adds a new residential heat pump water heater to the model based on user inputs. If there is already an existing residential water heater in the model, it is replaced. For multifamily buildings, the water heater can be set for all units of the building. See https://github.com/NREL/resstock#workflows for supported workflows using this measure.</description>
  <modeler_description>The measure will create a new instance of the OS:WaterHeater:HeatPump:WrappedCondenser object representing a heat pump water heater and EMS code for the controls. The water heater will be placed on the plant loop 'Domestic Hot Water Loop'. If this loop already exists, any water heater on that loop will be removed and replaced with a water heater consistent with this measure. If it doesn't exist, it will be created.</modeler_description>
  <arguments>
    <argument>
      <name>storage_tank_volume</name>
      <display_name>Tank Volume</display_name>
      <description>Nominal volume of the of the water heater tank.</description>
      <type>Double</type>
      <units>gal</units>
      <required>true</required>
      <model_dependent>false</model_dependent>
      <default_value>50</default_value>
    </argument>
    <argument>
      <name>setpoint_type</name>
      <display_name>Setpoint type</display_name>
      <description>The water heater setpoint type. The 'constant' option will use a constant value for the whole year, while 'scheduled' will use 8760 values in a schedule file.</description>
      <type>Choice</type>
      <required>true</required>
      <model_dependent>true</model_dependent>
      <default_value>constant</default_value>
      <choices>
        <choice>
          <value>constant</value>
          <display_name>constant</display_name>
        </choice>
        <choice>
          <value>scheduled</value>
          <display_name>scheduled</display_name>
        </choice>
      </choices>
    </argument>
    <argument>
      <name>setpoint_temp</name>
      <display_name>Setpoint</display_name>
      <description>Water heater setpoint temperature.</description>
      <type>Double</type>
      <units>F</units>
      <required>true</required>
      <model_dependent>false</model_dependent>
      <default_value>125</default_value>
    </argument>
    <argument>
      <name>operating_mode_type</name>
      <display_name>Operating mode type</display_name>
      <description>The water heater operating mode type. The 'constant' option will use a constant control strategy for the whole year, while 'scheduled' will use 8760 values in a schedule file.</description>
      <type>Choice</type>
      <required>true</required>
      <model_dependent>true</model_dependent>
      <default_value>constant</default_value>
      <choices>
        <choice>
          <value>constant</value>
          <display_name>constant</display_name>
        </choice>
        <choice>
          <value>scheduled</value>
          <display_name>scheduled</display_name>
        </choice>
      </choices>
    </argument>
    <argument>
      <name>operating_mode</name>
      <display_name>Operating Mode</display_name>
      <description>The water heater operating mode. The 'heat pump only' option only uses the heat pump, while 'standard' allows the backup electric resistance to come on in high demand situations. This is ignored if a scheduled operating mode type is selected.</description>
      <type>Choice</type>
      <required>true</required>
      <model_dependent>true</model_dependent>
      <default_value>standard</default_value>
      <choices>
        <choice>
          <value>standard</value>
          <display_name>standard</display_name>
        </choice>
        <choice>
          <value>heat pump only</value>
          <display_name>heat pump only</display_name>
        </choice>
      </choices>
    </argument>
    <argument>
      <name>schedules_directory</name>
      <display_name>Setpoint and Operating Mode Schedule Directory</display_name>
      <description>Absolute (or relative) directory to schedule files. This argument will be ignored if a constant setpoint type is used instead.</description>
      <type>String</type>
      <required>true</required>
      <model_dependent>false</model_dependent>
      <default_value>./resources</default_value>
    </argument>
    <argument>
      <name>setpoint_schedule</name>
      <display_name>Setpoint Schedule File Name</display_name>
      <description>Name of the hourly setpoint schedule. Setpoint should be defined (in F) for every hour. The operating mode schedule must also be located in the same location. This will be ignored if a constant setpoint is selected.</description>
      <type>String</type>
      <required>true</required>
      <model_dependent>false</model_dependent>
      <default_value>hourly_setpoint_schedule.csv</default_value>
    </argument>
    <argument>
      <name>operating_mode_schedule</name>
      <display_name>Operating Mode Schedule File Name</display_name>
      <description>Name of the hourly operating mode schedule. Valid values are 'standard' and 'hp_only' and values must be specified for every hour. The setpoint schedule must also be located in the same location.</description>
      <type>String</type>
      <required>true</required>
      <model_dependent>false</model_dependent>
      <default_value>hourly_operating_mode_schedule.csv</default_value>
    </argument>
    <argument>
      <name>location</name>
      <display_name>Location</display_name>
      <description>The space type for the location. 'auto' will automatically choose a space type based on the space types found in the model.</description>
      <type>Choice</type>
      <required>true</required>
      <model_dependent>true</model_dependent>
      <default_value>auto</default_value>
      <choices>
        <choice>
          <value>auto</value>
          <display_name>auto</display_name>
        </choice>
      </choices>
    </argument>
    <argument>
      <name>element_capacity</name>
      <display_name>Input Capacity</display_name>
      <description>The capacity of the backup electric resistance elements in the tank.</description>
      <type>Double</type>
      <units>kW</units>
      <required>true</required>
      <model_dependent>false</model_dependent>
      <default_value>4.5</default_value>
    </argument>
    <argument>
      <name>min_temp</name>
      <display_name>Minimum Abient Temperature</display_name>
      <description>The minimum ambient air temperature at which the heat pump compressor will operate.</description>
      <type>Double</type>
      <units>F</units>
      <required>true</required>
      <model_dependent>false</model_dependent>
      <default_value>45</default_value>
    </argument>
    <argument>
      <name>max_temp</name>
      <display_name>Maximum Ambient Temperature</display_name>
      <description>The maximum ambient air temperature at which the heat pump compressor will operate.</description>
      <type>Double</type>
      <units>F</units>
      <required>true</required>
      <model_dependent>false</model_dependent>
      <default_value>120</default_value>
    </argument>
    <argument>
      <name>cap</name>
      <display_name>Rated Capacity</display_name>
      <description>The input power of the HPWH compressor at rated conditions.</description>
      <type>Double</type>
      <units>kW</units>
      <required>true</required>
      <model_dependent>false</model_dependent>
      <default_value>0.5</default_value>
    </argument>
    <argument>
      <name>cop</name>
      <display_name>Rated COP</display_name>
      <description>The coefficient of performance of the HPWH compressor at rated conditions.</description>
      <type>Double</type>
      <required>true</required>
      <model_dependent>false</model_dependent>
      <default_value>2.8</default_value>
    </argument>
    <argument>
      <name>shr</name>
      <display_name>Rated SHR</display_name>
      <description>The sensible heat ratio of the HPWH's evaporator at rated conditions. This is the net SHR of the evaporator and includes the effects of fan heat.</description>
      <type>Double</type>
      <required>true</required>
      <model_dependent>false</model_dependent>
      <default_value>0.88</default_value>
    </argument>
    <argument>
      <name>airflow_rate</name>
      <display_name>Airflow Rate</display_name>
      <description>Air flow rate of the HPWH.</description>
      <type>Double</type>
      <units>cfm</units>
      <required>true</required>
      <model_dependent>false</model_dependent>
      <default_value>181</default_value>
    </argument>
    <argument>
      <name>fan_power</name>
      <display_name>Fan Power</display_name>
      <description>Fan power (in W) per delivered airflow rate (in cfm).</description>
      <type>Double</type>
      <units>W/cfm</units>
      <required>true</required>
      <model_dependent>false</model_dependent>
      <default_value>0.0462</default_value>
    </argument>
    <argument>
      <name>parasitics</name>
      <display_name>Parasitics</display_name>
      <description>Parasitic electricity consumption of the HPWH.</description>
      <type>Double</type>
      <units>W</units>
      <required>true</required>
      <model_dependent>false</model_dependent>
      <default_value>3</default_value>
    </argument>
    <argument>
      <name>tank_ua</name>
      <display_name>Tank UA</display_name>
      <description>The overall UA of the tank.</description>
      <type>Double</type>
      <units>Btu/h-R</units>
      <required>true</required>
      <model_dependent>false</model_dependent>
      <default_value>3.9</default_value>
    </argument>
    <argument>
      <name>int_factor</name>
      <display_name>Interaction Factor</display_name>
      <description>Specifies how much the HPWH space conditioning impact interacts with the building's HVAC equipment. This can be used to account for situations such as when a HPWH is in a closet and only a portion of the HPWH's space cooling affects the HVAC system.</description>
      <type>Double</type>
      <required>true</required>
      <model_dependent>false</model_dependent>
      <default_value>1</default_value>
    </argument>
    <argument>
      <name>temp_depress</name>
      <display_name>Temperature Depression</display_name>
      <description>The reduction in ambient air temperature in the space where the water heater is located. This variable can be used to simulate the impact the HPWH has on its own performance when installing in a confined space suc as a utility closet.</description>
      <type>Double</type>
      <units>F</units>
      <required>true</required>
      <model_dependent>false</model_dependent>
      <default_value>0</default_value>
    </argument>
  </arguments>
  <outputs/>
  <provenances/>
  <tags>
    <tag>Service Water Heating.Water Heating</tag>
  </tags>
  <attributes>
    <attribute>
      <name>Measure Type</name>
      <value>ModelMeasure</value>
      <datatype>string</datatype>
    </attribute>
    <attribute>
      <name>Uses SketchUp API</name>
      <value>false</value>
      <datatype>boolean</datatype>
    </attribute>
  </attributes>
  <files>
    <file>
      <version>
        <software_program>OpenStudio</software_program>
        <identifier>1.4.1</identifier>
        <min_compatible>1.13.1</min_compatible>
      </version>
      <filename>measure.rb</filename>
      <filetype>rb</filetype>
      <usage_type>script</usage_type>
      <checksum>83B557B6</checksum>
    </file>
    <file>
      <filename>hourly_operating_mode_schedule.csv</filename>
      <filetype>csv</filetype>
      <usage_type>resource</usage_type>
      <checksum>7EA3F94C</checksum>
    </file>
    <file>
      <filename>hourly_setpoint_schedule.csv</filename>
      <filetype>csv</filetype>
      <usage_type>resource</usage_type>
      <checksum>997C4FF8</checksum>
    </file>
    <file>
      <filename>ResidentialWaterHeaterHeatPump_Test.rb</filename>
      <filetype>rb</filetype>
      <usage_type>test</usage_type>
<<<<<<< HEAD
      <checksum>08472D40</checksum>
=======
      <checksum>E7F3DC07</checksum>
>>>>>>> 49f5e9b9
    </file>
  </files>
</measure><|MERGE_RESOLUTION|>--- conflicted
+++ resolved
@@ -2,13 +2,8 @@
   <schema_version>3.0</schema_version>
   <name>residential_hot_water_heater_heat_pump</name>
   <uid>cfbe1e78-78db-4902-aba3-95d23310802e</uid>
-<<<<<<< HEAD
-  <version_id>c95bd5f0-92b4-416c-a007-6931c4ed8c07</version_id>
-  <version_modified>20200131T180120Z</version_modified>
-=======
   <version_id>ca528a44-fd60-44cd-b9fc-fccc723c0f23</version_id>
   <version_modified>20200324T183313Z</version_modified>
->>>>>>> 49f5e9b9
   <xml_checksum>9882CBDB</xml_checksum>
   <class_name>ResidentialHotWaterHeaterHeatPump</class_name>
   <display_name>Set Residential Heat Pump Water Heater</display_name>
@@ -26,25 +21,6 @@
       <default_value>50</default_value>
     </argument>
     <argument>
-      <name>setpoint_type</name>
-      <display_name>Setpoint type</display_name>
-      <description>The water heater setpoint type. The 'constant' option will use a constant value for the whole year, while 'scheduled' will use 8760 values in a schedule file.</description>
-      <type>Choice</type>
-      <required>true</required>
-      <model_dependent>true</model_dependent>
-      <default_value>constant</default_value>
-      <choices>
-        <choice>
-          <value>constant</value>
-          <display_name>constant</display_name>
-        </choice>
-        <choice>
-          <value>scheduled</value>
-          <display_name>scheduled</display_name>
-        </choice>
-      </choices>
-    </argument>
-    <argument>
       <name>setpoint_temp</name>
       <display_name>Setpoint</display_name>
       <description>Water heater setpoint temperature.</description>
@@ -53,71 +29,6 @@
       <required>true</required>
       <model_dependent>false</model_dependent>
       <default_value>125</default_value>
-    </argument>
-    <argument>
-      <name>operating_mode_type</name>
-      <display_name>Operating mode type</display_name>
-      <description>The water heater operating mode type. The 'constant' option will use a constant control strategy for the whole year, while 'scheduled' will use 8760 values in a schedule file.</description>
-      <type>Choice</type>
-      <required>true</required>
-      <model_dependent>true</model_dependent>
-      <default_value>constant</default_value>
-      <choices>
-        <choice>
-          <value>constant</value>
-          <display_name>constant</display_name>
-        </choice>
-        <choice>
-          <value>scheduled</value>
-          <display_name>scheduled</display_name>
-        </choice>
-      </choices>
-    </argument>
-    <argument>
-      <name>operating_mode</name>
-      <display_name>Operating Mode</display_name>
-      <description>The water heater operating mode. The 'heat pump only' option only uses the heat pump, while 'standard' allows the backup electric resistance to come on in high demand situations. This is ignored if a scheduled operating mode type is selected.</description>
-      <type>Choice</type>
-      <required>true</required>
-      <model_dependent>true</model_dependent>
-      <default_value>standard</default_value>
-      <choices>
-        <choice>
-          <value>standard</value>
-          <display_name>standard</display_name>
-        </choice>
-        <choice>
-          <value>heat pump only</value>
-          <display_name>heat pump only</display_name>
-        </choice>
-      </choices>
-    </argument>
-    <argument>
-      <name>schedules_directory</name>
-      <display_name>Setpoint and Operating Mode Schedule Directory</display_name>
-      <description>Absolute (or relative) directory to schedule files. This argument will be ignored if a constant setpoint type is used instead.</description>
-      <type>String</type>
-      <required>true</required>
-      <model_dependent>false</model_dependent>
-      <default_value>./resources</default_value>
-    </argument>
-    <argument>
-      <name>setpoint_schedule</name>
-      <display_name>Setpoint Schedule File Name</display_name>
-      <description>Name of the hourly setpoint schedule. Setpoint should be defined (in F) for every hour. The operating mode schedule must also be located in the same location. This will be ignored if a constant setpoint is selected.</description>
-      <type>String</type>
-      <required>true</required>
-      <model_dependent>false</model_dependent>
-      <default_value>hourly_setpoint_schedule.csv</default_value>
-    </argument>
-    <argument>
-      <name>operating_mode_schedule</name>
-      <display_name>Operating Mode Schedule File Name</display_name>
-      <description>Name of the hourly operating mode schedule. Valid values are 'standard' and 'hp_only' and values must be specified for every hour. The setpoint schedule must also be located in the same location.</description>
-      <type>String</type>
-      <required>true</required>
-      <model_dependent>false</model_dependent>
-      <default_value>hourly_operating_mode_schedule.csv</default_value>
     </argument>
     <argument>
       <name>location</name>
@@ -279,29 +190,13 @@
       <filename>measure.rb</filename>
       <filetype>rb</filetype>
       <usage_type>script</usage_type>
-      <checksum>83B557B6</checksum>
-    </file>
-    <file>
-      <filename>hourly_operating_mode_schedule.csv</filename>
-      <filetype>csv</filetype>
-      <usage_type>resource</usage_type>
-      <checksum>7EA3F94C</checksum>
-    </file>
-    <file>
-      <filename>hourly_setpoint_schedule.csv</filename>
-      <filetype>csv</filetype>
-      <usage_type>resource</usage_type>
-      <checksum>997C4FF8</checksum>
+      <checksum>79E191F5</checksum>
     </file>
     <file>
       <filename>ResidentialWaterHeaterHeatPump_Test.rb</filename>
       <filetype>rb</filetype>
       <usage_type>test</usage_type>
-<<<<<<< HEAD
-      <checksum>08472D40</checksum>
-=======
       <checksum>E7F3DC07</checksum>
->>>>>>> 49f5e9b9
     </file>
   </files>
 </measure>