<measure>
  <schema_version>3.0</schema_version>
  <name>residential_hot_water_heater_heat_pump</name>
  <uid>cfbe1e78-78db-4902-aba3-95d23310802e</uid>
<<<<<<< HEAD
  <version_id>32b072ed-1bfb-4c36-ad27-78210655550a</version_id>
  <version_modified>20180802T232042Z</version_modified>
=======
  <version_id>617f2257-a61b-42cc-910e-16561a54841e</version_id>
  <version_modified>20180803T210244Z</version_modified>
>>>>>>> 97479d6c
  <xml_checksum>9882CBDB</xml_checksum>
  <class_name>ResidentialHotWaterHeaterHeatPump</class_name>
  <display_name>Set Residential Heat Pump Water Heater</display_name>
  <description>This measure adds a new residential heat pump water heater to the model based on user inputs. If there is already an existing residential water heater in the model, it is replaced. For multifamily buildings, the water heater can be set for all units of the building. See https://github.com/NREL/OpenStudio-BEopt#workflows for supported workflows using this measure.</description>
  <modeler_description>The measure will create a new instance of the OS:WaterHeater:HeatPump:WrappedCondenser object representing a heat pump water heater and EMS code for the controls. The water heater will be placed on the plant loop 'Domestic Hot Water Loop'. If this loop already exists, any water heater on that loop will be removed and replaced with a water heater consistent with this measure. If it doesn't exist, it will be created.</modeler_description>
  <arguments>
    <argument>
      <name>storage_tank_volume</name>
      <display_name>Tank Volume</display_name>
      <description>Nominal volume of the of the water heater tank.</description>
      <type>Double</type>
      <units>gal</units>
      <required>true</required>
      <model_dependent>false</model_dependent>
      <default_value>50</default_value>
    </argument>
    <argument>
      <name>setpoint_temp</name>
      <display_name>Setpoint</display_name>
      <description>Water heater setpoint temperature.</description>
      <type>Double</type>
      <units>F</units>
      <required>true</required>
      <model_dependent>false</model_dependent>
      <default_value>125</default_value>
    </argument>
    <argument>
      <name>location</name>
      <display_name>Location</display_name>
      <description>The space type for the location. 'auto' will automatically choose a space type based on the space types found in the model.</description>
      <type>Choice</type>
      <required>true</required>
      <model_dependent>true</model_dependent>
      <default_value>auto</default_value>
      <choices>
        <choice>
          <value>auto</value>
          <display_name>auto</display_name>
        </choice>
      </choices>
    </argument>
    <argument>
      <name>element_capacity</name>
      <display_name>Input Capacity</display_name>
      <description>The capacity of the backup electric resistance elements in the tank.</description>
      <type>Double</type>
      <units>kW</units>
      <required>true</required>
      <model_dependent>false</model_dependent>
      <default_value>4.5</default_value>
    </argument>
    <argument>
      <name>min_temp</name>
      <display_name>Minimum Abient Temperature</display_name>
      <description>The minimum ambient air temperature at which the heat pump compressor will operate.</description>
      <type>Double</type>
      <units>F</units>
      <required>true</required>
      <model_dependent>false</model_dependent>
      <default_value>45</default_value>
    </argument>
    <argument>
      <name>max_temp</name>
      <display_name>Maximum Ambient Temperature</display_name>
      <description>The maximum ambient air temperature at which the heat pump compressor will operate.</description>
      <type>Double</type>
      <units>F</units>
      <required>true</required>
      <model_dependent>false</model_dependent>
      <default_value>120</default_value>
    </argument>
    <argument>
      <name>cap</name>
      <display_name>Rated Capacity</display_name>
      <description>The input power of the HPWH compressor at rated conditions.</description>
      <type>Double</type>
      <units>kW</units>
      <required>true</required>
      <model_dependent>false</model_dependent>
      <default_value>0.5</default_value>
    </argument>
    <argument>
      <name>cop</name>
      <display_name>Rated COP</display_name>
      <description>The coefficient of performance of the HPWH compressor at rated conditions.</description>
      <type>Double</type>
      <required>true</required>
      <model_dependent>false</model_dependent>
      <default_value>2.8</default_value>
    </argument>
    <argument>
      <name>shr</name>
      <display_name>Rated SHR</display_name>
      <description>The sensible heat ratio of the HPWH's evaporator at rated conditions. This is the net SHR of the evaporator and includes the effects of fan heat.</description>
      <type>Double</type>
      <required>true</required>
      <model_dependent>false</model_dependent>
      <default_value>0.88</default_value>
    </argument>
    <argument>
      <name>airflow_rate</name>
      <display_name>Airflow Rate</display_name>
      <description>Air flow rate of the HPWH.</description>
      <type>Double</type>
      <units>cfm</units>
      <required>true</required>
      <model_dependent>false</model_dependent>
      <default_value>181</default_value>
    </argument>
    <argument>
      <name>fan_power</name>
      <display_name>Fan Power</display_name>
      <description>Fan power (in W) per delivered airflow rate (in cfm).</description>
      <type>Double</type>
      <units>W/cfm</units>
      <required>true</required>
      <model_dependent>false</model_dependent>
      <default_value>0.0462</default_value>
    </argument>
    <argument>
      <name>parasitics</name>
      <display_name>Parasitics</display_name>
      <description>Parasitic electricity consumption of the HPWH.</description>
      <type>Double</type>
      <units>W</units>
      <required>true</required>
      <model_dependent>false</model_dependent>
      <default_value>3</default_value>
    </argument>
    <argument>
      <name>tank_ua</name>
      <display_name>Tank UA</display_name>
      <description>The overall UA of the tank.</description>
      <type>Double</type>
      <units>Btu/h-R</units>
      <required>true</required>
      <model_dependent>false</model_dependent>
      <default_value>3.9</default_value>
    </argument>
    <argument>
      <name>int_factor</name>
      <display_name>Interaction Factor</display_name>
      <description>Specifies how much the HPWH space conditioning impact interacts with the building's HVAC equipment. This can be used to account for situations such as when a HPWH is in a closet and only a portion of the HPWH's space cooling affects the HVAC system.</description>
      <type>Double</type>
      <required>true</required>
      <model_dependent>false</model_dependent>
      <default_value>1</default_value>
    </argument>
    <argument>
      <name>temp_depress</name>
      <display_name>Temperature Depression</display_name>
      <description>The reduction in ambient air temperature in the space where the water heater is located. This variable can be used to simulate the impact the HPWH has on its own performance when installing in a confined space suc as a utility closet.</description>
      <type>Double</type>
      <units>F</units>
      <required>true</required>
      <model_dependent>false</model_dependent>
      <default_value>0</default_value>
    </argument>
  </arguments>
  <outputs/>
  <provenances/>
  <tags>
    <tag>Service Water Heating.Water Heating</tag>
  </tags>
  <attributes>
    <attribute>
      <name>Measure Type</name>
      <value>ModelMeasure</value>
      <datatype>string</datatype>
    </attribute>
    <attribute>
      <name>Uses SketchUp API</name>
      <value>false</value>
      <datatype>boolean</datatype>
    </attribute>
  </attributes>
  <files>
    <file>
      <filename>USA_CO_Denver_Intl_AP_725650_TMY3.ddy</filename>
      <filetype>ddy</filetype>
      <usage_type>test</usage_type>
      <checksum>FB253570</checksum>
    </file>
    <file>
      <filename>USA_CO_Denver_Intl_AP_725650_TMY3.epw</filename>
      <filetype>epw</filetype>
      <usage_type>test</usage_type>
      <checksum>E23378AA</checksum>
    </file>
    <file>
      <filename>psychrometrics.rb</filename>
      <filetype>rb</filetype>
      <usage_type>resource</usage_type>
      <checksum>208441EA</checksum>
    </file>
    <file>
      <filename>schedules.rb</filename>
      <filetype>rb</filetype>
      <usage_type>resource</usage_type>
      <checksum>1C22DD2A</checksum>
    </file>
    <file>
      <filename>ResidentialWaterHeaterHeatPump_Test.rb</filename>
      <filetype>rb</filetype>
      <usage_type>test</usage_type>
      <checksum>73F98116</checksum>
    </file>
    <file>
      <filename>util.rb</filename>
      <filetype>rb</filetype>
      <usage_type>resource</usage_type>
      <checksum>4516079E</checksum>
    </file>
    <file>
      <filename>waterheater.rb</filename>
      <filetype>rb</filetype>
      <usage_type>resource</usage_type>
      <checksum>9E2A2A78</checksum>
    </file>
    <file>
      <filename>materials.rb</filename>
      <filetype>rb</filetype>
      <usage_type>resource</usage_type>
      <checksum>82D32FEE</checksum>
    </file>
    <file>
      <filename>constants.rb</filename>
      <filetype>rb</filetype>
      <usage_type>resource</usage_type>
      <checksum>3BCB1148</checksum>
    </file>
    <file>
      <filename>geometry.rb</filename>
      <filetype>rb</filetype>
      <usage_type>resource</usage_type>
      <checksum>3A649817</checksum>
    </file>
    <file>
      <filename>unit_conversions.rb</filename>
      <filetype>rb</filetype>
      <usage_type>resource</usage_type>
      <checksum>6CB6B3D8</checksum>
    </file>
    <file>
      <version>
        <software_program>OpenStudio</software_program>
        <identifier>1.4.1</identifier>
        <min_compatible>1.13.1</min_compatible>
      </version>
      <filename>measure.rb</filename>
      <filetype>rb</filetype>
      <usage_type>script</usage_type>
      <checksum>86E6D627</checksum>
    </file>
    <file>
      <filename>SFD_2000sqft_2story_FB_GRG_UA_3Beds_2Baths_Denver_WHTankless_SHW.osm</filename>
      <filetype>osm</filetype>
      <usage_type>test</usage_type>
      <checksum>8D5C83C9</checksum>
    </file>
    <file>
      <filename>SFD_2000sqft_2story_FB_GRG_UA_3Beds_2Baths_Denver_WHTank_SHW.osm</filename>
      <filetype>osm</filetype>
      <usage_type>test</usage_type>
      <checksum>DE07AA5C</checksum>
    </file>
    <file>
      <filename>SFD_2000sqft_2story_FB_GRG_UA_3Beds_2Baths.osm</filename>
      <filetype>osm</filetype>
      <usage_type>test</usage_type>
      <checksum>687FC235</checksum>
    </file>
    <file>
      <filename>SFD_2000sqft_2story_FB_GRG_UA_3Beds_2Baths_Denver.osm</filename>
      <filetype>osm</filetype>
      <usage_type>test</usage_type>
      <checksum>CF9A8164</checksum>
    </file>
    <file>
      <filename>SFD_2000sqft_2story_FB_GRG_UA_3Beds_2Baths_Denver_OilWHTank.osm</filename>
      <filetype>osm</filetype>
      <usage_type>test</usage_type>
      <checksum>1F6BD9D2</checksum>
    </file>
    <file>
      <filename>SFD_2000sqft_2story_FB_GRG_UA_3Beds_2Baths_Denver_HPWH.osm</filename>
      <filetype>osm</filetype>
      <usage_type>test</usage_type>
      <checksum>24BBB9D9</checksum>
    </file>
    <file>
      <filename>SFD_2000sqft_2story_FB_GRG_UA_3Beds_2Baths_Denver_HPWH_SHW.osm</filename>
      <filetype>osm</filetype>
      <usage_type>test</usage_type>
      <checksum>925D662A</checksum>
    </file>
    <file>
      <filename>SFD_2000sqft_2story_FB_GRG_UA_3Beds_2Baths_Denver_WHTank.osm</filename>
      <filetype>osm</filetype>
      <usage_type>test</usage_type>
      <checksum>E133E050</checksum>
    </file>
    <file>
      <filename>SFD_2000sqft_2story_FB_GRG_UA_3Beds_2Baths_Denver_WHTankless.osm</filename>
      <filetype>osm</filetype>
      <usage_type>test</usage_type>
      <checksum>A0E31039</checksum>
    </file>
    <file>
      <filename>SFA_4units_1story_FB_UA_3Beds_2Baths_Denver.osm</filename>
      <filetype>osm</filetype>
      <usage_type>test</usage_type>
      <checksum>9B9A880A</checksum>
    </file>
    <file>
      <filename>MF_8units_1story_SL_3Beds_2Baths_Denver.osm</filename>
      <filetype>osm</filetype>
      <usage_type>test</usage_type>
      <checksum>AB7F7F4A</checksum>
    </file>
    <file>
      <filename>weather.rb</filename>
      <filetype>rb</filetype>
      <usage_type>resource</usage_type>
<<<<<<< HEAD
      <checksum>4CFA2011</checksum>
=======
      <checksum>AA9588B3</checksum>
>>>>>>> 97479d6c
    </file>
  </files>
</measure><|MERGE_RESOLUTION|>--- conflicted
+++ resolved
@@ -2,13 +2,8 @@
   <schema_version>3.0</schema_version>
   <name>residential_hot_water_heater_heat_pump</name>
   <uid>cfbe1e78-78db-4902-aba3-95d23310802e</uid>
-<<<<<<< HEAD
-  <version_id>32b072ed-1bfb-4c36-ad27-78210655550a</version_id>
-  <version_modified>20180802T232042Z</version_modified>
-=======
   <version_id>617f2257-a61b-42cc-910e-16561a54841e</version_id>
   <version_modified>20180803T210244Z</version_modified>
->>>>>>> 97479d6c
   <xml_checksum>9882CBDB</xml_checksum>
   <class_name>ResidentialHotWaterHeaterHeatPump</class_name>
   <display_name>Set Residential Heat Pump Water Heater</display_name>
@@ -333,11 +328,7 @@
       <filename>weather.rb</filename>
       <filetype>rb</filetype>
       <usage_type>resource</usage_type>
-<<<<<<< HEAD
-      <checksum>4CFA2011</checksum>
-=======
       <checksum>AA9588B3</checksum>
->>>>>>> 97479d6c
     </file>
   </files>
 </measure>