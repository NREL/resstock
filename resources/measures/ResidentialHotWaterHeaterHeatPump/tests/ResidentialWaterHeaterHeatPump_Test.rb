--- conflicted
+++ resolved
@@ -9,7 +9,6 @@
   def test_new_construction_50
     args_hash = {}
     expected_num_del_objects = {}
-<<<<<<< HEAD
     expected_num_new_objects = { "WaterHeaterStratified" => 1, "PlantLoop" => 1, "PumpVariableSpeed" => 1, "WaterHeaterHeatPumpWrappedCondenser" => 1, "CoilWaterHeatingAirToWaterHeatPumpWrapped" => 1, "FanOnOff" => 1, "OtherEquipment" => 2, "OtherEquipmentDefinition" => 2, "EnergyManagementSystemSensor" => 10, "EnergyManagementSystemActuator" => 7, "EnergyManagementSystemTrendVariable" => 3, "EnergyManagementSystemProgram" => 2, "EnergyManagementSystemProgramCallingManager" => 1, "ScheduleConstant" => 7, "ScheduleRuleset" => 7, "SetpointManagerScheduled" => 1 }
     expected_values = { "TankVolume" => 45, "Heater1Height" => 0.732, "Heater2Height" => 0.129, "TankU" => 1.13, "OnCycle" => 3, "OffCycle" => 3, "CondBottom" => 0.0870, "CondTop" => 0.560, "AirflowRate" => 0.0854, "Sensor1Height" => 0.818, "Sensor2Height" => 0.818, "Cap" => 1400, "COP" => 2.8, "SHR" => 0.88, "WBTemp" => 13.08, "FanEff" => 0.235 }
     _test_measure("SFD_2000sqft_2story_FB_GRG_UA_3Beds_2Baths_Denver.osm", args_hash, expected_num_del_objects, expected_num_new_objects, expected_values, 1)
@@ -49,18 +48,12 @@
     expected_num_new_objects = { "WaterHeaterStratified" => 1, "PlantLoop" => 1, "PumpVariableSpeed" => 1, "WaterHeaterHeatPumpWrappedCondenser" => 1, "CoilWaterHeatingAirToWaterHeatPumpWrapped" => 1, "FanOnOff" => 1, "OtherEquipment" => 2, "OtherEquipmentDefinition" => 2, "EnergyManagementSystemSensor" => 11, "EnergyManagementSystemActuator" => 7, "EnergyManagementSystemTrendVariable" => 3, "EnergyManagementSystemProgram" => 2, "EnergyManagementSystemProgramCallingManager" => 1, "ScheduleFixedInterval" => 4, "ScheduleConstant" => 5, "ScheduleRuleset" => 7, "SetpointManagerScheduled" => 1 }
     expected_values = { "TankVolume" => 45, "Heater1Height" => 0.732, "Heater2Height" => 0.129, "TankU" => 1.13, "OnCycle" => 3, "OffCycle" => 3, "CondBottom" => 0.0870, "CondTop" => 0.560, "AirflowRate" => 0.0854, "Sensor1Height" => 0.818, "Sensor2Height" => 0.818, "Cap" => 1400, "COP" => 2.8, "SHR" => 0.88, "WBTemp" => 13.08, "FanEff" => 0.235 }
     _test_measure("SFD_2000sqft_2story_FB_GRG_UA_3Beds_2Baths_Denver.osm", args_hash, expected_num_del_objects, expected_num_new_objects, expected_values, 1)
-=======
-    expected_num_new_objects = { 'WaterHeaterStratified' => 1, 'PlantLoop' => 1, 'PumpVariableSpeed' => 1, 'WaterHeaterHeatPumpWrappedCondenser' => 1, 'CoilWaterHeatingAirToWaterHeatPumpWrapped' => 1, 'FanOnOff' => 1, 'OtherEquipment' => 2, 'OtherEquipmentDefinition' => 2, 'EnergyManagementSystemSensor' => 9, 'EnergyManagementSystemActuator' => 7, 'EnergyManagementSystemTrendVariable' => 3, 'EnergyManagementSystemProgram' => 2, 'EnergyManagementSystemProgramCallingManager' => 1, 'ScheduleConstant' => 7, 'ScheduleRuleset' => 7 }
-    expected_values = { 'TankVolume' => 45, 'Heater1Height' => 0.732, 'Heater2Height' => 0.129, 'TankU' => 1.13, 'OnCycle' => 3, 'OffCycle' => 3, 'CondBottom' => 0.0870, 'CondTop' => 0.560, 'AirflowRate' => 0.0854, 'Sensor1Height' => 0.818, 'Sensor2Height' => 0.818, 'Cap' => 1400, 'COP' => 2.8, 'SHR' => 0.88, 'WBTemp' => 13.08, 'FanEff' => 0.235 }
-    _test_measure('SFD_2000sqft_2story_FB_GRG_UA_3Beds_2Baths_Denver.osm', args_hash, expected_num_del_objects, expected_num_new_objects, expected_values, 1)
->>>>>>> c52e56fc
   end
 
   def test_new_construction_40
     args_hash = {}
     args_hash['storage_tank_volume'] = '40'
     expected_num_del_objects = {}
-<<<<<<< HEAD
     expected_num_new_objects = { "WaterHeaterStratified" => 1, "PlantLoop" => 1, "PumpVariableSpeed" => 1, "WaterHeaterHeatPumpWrappedCondenser" => 1, "CoilWaterHeatingAirToWaterHeatPumpWrapped" => 1, "FanOnOff" => 1, "OtherEquipment" => 2, "OtherEquipmentDefinition" => 2, "EnergyManagementSystemSensor" => 10, "EnergyManagementSystemActuator" => 7, "EnergyManagementSystemTrendVariable" => 3, "EnergyManagementSystemProgram" => 2, "EnergyManagementSystemProgramCallingManager" => 1, "ScheduleConstant" => 7, "ScheduleRuleset" => 7, "SetpointManagerScheduled" => 1 }
     expected_values = { "TankVolume" => 36, "Heater1Height" => 0.599, "Heater2Height" => 0.106, "TankU" => 1.35, "OnCycle" => 3, "OffCycle" => 3, "CondBottom" => 0.0712, "CondTop" => 0.458, "AirflowRate" => 0.0854, "Sensor1Height" => 0.669, "Sensor2Height" => 0.669, "Cap" => 1400, "COP" => 2.8, "SHR" => 0.88, "WBTemp" => 13.08, "FanEff" => 0.235 }
     _test_measure("SFD_2000sqft_2story_FB_GRG_UA_3Beds_2Baths_Denver.osm", args_hash, expected_num_del_objects, expected_num_new_objects, expected_values, 1)
@@ -76,11 +69,6 @@
     expected_num_new_objects = { "WaterHeaterStratified" => 1, "PlantLoop" => 1, "PumpVariableSpeed" => 1, "WaterHeaterHeatPumpWrappedCondenser" => 1, "CoilWaterHeatingAirToWaterHeatPumpWrapped" => 1, "FanOnOff" => 1, "OtherEquipment" => 2, "OtherEquipmentDefinition" => 2, "EnergyManagementSystemSensor" => 10, "EnergyManagementSystemActuator" => 7, "EnergyManagementSystemTrendVariable" => 3, "EnergyManagementSystemProgram" => 2, "EnergyManagementSystemProgramCallingManager" => 1, "ScheduleFixedInterval" => 3, "ScheduleConstant" => 5, "ScheduleRuleset" => 7, "SetpointManagerScheduled" => 1 }
     expected_values = { "TankVolume" => 36, "Heater1Height" => 0.599, "Heater2Height" => 0.106, "TankU" => 1.35, "OnCycle" => 3, "OffCycle" => 3, "CondBottom" => 0.0712, "CondTop" => 0.458, "AirflowRate" => 0.0854, "Sensor1Height" => 0.669, "Sensor2Height" => 0.669, "Cap" => 1400, "COP" => 2.8, "SHR" => 0.88, "WBTemp" => 13.08, "FanEff" => 0.235 }
     _test_measure("SFD_2000sqft_2story_FB_GRG_UA_3Beds_2Baths_Denver.osm", args_hash, expected_num_del_objects, expected_num_new_objects, expected_values, 1)
-=======
-    expected_num_new_objects = { 'WaterHeaterStratified' => 1, 'PlantLoop' => 1, 'PumpVariableSpeed' => 1, 'WaterHeaterHeatPumpWrappedCondenser' => 1, 'CoilWaterHeatingAirToWaterHeatPumpWrapped' => 1, 'FanOnOff' => 1, 'OtherEquipment' => 2, 'OtherEquipmentDefinition' => 2, 'EnergyManagementSystemSensor' => 9, 'EnergyManagementSystemActuator' => 7, 'EnergyManagementSystemTrendVariable' => 3, 'EnergyManagementSystemProgram' => 2, 'EnergyManagementSystemProgramCallingManager' => 1, 'ScheduleConstant' => 7, 'ScheduleRuleset' => 7 }
-    expected_values = { 'TankVolume' => 36, 'Heater1Height' => 0.599, 'Heater2Height' => 0.106, 'TankU' => 1.35, 'OnCycle' => 3, 'OffCycle' => 3, 'CondBottom' => 0.0712, 'CondTop' => 0.458, 'AirflowRate' => 0.0854, 'Sensor1Height' => 0.669, 'Sensor2Height' => 0.669, 'Cap' => 1400, 'COP' => 2.8, 'SHR' => 0.88, 'WBTemp' => 13.08, 'FanEff' => 0.235 }
-    _test_measure('SFD_2000sqft_2story_FB_GRG_UA_3Beds_2Baths_Denver.osm', args_hash, expected_num_del_objects, expected_num_new_objects, expected_values, 1)
->>>>>>> c52e56fc
   end
 
   def test_new_construction_80
@@ -95,7 +83,6 @@
     args_hash['parasitics'] = '8.5'
     args_hash['tank_ua'] = '4.0'
     expected_num_del_objects = {}
-<<<<<<< HEAD
     expected_num_new_objects = { "WaterHeaterStratified" => 1, "PlantLoop" => 1, "PumpVariableSpeed" => 1, "WaterHeaterHeatPumpWrappedCondenser" => 1, "CoilWaterHeatingAirToWaterHeatPumpWrapped" => 1, "FanOnOff" => 1, "OtherEquipment" => 2, "OtherEquipmentDefinition" => 2, "EnergyManagementSystemSensor" => 7, "EnergyManagementSystemActuator" => 5, "EnergyManagementSystemTrendVariable" => 1, "EnergyManagementSystemProgram" => 2, "EnergyManagementSystemProgramCallingManager" => 1, "ScheduleConstant" => 7, "ScheduleRuleset" => 7, "SetpointManagerScheduled" => 1 }
     expected_values = { "TankVolume" => 72, "Heater1Height" => 1.131, "Heater2Height" => 0.333, "TankU" => 0.787, "OnCycle" => 8.5, "OffCycle" => 8.5, "CondBottom" => 0.01, "CondTop" => 0.865, "AirflowRate" => 0.226, "Sensor1Height" => 1.265, "Sensor2Height" => 0.466, "Cap" => 2349.6, "COP" => 2.4, "SHR" => 0.98, "WBTemp" => 13.08, "FanEff" => 0.172 }
     _test_measure("SFD_2000sqft_2story_FB_GRG_UA_3Beds_2Baths_Denver.osm", args_hash, expected_num_del_objects, expected_num_new_objects, expected_values, 1)
@@ -162,11 +149,6 @@
     expected_num_new_objects = { "WaterHeaterStratified" => 1, "PlantLoop" => 1, "PumpVariableSpeed" => 1, "WaterHeaterHeatPumpWrappedCondenser" => 1, "CoilWaterHeatingAirToWaterHeatPumpWrapped" => 1, "FanOnOff" => 1, "OtherEquipment" => 2, "OtherEquipmentDefinition" => 2, "EnergyManagementSystemSensor" => 8, "EnergyManagementSystemActuator" => 5, "EnergyManagementSystemTrendVariable" => 1, "EnergyManagementSystemProgram" => 2, "EnergyManagementSystemProgramCallingManager" => 1, "ScheduleFixedInterval" => 1, "ScheduleConstant" => 7, "ScheduleRuleset" => 7, "SetpointManagerScheduled" => 1 }
     expected_values = { "TankVolume" => 72, "Heater1Height" => 1.131, "Heater2Height" => 0.333, "TankU" => 0.787, "OnCycle" => 8.5, "OffCycle" => 8.5, "CondBottom" => 0.01, "CondTop" => 0.865, "AirflowRate" => 0.226, "Sensor1Height" => 1.265, "Sensor2Height" => 0.466, "Cap" => 2349.6, "COP" => 2.4, "SHR" => 0.98, "WBTemp" => 13.08, "FanEff" => 0.172 }
     _test_measure("SFD_2000sqft_2story_FB_GRG_UA_3Beds_2Baths_Denver.osm", args_hash, expected_num_del_objects, expected_num_new_objects, expected_values, 1)
-=======
-    expected_num_new_objects = { 'WaterHeaterStratified' => 1, 'PlantLoop' => 1, 'PumpVariableSpeed' => 1, 'WaterHeaterHeatPumpWrappedCondenser' => 1, 'CoilWaterHeatingAirToWaterHeatPumpWrapped' => 1, 'FanOnOff' => 1, 'OtherEquipment' => 2, 'OtherEquipmentDefinition' => 2, 'EnergyManagementSystemSensor' => 6, 'EnergyManagementSystemActuator' => 5, 'EnergyManagementSystemTrendVariable' => 1, 'EnergyManagementSystemProgram' => 2, 'EnergyManagementSystemProgramCallingManager' => 1, 'ScheduleConstant' => 7, 'ScheduleRuleset' => 7 }
-    expected_values = { 'TankVolume' => 72, 'Heater1Height' => 1.131, 'Heater2Height' => 0.333, 'TankU' => 0.787, 'OnCycle' => 8.5, 'OffCycle' => 8.5, 'CondBottom' => 0.01, 'CondTop' => 0.865, 'AirflowRate' => 0.226, 'Sensor1Height' => 1.265, 'Sensor2Height' => 0.466, 'Cap' => 2349.6, 'COP' => 2.4, 'SHR' => 0.98, 'WBTemp' => 13.08, 'FanEff' => 0.172 }
-    _test_measure('SFD_2000sqft_2story_FB_GRG_UA_3Beds_2Baths_Denver.osm', args_hash, expected_num_del_objects, expected_num_new_objects, expected_values, 1)
->>>>>>> c52e56fc
   end
 
   def test_new_construction_66
@@ -181,7 +163,6 @@
     args_hash['parasitics'] = '8.5'
     args_hash['tank_ua'] = '4.0'
     expected_num_del_objects = {}
-<<<<<<< HEAD
     expected_num_new_objects = { "WaterHeaterStratified" => 1, "PlantLoop" => 1, "PumpVariableSpeed" => 1, "WaterHeaterHeatPumpWrappedCondenser" => 1, "CoilWaterHeatingAirToWaterHeatPumpWrapped" => 1, "FanOnOff" => 1, "OtherEquipment" => 2, "OtherEquipmentDefinition" => 2, "EnergyManagementSystemSensor" => 7, "EnergyManagementSystemActuator" => 5, "EnergyManagementSystemTrendVariable" => 1, "EnergyManagementSystemProgram" => 2, "EnergyManagementSystemProgramCallingManager" => 1, "ScheduleConstant" => 7, "ScheduleRuleset" => 7, "SetpointManagerScheduled" => 1 }
     expected_values = { "TankVolume" => 59.4, "Heater1Height" => 0.945, "Heater2Height" => 0.278, "TankU" => 0.926, "OnCycle" => 8.5, "OffCycle" => 8.5, "CondBottom" => 0.01, "CondTop" => 0.723, "AirflowRate" => 0.226, "Sensor1Height" => 1.056, "Sensor2Height" => 0.389, "Cap" => 2349.6, "COP" => 2.4, "SHR" => 0.98, "WBTemp" => 13.08, "FanEff" => 0.172 }
     _test_measure("SFD_2000sqft_2story_FB_GRG_UA_3Beds_2Baths_Denver.osm", args_hash, expected_num_del_objects, expected_num_new_objects, expected_values, 1)
@@ -205,27 +186,15 @@
     expected_num_new_objects = { "WaterHeaterStratified" => 1, "PlantLoop" => 1, "PumpVariableSpeed" => 1, "WaterHeaterHeatPumpWrappedCondenser" => 1, "CoilWaterHeatingAirToWaterHeatPumpWrapped" => 1, "FanOnOff" => 1, "OtherEquipment" => 2, "OtherEquipmentDefinition" => 2, "EnergyManagementSystemSensor" => 7, "EnergyManagementSystemActuator" => 5, "EnergyManagementSystemTrendVariable" => 1, "EnergyManagementSystemProgram" => 2, "EnergyManagementSystemProgramCallingManager" => 1, "ScheduleFixedInterval" => 3, "ScheduleConstant" => 5, "ScheduleRuleset" => 7, "SetpointManagerScheduled" => 1 }
     expected_values = { "TankVolume" => 59.4, "Heater1Height" => 0.945, "Heater2Height" => 0.278, "TankU" => 0.926, "OnCycle" => 8.5, "OffCycle" => 8.5, "CondBottom" => 0.01, "CondTop" => 0.723, "AirflowRate" => 0.226, "Sensor1Height" => 1.056, "Sensor2Height" => 0.389, "Cap" => 2349.6, "COP" => 2.4, "SHR" => 0.98, "WBTemp" => 13.08, "FanEff" => 0.172 }
     _test_measure("SFD_2000sqft_2story_FB_GRG_UA_3Beds_2Baths_Denver.osm", args_hash, expected_num_del_objects, expected_num_new_objects, expected_values, 1)
-=======
-    expected_num_new_objects = { 'WaterHeaterStratified' => 1, 'PlantLoop' => 1, 'PumpVariableSpeed' => 1, 'WaterHeaterHeatPumpWrappedCondenser' => 1, 'CoilWaterHeatingAirToWaterHeatPumpWrapped' => 1, 'FanOnOff' => 1, 'OtherEquipment' => 2, 'OtherEquipmentDefinition' => 2, 'EnergyManagementSystemSensor' => 6, 'EnergyManagementSystemActuator' => 5, 'EnergyManagementSystemTrendVariable' => 1, 'EnergyManagementSystemProgram' => 2, 'EnergyManagementSystemProgramCallingManager' => 1, 'ScheduleConstant' => 7, 'ScheduleRuleset' => 7 }
-    expected_values = { 'TankVolume' => 59.4, 'Heater1Height' => 0.945, 'Heater2Height' => 0.278, 'TankU' => 0.926, 'OnCycle' => 8.5, 'OffCycle' => 8.5, 'CondBottom' => 0.01, 'CondTop' => 0.723, 'AirflowRate' => 0.226, 'Sensor1Height' => 1.056, 'Sensor2Height' => 0.389, 'Cap' => 2349.6, 'COP' => 2.4, 'SHR' => 0.98, 'WBTemp' => 13.08, 'FanEff' => 0.172 }
-    _test_measure('SFD_2000sqft_2story_FB_GRG_UA_3Beds_2Baths_Denver.osm', args_hash, expected_num_del_objects, expected_num_new_objects, expected_values, 1)
->>>>>>> c52e56fc
   end
 
   def test_new_construction_50_living
     args_hash = {}
     args_hash['location'] = Constants.SpaceTypeLiving
     expected_num_del_objects = {}
-<<<<<<< HEAD
     expected_num_new_objects = { "WaterHeaterStratified" => 1, "PlantLoop" => 1, "PumpVariableSpeed" => 1, "WaterHeaterHeatPumpWrappedCondenser" => 1, "CoilWaterHeatingAirToWaterHeatPumpWrapped" => 1, "FanOnOff" => 1, "OtherEquipment" => 2, "OtherEquipmentDefinition" => 2, "EnergyManagementSystemSensor" => 10, "EnergyManagementSystemActuator" => 7, "EnergyManagementSystemTrendVariable" => 3, "EnergyManagementSystemProgram" => 2, "EnergyManagementSystemProgramCallingManager" => 1, "ScheduleConstant" => 7, "ScheduleRuleset" => 7, "SetpointManagerScheduled" => 1 }
     expected_values = { "TankVolume" => 45, "Heater1Height" => 0.732, "Heater2Height" => 0.129, "TankU" => 1.13, "OnCycle" => 3, "OffCycle" => 3, "CondBottom" => 0.0870, "CondTop" => 0.560, "AirflowRate" => 0.0854, "Sensor1Height" => 0.818, "Sensor2Height" => 0.818, "Cap" => 1400, "COP" => 2.8, "SHR" => 0.88, "WBTemp" => 13.08, "FanEff" => 0.235 }
     _test_measure("SFD_2000sqft_2story_FB_GRG_UA_3Beds_2Baths_Denver.osm", args_hash, expected_num_del_objects, expected_num_new_objects, expected_values, 1)
-=======
-    expected_num_new_objects = { 'WaterHeaterStratified' => 1, 'PlantLoop' => 1, 'PumpVariableSpeed' => 1, 'WaterHeaterHeatPumpWrappedCondenser' => 1, 'CoilWaterHeatingAirToWaterHeatPumpWrapped' => 1, 'FanOnOff' => 1, 'OtherEquipment' => 2, 'OtherEquipmentDefinition' => 2, 'EnergyManagementSystemSensor' => 9, 'EnergyManagementSystemActuator' => 7, 'EnergyManagementSystemTrendVariable' => 3, 'EnergyManagementSystemProgram' => 2, 'EnergyManagementSystemProgramCallingManager' => 1, 'ScheduleConstant' => 7, 'ScheduleRuleset' => 7 }
-    expected_values = { 'TankVolume' => 45, 'Heater1Height' => 0.732, 'Heater2Height' => 0.129, 'TankU' => 1.13, 'OnCycle' => 3, 'OffCycle' => 3, 'CondBottom' => 0.0870, 'CondTop' => 0.560, 'AirflowRate' => 0.0854, 'Sensor1Height' => 0.818, 'Sensor2Height' => 0.818, 'Cap' => 1400, 'COP' => 2.8, 'SHR' => 0.88, 'WBTemp' => 13.08, 'FanEff' => 0.235 }
-    model = _test_measure('SFD_2000sqft_2story_FB_GRG_UA_3Beds_2Baths_Denver.osm', args_hash, expected_num_del_objects, expected_num_new_objects, expected_values, 1)
-    _test_measure('SFD_2000sqft_2story_FB_GRG_UA_3Beds_2Baths_Denver.osm', args_hash, expected_num_del_objects, expected_num_new_objects, expected_values, 1)
->>>>>>> c52e56fc
   end
 
   def test_short_period_with_short_sp_sched
@@ -337,7 +306,6 @@
   def test_retrofit_replace_50_with_80
     args_hash = {}
     expected_num_del_objects = {}
-<<<<<<< HEAD
     expected_num_new_objects = { "WaterHeaterStratified" => 1, "PlantLoop" => 1, "PumpVariableSpeed" => 1, "WaterHeaterHeatPumpWrappedCondenser" => 1, "CoilWaterHeatingAirToWaterHeatPumpWrapped" => 1, "FanOnOff" => 1, "OtherEquipment" => 2, "OtherEquipmentDefinition" => 2, "EnergyManagementSystemSensor" => 10, "EnergyManagementSystemActuator" => 7, "EnergyManagementSystemTrendVariable" => 3, "EnergyManagementSystemProgram" => 2, "EnergyManagementSystemProgramCallingManager" => 1, "ScheduleConstant" => 7, "ScheduleRuleset" => 7, "SetpointManagerScheduled" => 1 }
     expected_values = { "TankVolume" => 45, "Heater1Height" => 0.732, "Heater2Height" => 0.129, "TankU" => 1.13, "OnCycle" => 3, "OffCycle" => 3, "CondBottom" => 0.0870, "CondTop" => 0.560, "AirflowRate" => 0.0854, "Sensor1Height" => 0.818, "Sensor2Height" => 0.818, "Cap" => 1400, "COP" => 2.8, "SHR" => 0.88, "WBTemp" => 13.08, "FanEff" => 0.235 }
     model = _test_measure("SFD_2000sqft_2story_FB_GRG_UA_3Beds_2Baths_Denver.osm", args_hash, expected_num_del_objects, expected_num_new_objects, expected_values, 1)
@@ -354,30 +322,11 @@
     expected_num_del_objects = { "WaterHeaterStratified" => 1, "ScheduleConstant" => 6, "WaterHeaterHeatPumpWrappedCondenser" => 1, "CoilWaterHeatingAirToWaterHeatPumpWrapped" => 1, "FanOnOff" => 1, "OtherEquipment" => 2, "OtherEquipmentDefinition" => 2, "EnergyManagementSystemSensor" => 10, "EnergyManagementSystemActuator" => 7, "EnergyManagementSystemTrendVariable" => 3, "EnergyManagementSystemProgram" => 2, "EnergyManagementSystemProgramCallingManager" => 1, "SetpointManagerScheduled" => 1 }
     expected_num_new_objects = { "WaterHeaterStratified" => 1, "ScheduleRuleset" => 7, "ScheduleConstant" => 6, "WaterHeaterHeatPumpWrappedCondenser" => 1, "CoilWaterHeatingAirToWaterHeatPumpWrapped" => 1, "FanOnOff" => 1, "OtherEquipment" => 2, "OtherEquipmentDefinition" => 2, "EnergyManagementSystemSensor" => 7, "EnergyManagementSystemActuator" => 5, "EnergyManagementSystemTrendVariable" => 1, "EnergyManagementSystemProgram" => 2, "EnergyManagementSystemProgramCallingManager" => 1, "SetpointManagerScheduled" => 1 }
     expected_values = { "TankVolume" => 72, "Heater1Height" => 1.131, "Heater2Height" => 0.333, "TankU" => 0.787, "OnCycle" => 8.5, "OffCycle" => 8.5, "CondBottom" => 0.01, "CondTop" => 0.865, "AirflowRate" => 0.226, "Sensor1Height" => 1.265, "Sensor2Height" => 0.466, "Cap" => 2349.6, "COP" => 2.4, "SHR" => 0.98, "WBTemp" => 13.08, "FanEff" => 0.172 }
-=======
-    expected_num_new_objects = { 'WaterHeaterStratified' => 1, 'PlantLoop' => 1, 'PumpVariableSpeed' => 1, 'WaterHeaterHeatPumpWrappedCondenser' => 1, 'CoilWaterHeatingAirToWaterHeatPumpWrapped' => 1, 'FanOnOff' => 1, 'OtherEquipment' => 2, 'OtherEquipmentDefinition' => 2, 'EnergyManagementSystemSensor' => 9, 'EnergyManagementSystemActuator' => 7, 'EnergyManagementSystemTrendVariable' => 3, 'EnergyManagementSystemProgram' => 2, 'EnergyManagementSystemProgramCallingManager' => 1, 'ScheduleConstant' => 7, 'ScheduleRuleset' => 7 }
-    expected_values = { 'TankVolume' => 45, 'Heater1Height' => 0.732, 'Heater2Height' => 0.129, 'TankU' => 1.13, 'OnCycle' => 3, 'OffCycle' => 3, 'CondBottom' => 0.0870, 'CondTop' => 0.560, 'AirflowRate' => 0.0854, 'Sensor1Height' => 0.818, 'Sensor2Height' => 0.818, 'Cap' => 1400, 'COP' => 2.8, 'SHR' => 0.88, 'WBTemp' => 13.08, 'FanEff' => 0.235 }
-    model = _test_measure('SFD_2000sqft_2story_FB_GRG_UA_3Beds_2Baths_Denver.osm', args_hash, expected_num_del_objects, expected_num_new_objects, expected_values, 1)
-    args_hash = {}
-    args_hash['storage_tank_volume'] = '80'
-    args_hash['max_temp'] = '110'
-    args_hash['cap'] = '0.979'
-    args_hash['cop'] = '2.4'
-    args_hash['shr'] = '0.98'
-    args_hash['airflow_rate'] = '480'
-    args_hash['fan_power'] = '0.178'
-    args_hash['parasitics'] = '8.5'
-    args_hash['tank_ua'] = '4.0'
-    expected_num_del_objects = { 'WaterHeaterStratified' => 1, 'ScheduleConstant' => 5, 'WaterHeaterHeatPumpWrappedCondenser' => 1, 'CoilWaterHeatingAirToWaterHeatPumpWrapped' => 1, 'FanOnOff' => 1, 'OtherEquipment' => 2, 'OtherEquipmentDefinition' => 2, 'EnergyManagementSystemSensor' => 9, 'EnergyManagementSystemActuator' => 7, 'EnergyManagementSystemTrendVariable' => 3, 'EnergyManagementSystemProgram' => 2, 'EnergyManagementSystemProgramCallingManager' => 1 }
-    expected_num_new_objects = { 'WaterHeaterStratified' => 1, 'ScheduleRuleset' => 7, 'ScheduleConstant' => 5, 'WaterHeaterHeatPumpWrappedCondenser' => 1, 'CoilWaterHeatingAirToWaterHeatPumpWrapped' => 1, 'FanOnOff' => 1, 'OtherEquipment' => 2, 'OtherEquipmentDefinition' => 2, 'EnergyManagementSystemSensor' => 6, 'EnergyManagementSystemActuator' => 5, 'EnergyManagementSystemTrendVariable' => 1, 'EnergyManagementSystemProgram' => 2, 'EnergyManagementSystemProgramCallingManager' => 1 }
-    expected_values = { 'TankVolume' => 72, 'Heater1Height' => 1.131, 'Heater2Height' => 0.333, 'TankU' => 0.787, 'OnCycle' => 8.5, 'OffCycle' => 8.5, 'CondBottom' => 0.01, 'CondTop' => 0.865, 'AirflowRate' => 0.226, 'Sensor1Height' => 1.265, 'Sensor2Height' => 0.466, 'Cap' => 2349.6, 'COP' => 2.4, 'SHR' => 0.98, 'WBTemp' => 13.08, 'FanEff' => 0.172 }
->>>>>>> c52e56fc
     _test_measure(model, args_hash, expected_num_del_objects, expected_num_new_objects, expected_values, 1)
   end
 
   def test_retrofit_replace_50_with_80_sp_sched
     args_hash = {}
-<<<<<<< HEAD
     expected_num_del_objects = {}
     expected_num_new_objects = { "WaterHeaterStratified" => 1, "PlantLoop" => 1, "PumpVariableSpeed" => 1, "WaterHeaterHeatPumpWrappedCondenser" => 1, "CoilWaterHeatingAirToWaterHeatPumpWrapped" => 1, "FanOnOff" => 1, "OtherEquipment" => 2, "OtherEquipmentDefinition" => 2, "EnergyManagementSystemSensor" => 10, "EnergyManagementSystemActuator" => 7, "EnergyManagementSystemTrendVariable" => 3, "EnergyManagementSystemProgram" => 2, "EnergyManagementSystemProgramCallingManager" => 1, "ScheduleConstant" => 7, "ScheduleRuleset" => 7, "SetpointManagerScheduled" => 1 }
     expected_values = { "TankVolume" => 45, "Heater1Height" => 0.732, "Heater2Height" => 0.129, "TankU" => 1.13, "OnCycle" => 3, "OffCycle" => 3, "CondBottom" => 0.0870, "CondTop" => 0.560, "AirflowRate" => 0.0854, "Sensor1Height" => 0.818, "Sensor2Height" => 0.818, "Cap" => 1400, "COP" => 2.8, "SHR" => 0.88, "WBTemp" => 13.08, "FanEff" => 0.235 }
@@ -472,12 +421,6 @@
     expected_num_new_objects = { "WaterHeaterStratified" => 1, "WaterHeaterHeatPumpWrappedCondenser" => 1, "CoilWaterHeatingAirToWaterHeatPumpWrapped" => 1, "FanOnOff" => 1, "OtherEquipment" => 2, "OtherEquipmentDefinition" => 2, "EnergyManagementSystemSensor" => 10, "EnergyManagementSystemActuator" => 7, "EnergyManagementSystemTrendVariable" => 3, "EnergyManagementSystemProgram" => 2, "EnergyManagementSystemProgramCallingManager" => 1, "ScheduleFixedInterval" => 3, "ScheduleConstant" => 5, "ScheduleRuleset" => 7, "SetpointManagerScheduled" => 1 }
     expected_values = { "TankVolume" => 45, "Heater1Height" => 0.732, "Heater2Height" => 0.129, "TankU" => 1.13, "OnCycle" => 3, "OffCycle" => 3, "CondBottom" => 0.0870, "CondTop" => 0.560, "AirflowRate" => 0.0854, "Sensor1Height" => 0.818, "Sensor2Height" => 0.818, "Cap" => 1400, "COP" => 2.8, "SHR" => 0.88, "WBTemp" => 13.08, "FanEff" => 0.235 }
     _test_measure("SFD_2000sqft_2story_FB_GRG_UA_3Beds_2Baths_Denver_WHTank.osm", args_hash, expected_num_del_objects, expected_num_new_objects, expected_values, 1)
-=======
-    expected_num_del_objects = { 'WaterHeaterMixed' => 1, 'ScheduleConstant' => 1 }
-    expected_num_new_objects = { 'WaterHeaterStratified' => 1, 'ScheduleRuleset' => 7, 'ScheduleConstant' => 6, 'WaterHeaterHeatPumpWrappedCondenser' => 1, 'CoilWaterHeatingAirToWaterHeatPumpWrapped' => 1, 'FanOnOff' => 1, 'OtherEquipment' => 2, 'OtherEquipmentDefinition' => 2, 'EnergyManagementSystemSensor' => 9, 'EnergyManagementSystemActuator' => 7, 'EnergyManagementSystemTrendVariable' => 3, 'EnergyManagementSystemProgram' => 2, 'EnergyManagementSystemProgramCallingManager' => 1 }
-    expected_values = { 'TankVolume' => 45, 'Heater1Height' => 0.732, 'Heater2Height' => 0.129, 'TankU' => 1.13, 'OnCycle' => 3, 'OffCycle' => 3, 'CondBottom' => 0.0870, 'CondTop' => 0.560, 'AirflowRate' => 0.0854, 'Sensor1Height' => 0.818, 'Sensor2Height' => 0.818, 'Cap' => 1400, 'COP' => 2.8, 'SHR' => 0.88, 'WBTemp' => 13.08, 'FanEff' => 0.235 }
-    _test_measure('SFD_2000sqft_2story_FB_GRG_UA_3Beds_2Baths_Denver_WHTank.osm', args_hash, expected_num_del_objects, expected_num_new_objects, expected_values, 1)
->>>>>>> c52e56fc
   end
 
   def test_retrofit_replace_tank_gas_sp_sched_with_sp_sched
@@ -493,104 +436,57 @@
 
   def test_retrofit_replace_tank_oil
     args_hash = {}
-<<<<<<< HEAD
     expected_num_del_objects = { "WaterHeaterMixed" => 1, "ScheduleConstant" => 2, "SetpointManagerScheduled" => 1 }
     expected_num_new_objects = { "WaterHeaterStratified" => 1, "ScheduleRuleset" => 7, "ScheduleConstant" => 7, "WaterHeaterHeatPumpWrappedCondenser" => 1, "CoilWaterHeatingAirToWaterHeatPumpWrapped" => 1, "FanOnOff" => 1, "OtherEquipment" => 2, "OtherEquipmentDefinition" => 2, "EnergyManagementSystemSensor" => 10, "EnergyManagementSystemActuator" => 7, "EnergyManagementSystemTrendVariable" => 3, "EnergyManagementSystemProgram" => 2, "EnergyManagementSystemProgramCallingManager" => 1, "SetpointManagerScheduled" => 1 }
     expected_values = { "TankVolume" => 45, "Heater1Height" => 0.732, "Heater2Height" => 0.129, "TankU" => 1.13, "OnCycle" => 3, "OffCycle" => 3, "CondBottom" => 0.0870, "CondTop" => 0.560, "AirflowRate" => 0.0854, "Sensor1Height" => 0.818, "Sensor2Height" => 0.818, "Cap" => 1400, "COP" => 2.8, "SHR" => 0.88, "WBTemp" => 13.08, "FanEff" => 0.235 }
     _test_measure("SFD_2000sqft_2story_FB_GRG_UA_3Beds_2Baths_Denver_OilWHTank.osm", args_hash, expected_num_del_objects, expected_num_new_objects, expected_values, 1)
-=======
-    expected_num_del_objects = { 'WaterHeaterMixed' => 1, 'ScheduleConstant' => 1 }
-    expected_num_new_objects = { 'WaterHeaterStratified' => 1, 'ScheduleRuleset' => 7, 'ScheduleConstant' => 6, 'WaterHeaterHeatPumpWrappedCondenser' => 1, 'CoilWaterHeatingAirToWaterHeatPumpWrapped' => 1, 'FanOnOff' => 1, 'OtherEquipment' => 2, 'OtherEquipmentDefinition' => 2, 'EnergyManagementSystemSensor' => 9, 'EnergyManagementSystemActuator' => 7, 'EnergyManagementSystemTrendVariable' => 3, 'EnergyManagementSystemProgram' => 2, 'EnergyManagementSystemProgramCallingManager' => 1 }
-    expected_values = { 'TankVolume' => 45, 'Heater1Height' => 0.732, 'Heater2Height' => 0.129, 'TankU' => 1.13, 'OnCycle' => 3, 'OffCycle' => 3, 'CondBottom' => 0.0870, 'CondTop' => 0.560, 'AirflowRate' => 0.0854, 'Sensor1Height' => 0.818, 'Sensor2Height' => 0.818, 'Cap' => 1400, 'COP' => 2.8, 'SHR' => 0.88, 'WBTemp' => 13.08, 'FanEff' => 0.235 }
-    _test_measure('SFD_2000sqft_2story_FB_GRG_UA_3Beds_2Baths_Denver_OilWHTank.osm', args_hash, expected_num_del_objects, expected_num_new_objects, expected_values, 1)
->>>>>>> c52e56fc
   end
 
   def test_retrofit_replace_tankless_electric
     args_hash = {}
-<<<<<<< HEAD
     expected_num_del_objects = { "WaterHeaterMixed" => 1, "ScheduleConstant" => 2, "SetpointManagerScheduled" => 1 }
     expected_num_new_objects = { "WaterHeaterStratified" => 1, "ScheduleRuleset" => 7, "ScheduleConstant" => 7, "WaterHeaterHeatPumpWrappedCondenser" => 1, "CoilWaterHeatingAirToWaterHeatPumpWrapped" => 1, "FanOnOff" => 1, "OtherEquipment" => 2, "OtherEquipmentDefinition" => 2, "EnergyManagementSystemSensor" => 10, "EnergyManagementSystemActuator" => 7, "EnergyManagementSystemTrendVariable" => 3, "EnergyManagementSystemProgram" => 2, "EnergyManagementSystemProgramCallingManager" => 1, "SetpointManagerScheduled" => 1 }
     expected_values = { "TankVolume" => 45, "Heater1Height" => 0.732, "Heater2Height" => 0.129, "TankU" => 1.13, "OnCycle" => 3, "OffCycle" => 3, "CondBottom" => 0.0870, "CondTop" => 0.560, "AirflowRate" => 0.0854, "Sensor1Height" => 0.818, "Sensor2Height" => 0.818, "Cap" => 1400, "COP" => 2.8, "SHR" => 0.88, "WBTemp" => 13.08, "FanEff" => 0.235 }
     _test_measure("SFD_2000sqft_2story_FB_GRG_UA_3Beds_2Baths_Denver_WHTankless.osm", args_hash, expected_num_del_objects, expected_num_new_objects, expected_values, 1)
-=======
-    expected_num_del_objects = { 'WaterHeaterMixed' => 1, 'ScheduleConstant' => 1 }
-    expected_num_new_objects = { 'WaterHeaterStratified' => 1, 'ScheduleRuleset' => 7, 'ScheduleConstant' => 6, 'WaterHeaterHeatPumpWrappedCondenser' => 1, 'CoilWaterHeatingAirToWaterHeatPumpWrapped' => 1, 'FanOnOff' => 1, 'OtherEquipment' => 2, 'OtherEquipmentDefinition' => 2, 'EnergyManagementSystemSensor' => 9, 'EnergyManagementSystemActuator' => 7, 'EnergyManagementSystemTrendVariable' => 3, 'EnergyManagementSystemProgram' => 2, 'EnergyManagementSystemProgramCallingManager' => 1 }
-    expected_values = { 'TankVolume' => 45, 'Heater1Height' => 0.732, 'Heater2Height' => 0.129, 'TankU' => 1.13, 'OnCycle' => 3, 'OffCycle' => 3, 'CondBottom' => 0.0870, 'CondTop' => 0.560, 'AirflowRate' => 0.0854, 'Sensor1Height' => 0.818, 'Sensor2Height' => 0.818, 'Cap' => 1400, 'COP' => 2.8, 'SHR' => 0.88, 'WBTemp' => 13.08, 'FanEff' => 0.235 }
-    _test_measure('SFD_2000sqft_2story_FB_GRG_UA_3Beds_2Baths_Denver_WHTankless.osm', args_hash, expected_num_del_objects, expected_num_new_objects, expected_values, 1)
->>>>>>> c52e56fc
   end
 
   def test_retrofit_replace_hpwh
     args_hash = {}
-<<<<<<< HEAD
     args_hash["fuel_type"] = Constants.FuelTypeGas
     expected_num_del_objects = { "WaterHeaterStratified" => 1, "ScheduleConstant" => 6, "CoilWaterHeatingAirToWaterHeatPumpWrapped" => 1, "FanOnOff" => 1, "WaterHeaterHeatPumpWrappedCondenser" => 1, "OtherEquipment" => 2, "OtherEquipmentDefinition" => 2, "EnergyManagementSystemProgramCallingManager" => 1, "EnergyManagementSystemProgram" => 2, "EnergyManagementSystemActuator" => 7, "EnergyManagementSystemSensor" => 10, "EnergyManagementSystemTrendVariable" => 3, "SetpointManagerScheduled" => 1 }
     expected_num_new_objects = { "WaterHeaterStratified" => 1, "WaterHeaterHeatPumpWrappedCondenser" => 1, "CoilWaterHeatingAirToWaterHeatPumpWrapped" => 1, "FanOnOff" => 1, "OtherEquipment" => 2, "OtherEquipmentDefinition" => 2, "EnergyManagementSystemSensor" => 10, "EnergyManagementSystemActuator" => 7, "EnergyManagementSystemTrendVariable" => 3, "EnergyManagementSystemProgram" => 2, "EnergyManagementSystemProgramCallingManager" => 1, "ScheduleConstant" => 6, "ScheduleRuleset" => 7, "SetpointManagerScheduled" => 1 }
     expected_values = { "TankVolume" => 45, "Heater1Height" => 0.732, "Heater2Height" => 0.129, "TankU" => 1.13, "OnCycle" => 3, "OffCycle" => 3, "CondBottom" => 0.0870, "CondTop" => 0.560, "AirflowRate" => 0.0854, "Sensor1Height" => 0.818, "Sensor2Height" => 0.818, "Cap" => 1400, "COP" => 2.8, "SHR" => 0.88, "WBTemp" => 13.08, "FanEff" => 0.235 }
     _test_measure("SFD_2000sqft_2story_FB_GRG_UA_3Beds_2Baths_Denver_HPWH.osm", args_hash, expected_num_del_objects, expected_num_new_objects, expected_values, 1)
-=======
-    args_hash['fuel_type'] = Constants.FuelTypeGas
-    expected_num_del_objects = { 'WaterHeaterStratified' => 1, 'ScheduleConstant' => 5, 'CoilWaterHeatingAirToWaterHeatPumpWrapped' => 1, 'FanOnOff' => 1, 'WaterHeaterHeatPumpWrappedCondenser' => 1, 'OtherEquipment' => 2, 'OtherEquipmentDefinition' => 2, 'EnergyManagementSystemProgramCallingManager' => 1, 'EnergyManagementSystemProgram' => 2, 'EnergyManagementSystemActuator' => 7, 'EnergyManagementSystemSensor' => 9, 'EnergyManagementSystemTrendVariable' => 3 }
-    expected_num_new_objects = { 'WaterHeaterStratified' => 1, 'WaterHeaterHeatPumpWrappedCondenser' => 1, 'CoilWaterHeatingAirToWaterHeatPumpWrapped' => 1, 'FanOnOff' => 1, 'OtherEquipment' => 2, 'OtherEquipmentDefinition' => 2, 'EnergyManagementSystemSensor' => 9, 'EnergyManagementSystemActuator' => 7, 'EnergyManagementSystemTrendVariable' => 3, 'EnergyManagementSystemProgram' => 2, 'EnergyManagementSystemProgramCallingManager' => 1, 'ScheduleConstant' => 5, 'ScheduleRuleset' => 7 }
-    expected_values = { 'TankVolume' => 45, 'Heater1Height' => 0.732, 'Heater2Height' => 0.129, 'TankU' => 1.13, 'OnCycle' => 3, 'OffCycle' => 3, 'CondBottom' => 0.0870, 'CondTop' => 0.560, 'AirflowRate' => 0.0854, 'Sensor1Height' => 0.818, 'Sensor2Height' => 0.818, 'Cap' => 1400, 'COP' => 2.8, 'SHR' => 0.88, 'WBTemp' => 13.08, 'FanEff' => 0.235 }
-    _test_measure('SFD_2000sqft_2story_FB_GRG_UA_3Beds_2Baths_Denver_HPWH.osm', args_hash, expected_num_del_objects, expected_num_new_objects, expected_values, 1)
->>>>>>> c52e56fc
   end
 
   # TODO replace scheduled HPWH
 
   def test_retrofit_replace_tank_electric_shw
     args_hash = {}
-<<<<<<< HEAD
     args_hash["setpoint_temp"] = "130"
     expected_num_del_objects = { "WaterHeaterMixed" => 1, "ScheduleConstant" => 2, "SetpointManagerScheduled" => 1 }
     expected_num_new_objects = { "WaterHeaterStratified" => 1, "WaterHeaterHeatPumpWrappedCondenser" => 1, "CoilWaterHeatingAirToWaterHeatPumpWrapped" => 1, "FanOnOff" => 1, "OtherEquipment" => 2, "OtherEquipmentDefinition" => 2, "EnergyManagementSystemSensor" => 10, "EnergyManagementSystemActuator" => 7, "EnergyManagementSystemTrendVariable" => 3, "EnergyManagementSystemProgram" => 2, "EnergyManagementSystemProgramCallingManager" => 1, "ScheduleConstant" => 6, "ScheduleRuleset" => 7, "SetpointManagerScheduled" => 1 }
     expected_values = { "TankVolume" => 45, "Heater1Height" => 0.732, "Heater2Height" => 0.129, "TankU" => 1.13, "OnCycle" => 3, "OffCycle" => 3, "CondBottom" => 0.0870, "CondTop" => 0.560, "AirflowRate" => 0.0854, "Sensor1Height" => 0.818, "Sensor2Height" => 0.818, "Cap" => 1400, "COP" => 2.8, "SHR" => 0.88, "WBTemp" => 13.08, "FanEff" => 0.235, "StorageTankSetpoint1" => args_hash["setpoint_temp"].to_f, "StorageTankSetpoint2" => args_hash["setpoint_temp"].to_f }
     _test_measure("SFD_2000sqft_2story_FB_GRG_UA_3Beds_2Baths_Denver_WHTank_SHW.osm", args_hash, expected_num_del_objects, expected_num_new_objects, expected_values, 1)
-=======
-    args_hash['setpoint_temp'] = '130'
-    expected_num_del_objects = { 'WaterHeaterMixed' => 1, 'ScheduleConstant' => 1 }
-    expected_num_new_objects = { 'WaterHeaterStratified' => 1, 'WaterHeaterHeatPumpWrappedCondenser' => 1, 'CoilWaterHeatingAirToWaterHeatPumpWrapped' => 1, 'FanOnOff' => 1, 'OtherEquipment' => 2, 'OtherEquipmentDefinition' => 2, 'EnergyManagementSystemSensor' => 9, 'EnergyManagementSystemActuator' => 7, 'EnergyManagementSystemTrendVariable' => 3, 'EnergyManagementSystemProgram' => 2, 'EnergyManagementSystemProgramCallingManager' => 1, 'ScheduleConstant' => 5, 'ScheduleRuleset' => 7 }
-    expected_values = { 'TankVolume' => 45, 'Heater1Height' => 0.732, 'Heater2Height' => 0.129, 'TankU' => 1.13, 'OnCycle' => 3, 'OffCycle' => 3, 'CondBottom' => 0.0870, 'CondTop' => 0.560, 'AirflowRate' => 0.0854, 'Sensor1Height' => 0.818, 'Sensor2Height' => 0.818, 'Cap' => 1400, 'COP' => 2.8, 'SHR' => 0.88, 'WBTemp' => 13.08, 'FanEff' => 0.235, 'StorageTankSetpoint1' => args_hash['setpoint_temp'].to_f, 'StorageTankSetpoint2' => args_hash['setpoint_temp'].to_f }
-    _test_measure('SFD_2000sqft_2story_FB_GRG_UA_3Beds_2Baths_Denver_WHTank_SHW.osm', args_hash, expected_num_del_objects, expected_num_new_objects, expected_values, 1)
->>>>>>> c52e56fc
   end
 
   def test_retrofit_replace_tankless_electric_shw
     args_hash = {}
-<<<<<<< HEAD
     args_hash["setpoint_temp"] = "130"
     expected_num_del_objects = { "WaterHeaterMixed" => 1, "ScheduleConstant" => 2, "SetpointManagerScheduled" => 1 }
     expected_num_new_objects = { "WaterHeaterStratified" => 1, "WaterHeaterHeatPumpWrappedCondenser" => 1, "CoilWaterHeatingAirToWaterHeatPumpWrapped" => 1, "FanOnOff" => 1, "OtherEquipment" => 2, "OtherEquipmentDefinition" => 2, "EnergyManagementSystemSensor" => 10, "EnergyManagementSystemActuator" => 7, "EnergyManagementSystemTrendVariable" => 3, "EnergyManagementSystemProgram" => 2, "EnergyManagementSystemProgramCallingManager" => 1, "ScheduleConstant" => 6, "ScheduleRuleset" => 7, "SetpointManagerScheduled" => 1 }
     expected_values = { "TankVolume" => 45, "Heater1Height" => 0.732, "Heater2Height" => 0.129, "TankU" => 1.13, "OnCycle" => 3, "OffCycle" => 3, "CondBottom" => 0.0870, "CondTop" => 0.560, "AirflowRate" => 0.0854, "Sensor1Height" => 0.818, "Sensor2Height" => 0.818, "Cap" => 1400, "COP" => 2.8, "SHR" => 0.88, "WBTemp" => 13.08, "FanEff" => 0.235, "StorageTankSetpoint1" => args_hash["setpoint_temp"].to_f, "StorageTankSetpoint2" => args_hash["setpoint_temp"].to_f }
     _test_measure("SFD_2000sqft_2story_FB_GRG_UA_3Beds_2Baths_Denver_WHTankless_SHW.osm", args_hash, expected_num_del_objects, expected_num_new_objects, expected_values, 1)
-=======
-    args_hash['setpoint_temp'] = '130'
-    expected_num_del_objects = { 'WaterHeaterMixed' => 1, 'ScheduleConstant' => 1 }
-    expected_num_new_objects = { 'WaterHeaterStratified' => 1, 'WaterHeaterHeatPumpWrappedCondenser' => 1, 'CoilWaterHeatingAirToWaterHeatPumpWrapped' => 1, 'FanOnOff' => 1, 'OtherEquipment' => 2, 'OtherEquipmentDefinition' => 2, 'EnergyManagementSystemSensor' => 9, 'EnergyManagementSystemActuator' => 7, 'EnergyManagementSystemTrendVariable' => 3, 'EnergyManagementSystemProgram' => 2, 'EnergyManagementSystemProgramCallingManager' => 1, 'ScheduleConstant' => 5, 'ScheduleRuleset' => 7 }
-    expected_values = { 'TankVolume' => 45, 'Heater1Height' => 0.732, 'Heater2Height' => 0.129, 'TankU' => 1.13, 'OnCycle' => 3, 'OffCycle' => 3, 'CondBottom' => 0.0870, 'CondTop' => 0.560, 'AirflowRate' => 0.0854, 'Sensor1Height' => 0.818, 'Sensor2Height' => 0.818, 'Cap' => 1400, 'COP' => 2.8, 'SHR' => 0.88, 'WBTemp' => 13.08, 'FanEff' => 0.235, 'StorageTankSetpoint1' => args_hash['setpoint_temp'].to_f, 'StorageTankSetpoint2' => args_hash['setpoint_temp'].to_f }
-    _test_measure('SFD_2000sqft_2story_FB_GRG_UA_3Beds_2Baths_Denver_WHTankless_SHW.osm', args_hash, expected_num_del_objects, expected_num_new_objects, expected_values, 1)
->>>>>>> c52e56fc
   end
 
   def test_retrofit_replace_hpwh_shw
     args_hash = {}
-<<<<<<< HEAD
     args_hash["setpoint_temp"] = "130"
     args_hash["fuel_type"] = Constants.FuelTypeGas
     expected_num_del_objects = { "WaterHeaterStratified" => 1, "ScheduleConstant" => 6, "CoilWaterHeatingAirToWaterHeatPumpWrapped" => 1, "FanOnOff" => 1, "WaterHeaterHeatPumpWrappedCondenser" => 1, "OtherEquipment" => 2, "OtherEquipmentDefinition" => 2, "EnergyManagementSystemProgramCallingManager" => 1, "EnergyManagementSystemProgram" => 2, "EnergyManagementSystemActuator" => 7, "EnergyManagementSystemSensor" => 10, "EnergyManagementSystemTrendVariable" => 3, "SetpointManagerScheduled" => 1 }
     expected_num_new_objects = { "WaterHeaterStratified" => 1, "WaterHeaterHeatPumpWrappedCondenser" => 1, "CoilWaterHeatingAirToWaterHeatPumpWrapped" => 1, "FanOnOff" => 1, "OtherEquipment" => 2, "OtherEquipmentDefinition" => 2, "EnergyManagementSystemSensor" => 10, "EnergyManagementSystemActuator" => 7, "EnergyManagementSystemTrendVariable" => 3, "EnergyManagementSystemProgram" => 2, "EnergyManagementSystemProgramCallingManager" => 1, "ScheduleConstant" => 6, "ScheduleRuleset" => 7, "SetpointManagerScheduled" => 1 }
     expected_values = { "TankVolume" => 45, "Heater1Height" => 0.732, "Heater2Height" => 0.129, "TankU" => 1.13, "OnCycle" => 3, "OffCycle" => 3, "CondBottom" => 0.0870, "CondTop" => 0.560, "AirflowRate" => 0.0854, "Sensor1Height" => 0.818, "Sensor2Height" => 0.818, "Cap" => 1400, "COP" => 2.8, "SHR" => 0.88, "WBTemp" => 13.08, "FanEff" => 0.235, "StorageTankSetpoint1" => args_hash["setpoint_temp"].to_f, "StorageTankSetpoint2" => args_hash["setpoint_temp"].to_f }
     _test_measure("SFD_2000sqft_2story_FB_GRG_UA_3Beds_2Baths_Denver_HPWH_SHW.osm", args_hash, expected_num_del_objects, expected_num_new_objects, expected_values, 1)
-=======
-    args_hash['setpoint_temp'] = '130'
-    args_hash['fuel_type'] = Constants.FuelTypeGas
-    expected_num_del_objects = { 'WaterHeaterStratified' => 1, 'ScheduleConstant' => 5, 'CoilWaterHeatingAirToWaterHeatPumpWrapped' => 1, 'FanOnOff' => 1, 'WaterHeaterHeatPumpWrappedCondenser' => 1, 'OtherEquipment' => 2, 'OtherEquipmentDefinition' => 2, 'EnergyManagementSystemProgramCallingManager' => 1, 'EnergyManagementSystemProgram' => 2, 'EnergyManagementSystemActuator' => 7, 'EnergyManagementSystemSensor' => 9, 'EnergyManagementSystemTrendVariable' => 3 }
-    expected_num_new_objects = { 'WaterHeaterStratified' => 1, 'WaterHeaterHeatPumpWrappedCondenser' => 1, 'CoilWaterHeatingAirToWaterHeatPumpWrapped' => 1, 'FanOnOff' => 1, 'OtherEquipment' => 2, 'OtherEquipmentDefinition' => 2, 'EnergyManagementSystemSensor' => 9, 'EnergyManagementSystemActuator' => 7, 'EnergyManagementSystemTrendVariable' => 3, 'EnergyManagementSystemProgram' => 2, 'EnergyManagementSystemProgramCallingManager' => 1, 'ScheduleConstant' => 5, 'ScheduleRuleset' => 7 }
-    expected_values = { 'TankVolume' => 45, 'Heater1Height' => 0.732, 'Heater2Height' => 0.129, 'TankU' => 1.13, 'OnCycle' => 3, 'OffCycle' => 3, 'CondBottom' => 0.0870, 'CondTop' => 0.560, 'AirflowRate' => 0.0854, 'Sensor1Height' => 0.818, 'Sensor2Height' => 0.818, 'Cap' => 1400, 'COP' => 2.8, 'SHR' => 0.88, 'WBTemp' => 13.08, 'FanEff' => 0.235, 'StorageTankSetpoint1' => args_hash['setpoint_temp'].to_f, 'StorageTankSetpoint2' => args_hash['setpoint_temp'].to_f }
-    _test_measure('SFD_2000sqft_2story_FB_GRG_UA_3Beds_2Baths_Denver_HPWH_SHW.osm', args_hash, expected_num_del_objects, expected_num_new_objects, expected_values, 1)
->>>>>>> c52e56fc
   end
 
   def test_error_missing_setpoint_schedule
@@ -627,28 +523,16 @@
 
   def test_argument_error_setpoint_lt_0
     args_hash = {}
-<<<<<<< HEAD
     args_hash["setpoint_temp"] = -10
     result = _test_error("SFD_2000sqft_2story_FB_GRG_UA_3Beds_2Baths_Denver.osm", args_hash)
     assert_equal(result.errors.map { |x| x.logMessage }[0], "Water heater temperature setpoint must not be less than 0F or greater than 212F.")
-=======
-    args_hash['setpoint_temp'] = -10
-    result = _test_error('SFD_2000sqft_2story_FB_GRG_UA_3Beds_2Baths_Denver.osm', args_hash)
-    assert_equal(result.errors.map { |x| x.logMessage }[0], 'Hot water temperature must be greater than 0 and less than 212.')
->>>>>>> c52e56fc
   end
 
   def test_argument_error_setpoint_lg_300
     args_hash = {}
-<<<<<<< HEAD
     args_hash["setpoint_temp"] = 300
     result = _test_error("SFD_2000sqft_2story_FB_GRG_UA_3Beds_2Baths_Denver.osm", args_hash)
     assert_equal(result.errors.map { |x| x.logMessage }[0], "Water heater temperature setpoint must not be less than 0F or greater than 212F.")
-=======
-    args_hash['setpoint_temp'] = 300
-    result = _test_error('SFD_2000sqft_2story_FB_GRG_UA_3Beds_2Baths_Denver.osm', args_hash)
-    assert_equal(result.errors.map { |x| x.logMessage }[0], 'Hot water temperature must be greater than 0 and less than 212.')
->>>>>>> c52e56fc
   end
 
   def test_argument_error_element_capacity_lt_0
@@ -758,30 +642,18 @@
     num_units = 1
     args_hash = {}
     expected_num_del_objects = {}
-<<<<<<< HEAD
     expected_num_new_objects = { "WaterHeaterStratified" => 1 * num_units, "PlantLoop" => 1 * num_units, "PumpVariableSpeed" => 1 * num_units, "WaterHeaterHeatPumpWrappedCondenser" => 1 * num_units, "CoilWaterHeatingAirToWaterHeatPumpWrapped" => 1 * num_units, "FanOnOff" => 1 * num_units, "OtherEquipment" => 2 * num_units, "OtherEquipmentDefinition" => 2 * num_units, "EnergyManagementSystemSensor" => 10 * num_units, "EnergyManagementSystemActuator" => 7 * num_units, "EnergyManagementSystemTrendVariable" => 3 * num_units, "EnergyManagementSystemProgram" => 2 * num_units, "EnergyManagementSystemProgramCallingManager" => 1 * num_units, "ScheduleConstant" => 6 * num_units + 1, "ScheduleRuleset" => 7 * num_units, "SetpointManagerScheduled" => num_units }
     expected_values = { "TankVolume" => 45 * num_units, "Heater1Height" => 0.732 * num_units, "Heater2Height" => 0.129 * num_units, "TankU" => 1.13 * num_units, "OnCycle" => 3 * num_units, "OffCycle" => 3 * num_units, "CondBottom" => 0.0870 * num_units, "CondTop" => 0.560 * num_units, "AirflowRate" => 0.0854 * num_units, "Sensor1Height" => 0.818 * num_units, "Sensor2Height" => 0.818 * num_units, "Cap" => 1400 * num_units, "COP" => 2.8 * num_units, "SHR" => 0.88 * num_units, "WBTemp" => 13.08 * num_units, "FanEff" => 0.235 * num_units }
     _test_measure("SFA_4units_1story_FB_UA_3Beds_2Baths_Denver.osm", args_hash, expected_num_del_objects, expected_num_new_objects, expected_values, num_units)
-=======
-    expected_num_new_objects = { 'WaterHeaterStratified' => 1 * num_units, 'PlantLoop' => 1 * num_units, 'PumpVariableSpeed' => 1 * num_units, 'WaterHeaterHeatPumpWrappedCondenser' => 1 * num_units, 'CoilWaterHeatingAirToWaterHeatPumpWrapped' => 1 * num_units, 'FanOnOff' => 1 * num_units, 'OtherEquipment' => 2 * num_units, 'OtherEquipmentDefinition' => 2 * num_units, 'EnergyManagementSystemSensor' => 9 * num_units, 'EnergyManagementSystemActuator' => 7 * num_units, 'EnergyManagementSystemTrendVariable' => 3 * num_units, 'EnergyManagementSystemProgram' => 2 * num_units, 'EnergyManagementSystemProgramCallingManager' => 1 * num_units, 'ScheduleConstant' => 6 * num_units + 1, 'ScheduleRuleset' => 7 * num_units }
-    expected_values = { 'TankVolume' => 45 * num_units, 'Heater1Height' => 0.732 * num_units, 'Heater2Height' => 0.129 * num_units, 'TankU' => 1.13 * num_units, 'OnCycle' => 3 * num_units, 'OffCycle' => 3 * num_units, 'CondBottom' => 0.0870 * num_units, 'CondTop' => 0.560 * num_units, 'AirflowRate' => 0.0854 * num_units, 'Sensor1Height' => 0.818 * num_units, 'Sensor2Height' => 0.818 * num_units, 'Cap' => 1400 * num_units, 'COP' => 2.8 * num_units, 'SHR' => 0.88 * num_units, 'WBTemp' => 13.08 * num_units, 'FanEff' => 0.235 * num_units }
-    _test_measure('SFA_4units_1story_FB_UA_3Beds_2Baths_Denver.osm', args_hash, expected_num_del_objects, expected_num_new_objects, expected_values, num_units)
->>>>>>> c52e56fc
   end
 
   def test_multifamily_new_construction
     num_units = 1
     args_hash = {}
     expected_num_del_objects = {}
-<<<<<<< HEAD
     expected_num_new_objects = { "WaterHeaterStratified" => 1 * num_units, "PlantLoop" => 1 * num_units, "PumpVariableSpeed" => 1 * num_units, "WaterHeaterHeatPumpWrappedCondenser" => 1 * num_units, "CoilWaterHeatingAirToWaterHeatPumpWrapped" => 1 * num_units, "FanOnOff" => 1 * num_units, "OtherEquipment" => 2 * num_units, "OtherEquipmentDefinition" => 2 * num_units, "EnergyManagementSystemSensor" => 10 * num_units, "EnergyManagementSystemActuator" => 7 * num_units, "EnergyManagementSystemTrendVariable" => 3 * num_units, "EnergyManagementSystemProgram" => 2 * num_units, "EnergyManagementSystemProgramCallingManager" => 1 * num_units, "ScheduleConstant" => 6 * num_units + 1, "ScheduleRuleset" => 7 * num_units, "SetpointManagerScheduled" => num_units }
     expected_values = { "TankVolume" => 45 * num_units, "Heater1Height" => 0.732 * num_units, "Heater2Height" => 0.129 * num_units, "TankU" => 1.13 * num_units, "OnCycle" => 3 * num_units, "OffCycle" => 3 * num_units, "CondBottom" => 0.0870 * num_units, "CondTop" => 0.560 * num_units, "AirflowRate" => 0.0854 * num_units, "Sensor1Height" => 0.818 * num_units, "Sensor2Height" => 0.818 * num_units, "Cap" => 1400 * num_units, "COP" => 2.8 * num_units, "SHR" => 0.88 * num_units, "WBTemp" => 13.08 * num_units, "FanEff" => 0.235 * num_units }
     _test_measure("MF_8units_1story_SL_3Beds_2Baths_Denver.osm", args_hash, expected_num_del_objects, expected_num_new_objects, expected_values, num_units)
-=======
-    expected_num_new_objects = { 'WaterHeaterStratified' => 1 * num_units, 'PlantLoop' => 1 * num_units, 'PumpVariableSpeed' => 1 * num_units, 'WaterHeaterHeatPumpWrappedCondenser' => 1 * num_units, 'CoilWaterHeatingAirToWaterHeatPumpWrapped' => 1 * num_units, 'FanOnOff' => 1 * num_units, 'OtherEquipment' => 2 * num_units, 'OtherEquipmentDefinition' => 2 * num_units, 'EnergyManagementSystemSensor' => 9 * num_units, 'EnergyManagementSystemActuator' => 7 * num_units, 'EnergyManagementSystemTrendVariable' => 3 * num_units, 'EnergyManagementSystemProgram' => 2 * num_units, 'EnergyManagementSystemProgramCallingManager' => 1 * num_units, 'ScheduleConstant' => 6 * num_units + 1, 'ScheduleRuleset' => 7 * num_units }
-    expected_values = { 'TankVolume' => 45 * num_units, 'Heater1Height' => 0.732 * num_units, 'Heater2Height' => 0.129 * num_units, 'TankU' => 1.13 * num_units, 'OnCycle' => 3 * num_units, 'OffCycle' => 3 * num_units, 'CondBottom' => 0.0870 * num_units, 'CondTop' => 0.560 * num_units, 'AirflowRate' => 0.0854 * num_units, 'Sensor1Height' => 0.818 * num_units, 'Sensor2Height' => 0.818 * num_units, 'Cap' => 1400 * num_units, 'COP' => 2.8 * num_units, 'SHR' => 0.88 * num_units, 'WBTemp' => 13.08 * num_units, 'FanEff' => 0.235 * num_units }
-    _test_measure('MF_8units_1story_SL_3Beds_2Baths_Denver.osm', args_hash, expected_num_del_objects, expected_num_new_objects, expected_values, num_units)
->>>>>>> c52e56fc
   end
 
   private
@@ -869,11 +741,7 @@
     final_objects = get_objects(model)
 
     # get new and deleted objects
-<<<<<<< HEAD
     obj_type_exclusions = ["ConnectorMixer", "ConnectorSplitter", "Node", "ScheduleDay", "PipeAdiabatic", "ScheduleTypeLimits", "SizingPlant", "CurveBiquadratic", "CurveCubic", "CurveExponent", "AvailabilityManagerAssignmentList"]
-=======
-    obj_type_exclusions = ['ConnectorMixer', 'ConnectorSplitter', 'Node', 'SetpointManagerScheduled', 'ScheduleDay', 'PipeAdiabatic', 'ScheduleTypeLimits', 'SizingPlant', 'CurveBiquadratic', 'CurveCubic', 'CurveExponent', 'AvailabilityManagerAssignmentList']
->>>>>>> c52e56fc
     all_new_objects = get_object_additions(initial_objects, final_objects, obj_type_exclusions)
     all_del_objects = get_object_additions(final_objects, initial_objects, obj_type_exclusions)
 
