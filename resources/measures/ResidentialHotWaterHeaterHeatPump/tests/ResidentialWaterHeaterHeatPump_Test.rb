require_relative '../../../../test/minitest_helper'
require 'openstudio'
require 'openstudio/ruleset/ShowRunnerOutput'
require 'minitest/autorun'
require_relative '../measure.rb'
require 'fileutils'

class ResidentialHotWaterHeaterHeatPumpTest < MiniTest::Test
  def test_new_construction_50
    args_hash = {}
    expected_num_del_objects = {}
<<<<<<< HEAD
    expected_num_new_objects = { "WaterHeaterStratified" => 1, "PlantLoop" => 1, "PumpVariableSpeed" => 1, "WaterHeaterHeatPumpWrappedCondenser" => 1, "CoilWaterHeatingAirToWaterHeatPumpWrapped" => 1, "FanOnOff" => 1, "OtherEquipment" => 2, "OtherEquipmentDefinition" => 2, "EnergyManagementSystemSensor" => 10, "EnergyManagementSystemActuator" => 7, "EnergyManagementSystemTrendVariable" => 3, "EnergyManagementSystemProgram" => 2, "EnergyManagementSystemProgramCallingManager" => 1, "ScheduleConstant" => 7, "ScheduleRuleset" => 7 }
=======
    expected_num_new_objects = { "WaterHeaterStratified" => 1, "PlantLoop" => 1, "PumpVariableSpeed" => 1, "WaterHeaterHeatPumpWrappedCondenser" => 1, "CoilWaterHeatingAirToWaterHeatPumpWrapped" => 1, "FanOnOff" => 1, "OtherEquipment" => 2, "OtherEquipmentDefinition" => 2, "EnergyManagementSystemSensor" => 10, "EnergyManagementSystemActuator" => 7, "EnergyManagementSystemTrendVariable" => 3, "EnergyManagementSystemProgram" => 2, "EnergyManagementSystemProgramCallingManager" => 1, "ScheduleConstant" => 7, "ScheduleRuleset" => 7, "SetpointManagerScheduled" => 1 }
    expected_values = { "TankVolume" => 45, "Heater1Height" => 0.732, "Heater2Height" => 0.129, "TankU" => 1.13, "OnCycle" => 3, "OffCycle" => 3, "CondBottom" => 0.0870, "CondTop" => 0.560, "AirflowRate" => 0.0854, "Sensor1Height" => 0.818, "Sensor2Height" => 0.818, "Cap" => 1400, "COP" => 2.8, "SHR" => 0.88, "WBTemp" => 13.08, "FanEff" => 0.235 }
    _test_measure("SFD_2000sqft_2story_FB_GRG_UA_3Beds_2Baths_Denver.osm", args_hash, expected_num_del_objects, expected_num_new_objects, expected_values, 1)
  end

  def test_new_construction_50_sp_sched
    args_hash = {}
    args_hash["setpoint_type"] = Constants.WaterHeaterSetpointTypeScheduled
    args_hash["schedule_directory"] = "./resources"
    args_hash["setpoint_schedule"] = "hourly_setpoint_schedule.csv"
    expected_num_del_objects = {}
    expected_num_new_objects = { "WaterHeaterStratified" => 1, "PlantLoop" => 1, "PumpVariableSpeed" => 1, "WaterHeaterHeatPumpWrappedCondenser" => 1, "CoilWaterHeatingAirToWaterHeatPumpWrapped" => 1, "FanOnOff" => 1, "OtherEquipment" => 2, "OtherEquipmentDefinition" => 2, "EnergyManagementSystemSensor" => 10, "EnergyManagementSystemActuator" => 7, "EnergyManagementSystemTrendVariable" => 3, "EnergyManagementSystemProgram" => 2, "EnergyManagementSystemProgramCallingManager" => 1, "ScheduleFixedInterval" => 3, "ScheduleConstant" => 5, "ScheduleRuleset" => 7, "SetpointManagerScheduled" => 1 }
    expected_values = { "TankVolume" => 45, "Heater1Height" => 0.732, "Heater2Height" => 0.129, "TankU" => 1.13, "OnCycle" => 3, "OffCycle" => 3, "CondBottom" => 0.0870, "CondTop" => 0.560, "AirflowRate" => 0.0854, "Sensor1Height" => 0.818, "Sensor2Height" => 0.818, "Cap" => 1400, "COP" => 2.8, "SHR" => 0.88, "WBTemp" => 13.08, "FanEff" => 0.235 }
    _test_measure("SFD_2000sqft_2story_FB_GRG_UA_3Beds_2Baths_Denver.osm", args_hash, expected_num_del_objects, expected_num_new_objects, expected_values, 1)
  end

  def test_new_construction_50_op_sched
    args_hash = {}
    args_hash["setpoint_type"] = Constants.WaterHeaterSetpointTypeConstant
    args_hash["operating_mode_type"] = Constants.WaterHeaterOperatingModeTypeScheduled
    args_hash["schedule_directory"] = "./resources"
    args_hash["operating_mode_schedule"] = "hourly_operating_mode_schedule.csv"
    expected_num_del_objects = {}
    expected_num_new_objects = { "WaterHeaterStratified" => 1, "PlantLoop" => 1, "PumpVariableSpeed" => 1, "WaterHeaterHeatPumpWrappedCondenser" => 1, "CoilWaterHeatingAirToWaterHeatPumpWrapped" => 1, "FanOnOff" => 1, "OtherEquipment" => 2, "OtherEquipmentDefinition" => 2, "EnergyManagementSystemSensor" => 11, "EnergyManagementSystemActuator" => 7, "EnergyManagementSystemTrendVariable" => 3, "EnergyManagementSystemProgram" => 2, "EnergyManagementSystemProgramCallingManager" => 1, "ScheduleFixedInterval" => 1, "ScheduleConstant" => 7, "ScheduleRuleset" => 7, "SetpointManagerScheduled" => 1 }
    expected_values = { "TankVolume" => 45, "Heater1Height" => 0.732, "Heater2Height" => 0.129, "TankU" => 1.13, "OnCycle" => 3, "OffCycle" => 3, "CondBottom" => 0.0870, "CondTop" => 0.560, "AirflowRate" => 0.0854, "Sensor1Height" => 0.818, "Sensor2Height" => 0.818, "Cap" => 1400, "COP" => 2.8, "SHR" => 0.88, "WBTemp" => 13.08, "FanEff" => 0.235 }
    _test_measure("SFD_2000sqft_2story_FB_GRG_UA_3Beds_2Baths_Denver.osm", args_hash, expected_num_del_objects, expected_num_new_objects, expected_values, 1)
  end

  def test_new_construction_50_sp_sched_op_sched
    args_hash = {}
    args_hash["setpoint_type"] = Constants.WaterHeaterSetpointTypeScheduled
    args_hash["schedule_directory"] = "./resources"
    args_hash["setpoint_schedule"] = "hourly_setpoint_schedule.csv"
    args_hash["operating_mode_type"] = Constants.WaterHeaterOperatingModeTypeScheduled
    args_hash["operating_mode_schedule"] = "hourly_operating_mode_schedule.csv"
    expected_num_del_objects = {}
    expected_num_new_objects = { "WaterHeaterStratified" => 1, "PlantLoop" => 1, "PumpVariableSpeed" => 1, "WaterHeaterHeatPumpWrappedCondenser" => 1, "CoilWaterHeatingAirToWaterHeatPumpWrapped" => 1, "FanOnOff" => 1, "OtherEquipment" => 2, "OtherEquipmentDefinition" => 2, "EnergyManagementSystemSensor" => 11, "EnergyManagementSystemActuator" => 7, "EnergyManagementSystemTrendVariable" => 3, "EnergyManagementSystemProgram" => 2, "EnergyManagementSystemProgramCallingManager" => 1, "ScheduleFixedInterval" => 4, "ScheduleConstant" => 5, "ScheduleRuleset" => 7, "SetpointManagerScheduled" => 1 }
>>>>>>> 78d739aa
    expected_values = { "TankVolume" => 45, "Heater1Height" => 0.732, "Heater2Height" => 0.129, "TankU" => 1.13, "OnCycle" => 3, "OffCycle" => 3, "CondBottom" => 0.0870, "CondTop" => 0.560, "AirflowRate" => 0.0854, "Sensor1Height" => 0.818, "Sensor2Height" => 0.818, "Cap" => 1400, "COP" => 2.8, "SHR" => 0.88, "WBTemp" => 13.08, "FanEff" => 0.235 }
    _test_measure("SFD_2000sqft_2story_FB_GRG_UA_3Beds_2Baths_Denver.osm", args_hash, expected_num_del_objects, expected_num_new_objects, expected_values, 1)
  end

  def test_new_construction_40
    args_hash = {}
    args_hash["storage_tank_volume"] = "40"
    expected_num_del_objects = {}
<<<<<<< HEAD
    expected_num_new_objects = { "WaterHeaterStratified" => 1, "PlantLoop" => 1, "PumpVariableSpeed" => 1, "WaterHeaterHeatPumpWrappedCondenser" => 1, "CoilWaterHeatingAirToWaterHeatPumpWrapped" => 1, "FanOnOff" => 1, "OtherEquipment" => 2, "OtherEquipmentDefinition" => 2, "EnergyManagementSystemSensor" => 10, "EnergyManagementSystemActuator" => 7, "EnergyManagementSystemTrendVariable" => 3, "EnergyManagementSystemProgram" => 2, "EnergyManagementSystemProgramCallingManager" => 1, "ScheduleConstant" => 7, "ScheduleRuleset" => 7 }
=======
    expected_num_new_objects = { "WaterHeaterStratified" => 1, "PlantLoop" => 1, "PumpVariableSpeed" => 1, "WaterHeaterHeatPumpWrappedCondenser" => 1, "CoilWaterHeatingAirToWaterHeatPumpWrapped" => 1, "FanOnOff" => 1, "OtherEquipment" => 2, "OtherEquipmentDefinition" => 2, "EnergyManagementSystemSensor" => 10, "EnergyManagementSystemActuator" => 7, "EnergyManagementSystemTrendVariable" => 3, "EnergyManagementSystemProgram" => 2, "EnergyManagementSystemProgramCallingManager" => 1, "ScheduleConstant" => 7, "ScheduleRuleset" => 7, "SetpointManagerScheduled" => 1 }
    expected_values = { "TankVolume" => 36, "Heater1Height" => 0.599, "Heater2Height" => 0.106, "TankU" => 1.35, "OnCycle" => 3, "OffCycle" => 3, "CondBottom" => 0.0712, "CondTop" => 0.458, "AirflowRate" => 0.0854, "Sensor1Height" => 0.669, "Sensor2Height" => 0.669, "Cap" => 1400, "COP" => 2.8, "SHR" => 0.88, "WBTemp" => 13.08, "FanEff" => 0.235 }
    _test_measure("SFD_2000sqft_2story_FB_GRG_UA_3Beds_2Baths_Denver.osm", args_hash, expected_num_del_objects, expected_num_new_objects, expected_values, 1)
  end

  def test_new_construction_40_sp_sched
    args_hash = {}
    args_hash["storage_tank_volume"] = "40"
    args_hash["setpoint_type"] = Constants.WaterHeaterSetpointTypeScheduled
    args_hash["schedule_directory"] = "./resources"
    args_hash["setpoint_schedule"] = "hourly_setpoint_schedule.csv"
    expected_num_del_objects = {}
    expected_num_new_objects = { "WaterHeaterStratified" => 1, "PlantLoop" => 1, "PumpVariableSpeed" => 1, "WaterHeaterHeatPumpWrappedCondenser" => 1, "CoilWaterHeatingAirToWaterHeatPumpWrapped" => 1, "FanOnOff" => 1, "OtherEquipment" => 2, "OtherEquipmentDefinition" => 2, "EnergyManagementSystemSensor" => 10, "EnergyManagementSystemActuator" => 7, "EnergyManagementSystemTrendVariable" => 3, "EnergyManagementSystemProgram" => 2, "EnergyManagementSystemProgramCallingManager" => 1, "ScheduleFixedInterval" => 3, "ScheduleConstant" => 5, "ScheduleRuleset" => 7, "SetpointManagerScheduled" => 1 }
>>>>>>> 78d739aa
    expected_values = { "TankVolume" => 36, "Heater1Height" => 0.599, "Heater2Height" => 0.106, "TankU" => 1.35, "OnCycle" => 3, "OffCycle" => 3, "CondBottom" => 0.0712, "CondTop" => 0.458, "AirflowRate" => 0.0854, "Sensor1Height" => 0.669, "Sensor2Height" => 0.669, "Cap" => 1400, "COP" => 2.8, "SHR" => 0.88, "WBTemp" => 13.08, "FanEff" => 0.235 }
    _test_measure("SFD_2000sqft_2story_FB_GRG_UA_3Beds_2Baths_Denver.osm", args_hash, expected_num_del_objects, expected_num_new_objects, expected_values, 1)
  end

  def test_new_construction_50_scheduled_setpoint
    args_hash = {}
    args_hash["setpoint_type"] = Constants.WaterHeaterSetpointTypeScheduled
    expected_num_del_objects = {}
    expected_num_new_objects = { "WaterHeaterStratified" => 1, "PlantLoop" => 1, "PumpVariableSpeed" => 1, "WaterHeaterHeatPumpWrappedCondenser" => 1, "CoilWaterHeatingAirToWaterHeatPumpWrapped" => 1, "FanOnOff" => 1, "OtherEquipment" => 2, "OtherEquipmentDefinition" => 2, "EnergyManagementSystemSensor" => 10, "EnergyManagementSystemActuator" => 7, "EnergyManagementSystemTrendVariable" => 3, "EnergyManagementSystemProgram" => 2, "EnergyManagementSystemProgramCallingManager" => 1, "ScheduleConstant" => 5, "ScheduleRuleset" => 7, "ScheduleFixedInterval" => 3 }
    expected_values = { "TankVolume" => 45, "Heater1Height" => 0.732, "Heater2Height" => 0.129, "TankU" => 1.13, "OnCycle" => 3, "OffCycle" => 3, "CondBottom" => 0.0870, "CondTop" => 0.560, "AirflowRate" => 0.0854, "Sensor1Height" => 0.818, "Sensor2Height" => 0.818, "Cap" => 1400, "COP" => 2.8, "SHR" => 0.88, "WBTemp" => 13.08, "FanEff" => 0.235 }
    _test_measure("SFD_2000sqft_2story_FB_GRG_UA_3Beds_2Baths_Denver.osm", args_hash, expected_num_del_objects, expected_num_new_objects, expected_values, 1)
  end

  def test_new_construction_50_scheduled_operating_mode
    args_hash = {}
    args_hash["operating_mode_type"] = Constants.WaterHeaterSetpointTypeScheduled
    expected_num_del_objects = {}
    expected_num_new_objects = { "WaterHeaterStratified" => 1, "PlantLoop" => 1, "PumpVariableSpeed" => 1, "WaterHeaterHeatPumpWrappedCondenser" => 1, "CoilWaterHeatingAirToWaterHeatPumpWrapped" => 1, "FanOnOff" => 1, "OtherEquipment" => 2, "OtherEquipmentDefinition" => 2, "EnergyManagementSystemSensor" => 11, "EnergyManagementSystemActuator" => 7, "EnergyManagementSystemTrendVariable" => 3, "EnergyManagementSystemProgram" => 2, "EnergyManagementSystemProgramCallingManager" => 1, "ScheduleConstant" => 7, "ScheduleRuleset" => 7, "ScheduleFixedInterval" => 1 }
    expected_values = { "TankVolume" => 45, "Heater1Height" => 0.732, "Heater2Height" => 0.129, "TankU" => 1.13, "OnCycle" => 3, "OffCycle" => 3, "CondBottom" => 0.0870, "CondTop" => 0.560, "AirflowRate" => 0.0854, "Sensor1Height" => 0.818, "Sensor2Height" => 0.818, "Cap" => 1400, "COP" => 2.8, "SHR" => 0.88, "WBTemp" => 13.08, "FanEff" => 0.235 }
    _test_measure("SFD_2000sqft_2story_FB_GRG_UA_3Beds_2Baths_Denver.osm", args_hash, expected_num_del_objects, expected_num_new_objects, expected_values, 1)
  end

  def test_new_construction_50_hp_only_operating_mode
    args_hash = {}
    args_hash["operating_mode"] = Constants.WaterHeaterOperatingModeHeatPumpOnly
    expected_num_del_objects = {}
    expected_num_new_objects = { "WaterHeaterStratified" => 1, "PlantLoop" => 1, "PumpVariableSpeed" => 1, "WaterHeaterHeatPumpWrappedCondenser" => 1, "CoilWaterHeatingAirToWaterHeatPumpWrapped" => 1, "FanOnOff" => 1, "OtherEquipment" => 2, "OtherEquipmentDefinition" => 2, "EnergyManagementSystemSensor" => 10, "EnergyManagementSystemActuator" => 7, "EnergyManagementSystemTrendVariable" => 3, "EnergyManagementSystemProgram" => 2, "EnergyManagementSystemProgramCallingManager" => 1, "ScheduleConstant" => 7, "ScheduleRuleset" => 7 }
    expected_values = { "TankVolume" => 45, "Heater1Height" => 0.732, "Heater2Height" => 0.129, "TankU" => 1.13, "OnCycle" => 3, "OffCycle" => 3, "CondBottom" => 0.0870, "CondTop" => 0.560, "AirflowRate" => 0.0854, "Sensor1Height" => 0.818, "Sensor2Height" => 0.818, "Cap" => 1400, "COP" => 2.8, "SHR" => 0.88, "WBTemp" => 13.08, "FanEff" => 0.235 }
    _test_measure("SFD_2000sqft_2story_FB_GRG_UA_3Beds_2Baths_Denver.osm", args_hash, expected_num_del_objects, expected_num_new_objects, expected_values, 1)
  end

  def test_new_construction_80
    args_hash = {}
    args_hash["storage_tank_volume"] = "80"
    args_hash["max_temp"] = "110"
    args_hash["cap"] = "0.979"
    args_hash["cop"] = "2.4"
    args_hash["shr"] = "0.98"
    args_hash["airflow_rate"] = "480"
    args_hash["fan_power"] = "0.178"
    args_hash["parasitics"] = "8.5"
    args_hash["tank_ua"] = "4.0"
    expected_num_del_objects = {}
<<<<<<< HEAD
    expected_num_new_objects = { "WaterHeaterStratified" => 1, "PlantLoop" => 1, "PumpVariableSpeed" => 1, "WaterHeaterHeatPumpWrappedCondenser" => 1, "CoilWaterHeatingAirToWaterHeatPumpWrapped" => 1, "FanOnOff" => 1, "OtherEquipment" => 2, "OtherEquipmentDefinition" => 2, "EnergyManagementSystemSensor" => 7, "EnergyManagementSystemActuator" => 5, "EnergyManagementSystemTrendVariable" => 1, "EnergyManagementSystemProgram" => 2, "EnergyManagementSystemProgramCallingManager" => 1, "ScheduleConstant" => 7, "ScheduleRuleset" => 7 }
=======
    expected_num_new_objects = { "WaterHeaterStratified" => 1, "PlantLoop" => 1, "PumpVariableSpeed" => 1, "WaterHeaterHeatPumpWrappedCondenser" => 1, "CoilWaterHeatingAirToWaterHeatPumpWrapped" => 1, "FanOnOff" => 1, "OtherEquipment" => 2, "OtherEquipmentDefinition" => 2, "EnergyManagementSystemSensor" => 7, "EnergyManagementSystemActuator" => 5, "EnergyManagementSystemTrendVariable" => 1, "EnergyManagementSystemProgram" => 2, "EnergyManagementSystemProgramCallingManager" => 1, "ScheduleConstant" => 7, "ScheduleRuleset" => 7, "SetpointManagerScheduled" => 1 }
    expected_values = { "TankVolume" => 72, "Heater1Height" => 1.131, "Heater2Height" => 0.333, "TankU" => 0.787, "OnCycle" => 8.5, "OffCycle" => 8.5, "CondBottom" => 0.01, "CondTop" => 0.865, "AirflowRate" => 0.226, "Sensor1Height" => 1.265, "Sensor2Height" => 0.466, "Cap" => 2349.6, "COP" => 2.4, "SHR" => 0.98, "WBTemp" => 13.08, "FanEff" => 0.172 }
    _test_measure("SFD_2000sqft_2story_FB_GRG_UA_3Beds_2Baths_Denver.osm", args_hash, expected_num_del_objects, expected_num_new_objects, expected_values, 1)
  end

  def test_new_construction_80_sp_sched
    args_hash = {}
    args_hash["storage_tank_volume"] = "80"
    args_hash["max_temp"] = "110"
    args_hash["cap"] = "0.979"
    args_hash["cop"] = "2.4"
    args_hash["shr"] = "0.98"
    args_hash["airflow_rate"] = "480"
    args_hash["fan_power"] = "0.178"
    args_hash["parasitics"] = "8.5"
    args_hash["tank_ua"] = "4.0"
    args_hash["setpoint_type"] = Constants.WaterHeaterSetpointTypeScheduled
    args_hash["schedule_directory"] = "./resources"
    args_hash["setpoint_schedule"] = "hourly_setpoint_schedule.csv"
    expected_num_del_objects = {}
    expected_num_new_objects = { "WaterHeaterStratified" => 1, "PlantLoop" => 1, "PumpVariableSpeed" => 1, "WaterHeaterHeatPumpWrappedCondenser" => 1, "CoilWaterHeatingAirToWaterHeatPumpWrapped" => 1, "FanOnOff" => 1, "OtherEquipment" => 2, "OtherEquipmentDefinition" => 2, "EnergyManagementSystemSensor" => 7, "EnergyManagementSystemActuator" => 5, "EnergyManagementSystemTrendVariable" => 1, "EnergyManagementSystemProgram" => 2, "EnergyManagementSystemProgramCallingManager" => 1, "ScheduleFixedInterval" => 3, "ScheduleConstant" => 5, "ScheduleRuleset" => 7, "SetpointManagerScheduled" => 1 }
    expected_values = { "TankVolume" => 72, "Heater1Height" => 1.131, "Heater2Height" => 0.333, "TankU" => 0.787, "OnCycle" => 8.5, "OffCycle" => 8.5, "CondBottom" => 0.01, "CondTop" => 0.865, "AirflowRate" => 0.226, "Sensor1Height" => 1.265, "Sensor2Height" => 0.466, "Cap" => 2349.6, "COP" => 2.4, "SHR" => 0.98, "WBTemp" => 13.08, "FanEff" => 0.172 }
    _test_measure("SFD_2000sqft_2story_FB_GRG_UA_3Beds_2Baths_Denver.osm", args_hash, expected_num_del_objects, expected_num_new_objects, expected_values, 1)
  end

  def test_new_construction_80_sp_sched_op_sched
    args_hash = {}
    args_hash["storage_tank_volume"] = "80"
    args_hash["max_temp"] = "110"
    args_hash["cap"] = "0.979"
    args_hash["cop"] = "2.4"
    args_hash["shr"] = "0.98"
    args_hash["airflow_rate"] = "480"
    args_hash["fan_power"] = "0.178"
    args_hash["parasitics"] = "8.5"
    args_hash["tank_ua"] = "4.0"
    args_hash["setpoint_type"] = Constants.WaterHeaterSetpointTypeScheduled
    args_hash["schedule_directory"] = "./resources"
    args_hash["setpoint_schedule"] = "hourly_setpoint_schedule.csv"
    args_hash["operating_mode_type"] = Constants.WaterHeaterOperatingModeTypeScheduled
    args_hash["operating_mode_schedule"] = "hourly_operating_mode_schedule.csv"
    expected_num_del_objects = {}
    expected_num_new_objects = { "WaterHeaterStratified" => 1, "PlantLoop" => 1, "PumpVariableSpeed" => 1, "WaterHeaterHeatPumpWrappedCondenser" => 1, "CoilWaterHeatingAirToWaterHeatPumpWrapped" => 1, "FanOnOff" => 1, "OtherEquipment" => 2, "OtherEquipmentDefinition" => 2, "EnergyManagementSystemSensor" => 8, "EnergyManagementSystemActuator" => 5, "EnergyManagementSystemTrendVariable" => 1, "EnergyManagementSystemProgram" => 2, "EnergyManagementSystemProgramCallingManager" => 1, "ScheduleFixedInterval" => 4, "ScheduleConstant" => 5, "ScheduleRuleset" => 7, "SetpointManagerScheduled" => 1 }
    expected_values = { "TankVolume" => 72, "Heater1Height" => 1.131, "Heater2Height" => 0.333, "TankU" => 0.787, "OnCycle" => 8.5, "OffCycle" => 8.5, "CondBottom" => 0.01, "CondTop" => 0.865, "AirflowRate" => 0.226, "Sensor1Height" => 1.265, "Sensor2Height" => 0.466, "Cap" => 2349.6, "COP" => 2.4, "SHR" => 0.98, "WBTemp" => 13.08, "FanEff" => 0.172 }
    _test_measure("SFD_2000sqft_2story_FB_GRG_UA_3Beds_2Baths_Denver.osm", args_hash, expected_num_del_objects, expected_num_new_objects, expected_values, 1)
  end

  def test_new_construction_80_op_sched
    args_hash = {}
    args_hash["storage_tank_volume"] = "80"
    args_hash["max_temp"] = "110"
    args_hash["cap"] = "0.979"
    args_hash["cop"] = "2.4"
    args_hash["shr"] = "0.98"
    args_hash["airflow_rate"] = "480"
    args_hash["fan_power"] = "0.178"
    args_hash["parasitics"] = "8.5"
    args_hash["tank_ua"] = "4.0"
    args_hash["setpoint_type"] = Constants.WaterHeaterSetpointTypeConstant
    args_hash["schedule_directory"] = "./resources"
    args_hash["operating_mode_type"] = Constants.WaterHeaterOperatingModeTypeScheduled
    args_hash["operating_mode_schedule"] = "hourly_operating_mode_schedule.csv"
    expected_num_del_objects = {}
    expected_num_new_objects = { "WaterHeaterStratified" => 1, "PlantLoop" => 1, "PumpVariableSpeed" => 1, "WaterHeaterHeatPumpWrappedCondenser" => 1, "CoilWaterHeatingAirToWaterHeatPumpWrapped" => 1, "FanOnOff" => 1, "OtherEquipment" => 2, "OtherEquipmentDefinition" => 2, "EnergyManagementSystemSensor" => 8, "EnergyManagementSystemActuator" => 5, "EnergyManagementSystemTrendVariable" => 1, "EnergyManagementSystemProgram" => 2, "EnergyManagementSystemProgramCallingManager" => 1, "ScheduleFixedInterval" => 1, "ScheduleConstant" => 7, "ScheduleRuleset" => 7, "SetpointManagerScheduled" => 1 }
>>>>>>> 78d739aa
    expected_values = { "TankVolume" => 72, "Heater1Height" => 1.131, "Heater2Height" => 0.333, "TankU" => 0.787, "OnCycle" => 8.5, "OffCycle" => 8.5, "CondBottom" => 0.01, "CondTop" => 0.865, "AirflowRate" => 0.226, "Sensor1Height" => 1.265, "Sensor2Height" => 0.466, "Cap" => 2349.6, "COP" => 2.4, "SHR" => 0.98, "WBTemp" => 13.08, "FanEff" => 0.172 }
    _test_measure("SFD_2000sqft_2story_FB_GRG_UA_3Beds_2Baths_Denver.osm", args_hash, expected_num_del_objects, expected_num_new_objects, expected_values, 1)
  end

  def test_new_construction_66
    args_hash = {}
    args_hash["storage_tank_volume"] = "66"
    args_hash["max_temp"] = "110"
    args_hash["cap"] = "0.979"
    args_hash["cop"] = "2.4"
    args_hash["shr"] = "0.98"
    args_hash["airflow_rate"] = "480"
    args_hash["fan_power"] = "0.178"
    args_hash["parasitics"] = "8.5"
    args_hash["tank_ua"] = "4.0"
    expected_num_del_objects = {}
<<<<<<< HEAD
    expected_num_new_objects = { "WaterHeaterStratified" => 1, "PlantLoop" => 1, "PumpVariableSpeed" => 1, "WaterHeaterHeatPumpWrappedCondenser" => 1, "CoilWaterHeatingAirToWaterHeatPumpWrapped" => 1, "FanOnOff" => 1, "OtherEquipment" => 2, "OtherEquipmentDefinition" => 2, "EnergyManagementSystemSensor" => 7, "EnergyManagementSystemActuator" => 5, "EnergyManagementSystemTrendVariable" => 1, "EnergyManagementSystemProgram" => 2, "EnergyManagementSystemProgramCallingManager" => 1, "ScheduleConstant" => 7, "ScheduleRuleset" => 7 }
=======
    expected_num_new_objects = { "WaterHeaterStratified" => 1, "PlantLoop" => 1, "PumpVariableSpeed" => 1, "WaterHeaterHeatPumpWrappedCondenser" => 1, "CoilWaterHeatingAirToWaterHeatPumpWrapped" => 1, "FanOnOff" => 1, "OtherEquipment" => 2, "OtherEquipmentDefinition" => 2, "EnergyManagementSystemSensor" => 7, "EnergyManagementSystemActuator" => 5, "EnergyManagementSystemTrendVariable" => 1, "EnergyManagementSystemProgram" => 2, "EnergyManagementSystemProgramCallingManager" => 1, "ScheduleConstant" => 7, "ScheduleRuleset" => 7, "SetpointManagerScheduled" => 1 }
    expected_values = { "TankVolume" => 59.4, "Heater1Height" => 0.945, "Heater2Height" => 0.278, "TankU" => 0.926, "OnCycle" => 8.5, "OffCycle" => 8.5, "CondBottom" => 0.01, "CondTop" => 0.723, "AirflowRate" => 0.226, "Sensor1Height" => 1.056, "Sensor2Height" => 0.389, "Cap" => 2349.6, "COP" => 2.4, "SHR" => 0.98, "WBTemp" => 13.08, "FanEff" => 0.172 }
    _test_measure("SFD_2000sqft_2story_FB_GRG_UA_3Beds_2Baths_Denver.osm", args_hash, expected_num_del_objects, expected_num_new_objects, expected_values, 1)
  end

  def test_new_construction_66_sp_sched
    args_hash = {}
    args_hash["storage_tank_volume"] = "66"
    args_hash["max_temp"] = "110"
    args_hash["cap"] = "0.979"
    args_hash["cop"] = "2.4"
    args_hash["shr"] = "0.98"
    args_hash["airflow_rate"] = "480"
    args_hash["fan_power"] = "0.178"
    args_hash["parasitics"] = "8.5"
    args_hash["tank_ua"] = "4.0"
    args_hash["setpoint_type"] = Constants.WaterHeaterSetpointTypeScheduled
    args_hash["schedule_directory"] = "./resources"
    args_hash["setpoint_schedule"] = "hourly_setpoint_schedule.csv"
    expected_num_del_objects = {}
    expected_num_new_objects = { "WaterHeaterStratified" => 1, "PlantLoop" => 1, "PumpVariableSpeed" => 1, "WaterHeaterHeatPumpWrappedCondenser" => 1, "CoilWaterHeatingAirToWaterHeatPumpWrapped" => 1, "FanOnOff" => 1, "OtherEquipment" => 2, "OtherEquipmentDefinition" => 2, "EnergyManagementSystemSensor" => 7, "EnergyManagementSystemActuator" => 5, "EnergyManagementSystemTrendVariable" => 1, "EnergyManagementSystemProgram" => 2, "EnergyManagementSystemProgramCallingManager" => 1, "ScheduleFixedInterval" => 3, "ScheduleConstant" => 5, "ScheduleRuleset" => 7, "SetpointManagerScheduled" => 1 }
>>>>>>> 78d739aa
    expected_values = { "TankVolume" => 59.4, "Heater1Height" => 0.945, "Heater2Height" => 0.278, "TankU" => 0.926, "OnCycle" => 8.5, "OffCycle" => 8.5, "CondBottom" => 0.01, "CondTop" => 0.723, "AirflowRate" => 0.226, "Sensor1Height" => 1.056, "Sensor2Height" => 0.389, "Cap" => 2349.6, "COP" => 2.4, "SHR" => 0.98, "WBTemp" => 13.08, "FanEff" => 0.172 }
    _test_measure("SFD_2000sqft_2story_FB_GRG_UA_3Beds_2Baths_Denver.osm", args_hash, expected_num_del_objects, expected_num_new_objects, expected_values, 1)
  end

  def test_new_construction_50_living
    args_hash = {}
    args_hash["location"] = Constants.SpaceTypeLiving
    expected_num_del_objects = {}
<<<<<<< HEAD
    expected_num_new_objects = { "WaterHeaterStratified" => 1, "PlantLoop" => 1, "PumpVariableSpeed" => 1, "WaterHeaterHeatPumpWrappedCondenser" => 1, "CoilWaterHeatingAirToWaterHeatPumpWrapped" => 1, "FanOnOff" => 1, "OtherEquipment" => 2, "OtherEquipmentDefinition" => 2, "EnergyManagementSystemSensor" => 10, "EnergyManagementSystemActuator" => 7, "EnergyManagementSystemTrendVariable" => 3, "EnergyManagementSystemProgram" => 2, "EnergyManagementSystemProgramCallingManager" => 1, "ScheduleConstant" => 7, "ScheduleRuleset" => 7 }
=======
    expected_num_new_objects = { "WaterHeaterStratified" => 1, "PlantLoop" => 1, "PumpVariableSpeed" => 1, "WaterHeaterHeatPumpWrappedCondenser" => 1, "CoilWaterHeatingAirToWaterHeatPumpWrapped" => 1, "FanOnOff" => 1, "OtherEquipment" => 2, "OtherEquipmentDefinition" => 2, "EnergyManagementSystemSensor" => 10, "EnergyManagementSystemActuator" => 7, "EnergyManagementSystemTrendVariable" => 3, "EnergyManagementSystemProgram" => 2, "EnergyManagementSystemProgramCallingManager" => 1, "ScheduleConstant" => 7, "ScheduleRuleset" => 7, "SetpointManagerScheduled" => 1 }
>>>>>>> 78d739aa
    expected_values = { "TankVolume" => 45, "Heater1Height" => 0.732, "Heater2Height" => 0.129, "TankU" => 1.13, "OnCycle" => 3, "OffCycle" => 3, "CondBottom" => 0.0870, "CondTop" => 0.560, "AirflowRate" => 0.0854, "Sensor1Height" => 0.818, "Sensor2Height" => 0.818, "Cap" => 1400, "COP" => 2.8, "SHR" => 0.88, "WBTemp" => 13.08, "FanEff" => 0.235 }
    _test_measure("SFD_2000sqft_2story_FB_GRG_UA_3Beds_2Baths_Denver.osm", args_hash, expected_num_del_objects, expected_num_new_objects, expected_values, 1)
  end

  def test_short_period_with_short_sp_sched
    args_hash = {}
    args_hash["setpoint_type"] = Constants.WaterHeaterSetpointTypeScheduled
    args_hash["schedule_directory"] = "./resources"
    args_hash["setpoint_schedule"] = "hourly_setpoint_schedule_feb.csv"
    args_hash["storage_tank_volume"] = "80"
    args_hash["max_temp"] = "110"
    args_hash["cap"] = "0.979"
    args_hash["cop"] = "2.4"
    args_hash["shr"] = "0.98"
    args_hash["airflow_rate"] = "480"
    args_hash["fan_power"] = "0.178"
    args_hash["parasitics"] = "8.5"
    args_hash["tank_ua"] = "4.0"
    expected_num_del_objects = { "WaterHeaterMixed" => 1, "ScheduleConstant" => 2, "SetpointManagerScheduled" => 1 }
    expected_num_new_objects = { "WaterHeaterStratified" => 1, "WaterHeaterHeatPumpWrappedCondenser" => 1, "CoilWaterHeatingAirToWaterHeatPumpWrapped" => 1, "FanOnOff" => 1, "OtherEquipment" => 2, "OtherEquipmentDefinition" => 2, "EnergyManagementSystemSensor" => 7, "EnergyManagementSystemActuator" => 5, "EnergyManagementSystemTrendVariable" => 1, "EnergyManagementSystemProgram" => 2, "EnergyManagementSystemProgramCallingManager" => 1, "ScheduleFixedInterval" => 3, "ScheduleConstant" => 4, "ScheduleRuleset" => 7, "SetpointManagerScheduled" => 1 }
    expected_values = { "TankVolume" => 72, "Heater1Height" => 1.131, "Heater2Height" => 0.333, "TankU" => 0.787, "OnCycle" => 8.5, "OffCycle" => 8.5, "CondBottom" => 0.01, "CondTop" => 0.865, "AirflowRate" => 0.226, "Sensor1Height" => 1.265, "Sensor2Height" => 0.466, "Cap" => 2349.6, "COP" => 2.4, "SHR" => 0.98, "WBTemp" => 13.08, "FanEff" => 0.172 }
    _test_measure("SFD_Successful_EnergyPlus_Run_TMY_February.osm", args_hash, expected_num_del_objects, expected_num_new_objects, expected_values, 1)
  end

  def test_short_period_with_short_sp_sched_short_op_sched
    args_hash = {}
    args_hash["setpoint_type"] = Constants.WaterHeaterSetpointTypeScheduled
    args_hash["schedule_directory"] = "./resources"
    args_hash["setpoint_schedule"] = "hourly_setpoint_schedule_feb.csv"
    args_hash["operating_mode_type"] = Constants.WaterHeaterOperatingModeTypeScheduled
    args_hash["operating_mode_schedule"] = "hourly_operating_mode_schedule_feb.csv"
    args_hash["storage_tank_volume"] = "80"
    args_hash["max_temp"] = "110"
    args_hash["cap"] = "0.979"
    args_hash["cop"] = "2.4"
    args_hash["shr"] = "0.98"
    args_hash["airflow_rate"] = "480"
    args_hash["fan_power"] = "0.178"
    args_hash["parasitics"] = "8.5"
    args_hash["tank_ua"] = "4.0"
    expected_num_del_objects = { "WaterHeaterMixed" => 1, "ScheduleConstant" => 2, "SetpointManagerScheduled" => 1 }
    expected_num_new_objects = { "WaterHeaterStratified" => 1, "WaterHeaterHeatPumpWrappedCondenser" => 1, "CoilWaterHeatingAirToWaterHeatPumpWrapped" => 1, "FanOnOff" => 1, "OtherEquipment" => 2, "OtherEquipmentDefinition" => 2, "EnergyManagementSystemSensor" => 8, "EnergyManagementSystemActuator" => 5, "EnergyManagementSystemTrendVariable" => 1, "EnergyManagementSystemProgram" => 2, "EnergyManagementSystemProgramCallingManager" => 1, "ScheduleFixedInterval" => 4, "ScheduleConstant" => 4, "ScheduleRuleset" => 7, "SetpointManagerScheduled" => 1 }
    expected_values = { "TankVolume" => 72, "Heater1Height" => 1.131, "Heater2Height" => 0.333, "TankU" => 0.787, "OnCycle" => 8.5, "OffCycle" => 8.5, "CondBottom" => 0.01, "CondTop" => 0.865, "AirflowRate" => 0.226, "Sensor1Height" => 1.265, "Sensor2Height" => 0.466, "Cap" => 2349.6, "COP" => 2.4, "SHR" => 0.98, "WBTemp" => 13.08, "FanEff" => 0.172 }
    _test_measure("SFD_Successful_EnergyPlus_Run_TMY_February.osm", args_hash, expected_num_del_objects, expected_num_new_objects, expected_values, 1)
  end

  def test_short_period_with_full_sp_sched_full_op_sched
    args_hash = {}
    args_hash["setpoint_type"] = Constants.WaterHeaterSetpointTypeScheduled
    args_hash["schedule_directory"] = "./resources"
    args_hash["setpoint_schedule"] = "hourly_setpoint_schedule.csv"
    args_hash["operating_mode_type"] = Constants.WaterHeaterOperatingModeTypeScheduled
    args_hash["operating_mode_schedule"] = "hourly_operating_mode_schedule.csv"
    args_hash["storage_tank_volume"] = "80"
    args_hash["max_temp"] = "110"
    args_hash["cap"] = "0.979"
    args_hash["cop"] = "2.4"
    args_hash["shr"] = "0.98"
    args_hash["airflow_rate"] = "480"
    args_hash["fan_power"] = "0.178"
    args_hash["parasitics"] = "8.5"
    args_hash["tank_ua"] = "4.0"
    expected_num_del_objects = { "WaterHeaterMixed" => 1, "ScheduleConstant" => 2, "SetpointManagerScheduled" => 1 }
    expected_num_new_objects = { "WaterHeaterStratified" => 1, "WaterHeaterHeatPumpWrappedCondenser" => 1, "CoilWaterHeatingAirToWaterHeatPumpWrapped" => 1, "FanOnOff" => 1, "OtherEquipment" => 2, "OtherEquipmentDefinition" => 2, "EnergyManagementSystemSensor" => 8, "EnergyManagementSystemActuator" => 5, "EnergyManagementSystemTrendVariable" => 1, "EnergyManagementSystemProgram" => 2, "EnergyManagementSystemProgramCallingManager" => 1, "ScheduleFixedInterval" => 4, "ScheduleConstant" => 4, "ScheduleRuleset" => 7, "SetpointManagerScheduled" => 1 }
    expected_values = { "TankVolume" => 72, "Heater1Height" => 1.131, "Heater2Height" => 0.333, "TankU" => 0.787, "OnCycle" => 8.5, "OffCycle" => 8.5, "CondBottom" => 0.01, "CondTop" => 0.865, "AirflowRate" => 0.226, "Sensor1Height" => 1.265, "Sensor2Height" => 0.466, "Cap" => 2349.6, "COP" => 2.4, "SHR" => 0.98, "WBTemp" => 13.08, "FanEff" => 0.172 }
    _test_measure("SFD_Successful_EnergyPlus_Run_TMY_February.osm", args_hash, expected_num_del_objects, expected_num_new_objects, expected_values, 1)
  end

  def test_short_period_with_full_sp_sched_short_op_sched
    args_hash = {}
    args_hash["setpoint_type"] = Constants.WaterHeaterSetpointTypeScheduled
    args_hash["schedule_directory"] = "./resources"
    args_hash["setpoint_schedule"] = "hourly_setpoint_schedule.csv"
    args_hash["operating_mode_type"] = Constants.WaterHeaterOperatingModeTypeScheduled
    args_hash["operating_mode_schedule"] = "hourly_operating_mode_schedule_feb.csv"
    args_hash["storage_tank_volume"] = "80"
    args_hash["max_temp"] = "110"
    args_hash["cap"] = "0.979"
    args_hash["cop"] = "2.4"
    args_hash["shr"] = "0.98"
    args_hash["airflow_rate"] = "480"
    args_hash["fan_power"] = "0.178"
    args_hash["parasitics"] = "8.5"
    args_hash["tank_ua"] = "4.0"
    expected_num_del_objects = { "WaterHeaterMixed" => 1, "ScheduleConstant" => 2, "SetpointManagerScheduled" => 1 }
    expected_num_new_objects = { "WaterHeaterStratified" => 1, "WaterHeaterHeatPumpWrappedCondenser" => 1, "CoilWaterHeatingAirToWaterHeatPumpWrapped" => 1, "FanOnOff" => 1, "OtherEquipment" => 2, "OtherEquipmentDefinition" => 2, "EnergyManagementSystemSensor" => 8, "EnergyManagementSystemActuator" => 5, "EnergyManagementSystemTrendVariable" => 1, "EnergyManagementSystemProgram" => 2, "EnergyManagementSystemProgramCallingManager" => 1, "ScheduleFixedInterval" => 4, "ScheduleConstant" => 4, "ScheduleRuleset" => 7, "SetpointManagerScheduled" => 1 }
    expected_values = { "TankVolume" => 72, "Heater1Height" => 1.131, "Heater2Height" => 0.333, "TankU" => 0.787, "OnCycle" => 8.5, "OffCycle" => 8.5, "CondBottom" => 0.01, "CondTop" => 0.865, "AirflowRate" => 0.226, "Sensor1Height" => 1.265, "Sensor2Height" => 0.466, "Cap" => 2349.6, "COP" => 2.4, "SHR" => 0.98, "WBTemp" => 13.08, "FanEff" => 0.172 }
    _test_measure("SFD_Successful_EnergyPlus_Run_TMY_February.osm", args_hash, expected_num_del_objects, expected_num_new_objects, expected_values, 1)
  end

  def test_short_period_with_full_year_schedule
    args_hash = {}
    args_hash["setpoint_type"] = Constants.WaterHeaterSetpointTypeScheduled
    args_hash["schedule_directory"] = "./resources"
    args_hash["setpoint_schedule"] = "hourly_setpoint_schedule.csv"
    args_hash["storage_tank_volume"] = "80"
    args_hash["max_temp"] = "110"
    args_hash["cap"] = "0.979"
    args_hash["cop"] = "2.4"
    args_hash["shr"] = "0.98"
    args_hash["airflow_rate"] = "480"
    args_hash["fan_power"] = "0.178"
    args_hash["parasitics"] = "8.5"
    args_hash["tank_ua"] = "4.0"
    expected_num_del_objects = { "WaterHeaterMixed" => 1, "ScheduleConstant" => 2, "SetpointManagerScheduled" => 1 }
    expected_num_new_objects = { "WaterHeaterStratified" => 1, "WaterHeaterHeatPumpWrappedCondenser" => 1, "CoilWaterHeatingAirToWaterHeatPumpWrapped" => 1, "FanOnOff" => 1, "OtherEquipment" => 2, "OtherEquipmentDefinition" => 2, "EnergyManagementSystemSensor" => 7, "EnergyManagementSystemActuator" => 5, "EnergyManagementSystemTrendVariable" => 1, "EnergyManagementSystemProgram" => 2, "EnergyManagementSystemProgramCallingManager" => 1, "ScheduleFixedInterval" => 3, "ScheduleConstant" => 4, "ScheduleRuleset" => 7, "SetpointManagerScheduled" => 1 }
    expected_values = { "TankVolume" => 72, "Heater1Height" => 1.131, "Heater2Height" => 0.333, "TankU" => 0.787, "OnCycle" => 8.5, "OffCycle" => 8.5, "CondBottom" => 0.01, "CondTop" => 0.865, "AirflowRate" => 0.226, "Sensor1Height" => 1.265, "Sensor2Height" => 0.466, "Cap" => 2349.6, "COP" => 2.4, "SHR" => 0.98, "WBTemp" => 13.08, "FanEff" => 0.172 }
    _test_measure("SFD_Successful_EnergyPlus_Run_TMY_February.osm", args_hash, expected_num_del_objects, expected_num_new_objects, expected_values, 1)
  end

  def test_retrofit_replace_50_with_80
    args_hash = {}
    expected_num_del_objects = {}
<<<<<<< HEAD
    expected_num_new_objects = { "WaterHeaterStratified" => 1, "PlantLoop" => 1, "PumpVariableSpeed" => 1, "WaterHeaterHeatPumpWrappedCondenser" => 1, "CoilWaterHeatingAirToWaterHeatPumpWrapped" => 1, "FanOnOff" => 1, "OtherEquipment" => 2, "OtherEquipmentDefinition" => 2, "EnergyManagementSystemSensor" => 10, "EnergyManagementSystemActuator" => 7, "EnergyManagementSystemTrendVariable" => 3, "EnergyManagementSystemProgram" => 2, "EnergyManagementSystemProgramCallingManager" => 1, "ScheduleConstant" => 7, "ScheduleRuleset" => 7 }
=======
    expected_num_new_objects = { "WaterHeaterStratified" => 1, "PlantLoop" => 1, "PumpVariableSpeed" => 1, "WaterHeaterHeatPumpWrappedCondenser" => 1, "CoilWaterHeatingAirToWaterHeatPumpWrapped" => 1, "FanOnOff" => 1, "OtherEquipment" => 2, "OtherEquipmentDefinition" => 2, "EnergyManagementSystemSensor" => 10, "EnergyManagementSystemActuator" => 7, "EnergyManagementSystemTrendVariable" => 3, "EnergyManagementSystemProgram" => 2, "EnergyManagementSystemProgramCallingManager" => 1, "ScheduleConstant" => 7, "ScheduleRuleset" => 7, "SetpointManagerScheduled" => 1 }
>>>>>>> 78d739aa
    expected_values = { "TankVolume" => 45, "Heater1Height" => 0.732, "Heater2Height" => 0.129, "TankU" => 1.13, "OnCycle" => 3, "OffCycle" => 3, "CondBottom" => 0.0870, "CondTop" => 0.560, "AirflowRate" => 0.0854, "Sensor1Height" => 0.818, "Sensor2Height" => 0.818, "Cap" => 1400, "COP" => 2.8, "SHR" => 0.88, "WBTemp" => 13.08, "FanEff" => 0.235 }
    model = _test_measure("SFD_2000sqft_2story_FB_GRG_UA_3Beds_2Baths_Denver.osm", args_hash, expected_num_del_objects, expected_num_new_objects, expected_values, 1)
    args_hash = {}
    args_hash["storage_tank_volume"] = "80"
    args_hash["max_temp"] = "110"
    args_hash["cap"] = "0.979"
    args_hash["cop"] = "2.4"
    args_hash["shr"] = "0.98"
    args_hash["airflow_rate"] = "480"
    args_hash["fan_power"] = "0.178"
    args_hash["parasitics"] = "8.5"
    args_hash["tank_ua"] = "4.0"
<<<<<<< HEAD
    expected_num_del_objects = { "WaterHeaterStratified" => 1, "ScheduleConstant" => 5, "WaterHeaterHeatPumpWrappedCondenser" => 1, "CoilWaterHeatingAirToWaterHeatPumpWrapped" => 1, "FanOnOff" => 1, "OtherEquipment" => 2, "OtherEquipmentDefinition" => 2, "EnergyManagementSystemSensor" => 10, "EnergyManagementSystemActuator" => 7, "EnergyManagementSystemTrendVariable" => 3, "EnergyManagementSystemProgram" => 2, "EnergyManagementSystemProgramCallingManager" => 1 }
    expected_num_new_objects = { "WaterHeaterStratified" => 1, "ScheduleRuleset" => 7, "ScheduleConstant" => 5, "WaterHeaterHeatPumpWrappedCondenser" => 1, "CoilWaterHeatingAirToWaterHeatPumpWrapped" => 1, "FanOnOff" => 1, "OtherEquipment" => 2, "OtherEquipmentDefinition" => 2, "EnergyManagementSystemSensor" => 7, "EnergyManagementSystemActuator" => 5, "EnergyManagementSystemTrendVariable" => 1, "EnergyManagementSystemProgram" => 2, "EnergyManagementSystemProgramCallingManager" => 1 }
=======
    expected_num_del_objects = { "WaterHeaterStratified" => 1, "ScheduleConstant" => 6, "WaterHeaterHeatPumpWrappedCondenser" => 1, "CoilWaterHeatingAirToWaterHeatPumpWrapped" => 1, "FanOnOff" => 1, "OtherEquipment" => 2, "OtherEquipmentDefinition" => 2, "EnergyManagementSystemSensor" => 10, "EnergyManagementSystemActuator" => 7, "EnergyManagementSystemTrendVariable" => 3, "EnergyManagementSystemProgram" => 2, "EnergyManagementSystemProgramCallingManager" => 1, "SetpointManagerScheduled" => 1 }
    expected_num_new_objects = { "WaterHeaterStratified" => 1, "ScheduleRuleset" => 7, "ScheduleConstant" => 6, "WaterHeaterHeatPumpWrappedCondenser" => 1, "CoilWaterHeatingAirToWaterHeatPumpWrapped" => 1, "FanOnOff" => 1, "OtherEquipment" => 2, "OtherEquipmentDefinition" => 2, "EnergyManagementSystemSensor" => 7, "EnergyManagementSystemActuator" => 5, "EnergyManagementSystemTrendVariable" => 1, "EnergyManagementSystemProgram" => 2, "EnergyManagementSystemProgramCallingManager" => 1, "SetpointManagerScheduled" => 1 }
>>>>>>> 78d739aa
    expected_values = { "TankVolume" => 72, "Heater1Height" => 1.131, "Heater2Height" => 0.333, "TankU" => 0.787, "OnCycle" => 8.5, "OffCycle" => 8.5, "CondBottom" => 0.01, "CondTop" => 0.865, "AirflowRate" => 0.226, "Sensor1Height" => 1.265, "Sensor2Height" => 0.466, "Cap" => 2349.6, "COP" => 2.4, "SHR" => 0.98, "WBTemp" => 13.08, "FanEff" => 0.172 }
    _test_measure(model, args_hash, expected_num_del_objects, expected_num_new_objects, expected_values, 1)
  end

  def test_retrofit_replace_50_with_80_sp_sched
    args_hash = {}
<<<<<<< HEAD
    expected_num_del_objects = { "WaterHeaterMixed" => 1, "ScheduleConstant" => 1 }
    expected_num_new_objects = { "WaterHeaterStratified" => 1, "ScheduleRuleset" => 7, "ScheduleConstant" => 6, "WaterHeaterHeatPumpWrappedCondenser" => 1, "CoilWaterHeatingAirToWaterHeatPumpWrapped" => 1, "FanOnOff" => 1, "OtherEquipment" => 2, "OtherEquipmentDefinition" => 2, "EnergyManagementSystemSensor" => 10, "EnergyManagementSystemActuator" => 7, "EnergyManagementSystemTrendVariable" => 3, "EnergyManagementSystemProgram" => 2, "EnergyManagementSystemProgramCallingManager" => 1 }
=======
    expected_num_del_objects = {}
    expected_num_new_objects = { "WaterHeaterStratified" => 1, "PlantLoop" => 1, "PumpVariableSpeed" => 1, "WaterHeaterHeatPumpWrappedCondenser" => 1, "CoilWaterHeatingAirToWaterHeatPumpWrapped" => 1, "FanOnOff" => 1, "OtherEquipment" => 2, "OtherEquipmentDefinition" => 2, "EnergyManagementSystemSensor" => 10, "EnergyManagementSystemActuator" => 7, "EnergyManagementSystemTrendVariable" => 3, "EnergyManagementSystemProgram" => 2, "EnergyManagementSystemProgramCallingManager" => 1, "ScheduleConstant" => 7, "ScheduleRuleset" => 7, "SetpointManagerScheduled" => 1 }
    expected_values = { "TankVolume" => 45, "Heater1Height" => 0.732, "Heater2Height" => 0.129, "TankU" => 1.13, "OnCycle" => 3, "OffCycle" => 3, "CondBottom" => 0.0870, "CondTop" => 0.560, "AirflowRate" => 0.0854, "Sensor1Height" => 0.818, "Sensor2Height" => 0.818, "Cap" => 1400, "COP" => 2.8, "SHR" => 0.88, "WBTemp" => 13.08, "FanEff" => 0.235 }
    model = _test_measure("SFD_2000sqft_2story_FB_GRG_UA_3Beds_2Baths_Denver.osm", args_hash, expected_num_del_objects, expected_num_new_objects, expected_values, 1)
    args_hash = {}
    args_hash["storage_tank_volume"] = "80"
    args_hash["max_temp"] = "110"
    args_hash["cap"] = "0.979"
    args_hash["cop"] = "2.4"
    args_hash["shr"] = "0.98"
    args_hash["airflow_rate"] = "480"
    args_hash["fan_power"] = "0.178"
    args_hash["parasitics"] = "8.5"
    args_hash["tank_ua"] = "4.0"
    args_hash["setpoint_type"] = Constants.WaterHeaterSetpointTypeScheduled
    args_hash["schedule_directory"] = "./resources"
    args_hash["setpoint_schedule"] = "hourly_setpoint_schedule.csv"
    expected_num_del_objects = { "WaterHeaterStratified" => 1, "ScheduleConstant" => 6, "WaterHeaterHeatPumpWrappedCondenser" => 1, "CoilWaterHeatingAirToWaterHeatPumpWrapped" => 1, "FanOnOff" => 1, "OtherEquipment" => 2, "OtherEquipmentDefinition" => 2, "EnergyManagementSystemSensor" => 10, "EnergyManagementSystemActuator" => 7, "EnergyManagementSystemTrendVariable" => 3, "EnergyManagementSystemProgram" => 2, "EnergyManagementSystemProgramCallingManager" => 1, "SetpointManagerScheduled" => 1 }
    expected_num_new_objects = { "WaterHeaterStratified" => 1, "WaterHeaterHeatPumpWrappedCondenser" => 1, "CoilWaterHeatingAirToWaterHeatPumpWrapped" => 1, "FanOnOff" => 1, "OtherEquipment" => 2, "OtherEquipmentDefinition" => 2, "EnergyManagementSystemSensor" => 7, "EnergyManagementSystemActuator" => 5, "EnergyManagementSystemTrendVariable" => 1, "EnergyManagementSystemProgram" => 2, "EnergyManagementSystemProgramCallingManager" => 1, "ScheduleFixedInterval" => 3, "ScheduleConstant" => 4, "ScheduleRuleset" => 7, "SetpointManagerScheduled" => 1 }
    expected_values = { "TankVolume" => 72, "Heater1Height" => 1.131, "Heater2Height" => 0.333, "TankU" => 0.787, "OnCycle" => 8.5, "OffCycle" => 8.5, "CondBottom" => 0.01, "CondTop" => 0.865, "AirflowRate" => 0.226, "Sensor1Height" => 1.265, "Sensor2Height" => 0.466, "Cap" => 2349.6, "COP" => 2.4, "SHR" => 0.98, "WBTemp" => 13.08, "FanEff" => 0.172 }
    _test_measure(model, args_hash, expected_num_del_objects, expected_num_new_objects, expected_values, 1)
  end

  def test_retrofit_replace_50_sp_sched_with_80_sp_sched
    args_hash = {}
    args_hash["setpoint_type"] = Constants.WaterHeaterSetpointTypeScheduled
    args_hash["schedule_directory"] = "./resources"
    args_hash["setpoint_schedule"] = "hourly_setpoint_schedule.csv"
    expected_num_del_objects = {}
    expected_num_new_objects = { "WaterHeaterStratified" => 1, "PlantLoop" => 1, "PumpVariableSpeed" => 1, "WaterHeaterHeatPumpWrappedCondenser" => 1, "CoilWaterHeatingAirToWaterHeatPumpWrapped" => 1, "FanOnOff" => 1, "OtherEquipment" => 2, "OtherEquipmentDefinition" => 2, "EnergyManagementSystemSensor" => 10, "EnergyManagementSystemActuator" => 7, "EnergyManagementSystemTrendVariable" => 3, "EnergyManagementSystemProgram" => 2, "EnergyManagementSystemProgramCallingManager" => 1, "ScheduleFixedInterval" => 3, "ScheduleConstant" => 5, "ScheduleRuleset" => 7, "SetpointManagerScheduled" => 1 }
    expected_values = { "TankVolume" => 45, "Heater1Height" => 0.732, "Heater2Height" => 0.129, "TankU" => 1.13, "OnCycle" => 3, "OffCycle" => 3, "CondBottom" => 0.0870, "CondTop" => 0.560, "AirflowRate" => 0.0854, "Sensor1Height" => 0.818, "Sensor2Height" => 0.818, "Cap" => 1400, "COP" => 2.8, "SHR" => 0.88, "WBTemp" => 13.08, "FanEff" => 0.235 }
    model = _test_measure("SFD_2000sqft_2story_FB_GRG_UA_3Beds_2Baths_Denver.osm", args_hash, expected_num_del_objects, expected_num_new_objects, expected_values, 1)
    args_hash = {}
    args_hash["storage_tank_volume"] = "80"
    args_hash["max_temp"] = "110"
    args_hash["cap"] = "0.979"
    args_hash["cop"] = "2.4"
    args_hash["shr"] = "0.98"
    args_hash["airflow_rate"] = "480"
    args_hash["fan_power"] = "0.178"
    args_hash["parasitics"] = "8.5"
    args_hash["tank_ua"] = "4.0"
    args_hash["setpoint_type"] = Constants.WaterHeaterSetpointTypeScheduled
    args_hash["schedule_directory"] = "./resources"
    args_hash["setpoint_schedule"] = "hourly_setpoint_schedule.csv"
    expected_num_del_objects = { "WaterHeaterStratified" => 1, "ScheduleFixedInterval" => 3, "ScheduleConstant" => 4, "WaterHeaterHeatPumpWrappedCondenser" => 1, "CoilWaterHeatingAirToWaterHeatPumpWrapped" => 1, "FanOnOff" => 1, "OtherEquipment" => 2, "OtherEquipmentDefinition" => 2, "EnergyManagementSystemSensor" => 10, "EnergyManagementSystemActuator" => 7, "EnergyManagementSystemTrendVariable" => 3, "EnergyManagementSystemProgram" => 2, "EnergyManagementSystemProgramCallingManager" => 1, "SetpointManagerScheduled" => 1 }
    expected_num_new_objects = { "WaterHeaterStratified" => 1, "WaterHeaterHeatPumpWrappedCondenser" => 1, "CoilWaterHeatingAirToWaterHeatPumpWrapped" => 1, "FanOnOff" => 1, "OtherEquipment" => 2, "OtherEquipmentDefinition" => 2, "EnergyManagementSystemSensor" => 7, "EnergyManagementSystemActuator" => 5, "EnergyManagementSystemTrendVariable" => 1, "EnergyManagementSystemProgram" => 2, "EnergyManagementSystemProgramCallingManager" => 1, "ScheduleFixedInterval" => 3, "ScheduleConstant" => 4, "ScheduleRuleset" => 7, "SetpointManagerScheduled" => 1 }
    expected_values = { "TankVolume" => 72, "Heater1Height" => 1.131, "Heater2Height" => 0.333, "TankU" => 0.787, "OnCycle" => 8.5, "OffCycle" => 8.5, "CondBottom" => 0.01, "CondTop" => 0.865, "AirflowRate" => 0.226, "Sensor1Height" => 1.265, "Sensor2Height" => 0.466, "Cap" => 2349.6, "COP" => 2.4, "SHR" => 0.98, "WBTemp" => 13.08, "FanEff" => 0.172 }
    _test_measure(model, args_hash, expected_num_del_objects, expected_num_new_objects, expected_values, 1)
  end

  def test_retrofit_replace_50_sp_sched_with_80
    args_hash = {}
    args_hash["setpoint_type"] = Constants.WaterHeaterSetpointTypeScheduled
    args_hash["schedule_directory"] = "./resources"
    args_hash["setpoint_schedule"] = "hourly_setpoint_schedule.csv"
    expected_num_del_objects = {}
    expected_num_new_objects = { "WaterHeaterStratified" => 1, "PlantLoop" => 1, "PumpVariableSpeed" => 1, "WaterHeaterHeatPumpWrappedCondenser" => 1, "CoilWaterHeatingAirToWaterHeatPumpWrapped" => 1, "FanOnOff" => 1, "OtherEquipment" => 2, "OtherEquipmentDefinition" => 2, "EnergyManagementSystemSensor" => 10, "EnergyManagementSystemActuator" => 7, "EnergyManagementSystemTrendVariable" => 3, "EnergyManagementSystemProgram" => 2, "EnergyManagementSystemProgramCallingManager" => 1, "ScheduleFixedInterval" => 3, "ScheduleConstant" => 5, "ScheduleRuleset" => 7, "SetpointManagerScheduled" => 1 }
    expected_values = { "TankVolume" => 45, "Heater1Height" => 0.732, "Heater2Height" => 0.129, "TankU" => 1.13, "OnCycle" => 3, "OffCycle" => 3, "CondBottom" => 0.0870, "CondTop" => 0.560, "AirflowRate" => 0.0854, "Sensor1Height" => 0.818, "Sensor2Height" => 0.818, "Cap" => 1400, "COP" => 2.8, "SHR" => 0.88, "WBTemp" => 13.08, "FanEff" => 0.235 }
    model = _test_measure("SFD_2000sqft_2story_FB_GRG_UA_3Beds_2Baths_Denver.osm", args_hash, expected_num_del_objects, expected_num_new_objects, expected_values, 1)
    args_hash = {}
    args_hash["storage_tank_volume"] = "80"
    args_hash["max_temp"] = "110"
    args_hash["cap"] = "0.979"
    args_hash["cop"] = "2.4"
    args_hash["shr"] = "0.98"
    args_hash["airflow_rate"] = "480"
    args_hash["fan_power"] = "0.178"
    args_hash["parasitics"] = "8.5"
    args_hash["tank_ua"] = "4.0"
    args_hash["setpoint_type"] = Constants.WaterHeaterSetpointTypeConstant
    expected_num_del_objects = { "WaterHeaterStratified" => 1, "ScheduleFixedInterval" => 3, "ScheduleConstant" => 4, "WaterHeaterHeatPumpWrappedCondenser" => 1, "CoilWaterHeatingAirToWaterHeatPumpWrapped" => 1, "FanOnOff" => 1, "OtherEquipment" => 2, "OtherEquipmentDefinition" => 2, "EnergyManagementSystemSensor" => 10, "EnergyManagementSystemActuator" => 7, "EnergyManagementSystemTrendVariable" => 3, "EnergyManagementSystemProgram" => 2, "EnergyManagementSystemProgramCallingManager" => 1, "SetpointManagerScheduled" => 1 }
    expected_num_new_objects = { "WaterHeaterStratified" => 1, "ScheduleRuleset" => 7, "ScheduleConstant" => 6, "WaterHeaterHeatPumpWrappedCondenser" => 1, "CoilWaterHeatingAirToWaterHeatPumpWrapped" => 1, "FanOnOff" => 1, "OtherEquipment" => 2, "OtherEquipmentDefinition" => 2, "EnergyManagementSystemSensor" => 7, "EnergyManagementSystemActuator" => 5, "EnergyManagementSystemTrendVariable" => 1, "EnergyManagementSystemProgram" => 2, "EnergyManagementSystemProgramCallingManager" => 1, "SetpointManagerScheduled" => 1 }
    expected_values = { "TankVolume" => 72, "Heater1Height" => 1.131, "Heater2Height" => 0.333, "TankU" => 0.787, "OnCycle" => 8.5, "OffCycle" => 8.5, "CondBottom" => 0.01, "CondTop" => 0.865, "AirflowRate" => 0.226, "Sensor1Height" => 1.265, "Sensor2Height" => 0.466, "Cap" => 2349.6, "COP" => 2.4, "SHR" => 0.98, "WBTemp" => 13.08, "FanEff" => 0.172 }
    _test_measure(model, args_hash, expected_num_del_objects, expected_num_new_objects, expected_values, 1)
  end

  def test_retrofit_replace_tank_gas
    args_hash = {}
    expected_num_del_objects = { "WaterHeaterMixed" => 1, "ScheduleConstant" => 2, "SetpointManagerScheduled" => 1 }
    expected_num_new_objects = { "WaterHeaterStratified" => 1, "ScheduleRuleset" => 7, "ScheduleConstant" => 7, "WaterHeaterHeatPumpWrappedCondenser" => 1, "CoilWaterHeatingAirToWaterHeatPumpWrapped" => 1, "FanOnOff" => 1, "OtherEquipment" => 2, "OtherEquipmentDefinition" => 2, "EnergyManagementSystemSensor" => 10, "EnergyManagementSystemActuator" => 7, "EnergyManagementSystemTrendVariable" => 3, "EnergyManagementSystemProgram" => 2, "EnergyManagementSystemProgramCallingManager" => 1, "SetpointManagerScheduled" => 1 }
    expected_values = { "TankVolume" => 45, "Heater1Height" => 0.732, "Heater2Height" => 0.129, "TankU" => 1.13, "OnCycle" => 3, "OffCycle" => 3, "CondBottom" => 0.0870, "CondTop" => 0.560, "AirflowRate" => 0.0854, "Sensor1Height" => 0.818, "Sensor2Height" => 0.818, "Cap" => 1400, "COP" => 2.8, "SHR" => 0.88, "WBTemp" => 13.08, "FanEff" => 0.235 }
    _test_measure("SFD_2000sqft_2story_FB_GRG_UA_3Beds_2Baths_Denver_WHTank.osm", args_hash, expected_num_del_objects, expected_num_new_objects, expected_values, 1)
  end

  def test_retrofit_replace_tank_gas_with_sp_sched
    args_hash = {}
    args_hash["setpoint_type"] = Constants.WaterHeaterSetpointTypeScheduled
    args_hash["schedule_directory"] = "./resources"
    args_hash["setpoint_schedule"] = "hourly_setpoint_schedule.csv"
    expected_num_del_objects = { "WaterHeaterMixed" => 1, "ScheduleConstant" => 2, "SetpointManagerScheduled" => 1 }
    expected_num_new_objects = { "WaterHeaterStratified" => 1, "WaterHeaterHeatPumpWrappedCondenser" => 1, "CoilWaterHeatingAirToWaterHeatPumpWrapped" => 1, "FanOnOff" => 1, "OtherEquipment" => 2, "OtherEquipmentDefinition" => 2, "EnergyManagementSystemSensor" => 10, "EnergyManagementSystemActuator" => 7, "EnergyManagementSystemTrendVariable" => 3, "EnergyManagementSystemProgram" => 2, "EnergyManagementSystemProgramCallingManager" => 1, "ScheduleFixedInterval" => 3, "ScheduleConstant" => 5, "ScheduleRuleset" => 7, "SetpointManagerScheduled" => 1 }
>>>>>>> 78d739aa
    expected_values = { "TankVolume" => 45, "Heater1Height" => 0.732, "Heater2Height" => 0.129, "TankU" => 1.13, "OnCycle" => 3, "OffCycle" => 3, "CondBottom" => 0.0870, "CondTop" => 0.560, "AirflowRate" => 0.0854, "Sensor1Height" => 0.818, "Sensor2Height" => 0.818, "Cap" => 1400, "COP" => 2.8, "SHR" => 0.88, "WBTemp" => 13.08, "FanEff" => 0.235 }
    _test_measure("SFD_2000sqft_2story_FB_GRG_UA_3Beds_2Baths_Denver_WHTank.osm", args_hash, expected_num_del_objects, expected_num_new_objects, expected_values, 1)
  end

  def test_retrofit_replace_tank_gas_sp_sched_with_sp_sched
    args_hash = {}
    args_hash["setpoint_type"] = Constants.WaterHeaterSetpointTypeScheduled
    args_hash["schedule_directory"] = "./resources"
    args_hash["setpoint_schedule"] = "hourly_setpoint_schedule.csv"
    expected_num_del_objects = { "WaterHeaterStratified" => 1, "ScheduleFixedInterval" => 2, "SetpointManagerScheduled" => 1 }
    expected_num_new_objects = { "WaterHeaterStratified" => 1, "WaterHeaterHeatPumpWrappedCondenser" => 1, "CoilWaterHeatingAirToWaterHeatPumpWrapped" => 1, "FanOnOff" => 1, "OtherEquipment" => 2, "OtherEquipmentDefinition" => 2, "EnergyManagementSystemSensor" => 10, "EnergyManagementSystemActuator" => 7, "EnergyManagementSystemTrendVariable" => 3, "EnergyManagementSystemProgram" => 2, "EnergyManagementSystemProgramCallingManager" => 1, "ScheduleFixedInterval" => 3, "ScheduleConstant" => 5, "ScheduleRuleset" => 7, "SetpointManagerScheduled" => 1 }
    expected_values = { "TankVolume" => 45, "Heater1Height" => 0.732, "Heater2Height" => 0.129, "TankU" => 1.13, "OnCycle" => 3, "OffCycle" => 3, "CondBottom" => 0.0870, "CondTop" => 0.560, "AirflowRate" => 0.0854, "Sensor1Height" => 0.818, "Sensor2Height" => 0.818, "Cap" => 1400, "COP" => 2.8, "SHR" => 0.88, "WBTemp" => 13.08, "FanEff" => 0.235 }
    _test_measure("SFD_2000sqft_2story_FB_GRG_UA_3Beds_2Baths_Denver_Stratified_WHTank_scheduled_SP.osm", args_hash, expected_num_del_objects, expected_num_new_objects, expected_values, 1)
  end

  def test_retrofit_replace_tank_oil
    args_hash = {}
<<<<<<< HEAD
    expected_num_del_objects = { "WaterHeaterMixed" => 1, "ScheduleConstant" => 1 }
    expected_num_new_objects = { "WaterHeaterStratified" => 1, "ScheduleRuleset" => 7, "ScheduleConstant" => 6, "WaterHeaterHeatPumpWrappedCondenser" => 1, "CoilWaterHeatingAirToWaterHeatPumpWrapped" => 1, "FanOnOff" => 1, "OtherEquipment" => 2, "OtherEquipmentDefinition" => 2, "EnergyManagementSystemSensor" => 10, "EnergyManagementSystemActuator" => 7, "EnergyManagementSystemTrendVariable" => 3, "EnergyManagementSystemProgram" => 2, "EnergyManagementSystemProgramCallingManager" => 1 }
=======
    expected_num_del_objects = { "WaterHeaterMixed" => 1, "ScheduleConstant" => 2, "SetpointManagerScheduled" => 1 }
    expected_num_new_objects = { "WaterHeaterStratified" => 1, "ScheduleRuleset" => 7, "ScheduleConstant" => 7, "WaterHeaterHeatPumpWrappedCondenser" => 1, "CoilWaterHeatingAirToWaterHeatPumpWrapped" => 1, "FanOnOff" => 1, "OtherEquipment" => 2, "OtherEquipmentDefinition" => 2, "EnergyManagementSystemSensor" => 10, "EnergyManagementSystemActuator" => 7, "EnergyManagementSystemTrendVariable" => 3, "EnergyManagementSystemProgram" => 2, "EnergyManagementSystemProgramCallingManager" => 1, "SetpointManagerScheduled" => 1 }
>>>>>>> 78d739aa
    expected_values = { "TankVolume" => 45, "Heater1Height" => 0.732, "Heater2Height" => 0.129, "TankU" => 1.13, "OnCycle" => 3, "OffCycle" => 3, "CondBottom" => 0.0870, "CondTop" => 0.560, "AirflowRate" => 0.0854, "Sensor1Height" => 0.818, "Sensor2Height" => 0.818, "Cap" => 1400, "COP" => 2.8, "SHR" => 0.88, "WBTemp" => 13.08, "FanEff" => 0.235 }
    _test_measure("SFD_2000sqft_2story_FB_GRG_UA_3Beds_2Baths_Denver_OilWHTank.osm", args_hash, expected_num_del_objects, expected_num_new_objects, expected_values, 1)
  end

  def test_retrofit_replace_tankless_electric
    args_hash = {}
<<<<<<< HEAD
    expected_num_del_objects = { "WaterHeaterMixed" => 1, "ScheduleConstant" => 1 }
    expected_num_new_objects = { "WaterHeaterStratified" => 1, "ScheduleRuleset" => 7, "ScheduleConstant" => 6, "WaterHeaterHeatPumpWrappedCondenser" => 1, "CoilWaterHeatingAirToWaterHeatPumpWrapped" => 1, "FanOnOff" => 1, "OtherEquipment" => 2, "OtherEquipmentDefinition" => 2, "EnergyManagementSystemSensor" => 10, "EnergyManagementSystemActuator" => 7, "EnergyManagementSystemTrendVariable" => 3, "EnergyManagementSystemProgram" => 2, "EnergyManagementSystemProgramCallingManager" => 1 }
=======
    expected_num_del_objects = { "WaterHeaterMixed" => 1, "ScheduleConstant" => 2, "SetpointManagerScheduled" => 1 }
    expected_num_new_objects = { "WaterHeaterStratified" => 1, "ScheduleRuleset" => 7, "ScheduleConstant" => 7, "WaterHeaterHeatPumpWrappedCondenser" => 1, "CoilWaterHeatingAirToWaterHeatPumpWrapped" => 1, "FanOnOff" => 1, "OtherEquipment" => 2, "OtherEquipmentDefinition" => 2, "EnergyManagementSystemSensor" => 10, "EnergyManagementSystemActuator" => 7, "EnergyManagementSystemTrendVariable" => 3, "EnergyManagementSystemProgram" => 2, "EnergyManagementSystemProgramCallingManager" => 1, "SetpointManagerScheduled" => 1 }
>>>>>>> 78d739aa
    expected_values = { "TankVolume" => 45, "Heater1Height" => 0.732, "Heater2Height" => 0.129, "TankU" => 1.13, "OnCycle" => 3, "OffCycle" => 3, "CondBottom" => 0.0870, "CondTop" => 0.560, "AirflowRate" => 0.0854, "Sensor1Height" => 0.818, "Sensor2Height" => 0.818, "Cap" => 1400, "COP" => 2.8, "SHR" => 0.88, "WBTemp" => 13.08, "FanEff" => 0.235 }
    _test_measure("SFD_2000sqft_2story_FB_GRG_UA_3Beds_2Baths_Denver_WHTankless.osm", args_hash, expected_num_del_objects, expected_num_new_objects, expected_values, 1)
  end

  def test_retrofit_replace_hpwh
    skip
    args_hash = {}
    args_hash["fuel_type"] = Constants.FuelTypeGas
    expected_num_del_objects = { "WaterHeaterStratified" => 1, "ScheduleConstant" => 6, "CoilWaterHeatingAirToWaterHeatPumpWrapped" => 1, "FanOnOff" => 1, "WaterHeaterHeatPumpWrappedCondenser" => 1, "OtherEquipment" => 2, "OtherEquipmentDefinition" => 2, "EnergyManagementSystemProgramCallingManager" => 1, "EnergyManagementSystemProgram" => 2, "EnergyManagementSystemActuator" => 7, "EnergyManagementSystemSensor" => 10, "EnergyManagementSystemTrendVariable" => 3, "SetpointManagerScheduled" => 1 }
    expected_num_new_objects = { "WaterHeaterStratified" => 1, "WaterHeaterHeatPumpWrappedCondenser" => 1, "CoilWaterHeatingAirToWaterHeatPumpWrapped" => 1, "FanOnOff" => 1, "OtherEquipment" => 2, "OtherEquipmentDefinition" => 2, "EnergyManagementSystemSensor" => 10, "EnergyManagementSystemActuator" => 7, "EnergyManagementSystemTrendVariable" => 3, "EnergyManagementSystemProgram" => 2, "EnergyManagementSystemProgramCallingManager" => 1, "ScheduleConstant" => 6, "ScheduleRuleset" => 7, "SetpointManagerScheduled" => 1 }
    expected_values = { "TankVolume" => 45, "Heater1Height" => 0.732, "Heater2Height" => 0.129, "TankU" => 1.13, "OnCycle" => 3, "OffCycle" => 3, "CondBottom" => 0.0870, "CondTop" => 0.560, "AirflowRate" => 0.0854, "Sensor1Height" => 0.818, "Sensor2Height" => 0.818, "Cap" => 1400, "COP" => 2.8, "SHR" => 0.88, "WBTemp" => 13.08, "FanEff" => 0.235 }
    _test_measure("SFD_2000sqft_2story_FB_GRG_UA_3Beds_2Baths_Denver_HPWH.osm", args_hash, expected_num_del_objects, expected_num_new_objects, expected_values, 1)
  end

  # TODO replace scheduled HPWH

  def test_retrofit_replace_tank_electric_shw
    args_hash = {}
    args_hash["setpoint_temp"] = "130"
<<<<<<< HEAD
    expected_num_del_objects = { "WaterHeaterMixed" => 1, "ScheduleConstant" => 1 }
    expected_num_new_objects = { "WaterHeaterStratified" => 1, "WaterHeaterHeatPumpWrappedCondenser" => 1, "CoilWaterHeatingAirToWaterHeatPumpWrapped" => 1, "FanOnOff" => 1, "OtherEquipment" => 2, "OtherEquipmentDefinition" => 2, "EnergyManagementSystemSensor" => 10, "EnergyManagementSystemActuator" => 7, "EnergyManagementSystemTrendVariable" => 3, "EnergyManagementSystemProgram" => 2, "EnergyManagementSystemProgramCallingManager" => 1, "ScheduleConstant" => 5, "ScheduleRuleset" => 7 }
=======
    expected_num_del_objects = { "WaterHeaterMixed" => 1, "ScheduleConstant" => 2, "SetpointManagerScheduled" => 1 }
    expected_num_new_objects = { "WaterHeaterStratified" => 1, "WaterHeaterHeatPumpWrappedCondenser" => 1, "CoilWaterHeatingAirToWaterHeatPumpWrapped" => 1, "FanOnOff" => 1, "OtherEquipment" => 2, "OtherEquipmentDefinition" => 2, "EnergyManagementSystemSensor" => 10, "EnergyManagementSystemActuator" => 7, "EnergyManagementSystemTrendVariable" => 3, "EnergyManagementSystemProgram" => 2, "EnergyManagementSystemProgramCallingManager" => 1, "ScheduleConstant" => 6, "ScheduleRuleset" => 7, "SetpointManagerScheduled" => 1 }
>>>>>>> 78d739aa
    expected_values = { "TankVolume" => 45, "Heater1Height" => 0.732, "Heater2Height" => 0.129, "TankU" => 1.13, "OnCycle" => 3, "OffCycle" => 3, "CondBottom" => 0.0870, "CondTop" => 0.560, "AirflowRate" => 0.0854, "Sensor1Height" => 0.818, "Sensor2Height" => 0.818, "Cap" => 1400, "COP" => 2.8, "SHR" => 0.88, "WBTemp" => 13.08, "FanEff" => 0.235, "StorageTankSetpoint1" => args_hash["setpoint_temp"].to_f, "StorageTankSetpoint2" => args_hash["setpoint_temp"].to_f }
    _test_measure("SFD_2000sqft_2story_FB_GRG_UA_3Beds_2Baths_Denver_WHTank_SHW.osm", args_hash, expected_num_del_objects, expected_num_new_objects, expected_values, 1)
  end

  def test_retrofit_replace_tankless_electric_shw
    args_hash = {}
    args_hash["setpoint_temp"] = "130"
<<<<<<< HEAD
    expected_num_del_objects = { "WaterHeaterMixed" => 1, "ScheduleConstant" => 1 }
    expected_num_new_objects = { "WaterHeaterStratified" => 1, "WaterHeaterHeatPumpWrappedCondenser" => 1, "CoilWaterHeatingAirToWaterHeatPumpWrapped" => 1, "FanOnOff" => 1, "OtherEquipment" => 2, "OtherEquipmentDefinition" => 2, "EnergyManagementSystemSensor" => 10, "EnergyManagementSystemActuator" => 7, "EnergyManagementSystemTrendVariable" => 3, "EnergyManagementSystemProgram" => 2, "EnergyManagementSystemProgramCallingManager" => 1, "ScheduleConstant" => 5, "ScheduleRuleset" => 7 }
=======
    expected_num_del_objects = { "WaterHeaterMixed" => 1, "ScheduleConstant" => 2, "SetpointManagerScheduled" => 1 }
    expected_num_new_objects = { "WaterHeaterStratified" => 1, "WaterHeaterHeatPumpWrappedCondenser" => 1, "CoilWaterHeatingAirToWaterHeatPumpWrapped" => 1, "FanOnOff" => 1, "OtherEquipment" => 2, "OtherEquipmentDefinition" => 2, "EnergyManagementSystemSensor" => 10, "EnergyManagementSystemActuator" => 7, "EnergyManagementSystemTrendVariable" => 3, "EnergyManagementSystemProgram" => 2, "EnergyManagementSystemProgramCallingManager" => 1, "ScheduleConstant" => 6, "ScheduleRuleset" => 7, "SetpointManagerScheduled" => 1 }
>>>>>>> 78d739aa
    expected_values = { "TankVolume" => 45, "Heater1Height" => 0.732, "Heater2Height" => 0.129, "TankU" => 1.13, "OnCycle" => 3, "OffCycle" => 3, "CondBottom" => 0.0870, "CondTop" => 0.560, "AirflowRate" => 0.0854, "Sensor1Height" => 0.818, "Sensor2Height" => 0.818, "Cap" => 1400, "COP" => 2.8, "SHR" => 0.88, "WBTemp" => 13.08, "FanEff" => 0.235, "StorageTankSetpoint1" => args_hash["setpoint_temp"].to_f, "StorageTankSetpoint2" => args_hash["setpoint_temp"].to_f }
    _test_measure("SFD_2000sqft_2story_FB_GRG_UA_3Beds_2Baths_Denver_WHTankless_SHW.osm", args_hash, expected_num_del_objects, expected_num_new_objects, expected_values, 1)
  end

  def test_retrofit_replace_hpwh_shw
    skip
    args_hash = {}
    args_hash["setpoint_temp"] = "130"
    args_hash["fuel_type"] = Constants.FuelTypeGas
    expected_num_del_objects = { "WaterHeaterStratified" => 1, "ScheduleConstant" => 6, "CoilWaterHeatingAirToWaterHeatPumpWrapped" => 1, "FanOnOff" => 1, "WaterHeaterHeatPumpWrappedCondenser" => 1, "OtherEquipment" => 2, "OtherEquipmentDefinition" => 2, "EnergyManagementSystemProgramCallingManager" => 1, "EnergyManagementSystemProgram" => 2, "EnergyManagementSystemActuator" => 7, "EnergyManagementSystemSensor" => 10, "EnergyManagementSystemTrendVariable" => 3, "SetpointManagerScheduled" => 1 }
    expected_num_new_objects = { "WaterHeaterStratified" => 1, "WaterHeaterHeatPumpWrappedCondenser" => 1, "CoilWaterHeatingAirToWaterHeatPumpWrapped" => 1, "FanOnOff" => 1, "OtherEquipment" => 2, "OtherEquipmentDefinition" => 2, "EnergyManagementSystemSensor" => 10, "EnergyManagementSystemActuator" => 7, "EnergyManagementSystemTrendVariable" => 3, "EnergyManagementSystemProgram" => 2, "EnergyManagementSystemProgramCallingManager" => 1, "ScheduleConstant" => 6, "ScheduleRuleset" => 7, "SetpointManagerScheduled" => 1 }
    expected_values = { "TankVolume" => 45, "Heater1Height" => 0.732, "Heater2Height" => 0.129, "TankU" => 1.13, "OnCycle" => 3, "OffCycle" => 3, "CondBottom" => 0.0870, "CondTop" => 0.560, "AirflowRate" => 0.0854, "Sensor1Height" => 0.818, "Sensor2Height" => 0.818, "Cap" => 1400, "COP" => 2.8, "SHR" => 0.88, "WBTemp" => 13.08, "FanEff" => 0.235, "StorageTankSetpoint1" => args_hash["setpoint_temp"].to_f, "StorageTankSetpoint2" => args_hash["setpoint_temp"].to_f }
    _test_measure("SFD_2000sqft_2story_FB_GRG_UA_3Beds_2Baths_Denver_HPWH_SHW.osm", args_hash, expected_num_del_objects, expected_num_new_objects, expected_values, 1)
  end

  def test_error_missing_setpoint_schedule
    args_hash = {}
    args_hash["setpoint_type"] = Constants.WaterHeaterSetpointTypeScheduled
    args_hash["schedule_directory"] = "./resources"
    args_hash["setpoint_schedule"] = "non_existent_schedule.csv"
    result = _test_error("SFD_2000sqft_2story_FB_GRG_UA_3Beds_2Baths_Denver.osm", args_hash)
    assert_equal(result.errors.map { |x| x.logMessage }[0], "'#{File.expand_path("..", __dir__)}/resources/non_existent_schedule.csv' does not exist.")
  end

  def test_error_setpoint_schedule_wrong_length
    args_hash = {}
    args_hash["setpoint_type"] = Constants.WaterHeaterSetpointTypeScheduled
    args_hash["schedule_directory"] = "./resources"
    args_hash["setpoint_schedule"] = "wrong_length_schedule.csv"
    result = _test_error("SFD_2000sqft_2story_FB_GRG_UA_3Beds_2Baths_Denver.osm", args_hash)
    assert_equal(result.errors.map { |x| x.logMessage }[0], "Hourly water heater schedule must be the length of the simulation period or a full year")
  end

  def test_argument_error_tank_volume_lt_0
    args_hash = {}
    args_hash["storage_tank_volume"] = "-10"
    result = _test_error("SFD_2000sqft_2story_FB_GRG_UA_3Beds_2Baths_Denver.osm", args_hash)
    assert_equal(result.errors.map { |x| x.logMessage }[0], "Storage tank volume must be greater than 0.")
  end

  def test_argument_error_tank_volume_eq_0
    args_hash = {}
    args_hash["storage_tank_volume"] = "0"
    result = _test_error("SFD_2000sqft_2story_FB_GRG_UA_3Beds_2Baths_Denver.osm", args_hash)
    assert_equal(result.errors.map { |x| x.logMessage }[0], "Storage tank volume must be greater than 0.")
  end

  def test_argument_error_setpoint_lt_0
    args_hash = {}
    args_hash["setpoint_temp"] = -10
    result = _test_error("SFD_2000sqft_2story_FB_GRG_UA_3Beds_2Baths_Denver.osm", args_hash)
    assert_equal(result.errors.map { |x| x.logMessage }[0], "Water heater temperature setpoint must not be less than 0F or greater than 212F.")
  end

  def test_argument_error_setpoint_lg_300
    args_hash = {}
    args_hash["setpoint_temp"] = 300
    result = _test_error("SFD_2000sqft_2story_FB_GRG_UA_3Beds_2Baths_Denver.osm", args_hash)
    assert_equal(result.errors.map { |x| x.logMessage }[0], "Water heater temperature setpoint must not be less than 0F or greater than 212F.")
  end

  def test_argument_error_element_capacity_lt_0
    args_hash = {}
    args_hash["element_capacity"] = "-10"
    result = _test_error("SFD_2000sqft_2story_FB_GRG_UA_3Beds_2Baths_Denver.osm", args_hash)
    assert_equal(result.errors.map { |x| x.logMessage }[0], "Element capacity must be greater than 0.")
  end

  def test_argument_error_min_temp_gt_80
    args_hash = {}
    args_hash["min_temp"] = "80"
    result = _test_error("SFD_2000sqft_2story_FB_GRG_UA_3Beds_2Baths_Denver.osm", args_hash)
    assert_equal(result.errors.map { |x| x.logMessage }[0], "Minimum temperature will prevent HPWH from running, double check inputs.")
  end

  def test_argument_error_max_temp_lt_0
    args_hash = {}
    args_hash["max_temp"] = "0"
    result = _test_error("SFD_2000sqft_2story_FB_GRG_UA_3Beds_2Baths_Denver.osm", args_hash)
    assert_equal(result.errors.map { |x| x.logMessage }[0], "Maximum temperature will prevent HPWH from running, double check inputs.")
  end

  def test_argument_error_cap_lt_0
    args_hash = {}
    args_hash["cap"] = "-1"
    result = _test_error("SFD_2000sqft_2story_FB_GRG_UA_3Beds_2Baths_Denver.osm", args_hash)
    assert_equal(result.errors.map { |x| x.logMessage }[0], "Rated capacity must be greater than 0.")
  end

  def test_argument_error_cop_lt_0
    args_hash = {}
    args_hash["cop"] = "0"
    result = _test_error("SFD_2000sqft_2story_FB_GRG_UA_3Beds_2Baths_Denver.osm", args_hash)
    assert_equal(result.errors.map { |x| x.logMessage }[0], "Rated COP must be greater than 0.")
  end

  def test_argument_error_shr_lt_0
    args_hash = {}
    args_hash["shr"] = "-1"
    result = _test_error("SFD_2000sqft_2story_FB_GRG_UA_3Beds_2Baths_Denver.osm", args_hash)
    assert_equal(result.errors.map { |x| x.logMessage }[0], "Rated sensible heat ratio must be between 0 and 1.")
  end

  def test_argument_error_gt_1
    args_hash = {}
    args_hash["shr"] = "2"
    result = _test_error("SFD_2000sqft_2story_FB_GRG_UA_3Beds_2Baths_Denver.osm", args_hash)
    assert_equal(result.errors.map { |x| x.logMessage }[0], "Rated sensible heat ratio must be between 0 and 1.")
  end

  def test_argument_error_fan_power_lt_0
    args_hash = {}
    args_hash["fan_power"] = "-1"
    result = _test_error("SFD_2000sqft_2story_FB_GRG_UA_3Beds_2Baths_Denver.osm", args_hash)
    assert_equal(result.errors.map { |x| x.logMessage }[0], "Fan power must be greater than 0.")
  end

  def test_argument_error_parasitics_lt_0
    args_hash = {}
    args_hash["parasitics"] = "-1"
    result = _test_error("SFD_2000sqft_2story_FB_GRG_UA_3Beds_2Baths_Denver.osm", args_hash)
    assert_equal(result.errors.map { |x| x.logMessage }[0], "Parasitics must be greater than 0.")
  end

  def test_argument_error_tank_ua_lt_0
    args_hash = {}
    args_hash["tank_ua"] = "-1"
    result = _test_error("SFD_2000sqft_2story_FB_GRG_UA_3Beds_2Baths_Denver.osm", args_hash)
    assert_equal(result.errors.map { |x| x.logMessage }[0], "Tank UA must be greater than 0.")
  end

  def test_argument_error_int_factor_lt_0
    args_hash = {}
    args_hash["int_factor"] = "-1"
    result = _test_error("SFD_2000sqft_2story_FB_GRG_UA_3Beds_2Baths_Denver.osm", args_hash)
    assert_equal(result.errors.map { |x| x.logMessage }[0], "Interaction factor must be between 0 and 1.")
  end

  def test_argument_error_int_factor_gt_1
    args_hash = {}
    args_hash["int_factor"] = "2"
    result = _test_error("SFD_2000sqft_2story_FB_GRG_UA_3Beds_2Baths_Denver.osm", args_hash)
    assert_equal(result.errors.map { |x| x.logMessage }[0], "Interaction factor must be between 0 and 1.")
  end

  def test_argument_error_temp_depress_gt_0
    args_hash = {}
    args_hash["temp_depress"] = "-1"
    result = _test_error("SFD_2000sqft_2story_FB_GRG_UA_3Beds_2Baths_Denver.osm", args_hash)
    assert_equal(result.errors.map { |x| x.logMessage }[0], "Temperature depression must be greater than 0.")
  end

  def test_error_missing_geometry
    args_hash = {}
    result = _test_error(nil, args_hash)
    assert_equal(result.errors.map { |x| x.logMessage }[0], "No building geometry has been defined.")
  end

  def test_error_missing_mains_temp
    args_hash = {}
    result = _test_error("SFD_2000sqft_2story_FB_GRG_UA_3Beds_2Baths.osm", args_hash)
    assert_equal(result.errors.map { |x| x.logMessage }[0], "Mains water temperature has not been set.")
  end

  def test_single_family_attached_new_construction
    num_units = 1
    args_hash = {}
    expected_num_del_objects = {}
<<<<<<< HEAD
    expected_num_new_objects = { "WaterHeaterStratified" => 1 * num_units, "PlantLoop" => 1 * num_units, "PumpVariableSpeed" => 1 * num_units, "WaterHeaterHeatPumpWrappedCondenser" => 1 * num_units, "CoilWaterHeatingAirToWaterHeatPumpWrapped" => 1 * num_units, "FanOnOff" => 1 * num_units, "OtherEquipment" => 2 * num_units, "OtherEquipmentDefinition" => 2 * num_units, "EnergyManagementSystemSensor" => 10 * num_units, "EnergyManagementSystemActuator" => 7 * num_units, "EnergyManagementSystemTrendVariable" => 3 * num_units, "EnergyManagementSystemProgram" => 2 * num_units, "EnergyManagementSystemProgramCallingManager" => 1 * num_units, "ScheduleConstant" => 6 * num_units + 1, "ScheduleRuleset" => 7 * num_units }
=======
    expected_num_new_objects = { "WaterHeaterStratified" => 1 * num_units, "PlantLoop" => 1 * num_units, "PumpVariableSpeed" => 1 * num_units, "WaterHeaterHeatPumpWrappedCondenser" => 1 * num_units, "CoilWaterHeatingAirToWaterHeatPumpWrapped" => 1 * num_units, "FanOnOff" => 1 * num_units, "OtherEquipment" => 2 * num_units, "OtherEquipmentDefinition" => 2 * num_units, "EnergyManagementSystemSensor" => 10 * num_units, "EnergyManagementSystemActuator" => 7 * num_units, "EnergyManagementSystemTrendVariable" => 3 * num_units, "EnergyManagementSystemProgram" => 2 * num_units, "EnergyManagementSystemProgramCallingManager" => 1 * num_units, "ScheduleConstant" => 6 * num_units + 1, "ScheduleRuleset" => 7 * num_units, "SetpointManagerScheduled" => num_units }
>>>>>>> 78d739aa
    expected_values = { "TankVolume" => 45 * num_units, "Heater1Height" => 0.732 * num_units, "Heater2Height" => 0.129 * num_units, "TankU" => 1.13 * num_units, "OnCycle" => 3 * num_units, "OffCycle" => 3 * num_units, "CondBottom" => 0.0870 * num_units, "CondTop" => 0.560 * num_units, "AirflowRate" => 0.0854 * num_units, "Sensor1Height" => 0.818 * num_units, "Sensor2Height" => 0.818 * num_units, "Cap" => 1400 * num_units, "COP" => 2.8 * num_units, "SHR" => 0.88 * num_units, "WBTemp" => 13.08 * num_units, "FanEff" => 0.235 * num_units }
    _test_measure("SFA_4units_1story_FB_UA_3Beds_2Baths_Denver.osm", args_hash, expected_num_del_objects, expected_num_new_objects, expected_values, num_units)
  end

  def test_multifamily_new_construction
    num_units = 1
    args_hash = {}
    expected_num_del_objects = {}
<<<<<<< HEAD
    expected_num_new_objects = { "WaterHeaterStratified" => 1 * num_units, "PlantLoop" => 1 * num_units, "PumpVariableSpeed" => 1 * num_units, "WaterHeaterHeatPumpWrappedCondenser" => 1 * num_units, "CoilWaterHeatingAirToWaterHeatPumpWrapped" => 1 * num_units, "FanOnOff" => 1 * num_units, "OtherEquipment" => 2 * num_units, "OtherEquipmentDefinition" => 2 * num_units, "EnergyManagementSystemSensor" => 10 * num_units, "EnergyManagementSystemActuator" => 7 * num_units, "EnergyManagementSystemTrendVariable" => 3 * num_units, "EnergyManagementSystemProgram" => 2 * num_units, "EnergyManagementSystemProgramCallingManager" => 1 * num_units, "ScheduleConstant" => 6 * num_units + 1, "ScheduleRuleset" => 7 * num_units }
=======
    expected_num_new_objects = { "WaterHeaterStratified" => 1 * num_units, "PlantLoop" => 1 * num_units, "PumpVariableSpeed" => 1 * num_units, "WaterHeaterHeatPumpWrappedCondenser" => 1 * num_units, "CoilWaterHeatingAirToWaterHeatPumpWrapped" => 1 * num_units, "FanOnOff" => 1 * num_units, "OtherEquipment" => 2 * num_units, "OtherEquipmentDefinition" => 2 * num_units, "EnergyManagementSystemSensor" => 10 * num_units, "EnergyManagementSystemActuator" => 7 * num_units, "EnergyManagementSystemTrendVariable" => 3 * num_units, "EnergyManagementSystemProgram" => 2 * num_units, "EnergyManagementSystemProgramCallingManager" => 1 * num_units, "ScheduleConstant" => 6 * num_units + 1, "ScheduleRuleset" => 7 * num_units, "SetpointManagerScheduled" => num_units }
>>>>>>> 78d739aa
    expected_values = { "TankVolume" => 45 * num_units, "Heater1Height" => 0.732 * num_units, "Heater2Height" => 0.129 * num_units, "TankU" => 1.13 * num_units, "OnCycle" => 3 * num_units, "OffCycle" => 3 * num_units, "CondBottom" => 0.0870 * num_units, "CondTop" => 0.560 * num_units, "AirflowRate" => 0.0854 * num_units, "Sensor1Height" => 0.818 * num_units, "Sensor2Height" => 0.818 * num_units, "Cap" => 1400 * num_units, "COP" => 2.8 * num_units, "SHR" => 0.88 * num_units, "WBTemp" => 13.08 * num_units, "FanEff" => 0.235 * num_units }
    _test_measure("MF_8units_1story_SL_3Beds_2Baths_Denver.osm", args_hash, expected_num_del_objects, expected_num_new_objects, expected_values, num_units)
  end

  private

  def _test_error(osm_file, args_hash)
    # create an instance of the measure
    measure = ResidentialHotWaterHeaterHeatPump.new

    # create an instance of a runner
    runner = OpenStudio::Measure::OSRunner.new(OpenStudio::WorkflowJSON.new)

    model = get_model(File.dirname(__FILE__), osm_file)

    # get arguments
    arguments = measure.arguments(model)
    argument_map = OpenStudio::Measure.convertOSArgumentVectorToMap(arguments)

    # populate argument with specified hash value if specified
    arguments.each do |arg|
      temp_arg_var = arg.clone
      if args_hash.has_key?(arg.name)
        assert(temp_arg_var.setValue(args_hash[arg.name]))
      end
      argument_map[arg.name] = temp_arg_var
    end

    # run the measure
    measure.run(model, runner, argument_map)
    result = runner.result

    # show the output
    show_output(result) unless result.value.valueName == 'Fail'

    # assert that it didn't run
    assert_equal("Fail", result.value.valueName)
    assert(result.errors.size == 1)

    return result
  end

  def _test_measure(osm_file_or_model, args_hash, expected_num_del_objects, expected_num_new_objects, expected_values, num_infos = 0, num_warnings = 0)
    # create an instance of the measure
    measure = ResidentialHotWaterHeaterHeatPump.new

    # check for standard methods
    assert(!measure.name.empty?)
    assert(!measure.description.empty?)
    assert(!measure.modeler_description.empty?)

    # create an instance of a runner
    runner = OpenStudio::Measure::OSRunner.new(OpenStudio::WorkflowJSON.new)

    model = get_model(File.dirname(__FILE__), osm_file_or_model)

    # get the initial objects in the model
    initial_objects = get_objects(model)

    # get arguments
    arguments = measure.arguments(model)
    argument_map = OpenStudio::Measure.convertOSArgumentVectorToMap(arguments)

    # populate argument with specified hash value if specified
    arguments.each do |arg|
      temp_arg_var = arg.clone
      if args_hash.has_key?(arg.name)
        assert(temp_arg_var.setValue(args_hash[arg.name]))
      end
      argument_map[arg.name] = temp_arg_var
    end

    # run the measure
    measure.run(model, runner, argument_map)
    result = runner.result

    # show the output
    show_output(result) unless result.value.valueName == 'Success'

    # assert that it ran correctly
    assert_equal("Success", result.value.valueName)
    assert_equal(num_infos, result.info.size)
    assert_equal(num_warnings, result.warnings.size)
    assert(result.finalCondition.is_initialized)

    # get the final objects in the model
    final_objects = get_objects(model)

    # get new and deleted objects
    obj_type_exclusions = ["ConnectorMixer", "ConnectorSplitter", "Node", "ScheduleDay", "PipeAdiabatic", "ScheduleTypeLimits", "SizingPlant", "CurveBiquadratic", "CurveCubic", "CurveExponent", "AvailabilityManagerAssignmentList"]
    all_new_objects = get_object_additions(initial_objects, final_objects, obj_type_exclusions)
    all_del_objects = get_object_additions(final_objects, initial_objects, obj_type_exclusions)

    # check we have the expected number of new/deleted objects
    check_num_objects(all_new_objects, expected_num_new_objects, "added")
    check_num_objects(all_del_objects, expected_num_del_objects, "deleted")

    check_ems(model)

    actual_values_wh = { "TankVolume" => 0, "Heater1Height" => 0, "Heater2Height" => 0, "TankU" => 0, "OnCycle" => 0, "OffCycle" => 0 }
    actual_values_hpwh = { "CondBottom" => 0, "CondTop" => 0, "AirflowRate" => 0, "Sensor1Height" => 0, "Sensor2Height" => 0 }
    actual_values_coil = { "Cap" => 0, "COP" => 0, "SHR" => 0, "WBTemp" => 0 }
    actual_values_fan = { "FanEff" => 0 }
    actual_values_storage = { "StorageTankSetpoint1" => 0, "StorageTankSetpoint2" => 0 }

    num_new_whs = 0
    all_new_objects.each do |obj_type, new_objects|
      new_objects.each do |new_object|
        next if not new_object.respond_to?("to_#{obj_type}")

        new_object = new_object.public_send("to_#{obj_type}").get
        if obj_type == "WaterHeaterStratified"
          actual_values_wh["TankVolume"] += UnitConversions.convert(new_object.tankVolume.get, "m^3", "gal")
          actual_values_wh["Heater1Height"] += new_object.heater1Height
          actual_values_wh["Heater2Height"] += new_object.heater2Height
          actual_values_wh["TankU"] += new_object.uniformSkinLossCoefficientperUnitAreatoAmbientTemperature.to_f
          actual_values_wh["OnCycle"] += new_object.onCycleParasiticFuelConsumptionRate
          actual_values_wh["OffCycle"] += new_object.offCycleParasiticFuelConsumptionRate
          if new_object.supplyInletModelObject.is_initialized
            inlet_object = new_object.supplyInletModelObject.get.connectedObject(new_object.supplyInletModelObject.get.to_Node.get.inletPort).get
            if inlet_object.to_WaterHeaterStratified.is_initialized
              storage_tank = inlet_object.to_WaterHeaterStratified.get
              setpoint_schedule_one = storage_tank.heater1SetpointTemperatureSchedule.to_ScheduleConstant.get
              setpoint_schedule_two = storage_tank.heater2SetpointTemperatureSchedule.to_ScheduleConstant.get
              actual_values_storage["StorageTankSetpoint1"] += UnitConversions.convert(setpoint_schedule_one.value + 2.89, "C", "F")
              actual_values_storage["StorageTankSetpoint2"] += UnitConversions.convert(setpoint_schedule_two.value, "C", "F")
            end
          end
          num_new_whs += 1
        elsif obj_type == "WaterHeaterHeatPumpWrappedCondenser"
          actual_values_hpwh["CondBottom"] += new_object.condenserBottomLocation
          actual_values_hpwh["CondTop"] += new_object.condenserTopLocation
          actual_values_hpwh["AirflowRate"] += new_object.evaporatorAirFlowRate.to_f
          actual_values_hpwh["Sensor1Height"] += new_object.controlSensor1HeightInStratifiedTank.to_f
          actual_values_hpwh["Sensor2Height"] += new_object.controlSensor2HeightInStratifiedTank.to_f
        elsif obj_type == "CoilWaterHeatingAirToWaterHeatPumpWrapped"
          actual_values_coil["Cap"] += new_object.ratedHeatingCapacity
          actual_values_coil["COP"] += new_object.ratedCOP
          actual_values_coil["SHR"] += new_object.ratedSensibleHeatRatio
          actual_values_coil["WBTemp"] += new_object.ratedEvaporatorInletAirWetBulbTemperature
        elsif obj_type == "FanOnOff"
          actual_values_fan["FanEff"] += new_object.fanEfficiency
          # elsif obj_type == "EnergyManagementSystemSensor"
          #
          # elsif obj_type == "EnergyManagementSystemActuator"
          #
          # elsif obj_type == "EnergyManagementSystemProgram"
          #    if line.start_with? "Set T_dep = "
          #        assert_in_epsilon(expected_values["",line.gsub("=","*").split(
          #
          # elsif obj_type == "EnergyManagementSystemProgramCallingManager"
          #
          # elsif obj_type =="EnergyManagementSystemTrendVariable"
        end
      end
    end

    assert_in_epsilon(expected_values["TankVolume"], actual_values_wh["TankVolume"], 0.01)
    assert_in_epsilon(expected_values["Heater1Height"], actual_values_wh["Heater1Height"], 0.01)
    assert_in_epsilon(expected_values["Heater2Height"], actual_values_wh["Heater2Height"], 0.01)
    assert_in_epsilon(expected_values["TankU"], actual_values_wh["TankU"], 0.01)
    assert_in_epsilon(expected_values["OnCycle"], actual_values_wh["OnCycle"], 0.01)
    assert_in_epsilon(expected_values["OffCycle"], actual_values_wh["OffCycle"], 0.01)
    assert_in_epsilon(expected_values["CondBottom"], actual_values_hpwh["CondBottom"], 0.01)
    assert_in_epsilon(expected_values["CondTop"], actual_values_hpwh["CondTop"], 0.01)
    assert_in_epsilon(expected_values["AirflowRate"], actual_values_hpwh["AirflowRate"], 0.01)
    assert_in_epsilon(expected_values["Sensor1Height"], actual_values_hpwh["Sensor1Height"], 0.01)
    assert_in_epsilon(expected_values["Sensor2Height"], actual_values_hpwh["Sensor2Height"], 0.01)
    assert_in_epsilon(expected_values["Cap"], actual_values_coil["Cap"], 0.01)
    assert_in_epsilon(expected_values["COP"], actual_values_coil["COP"], 0.01)
    assert_in_epsilon(expected_values["SHR"], actual_values_coil["SHR"], 0.01)
    assert_in_epsilon(expected_values["WBTemp"], actual_values_coil["WBTemp"], 0.01)
    assert_in_epsilon(expected_values["FanEff"], actual_values_fan["FanEff"], 0.01)
    if not expected_values["StorageTankSetpoint1"].nil? and not expected_values["StorageTankSetpoint2"].nil?
      assert_in_epsilon(expected_values["StorageTankSetpoint1"], actual_values_storage["StorageTankSetpoint1"], 0.01)
      assert_in_epsilon(expected_values["StorageTankSetpoint2"], actual_values_storage["StorageTankSetpoint2"], 0.01)
    end

    return model
  end
end<|MERGE_RESOLUTION|>--- conflicted
+++ resolved
@@ -9,9 +9,6 @@
   def test_new_construction_50
     args_hash = {}
     expected_num_del_objects = {}
-<<<<<<< HEAD
-    expected_num_new_objects = { "WaterHeaterStratified" => 1, "PlantLoop" => 1, "PumpVariableSpeed" => 1, "WaterHeaterHeatPumpWrappedCondenser" => 1, "CoilWaterHeatingAirToWaterHeatPumpWrapped" => 1, "FanOnOff" => 1, "OtherEquipment" => 2, "OtherEquipmentDefinition" => 2, "EnergyManagementSystemSensor" => 10, "EnergyManagementSystemActuator" => 7, "EnergyManagementSystemTrendVariable" => 3, "EnergyManagementSystemProgram" => 2, "EnergyManagementSystemProgramCallingManager" => 1, "ScheduleConstant" => 7, "ScheduleRuleset" => 7 }
-=======
     expected_num_new_objects = { "WaterHeaterStratified" => 1, "PlantLoop" => 1, "PumpVariableSpeed" => 1, "WaterHeaterHeatPumpWrappedCondenser" => 1, "CoilWaterHeatingAirToWaterHeatPumpWrapped" => 1, "FanOnOff" => 1, "OtherEquipment" => 2, "OtherEquipmentDefinition" => 2, "EnergyManagementSystemSensor" => 10, "EnergyManagementSystemActuator" => 7, "EnergyManagementSystemTrendVariable" => 3, "EnergyManagementSystemProgram" => 2, "EnergyManagementSystemProgramCallingManager" => 1, "ScheduleConstant" => 7, "ScheduleRuleset" => 7, "SetpointManagerScheduled" => 1 }
     expected_values = { "TankVolume" => 45, "Heater1Height" => 0.732, "Heater2Height" => 0.129, "TankU" => 1.13, "OnCycle" => 3, "OffCycle" => 3, "CondBottom" => 0.0870, "CondTop" => 0.560, "AirflowRate" => 0.0854, "Sensor1Height" => 0.818, "Sensor2Height" => 0.818, "Cap" => 1400, "COP" => 2.8, "SHR" => 0.88, "WBTemp" => 13.08, "FanEff" => 0.235 }
     _test_measure("SFD_2000sqft_2story_FB_GRG_UA_3Beds_2Baths_Denver.osm", args_hash, expected_num_del_objects, expected_num_new_objects, expected_values, 1)
@@ -49,7 +46,6 @@
     args_hash["operating_mode_schedule"] = "hourly_operating_mode_schedule.csv"
     expected_num_del_objects = {}
     expected_num_new_objects = { "WaterHeaterStratified" => 1, "PlantLoop" => 1, "PumpVariableSpeed" => 1, "WaterHeaterHeatPumpWrappedCondenser" => 1, "CoilWaterHeatingAirToWaterHeatPumpWrapped" => 1, "FanOnOff" => 1, "OtherEquipment" => 2, "OtherEquipmentDefinition" => 2, "EnergyManagementSystemSensor" => 11, "EnergyManagementSystemActuator" => 7, "EnergyManagementSystemTrendVariable" => 3, "EnergyManagementSystemProgram" => 2, "EnergyManagementSystemProgramCallingManager" => 1, "ScheduleFixedInterval" => 4, "ScheduleConstant" => 5, "ScheduleRuleset" => 7, "SetpointManagerScheduled" => 1 }
->>>>>>> 78d739aa
     expected_values = { "TankVolume" => 45, "Heater1Height" => 0.732, "Heater2Height" => 0.129, "TankU" => 1.13, "OnCycle" => 3, "OffCycle" => 3, "CondBottom" => 0.0870, "CondTop" => 0.560, "AirflowRate" => 0.0854, "Sensor1Height" => 0.818, "Sensor2Height" => 0.818, "Cap" => 1400, "COP" => 2.8, "SHR" => 0.88, "WBTemp" => 13.08, "FanEff" => 0.235 }
     _test_measure("SFD_2000sqft_2story_FB_GRG_UA_3Beds_2Baths_Denver.osm", args_hash, expected_num_del_objects, expected_num_new_objects, expected_values, 1)
   end
@@ -58,9 +54,6 @@
     args_hash = {}
     args_hash["storage_tank_volume"] = "40"
     expected_num_del_objects = {}
-<<<<<<< HEAD
-    expected_num_new_objects = { "WaterHeaterStratified" => 1, "PlantLoop" => 1, "PumpVariableSpeed" => 1, "WaterHeaterHeatPumpWrappedCondenser" => 1, "CoilWaterHeatingAirToWaterHeatPumpWrapped" => 1, "FanOnOff" => 1, "OtherEquipment" => 2, "OtherEquipmentDefinition" => 2, "EnergyManagementSystemSensor" => 10, "EnergyManagementSystemActuator" => 7, "EnergyManagementSystemTrendVariable" => 3, "EnergyManagementSystemProgram" => 2, "EnergyManagementSystemProgramCallingManager" => 1, "ScheduleConstant" => 7, "ScheduleRuleset" => 7 }
-=======
     expected_num_new_objects = { "WaterHeaterStratified" => 1, "PlantLoop" => 1, "PumpVariableSpeed" => 1, "WaterHeaterHeatPumpWrappedCondenser" => 1, "CoilWaterHeatingAirToWaterHeatPumpWrapped" => 1, "FanOnOff" => 1, "OtherEquipment" => 2, "OtherEquipmentDefinition" => 2, "EnergyManagementSystemSensor" => 10, "EnergyManagementSystemActuator" => 7, "EnergyManagementSystemTrendVariable" => 3, "EnergyManagementSystemProgram" => 2, "EnergyManagementSystemProgramCallingManager" => 1, "ScheduleConstant" => 7, "ScheduleRuleset" => 7, "SetpointManagerScheduled" => 1 }
     expected_values = { "TankVolume" => 36, "Heater1Height" => 0.599, "Heater2Height" => 0.106, "TankU" => 1.35, "OnCycle" => 3, "OffCycle" => 3, "CondBottom" => 0.0712, "CondTop" => 0.458, "AirflowRate" => 0.0854, "Sensor1Height" => 0.669, "Sensor2Height" => 0.669, "Cap" => 1400, "COP" => 2.8, "SHR" => 0.88, "WBTemp" => 13.08, "FanEff" => 0.235 }
     _test_measure("SFD_2000sqft_2story_FB_GRG_UA_3Beds_2Baths_Denver.osm", args_hash, expected_num_del_objects, expected_num_new_objects, expected_values, 1)
@@ -74,7 +67,6 @@
     args_hash["setpoint_schedule"] = "hourly_setpoint_schedule.csv"
     expected_num_del_objects = {}
     expected_num_new_objects = { "WaterHeaterStratified" => 1, "PlantLoop" => 1, "PumpVariableSpeed" => 1, "WaterHeaterHeatPumpWrappedCondenser" => 1, "CoilWaterHeatingAirToWaterHeatPumpWrapped" => 1, "FanOnOff" => 1, "OtherEquipment" => 2, "OtherEquipmentDefinition" => 2, "EnergyManagementSystemSensor" => 10, "EnergyManagementSystemActuator" => 7, "EnergyManagementSystemTrendVariable" => 3, "EnergyManagementSystemProgram" => 2, "EnergyManagementSystemProgramCallingManager" => 1, "ScheduleFixedInterval" => 3, "ScheduleConstant" => 5, "ScheduleRuleset" => 7, "SetpointManagerScheduled" => 1 }
->>>>>>> 78d739aa
     expected_values = { "TankVolume" => 36, "Heater1Height" => 0.599, "Heater2Height" => 0.106, "TankU" => 1.35, "OnCycle" => 3, "OffCycle" => 3, "CondBottom" => 0.0712, "CondTop" => 0.458, "AirflowRate" => 0.0854, "Sensor1Height" => 0.669, "Sensor2Height" => 0.669, "Cap" => 1400, "COP" => 2.8, "SHR" => 0.88, "WBTemp" => 13.08, "FanEff" => 0.235 }
     _test_measure("SFD_2000sqft_2story_FB_GRG_UA_3Beds_2Baths_Denver.osm", args_hash, expected_num_del_objects, expected_num_new_objects, expected_values, 1)
   end
@@ -118,9 +110,6 @@
     args_hash["parasitics"] = "8.5"
     args_hash["tank_ua"] = "4.0"
     expected_num_del_objects = {}
-<<<<<<< HEAD
-    expected_num_new_objects = { "WaterHeaterStratified" => 1, "PlantLoop" => 1, "PumpVariableSpeed" => 1, "WaterHeaterHeatPumpWrappedCondenser" => 1, "CoilWaterHeatingAirToWaterHeatPumpWrapped" => 1, "FanOnOff" => 1, "OtherEquipment" => 2, "OtherEquipmentDefinition" => 2, "EnergyManagementSystemSensor" => 7, "EnergyManagementSystemActuator" => 5, "EnergyManagementSystemTrendVariable" => 1, "EnergyManagementSystemProgram" => 2, "EnergyManagementSystemProgramCallingManager" => 1, "ScheduleConstant" => 7, "ScheduleRuleset" => 7 }
-=======
     expected_num_new_objects = { "WaterHeaterStratified" => 1, "PlantLoop" => 1, "PumpVariableSpeed" => 1, "WaterHeaterHeatPumpWrappedCondenser" => 1, "CoilWaterHeatingAirToWaterHeatPumpWrapped" => 1, "FanOnOff" => 1, "OtherEquipment" => 2, "OtherEquipmentDefinition" => 2, "EnergyManagementSystemSensor" => 7, "EnergyManagementSystemActuator" => 5, "EnergyManagementSystemTrendVariable" => 1, "EnergyManagementSystemProgram" => 2, "EnergyManagementSystemProgramCallingManager" => 1, "ScheduleConstant" => 7, "ScheduleRuleset" => 7, "SetpointManagerScheduled" => 1 }
     expected_values = { "TankVolume" => 72, "Heater1Height" => 1.131, "Heater2Height" => 0.333, "TankU" => 0.787, "OnCycle" => 8.5, "OffCycle" => 8.5, "CondBottom" => 0.01, "CondTop" => 0.865, "AirflowRate" => 0.226, "Sensor1Height" => 1.265, "Sensor2Height" => 0.466, "Cap" => 2349.6, "COP" => 2.4, "SHR" => 0.98, "WBTemp" => 13.08, "FanEff" => 0.172 }
     _test_measure("SFD_2000sqft_2story_FB_GRG_UA_3Beds_2Baths_Denver.osm", args_hash, expected_num_del_objects, expected_num_new_objects, expected_values, 1)
@@ -185,7 +174,6 @@
     args_hash["operating_mode_schedule"] = "hourly_operating_mode_schedule.csv"
     expected_num_del_objects = {}
     expected_num_new_objects = { "WaterHeaterStratified" => 1, "PlantLoop" => 1, "PumpVariableSpeed" => 1, "WaterHeaterHeatPumpWrappedCondenser" => 1, "CoilWaterHeatingAirToWaterHeatPumpWrapped" => 1, "FanOnOff" => 1, "OtherEquipment" => 2, "OtherEquipmentDefinition" => 2, "EnergyManagementSystemSensor" => 8, "EnergyManagementSystemActuator" => 5, "EnergyManagementSystemTrendVariable" => 1, "EnergyManagementSystemProgram" => 2, "EnergyManagementSystemProgramCallingManager" => 1, "ScheduleFixedInterval" => 1, "ScheduleConstant" => 7, "ScheduleRuleset" => 7, "SetpointManagerScheduled" => 1 }
->>>>>>> 78d739aa
     expected_values = { "TankVolume" => 72, "Heater1Height" => 1.131, "Heater2Height" => 0.333, "TankU" => 0.787, "OnCycle" => 8.5, "OffCycle" => 8.5, "CondBottom" => 0.01, "CondTop" => 0.865, "AirflowRate" => 0.226, "Sensor1Height" => 1.265, "Sensor2Height" => 0.466, "Cap" => 2349.6, "COP" => 2.4, "SHR" => 0.98, "WBTemp" => 13.08, "FanEff" => 0.172 }
     _test_measure("SFD_2000sqft_2story_FB_GRG_UA_3Beds_2Baths_Denver.osm", args_hash, expected_num_del_objects, expected_num_new_objects, expected_values, 1)
   end
@@ -202,9 +190,6 @@
     args_hash["parasitics"] = "8.5"
     args_hash["tank_ua"] = "4.0"
     expected_num_del_objects = {}
-<<<<<<< HEAD
-    expected_num_new_objects = { "WaterHeaterStratified" => 1, "PlantLoop" => 1, "PumpVariableSpeed" => 1, "WaterHeaterHeatPumpWrappedCondenser" => 1, "CoilWaterHeatingAirToWaterHeatPumpWrapped" => 1, "FanOnOff" => 1, "OtherEquipment" => 2, "OtherEquipmentDefinition" => 2, "EnergyManagementSystemSensor" => 7, "EnergyManagementSystemActuator" => 5, "EnergyManagementSystemTrendVariable" => 1, "EnergyManagementSystemProgram" => 2, "EnergyManagementSystemProgramCallingManager" => 1, "ScheduleConstant" => 7, "ScheduleRuleset" => 7 }
-=======
     expected_num_new_objects = { "WaterHeaterStratified" => 1, "PlantLoop" => 1, "PumpVariableSpeed" => 1, "WaterHeaterHeatPumpWrappedCondenser" => 1, "CoilWaterHeatingAirToWaterHeatPumpWrapped" => 1, "FanOnOff" => 1, "OtherEquipment" => 2, "OtherEquipmentDefinition" => 2, "EnergyManagementSystemSensor" => 7, "EnergyManagementSystemActuator" => 5, "EnergyManagementSystemTrendVariable" => 1, "EnergyManagementSystemProgram" => 2, "EnergyManagementSystemProgramCallingManager" => 1, "ScheduleConstant" => 7, "ScheduleRuleset" => 7, "SetpointManagerScheduled" => 1 }
     expected_values = { "TankVolume" => 59.4, "Heater1Height" => 0.945, "Heater2Height" => 0.278, "TankU" => 0.926, "OnCycle" => 8.5, "OffCycle" => 8.5, "CondBottom" => 0.01, "CondTop" => 0.723, "AirflowRate" => 0.226, "Sensor1Height" => 1.056, "Sensor2Height" => 0.389, "Cap" => 2349.6, "COP" => 2.4, "SHR" => 0.98, "WBTemp" => 13.08, "FanEff" => 0.172 }
     _test_measure("SFD_2000sqft_2story_FB_GRG_UA_3Beds_2Baths_Denver.osm", args_hash, expected_num_del_objects, expected_num_new_objects, expected_values, 1)
@@ -226,7 +211,6 @@
     args_hash["setpoint_schedule"] = "hourly_setpoint_schedule.csv"
     expected_num_del_objects = {}
     expected_num_new_objects = { "WaterHeaterStratified" => 1, "PlantLoop" => 1, "PumpVariableSpeed" => 1, "WaterHeaterHeatPumpWrappedCondenser" => 1, "CoilWaterHeatingAirToWaterHeatPumpWrapped" => 1, "FanOnOff" => 1, "OtherEquipment" => 2, "OtherEquipmentDefinition" => 2, "EnergyManagementSystemSensor" => 7, "EnergyManagementSystemActuator" => 5, "EnergyManagementSystemTrendVariable" => 1, "EnergyManagementSystemProgram" => 2, "EnergyManagementSystemProgramCallingManager" => 1, "ScheduleFixedInterval" => 3, "ScheduleConstant" => 5, "ScheduleRuleset" => 7, "SetpointManagerScheduled" => 1 }
->>>>>>> 78d739aa
     expected_values = { "TankVolume" => 59.4, "Heater1Height" => 0.945, "Heater2Height" => 0.278, "TankU" => 0.926, "OnCycle" => 8.5, "OffCycle" => 8.5, "CondBottom" => 0.01, "CondTop" => 0.723, "AirflowRate" => 0.226, "Sensor1Height" => 1.056, "Sensor2Height" => 0.389, "Cap" => 2349.6, "COP" => 2.4, "SHR" => 0.98, "WBTemp" => 13.08, "FanEff" => 0.172 }
     _test_measure("SFD_2000sqft_2story_FB_GRG_UA_3Beds_2Baths_Denver.osm", args_hash, expected_num_del_objects, expected_num_new_objects, expected_values, 1)
   end
@@ -235,11 +219,7 @@
     args_hash = {}
     args_hash["location"] = Constants.SpaceTypeLiving
     expected_num_del_objects = {}
-<<<<<<< HEAD
-    expected_num_new_objects = { "WaterHeaterStratified" => 1, "PlantLoop" => 1, "PumpVariableSpeed" => 1, "WaterHeaterHeatPumpWrappedCondenser" => 1, "CoilWaterHeatingAirToWaterHeatPumpWrapped" => 1, "FanOnOff" => 1, "OtherEquipment" => 2, "OtherEquipmentDefinition" => 2, "EnergyManagementSystemSensor" => 10, "EnergyManagementSystemActuator" => 7, "EnergyManagementSystemTrendVariable" => 3, "EnergyManagementSystemProgram" => 2, "EnergyManagementSystemProgramCallingManager" => 1, "ScheduleConstant" => 7, "ScheduleRuleset" => 7 }
-=======
     expected_num_new_objects = { "WaterHeaterStratified" => 1, "PlantLoop" => 1, "PumpVariableSpeed" => 1, "WaterHeaterHeatPumpWrappedCondenser" => 1, "CoilWaterHeatingAirToWaterHeatPumpWrapped" => 1, "FanOnOff" => 1, "OtherEquipment" => 2, "OtherEquipmentDefinition" => 2, "EnergyManagementSystemSensor" => 10, "EnergyManagementSystemActuator" => 7, "EnergyManagementSystemTrendVariable" => 3, "EnergyManagementSystemProgram" => 2, "EnergyManagementSystemProgramCallingManager" => 1, "ScheduleConstant" => 7, "ScheduleRuleset" => 7, "SetpointManagerScheduled" => 1 }
->>>>>>> 78d739aa
     expected_values = { "TankVolume" => 45, "Heater1Height" => 0.732, "Heater2Height" => 0.129, "TankU" => 1.13, "OnCycle" => 3, "OffCycle" => 3, "CondBottom" => 0.0870, "CondTop" => 0.560, "AirflowRate" => 0.0854, "Sensor1Height" => 0.818, "Sensor2Height" => 0.818, "Cap" => 1400, "COP" => 2.8, "SHR" => 0.88, "WBTemp" => 13.08, "FanEff" => 0.235 }
     _test_measure("SFD_2000sqft_2story_FB_GRG_UA_3Beds_2Baths_Denver.osm", args_hash, expected_num_del_objects, expected_num_new_objects, expected_values, 1)
   end
@@ -353,11 +333,7 @@
   def test_retrofit_replace_50_with_80
     args_hash = {}
     expected_num_del_objects = {}
-<<<<<<< HEAD
-    expected_num_new_objects = { "WaterHeaterStratified" => 1, "PlantLoop" => 1, "PumpVariableSpeed" => 1, "WaterHeaterHeatPumpWrappedCondenser" => 1, "CoilWaterHeatingAirToWaterHeatPumpWrapped" => 1, "FanOnOff" => 1, "OtherEquipment" => 2, "OtherEquipmentDefinition" => 2, "EnergyManagementSystemSensor" => 10, "EnergyManagementSystemActuator" => 7, "EnergyManagementSystemTrendVariable" => 3, "EnergyManagementSystemProgram" => 2, "EnergyManagementSystemProgramCallingManager" => 1, "ScheduleConstant" => 7, "ScheduleRuleset" => 7 }
-=======
     expected_num_new_objects = { "WaterHeaterStratified" => 1, "PlantLoop" => 1, "PumpVariableSpeed" => 1, "WaterHeaterHeatPumpWrappedCondenser" => 1, "CoilWaterHeatingAirToWaterHeatPumpWrapped" => 1, "FanOnOff" => 1, "OtherEquipment" => 2, "OtherEquipmentDefinition" => 2, "EnergyManagementSystemSensor" => 10, "EnergyManagementSystemActuator" => 7, "EnergyManagementSystemTrendVariable" => 3, "EnergyManagementSystemProgram" => 2, "EnergyManagementSystemProgramCallingManager" => 1, "ScheduleConstant" => 7, "ScheduleRuleset" => 7, "SetpointManagerScheduled" => 1 }
->>>>>>> 78d739aa
     expected_values = { "TankVolume" => 45, "Heater1Height" => 0.732, "Heater2Height" => 0.129, "TankU" => 1.13, "OnCycle" => 3, "OffCycle" => 3, "CondBottom" => 0.0870, "CondTop" => 0.560, "AirflowRate" => 0.0854, "Sensor1Height" => 0.818, "Sensor2Height" => 0.818, "Cap" => 1400, "COP" => 2.8, "SHR" => 0.88, "WBTemp" => 13.08, "FanEff" => 0.235 }
     model = _test_measure("SFD_2000sqft_2story_FB_GRG_UA_3Beds_2Baths_Denver.osm", args_hash, expected_num_del_objects, expected_num_new_objects, expected_values, 1)
     args_hash = {}
@@ -370,23 +346,14 @@
     args_hash["fan_power"] = "0.178"
     args_hash["parasitics"] = "8.5"
     args_hash["tank_ua"] = "4.0"
-<<<<<<< HEAD
-    expected_num_del_objects = { "WaterHeaterStratified" => 1, "ScheduleConstant" => 5, "WaterHeaterHeatPumpWrappedCondenser" => 1, "CoilWaterHeatingAirToWaterHeatPumpWrapped" => 1, "FanOnOff" => 1, "OtherEquipment" => 2, "OtherEquipmentDefinition" => 2, "EnergyManagementSystemSensor" => 10, "EnergyManagementSystemActuator" => 7, "EnergyManagementSystemTrendVariable" => 3, "EnergyManagementSystemProgram" => 2, "EnergyManagementSystemProgramCallingManager" => 1 }
-    expected_num_new_objects = { "WaterHeaterStratified" => 1, "ScheduleRuleset" => 7, "ScheduleConstant" => 5, "WaterHeaterHeatPumpWrappedCondenser" => 1, "CoilWaterHeatingAirToWaterHeatPumpWrapped" => 1, "FanOnOff" => 1, "OtherEquipment" => 2, "OtherEquipmentDefinition" => 2, "EnergyManagementSystemSensor" => 7, "EnergyManagementSystemActuator" => 5, "EnergyManagementSystemTrendVariable" => 1, "EnergyManagementSystemProgram" => 2, "EnergyManagementSystemProgramCallingManager" => 1 }
-=======
     expected_num_del_objects = { "WaterHeaterStratified" => 1, "ScheduleConstant" => 6, "WaterHeaterHeatPumpWrappedCondenser" => 1, "CoilWaterHeatingAirToWaterHeatPumpWrapped" => 1, "FanOnOff" => 1, "OtherEquipment" => 2, "OtherEquipmentDefinition" => 2, "EnergyManagementSystemSensor" => 10, "EnergyManagementSystemActuator" => 7, "EnergyManagementSystemTrendVariable" => 3, "EnergyManagementSystemProgram" => 2, "EnergyManagementSystemProgramCallingManager" => 1, "SetpointManagerScheduled" => 1 }
     expected_num_new_objects = { "WaterHeaterStratified" => 1, "ScheduleRuleset" => 7, "ScheduleConstant" => 6, "WaterHeaterHeatPumpWrappedCondenser" => 1, "CoilWaterHeatingAirToWaterHeatPumpWrapped" => 1, "FanOnOff" => 1, "OtherEquipment" => 2, "OtherEquipmentDefinition" => 2, "EnergyManagementSystemSensor" => 7, "EnergyManagementSystemActuator" => 5, "EnergyManagementSystemTrendVariable" => 1, "EnergyManagementSystemProgram" => 2, "EnergyManagementSystemProgramCallingManager" => 1, "SetpointManagerScheduled" => 1 }
->>>>>>> 78d739aa
     expected_values = { "TankVolume" => 72, "Heater1Height" => 1.131, "Heater2Height" => 0.333, "TankU" => 0.787, "OnCycle" => 8.5, "OffCycle" => 8.5, "CondBottom" => 0.01, "CondTop" => 0.865, "AirflowRate" => 0.226, "Sensor1Height" => 1.265, "Sensor2Height" => 0.466, "Cap" => 2349.6, "COP" => 2.4, "SHR" => 0.98, "WBTemp" => 13.08, "FanEff" => 0.172 }
     _test_measure(model, args_hash, expected_num_del_objects, expected_num_new_objects, expected_values, 1)
   end
 
   def test_retrofit_replace_50_with_80_sp_sched
     args_hash = {}
-<<<<<<< HEAD
-    expected_num_del_objects = { "WaterHeaterMixed" => 1, "ScheduleConstant" => 1 }
-    expected_num_new_objects = { "WaterHeaterStratified" => 1, "ScheduleRuleset" => 7, "ScheduleConstant" => 6, "WaterHeaterHeatPumpWrappedCondenser" => 1, "CoilWaterHeatingAirToWaterHeatPumpWrapped" => 1, "FanOnOff" => 1, "OtherEquipment" => 2, "OtherEquipmentDefinition" => 2, "EnergyManagementSystemSensor" => 10, "EnergyManagementSystemActuator" => 7, "EnergyManagementSystemTrendVariable" => 3, "EnergyManagementSystemProgram" => 2, "EnergyManagementSystemProgramCallingManager" => 1 }
-=======
     expected_num_del_objects = {}
     expected_num_new_objects = { "WaterHeaterStratified" => 1, "PlantLoop" => 1, "PumpVariableSpeed" => 1, "WaterHeaterHeatPumpWrappedCondenser" => 1, "CoilWaterHeatingAirToWaterHeatPumpWrapped" => 1, "FanOnOff" => 1, "OtherEquipment" => 2, "OtherEquipmentDefinition" => 2, "EnergyManagementSystemSensor" => 10, "EnergyManagementSystemActuator" => 7, "EnergyManagementSystemTrendVariable" => 3, "EnergyManagementSystemProgram" => 2, "EnergyManagementSystemProgramCallingManager" => 1, "ScheduleConstant" => 7, "ScheduleRuleset" => 7, "SetpointManagerScheduled" => 1 }
     expected_values = { "TankVolume" => 45, "Heater1Height" => 0.732, "Heater2Height" => 0.129, "TankU" => 1.13, "OnCycle" => 3, "OffCycle" => 3, "CondBottom" => 0.0870, "CondTop" => 0.560, "AirflowRate" => 0.0854, "Sensor1Height" => 0.818, "Sensor2Height" => 0.818, "Cap" => 1400, "COP" => 2.8, "SHR" => 0.88, "WBTemp" => 13.08, "FanEff" => 0.235 }
@@ -479,7 +446,6 @@
     args_hash["setpoint_schedule"] = "hourly_setpoint_schedule.csv"
     expected_num_del_objects = { "WaterHeaterMixed" => 1, "ScheduleConstant" => 2, "SetpointManagerScheduled" => 1 }
     expected_num_new_objects = { "WaterHeaterStratified" => 1, "WaterHeaterHeatPumpWrappedCondenser" => 1, "CoilWaterHeatingAirToWaterHeatPumpWrapped" => 1, "FanOnOff" => 1, "OtherEquipment" => 2, "OtherEquipmentDefinition" => 2, "EnergyManagementSystemSensor" => 10, "EnergyManagementSystemActuator" => 7, "EnergyManagementSystemTrendVariable" => 3, "EnergyManagementSystemProgram" => 2, "EnergyManagementSystemProgramCallingManager" => 1, "ScheduleFixedInterval" => 3, "ScheduleConstant" => 5, "ScheduleRuleset" => 7, "SetpointManagerScheduled" => 1 }
->>>>>>> 78d739aa
     expected_values = { "TankVolume" => 45, "Heater1Height" => 0.732, "Heater2Height" => 0.129, "TankU" => 1.13, "OnCycle" => 3, "OffCycle" => 3, "CondBottom" => 0.0870, "CondTop" => 0.560, "AirflowRate" => 0.0854, "Sensor1Height" => 0.818, "Sensor2Height" => 0.818, "Cap" => 1400, "COP" => 2.8, "SHR" => 0.88, "WBTemp" => 13.08, "FanEff" => 0.235 }
     _test_measure("SFD_2000sqft_2story_FB_GRG_UA_3Beds_2Baths_Denver_WHTank.osm", args_hash, expected_num_del_objects, expected_num_new_objects, expected_values, 1)
   end
@@ -497,26 +463,16 @@
 
   def test_retrofit_replace_tank_oil
     args_hash = {}
-<<<<<<< HEAD
-    expected_num_del_objects = { "WaterHeaterMixed" => 1, "ScheduleConstant" => 1 }
-    expected_num_new_objects = { "WaterHeaterStratified" => 1, "ScheduleRuleset" => 7, "ScheduleConstant" => 6, "WaterHeaterHeatPumpWrappedCondenser" => 1, "CoilWaterHeatingAirToWaterHeatPumpWrapped" => 1, "FanOnOff" => 1, "OtherEquipment" => 2, "OtherEquipmentDefinition" => 2, "EnergyManagementSystemSensor" => 10, "EnergyManagementSystemActuator" => 7, "EnergyManagementSystemTrendVariable" => 3, "EnergyManagementSystemProgram" => 2, "EnergyManagementSystemProgramCallingManager" => 1 }
-=======
     expected_num_del_objects = { "WaterHeaterMixed" => 1, "ScheduleConstant" => 2, "SetpointManagerScheduled" => 1 }
     expected_num_new_objects = { "WaterHeaterStratified" => 1, "ScheduleRuleset" => 7, "ScheduleConstant" => 7, "WaterHeaterHeatPumpWrappedCondenser" => 1, "CoilWaterHeatingAirToWaterHeatPumpWrapped" => 1, "FanOnOff" => 1, "OtherEquipment" => 2, "OtherEquipmentDefinition" => 2, "EnergyManagementSystemSensor" => 10, "EnergyManagementSystemActuator" => 7, "EnergyManagementSystemTrendVariable" => 3, "EnergyManagementSystemProgram" => 2, "EnergyManagementSystemProgramCallingManager" => 1, "SetpointManagerScheduled" => 1 }
->>>>>>> 78d739aa
     expected_values = { "TankVolume" => 45, "Heater1Height" => 0.732, "Heater2Height" => 0.129, "TankU" => 1.13, "OnCycle" => 3, "OffCycle" => 3, "CondBottom" => 0.0870, "CondTop" => 0.560, "AirflowRate" => 0.0854, "Sensor1Height" => 0.818, "Sensor2Height" => 0.818, "Cap" => 1400, "COP" => 2.8, "SHR" => 0.88, "WBTemp" => 13.08, "FanEff" => 0.235 }
     _test_measure("SFD_2000sqft_2story_FB_GRG_UA_3Beds_2Baths_Denver_OilWHTank.osm", args_hash, expected_num_del_objects, expected_num_new_objects, expected_values, 1)
   end
 
   def test_retrofit_replace_tankless_electric
     args_hash = {}
-<<<<<<< HEAD
-    expected_num_del_objects = { "WaterHeaterMixed" => 1, "ScheduleConstant" => 1 }
-    expected_num_new_objects = { "WaterHeaterStratified" => 1, "ScheduleRuleset" => 7, "ScheduleConstant" => 6, "WaterHeaterHeatPumpWrappedCondenser" => 1, "CoilWaterHeatingAirToWaterHeatPumpWrapped" => 1, "FanOnOff" => 1, "OtherEquipment" => 2, "OtherEquipmentDefinition" => 2, "EnergyManagementSystemSensor" => 10, "EnergyManagementSystemActuator" => 7, "EnergyManagementSystemTrendVariable" => 3, "EnergyManagementSystemProgram" => 2, "EnergyManagementSystemProgramCallingManager" => 1 }
-=======
     expected_num_del_objects = { "WaterHeaterMixed" => 1, "ScheduleConstant" => 2, "SetpointManagerScheduled" => 1 }
     expected_num_new_objects = { "WaterHeaterStratified" => 1, "ScheduleRuleset" => 7, "ScheduleConstant" => 7, "WaterHeaterHeatPumpWrappedCondenser" => 1, "CoilWaterHeatingAirToWaterHeatPumpWrapped" => 1, "FanOnOff" => 1, "OtherEquipment" => 2, "OtherEquipmentDefinition" => 2, "EnergyManagementSystemSensor" => 10, "EnergyManagementSystemActuator" => 7, "EnergyManagementSystemTrendVariable" => 3, "EnergyManagementSystemProgram" => 2, "EnergyManagementSystemProgramCallingManager" => 1, "SetpointManagerScheduled" => 1 }
->>>>>>> 78d739aa
     expected_values = { "TankVolume" => 45, "Heater1Height" => 0.732, "Heater2Height" => 0.129, "TankU" => 1.13, "OnCycle" => 3, "OffCycle" => 3, "CondBottom" => 0.0870, "CondTop" => 0.560, "AirflowRate" => 0.0854, "Sensor1Height" => 0.818, "Sensor2Height" => 0.818, "Cap" => 1400, "COP" => 2.8, "SHR" => 0.88, "WBTemp" => 13.08, "FanEff" => 0.235 }
     _test_measure("SFD_2000sqft_2story_FB_GRG_UA_3Beds_2Baths_Denver_WHTankless.osm", args_hash, expected_num_del_objects, expected_num_new_objects, expected_values, 1)
   end
@@ -536,13 +492,8 @@
   def test_retrofit_replace_tank_electric_shw
     args_hash = {}
     args_hash["setpoint_temp"] = "130"
-<<<<<<< HEAD
-    expected_num_del_objects = { "WaterHeaterMixed" => 1, "ScheduleConstant" => 1 }
-    expected_num_new_objects = { "WaterHeaterStratified" => 1, "WaterHeaterHeatPumpWrappedCondenser" => 1, "CoilWaterHeatingAirToWaterHeatPumpWrapped" => 1, "FanOnOff" => 1, "OtherEquipment" => 2, "OtherEquipmentDefinition" => 2, "EnergyManagementSystemSensor" => 10, "EnergyManagementSystemActuator" => 7, "EnergyManagementSystemTrendVariable" => 3, "EnergyManagementSystemProgram" => 2, "EnergyManagementSystemProgramCallingManager" => 1, "ScheduleConstant" => 5, "ScheduleRuleset" => 7 }
-=======
     expected_num_del_objects = { "WaterHeaterMixed" => 1, "ScheduleConstant" => 2, "SetpointManagerScheduled" => 1 }
     expected_num_new_objects = { "WaterHeaterStratified" => 1, "WaterHeaterHeatPumpWrappedCondenser" => 1, "CoilWaterHeatingAirToWaterHeatPumpWrapped" => 1, "FanOnOff" => 1, "OtherEquipment" => 2, "OtherEquipmentDefinition" => 2, "EnergyManagementSystemSensor" => 10, "EnergyManagementSystemActuator" => 7, "EnergyManagementSystemTrendVariable" => 3, "EnergyManagementSystemProgram" => 2, "EnergyManagementSystemProgramCallingManager" => 1, "ScheduleConstant" => 6, "ScheduleRuleset" => 7, "SetpointManagerScheduled" => 1 }
->>>>>>> 78d739aa
     expected_values = { "TankVolume" => 45, "Heater1Height" => 0.732, "Heater2Height" => 0.129, "TankU" => 1.13, "OnCycle" => 3, "OffCycle" => 3, "CondBottom" => 0.0870, "CondTop" => 0.560, "AirflowRate" => 0.0854, "Sensor1Height" => 0.818, "Sensor2Height" => 0.818, "Cap" => 1400, "COP" => 2.8, "SHR" => 0.88, "WBTemp" => 13.08, "FanEff" => 0.235, "StorageTankSetpoint1" => args_hash["setpoint_temp"].to_f, "StorageTankSetpoint2" => args_hash["setpoint_temp"].to_f }
     _test_measure("SFD_2000sqft_2story_FB_GRG_UA_3Beds_2Baths_Denver_WHTank_SHW.osm", args_hash, expected_num_del_objects, expected_num_new_objects, expected_values, 1)
   end
@@ -550,13 +501,8 @@
   def test_retrofit_replace_tankless_electric_shw
     args_hash = {}
     args_hash["setpoint_temp"] = "130"
-<<<<<<< HEAD
-    expected_num_del_objects = { "WaterHeaterMixed" => 1, "ScheduleConstant" => 1 }
-    expected_num_new_objects = { "WaterHeaterStratified" => 1, "WaterHeaterHeatPumpWrappedCondenser" => 1, "CoilWaterHeatingAirToWaterHeatPumpWrapped" => 1, "FanOnOff" => 1, "OtherEquipment" => 2, "OtherEquipmentDefinition" => 2, "EnergyManagementSystemSensor" => 10, "EnergyManagementSystemActuator" => 7, "EnergyManagementSystemTrendVariable" => 3, "EnergyManagementSystemProgram" => 2, "EnergyManagementSystemProgramCallingManager" => 1, "ScheduleConstant" => 5, "ScheduleRuleset" => 7 }
-=======
     expected_num_del_objects = { "WaterHeaterMixed" => 1, "ScheduleConstant" => 2, "SetpointManagerScheduled" => 1 }
     expected_num_new_objects = { "WaterHeaterStratified" => 1, "WaterHeaterHeatPumpWrappedCondenser" => 1, "CoilWaterHeatingAirToWaterHeatPumpWrapped" => 1, "FanOnOff" => 1, "OtherEquipment" => 2, "OtherEquipmentDefinition" => 2, "EnergyManagementSystemSensor" => 10, "EnergyManagementSystemActuator" => 7, "EnergyManagementSystemTrendVariable" => 3, "EnergyManagementSystemProgram" => 2, "EnergyManagementSystemProgramCallingManager" => 1, "ScheduleConstant" => 6, "ScheduleRuleset" => 7, "SetpointManagerScheduled" => 1 }
->>>>>>> 78d739aa
     expected_values = { "TankVolume" => 45, "Heater1Height" => 0.732, "Heater2Height" => 0.129, "TankU" => 1.13, "OnCycle" => 3, "OffCycle" => 3, "CondBottom" => 0.0870, "CondTop" => 0.560, "AirflowRate" => 0.0854, "Sensor1Height" => 0.818, "Sensor2Height" => 0.818, "Cap" => 1400, "COP" => 2.8, "SHR" => 0.88, "WBTemp" => 13.08, "FanEff" => 0.235, "StorageTankSetpoint1" => args_hash["setpoint_temp"].to_f, "StorageTankSetpoint2" => args_hash["setpoint_temp"].to_f }
     _test_measure("SFD_2000sqft_2story_FB_GRG_UA_3Beds_2Baths_Denver_WHTankless_SHW.osm", args_hash, expected_num_del_objects, expected_num_new_objects, expected_values, 1)
   end
@@ -725,11 +671,7 @@
     num_units = 1
     args_hash = {}
     expected_num_del_objects = {}
-<<<<<<< HEAD
-    expected_num_new_objects = { "WaterHeaterStratified" => 1 * num_units, "PlantLoop" => 1 * num_units, "PumpVariableSpeed" => 1 * num_units, "WaterHeaterHeatPumpWrappedCondenser" => 1 * num_units, "CoilWaterHeatingAirToWaterHeatPumpWrapped" => 1 * num_units, "FanOnOff" => 1 * num_units, "OtherEquipment" => 2 * num_units, "OtherEquipmentDefinition" => 2 * num_units, "EnergyManagementSystemSensor" => 10 * num_units, "EnergyManagementSystemActuator" => 7 * num_units, "EnergyManagementSystemTrendVariable" => 3 * num_units, "EnergyManagementSystemProgram" => 2 * num_units, "EnergyManagementSystemProgramCallingManager" => 1 * num_units, "ScheduleConstant" => 6 * num_units + 1, "ScheduleRuleset" => 7 * num_units }
-=======
     expected_num_new_objects = { "WaterHeaterStratified" => 1 * num_units, "PlantLoop" => 1 * num_units, "PumpVariableSpeed" => 1 * num_units, "WaterHeaterHeatPumpWrappedCondenser" => 1 * num_units, "CoilWaterHeatingAirToWaterHeatPumpWrapped" => 1 * num_units, "FanOnOff" => 1 * num_units, "OtherEquipment" => 2 * num_units, "OtherEquipmentDefinition" => 2 * num_units, "EnergyManagementSystemSensor" => 10 * num_units, "EnergyManagementSystemActuator" => 7 * num_units, "EnergyManagementSystemTrendVariable" => 3 * num_units, "EnergyManagementSystemProgram" => 2 * num_units, "EnergyManagementSystemProgramCallingManager" => 1 * num_units, "ScheduleConstant" => 6 * num_units + 1, "ScheduleRuleset" => 7 * num_units, "SetpointManagerScheduled" => num_units }
->>>>>>> 78d739aa
     expected_values = { "TankVolume" => 45 * num_units, "Heater1Height" => 0.732 * num_units, "Heater2Height" => 0.129 * num_units, "TankU" => 1.13 * num_units, "OnCycle" => 3 * num_units, "OffCycle" => 3 * num_units, "CondBottom" => 0.0870 * num_units, "CondTop" => 0.560 * num_units, "AirflowRate" => 0.0854 * num_units, "Sensor1Height" => 0.818 * num_units, "Sensor2Height" => 0.818 * num_units, "Cap" => 1400 * num_units, "COP" => 2.8 * num_units, "SHR" => 0.88 * num_units, "WBTemp" => 13.08 * num_units, "FanEff" => 0.235 * num_units }
     _test_measure("SFA_4units_1story_FB_UA_3Beds_2Baths_Denver.osm", args_hash, expected_num_del_objects, expected_num_new_objects, expected_values, num_units)
   end
@@ -738,11 +680,7 @@
     num_units = 1
     args_hash = {}
     expected_num_del_objects = {}
-<<<<<<< HEAD
-    expected_num_new_objects = { "WaterHeaterStratified" => 1 * num_units, "PlantLoop" => 1 * num_units, "PumpVariableSpeed" => 1 * num_units, "WaterHeaterHeatPumpWrappedCondenser" => 1 * num_units, "CoilWaterHeatingAirToWaterHeatPumpWrapped" => 1 * num_units, "FanOnOff" => 1 * num_units, "OtherEquipment" => 2 * num_units, "OtherEquipmentDefinition" => 2 * num_units, "EnergyManagementSystemSensor" => 10 * num_units, "EnergyManagementSystemActuator" => 7 * num_units, "EnergyManagementSystemTrendVariable" => 3 * num_units, "EnergyManagementSystemProgram" => 2 * num_units, "EnergyManagementSystemProgramCallingManager" => 1 * num_units, "ScheduleConstant" => 6 * num_units + 1, "ScheduleRuleset" => 7 * num_units }
-=======
     expected_num_new_objects = { "WaterHeaterStratified" => 1 * num_units, "PlantLoop" => 1 * num_units, "PumpVariableSpeed" => 1 * num_units, "WaterHeaterHeatPumpWrappedCondenser" => 1 * num_units, "CoilWaterHeatingAirToWaterHeatPumpWrapped" => 1 * num_units, "FanOnOff" => 1 * num_units, "OtherEquipment" => 2 * num_units, "OtherEquipmentDefinition" => 2 * num_units, "EnergyManagementSystemSensor" => 10 * num_units, "EnergyManagementSystemActuator" => 7 * num_units, "EnergyManagementSystemTrendVariable" => 3 * num_units, "EnergyManagementSystemProgram" => 2 * num_units, "EnergyManagementSystemProgramCallingManager" => 1 * num_units, "ScheduleConstant" => 6 * num_units + 1, "ScheduleRuleset" => 7 * num_units, "SetpointManagerScheduled" => num_units }
->>>>>>> 78d739aa
     expected_values = { "TankVolume" => 45 * num_units, "Heater1Height" => 0.732 * num_units, "Heater2Height" => 0.129 * num_units, "TankU" => 1.13 * num_units, "OnCycle" => 3 * num_units, "OffCycle" => 3 * num_units, "CondBottom" => 0.0870 * num_units, "CondTop" => 0.560 * num_units, "AirflowRate" => 0.0854 * num_units, "Sensor1Height" => 0.818 * num_units, "Sensor2Height" => 0.818 * num_units, "Cap" => 1400 * num_units, "COP" => 2.8 * num_units, "SHR" => 0.88 * num_units, "WBTemp" => 13.08 * num_units, "FanEff" => 0.235 * num_units }
     _test_measure("MF_8units_1story_SL_3Beds_2Baths_Denver.osm", args_hash, expected_num_del_objects, expected_num_new_objects, expected_values, num_units)
   end
