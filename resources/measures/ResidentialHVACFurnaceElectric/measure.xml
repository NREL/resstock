<measure>
  <schema_version>3.0</schema_version>
  <name>process_furnace_electric</name>
  <uid>18ba60d7-82a7-45c7-a0ed-bafb828ca0e2</uid>
<<<<<<< HEAD
  <version_id>2fc26a29-a0a9-47f7-9be4-c63f9bacca98</version_id>
  <version_modified>20171004T222540Z</version_modified>
=======
  <version_id>ba70c011-9c57-4c05-9626-6295619512f3</version_id>
  <version_modified>20171020T210353Z</version_modified>
>>>>>>> ee5ac012
  <xml_checksum>0DA5C9E6</xml_checksum>
  <class_name>ProcessFurnaceElectric</class_name>
  <display_name>Set Residential Furnace Electric</display_name>
  <description>This measure removes any existing HVAC heating components from the building and adds a furnace along with an on/off supply fan to a unitary air loop. For multifamily buildings, the furnace can be set for all units of the building. See https://github.com/NREL/OpenStudio-BEopt#workflows for supported workflows using this measure.</description>
  <modeler_description>Any heating components or baseboard convective electrics/waters are removed from any existing air/plant loops or zones. Any existing air/plant loops are also removed. An electric heating coil and an on/off supply fan are added to a unitary air loop. The unitary air loop is added to the supply inlet node of the air loop. This air loop is added to a branch for the living zone. A diffuser is added to the branch for the living zone as well as for the finished basement if it exists.</modeler_description>
  <arguments>
    <argument>
      <name>afue</name>
      <display_name>Installed AFUE</display_name>
      <description>The installed Annual Fuel Utilization Efficiency (AFUE) of the furnace, which can be used to account for performance derating or degradation relative to the rated value.</description>
      <type>Double</type>
      <units>Btu/Btu</units>
      <required>true</required>
      <model_dependent>false</model_dependent>
      <default_value>1</default_value>
    </argument>
    <argument>
      <name>fan_power_installed</name>
      <display_name>Installed Supply Fan Power</display_name>
      <description>Fan power (in W) per delivered airflow rate (in cfm) of the indoor fan for the maximum fan speed under actual operating conditions.</description>
      <type>Double</type>
      <units>W/cfm</units>
      <required>true</required>
      <model_dependent>false</model_dependent>
      <default_value>0.5</default_value>
    </argument>
    <argument>
      <name>capacity</name>
      <display_name>Heating Capacity</display_name>
      <description>The output heating capacity of the furnace. If using 'autosize', the autosizing algorithm will use ACCA Manual S to set the capacity.</description>
      <type>String</type>
      <units>kBtu/hr</units>
      <required>true</required>
      <model_dependent>false</model_dependent>
      <default_value>autosize</default_value>
    </argument>
  </arguments>
  <outputs/>
  <provenances/>
  <tags>
    <tag>HVAC.Heating</tag>
  </tags>
  <attributes>
    <attribute>
      <name>Measure Type</name>
      <value>ModelMeasure</value>
      <datatype>string</datatype>
    </attribute>
    <attribute>
      <name>Uses SketchUp API</name>
      <value>false</value>
      <datatype>boolean</datatype>
    </attribute>
  </attributes>
  <files>
    <file>
      <filename>USA_CO_Denver_Intl_AP_725650_TMY3.ddy</filename>
      <filetype>ddy</filetype>
      <usage_type>test</usage_type>
      <checksum>FB253570</checksum>
    </file>
    <file>
      <filename>USA_CO_Denver_Intl_AP_725650_TMY3.epw</filename>
      <filetype>epw</filetype>
      <usage_type>test</usage_type>
      <checksum>E23378AA</checksum>
    </file>
    <file>
      <filename>unit_conversions.rb</filename>
      <filetype>rb</filetype>
      <usage_type>resource</usage_type>
      <checksum>6BA22437</checksum>
    </file>
    <file>
      <filename>util.rb</filename>
      <filetype>rb</filetype>
      <usage_type>resource</usage_type>
      <checksum>64BC6389</checksum>
    </file>
    <file>
      <filename>constants.rb</filename>
      <filetype>rb</filetype>
      <usage_type>resource</usage_type>
      <checksum>B34275B6</checksum>
    </file>
    <file>
      <filename>SFD_2000sqft_2story_FB_UA_Denver_ASHP.osm</filename>
      <filetype>osm</filetype>
      <usage_type>test</usage_type>
      <checksum>89A6F6DE</checksum>
    </file>
    <file>
      <filename>SFD_2000sqft_2story_FB_UA_Denver_CentralAC.osm</filename>
      <filetype>osm</filetype>
      <usage_type>test</usage_type>
      <checksum>78B758D9</checksum>
    </file>
    <file>
      <filename>SFD_2000sqft_2story_FB_UA_Denver_ElectricBaseboard.osm</filename>
      <filetype>osm</filetype>
      <usage_type>test</usage_type>
      <checksum>D70255DD</checksum>
    </file>
    <file>
      <filename>SFD_2000sqft_2story_FB_UA_Denver_ElectricBaseboard_CentralAC.osm</filename>
      <filetype>osm</filetype>
      <usage_type>test</usage_type>
      <checksum>E39A4018</checksum>
    </file>
    <file>
      <filename>SFD_2000sqft_2story_FB_UA_Denver_ElectricBaseboard_RoomAC.osm</filename>
      <filetype>osm</filetype>
      <usage_type>test</usage_type>
      <checksum>CDE07A35</checksum>
    </file>
    <file>
      <filename>SFD_2000sqft_2story_FB_UA_Denver_Furnace_CentralAC.osm</filename>
      <filetype>osm</filetype>
      <usage_type>test</usage_type>
      <checksum>B7FDE5FD</checksum>
    </file>
    <file>
      <filename>SFD_2000sqft_2story_FB_UA_Denver_Furnace_RoomAC.osm</filename>
      <filetype>osm</filetype>
      <usage_type>test</usage_type>
      <checksum>27C47AED</checksum>
    </file>
    <file>
      <filename>SFD_2000sqft_2story_FB_UA_Denver_GSHPVertBore.osm</filename>
      <filetype>osm</filetype>
      <usage_type>test</usage_type>
      <checksum>B30B7452</checksum>
    </file>
    <file>
      <filename>SFD_2000sqft_2story_FB_UA_Denver_RoomAC.osm</filename>
      <filetype>osm</filetype>
      <usage_type>test</usage_type>
      <checksum>2F9B00F1</checksum>
    </file>
    <file>
      <filename>MF_8units_1story_SL_Denver.osm</filename>
      <filetype>osm</filetype>
      <usage_type>test</usage_type>
      <checksum>D257FE0C</checksum>
    </file>
    <file>
      <filename>SFA_4units_1story_FB_UA_Denver.osm</filename>
      <filetype>osm</filetype>
      <usage_type>test</usage_type>
      <checksum>3CF3D175</checksum>
    </file>
    <file>
      <filename>SFD_2000sqft_2story_SL_UA_Denver.osm</filename>
      <filetype>osm</filetype>
      <usage_type>test</usage_type>
      <checksum>15DB60CF</checksum>
    </file>
    <file>
      <filename>SFD_2000sqft_2story_FB_UA_Denver_Boiler.osm</filename>
      <filetype>osm</filetype>
      <usage_type>test</usage_type>
      <checksum>E8CD965F</checksum>
    </file>
    <file>
      <filename>SFD_2000sqft_2story_FB_UA_Denver_Boiler_CentralAC.osm</filename>
      <filetype>osm</filetype>
      <usage_type>test</usage_type>
      <checksum>6265F0AD</checksum>
    </file>
    <file>
      <filename>SFD_2000sqft_2story_FB_UA_Denver_Boiler_RoomAC.osm</filename>
      <filetype>osm</filetype>
      <usage_type>test</usage_type>
      <checksum>B1A92CA9</checksum>
    </file>
    <file>
      <filename>SFD_2000sqft_2story_FB_UA_Denver.osm</filename>
      <filetype>osm</filetype>
      <usage_type>test</usage_type>
      <checksum>10EB9C4E</checksum>
    </file>
    <file>
      <filename>SFD_2000sqft_2story_FB_UA_Denver_CentralAC2.osm</filename>
      <filetype>osm</filetype>
      <usage_type>test</usage_type>
      <checksum>2F66AB31</checksum>
    </file>
    <file>
      <filename>SFD_2000sqft_2story_FB_UA_Denver_ASHP2.osm</filename>
      <filetype>osm</filetype>
      <usage_type>test</usage_type>
      <checksum>F480CF7B</checksum>
    </file>
    <file>
      <filename>SFD_2000sqft_2story_FB_UA_Denver_Furnace_CentralAC2.osm</filename>
      <filetype>osm</filetype>
      <usage_type>test</usage_type>
      <checksum>AB27EEFB</checksum>
    </file>
    <file>
      <filename>hvac.rb</filename>
      <filetype>rb</filetype>
      <usage_type>resource</usage_type>
      <checksum>C9C319CF</checksum>
    </file>
    <file>
      <filename>geometry.rb</filename>
      <filetype>rb</filetype>
      <usage_type>resource</usage_type>
      <checksum>6A82C5DA</checksum>
    </file>
    <file>
      <version>
        <software_program>OpenStudio</software_program>
        <identifier>1.4.0</identifier>
        <min_compatible>2.0.4</min_compatible>
      </version>
      <filename>measure.rb</filename>
      <filetype>rb</filetype>
      <usage_type>script</usage_type>
      <checksum>424B50E5</checksum>
    </file>
    <file>
      <filename>SFD_2000sqft_2story_FB_UA_Denver_Furnace.osm</filename>
      <filetype>osm</filetype>
      <usage_type>test</usage_type>
      <checksum>CC349A6D</checksum>
    </file>
    <file>
<<<<<<< HEAD
      <filename>geometry.rb</filename>
      <filetype>rb</filetype>
      <usage_type>resource</usage_type>
      <checksum>6A82C5DA</checksum>
=======
      <filename>process_furnace_electric_test.rb</filename>
      <filetype>rb</filetype>
      <usage_type>test</usage_type>
      <checksum>6FA4EEDC</checksum>
    </file>
    <file>
      <filename>SFD_2000sqft_2story_FB_UA_Denver_MSHP.osm</filename>
      <filetype>osm</filetype>
      <usage_type>test</usage_type>
      <checksum>0A6D3E8F</checksum>
>>>>>>> ee5ac012
    </file>
  </files>
</measure><|MERGE_RESOLUTION|>--- conflicted
+++ resolved
@@ -2,13 +2,8 @@
   <schema_version>3.0</schema_version>
   <name>process_furnace_electric</name>
   <uid>18ba60d7-82a7-45c7-a0ed-bafb828ca0e2</uid>
-<<<<<<< HEAD
-  <version_id>2fc26a29-a0a9-47f7-9be4-c63f9bacca98</version_id>
-  <version_modified>20171004T222540Z</version_modified>
-=======
   <version_id>ba70c011-9c57-4c05-9626-6295619512f3</version_id>
   <version_modified>20171020T210353Z</version_modified>
->>>>>>> ee5ac012
   <xml_checksum>0DA5C9E6</xml_checksum>
   <class_name>ProcessFurnaceElectric</class_name>
   <display_name>Set Residential Furnace Electric</display_name>
@@ -238,12 +233,6 @@
       <checksum>CC349A6D</checksum>
     </file>
     <file>
-<<<<<<< HEAD
-      <filename>geometry.rb</filename>
-      <filetype>rb</filetype>
-      <usage_type>resource</usage_type>
-      <checksum>6A82C5DA</checksum>
-=======
       <filename>process_furnace_electric_test.rb</filename>
       <filetype>rb</filetype>
       <usage_type>test</usage_type>
@@ -254,7 +243,6 @@
       <filetype>osm</filetype>
       <usage_type>test</usage_type>
       <checksum>0A6D3E8F</checksum>
->>>>>>> ee5ac012
     </file>
   </files>
 </measure>