--- conflicted
+++ resolved
@@ -2,13 +2,8 @@
   <schema_version>3.0</schema_version>
   <name>residential_schedule_generator</name>
   <uid>079880ce-1837-4d67-ba8d-65c595160d3d</uid>
-<<<<<<< HEAD
-  <version_id>5b329d99-b060-41b0-87b4-601c5216879f</version_id>
-  <version_modified>20210513T205636Z</version_modified>
-=======
   <version_id>15c71da4-3cac-4aa2-873e-cb0ffbb39881</version_id>
   <version_modified>20210322T222059Z</version_modified>
->>>>>>> 56105888
   <xml_checksum>3C1C8C0F</xml_checksum>
   <class_name>ResidentialScheduleGenerator</class_name>
   <display_name>Generate Appliance schedules</display_name>
@@ -80,11 +75,7 @@
       <filename>ResidentialScheduleGenerator_Test.rb</filename>
       <filetype>rb</filetype>
       <usage_type>test</usage_type>
-<<<<<<< HEAD
-      <checksum>1F553DBC</checksum>
-=======
       <checksum>A4F7A465</checksum>
->>>>>>> 56105888
     </file>
   </files>
 </measure>