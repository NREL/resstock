--- conflicted
+++ resolved
@@ -1,14 +1,25 @@
 <measure>
   <schema_version>3.0</schema_version>
+  <error>C:/OpenStudio-BuildStock-WH-GEB-ToMerge/resources/measures/HPXMLtoOpenStudio/resources/util.rb:1160: syntax error, unexpected tCONSTANT, expecting keyword_then or ';' or '\n'
+...| water_heater.is_a? OpenStudio::Model::WaterHeaterStratifie...
+...                               ^
+C:/OpenStudio-BuildStock-WH-GEB-ToMerge/resources/measures/HPXMLtoOpenStudio/resources/util.rb:1166: syntax error, unexpected keyword_elsif, expecting keyword_end
+      elsif water_heater.is_a? OpenStudi...
+           ^
+C:/OpenStudio-BuildStock-WH-GEB-ToMerge/resources/measures/HPXMLtoOpenStudio/resources/util.rb:1309: syntax error, unexpected tCONSTANT, expecting keyword_end
+...| water_heater.is_a? OpenStudio::Model::WaterHeaterStratifie...
+...                               ^
+C:/OpenStudio-BuildStock-WH-GEB-ToMerge/resources/measures/HPXMLtoOpenStudio/resources/util.rb:1410: syntax error, unexpected tCONSTANT, expecting keyword_end
+...| water_heater.is_a? OpenStudio::Model::WaterHeaterStratifie...
+...                               ^
+C:/OpenStudio-BuildStock-WH-GEB-ToMerge/resources/measures/HPXMLtoOpenStudio/resources/util.rb:1531: syntax error, unexpected tCONSTANT, expecting keyword_end
+...| water_heater.is_a? OpenStudio::Model::WaterHeaterStratifie...
+...                               ^
+C:/OpenStudio-BuildStock-WH-GEB-ToMerge/resources/measures/HPXMLtoOpenStudio/resources/util.rb:1921: syntax error, unexpected keyword_end, expecting end-of-input</error>
   <name>residential_schedule_generator</name>
   <uid>079880ce-1837-4d67-ba8d-65c595160d3d</uid>
-<<<<<<< HEAD
-  <version_id>48aa2a2e-5573-4af2-8926-0b5e8185ee11</version_id>
-  <version_modified>20210517T163400Z</version_modified>
-=======
-  <version_id>34716cd7-972e-4aa7-a4bd-11787c15fc5c</version_id>
-  <version_modified>20210517T214457Z</version_modified>
->>>>>>> c52e56fc
+  <version_id>67278d48-a018-46dd-9025-2251cd5ff22a</version_id>
+  <version_modified>20210616T203309Z</version_modified>
   <xml_checksum>3C1C8C0F</xml_checksum>
   <class_name>ResidentialScheduleGenerator</class_name>
   <display_name>Generate Appliance schedules</display_name>
@@ -74,13 +85,13 @@
       <filename>measure.rb</filename>
       <filetype>rb</filetype>
       <usage_type>script</usage_type>
-      <checksum>2B5EEBA2</checksum>
+      <checksum>7062BE36</checksum>
     </file>
     <file>
       <filename>ResidentialScheduleGenerator_Test.rb</filename>
       <filetype>rb</filetype>
       <usage_type>test</usage_type>
-      <checksum>1F553DBC</checksum>
+      <checksum>684A5EB1</checksum>
     </file>
   </files>
 </measure>