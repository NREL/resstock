<measure>
  <schema_version>3.0</schema_version>
  <error>C:/Users/aspeake/Documents/resstock/resources/measures/HPXMLtoOpenStudio/resources/appliances.rb:1490: syntax error, unexpected end-of-input, expecting keyword_end</error>
  <name>residential_schedule_generator</name>
  <uid>079880ce-1837-4d67-ba8d-65c595160d3d</uid>
<<<<<<< HEAD
  <version_id>9bb72b95-b962-4d68-a5e2-3a3eaa1ab990</version_id>
  <version_modified>20210409T161825Z</version_modified>
=======
  <version_id>67278d48-a018-46dd-9025-2251cd5ff22a</version_id>
  <version_modified>20210616T203309Z</version_modified>
>>>>>>> d6f6ffbf
  <xml_checksum>3C1C8C0F</xml_checksum>
  <class_name>ResidentialScheduleGenerator</class_name>
  <display_name>Generate Appliance schedules</display_name>
  <description>Generates occupancy based schedules for various residential appliances. See https://github.com/NREL/resstock#workflows for supported workflows using this measure.</description>
  <modeler_description>TODO</modeler_description>
  <arguments>
    <argument>
      <name>num_occupants</name>
      <display_name>Number of Occupants</display_name>
      <description>Specify the number of occupants.</description>
      <type>Integer</type>
      <required>true</required>
      <model_dependent>false</model_dependent>
      <default_value>2</default_value>
    </argument>
    <argument>
      <name>state</name>
      <display_name>State</display_name>
      <description>Specify the state for which the schedule is to be generated</description>
      <type>String</type>
      <required>true</required>
      <model_dependent>false</model_dependent>
      <default_value></default_value>
    </argument>
    <argument>
      <name>vacancy_start_date</name>
      <display_name>Vacancy Start Date</display_name>
      <description>Set to 'NA' if never vacant.</description>
      <type>String</type>
      <required>true</required>
      <model_dependent>false</model_dependent>
      <default_value>NA</default_value>
    </argument>
    <argument>
      <name>vacancy_end_date</name>
      <display_name>Vacancy End Date</display_name>
      <description>Set to 'NA' if never vacant.</description>
      <type>String</type>
      <required>true</required>
      <model_dependent>false</model_dependent>
      <default_value>NA</default_value>
    </argument>
  </arguments>
  <outputs/>
  <provenances/>
  <tags>
    <tag>People.People Schedules</tag>
  </tags>
  <attributes>
    <attribute>
      <name>Measure Type</name>
      <value>ModelMeasure</value>
      <datatype>string</datatype>
    </attribute>
  </attributes>
  <files>
    <file>
      <version>
        <software_program>OpenStudio</software_program>
        <identifier>2.7.0</identifier>
        <min_compatible>2.7.0</min_compatible>
      </version>
      <filename>measure.rb</filename>
      <filetype>rb</filetype>
      <usage_type>script</usage_type>
<<<<<<< HEAD
      <checksum>2B5EEBA2</checksum>
=======
      <checksum>7062BE36</checksum>
>>>>>>> d6f6ffbf
    </file>
    <file>
      <filename>ResidentialScheduleGenerator_Test.rb</filename>
      <filetype>rb</filetype>
      <usage_type>test</usage_type>
<<<<<<< HEAD
      <checksum>1F553DBC</checksum>
=======
      <checksum>684A5EB1</checksum>
>>>>>>> d6f6ffbf
    </file>
  </files>
</measure><|MERGE_RESOLUTION|>--- conflicted
+++ resolved
@@ -1,15 +1,9 @@
 <measure>
   <schema_version>3.0</schema_version>
-  <error>C:/Users/aspeake/Documents/resstock/resources/measures/HPXMLtoOpenStudio/resources/appliances.rb:1490: syntax error, unexpected end-of-input, expecting keyword_end</error>
   <name>residential_schedule_generator</name>
   <uid>079880ce-1837-4d67-ba8d-65c595160d3d</uid>
-<<<<<<< HEAD
-  <version_id>9bb72b95-b962-4d68-a5e2-3a3eaa1ab990</version_id>
-  <version_modified>20210409T161825Z</version_modified>
-=======
   <version_id>67278d48-a018-46dd-9025-2251cd5ff22a</version_id>
   <version_modified>20210616T203309Z</version_modified>
->>>>>>> d6f6ffbf
   <xml_checksum>3C1C8C0F</xml_checksum>
   <class_name>ResidentialScheduleGenerator</class_name>
   <display_name>Generate Appliance schedules</display_name>
@@ -75,21 +69,13 @@
       <filename>measure.rb</filename>
       <filetype>rb</filetype>
       <usage_type>script</usage_type>
-<<<<<<< HEAD
-      <checksum>2B5EEBA2</checksum>
-=======
       <checksum>7062BE36</checksum>
->>>>>>> d6f6ffbf
     </file>
     <file>
       <filename>ResidentialScheduleGenerator_Test.rb</filename>
       <filetype>rb</filetype>
       <usage_type>test</usage_type>
-<<<<<<< HEAD
-      <checksum>1F553DBC</checksum>
-=======
       <checksum>684A5EB1</checksum>
->>>>>>> d6f6ffbf
     </file>
   </files>
 </measure>