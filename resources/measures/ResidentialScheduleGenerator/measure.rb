--- conflicted
+++ resolved
@@ -37,16 +37,6 @@
     arg.setDefaultValue(2)
     args << arg
 
-<<<<<<< HEAD
-    arg = OpenStudio::Measure::OSArgument::makeStringArgument("state", true)
-    arg.setDisplayName("State")
-    arg.setDescription("Specify the state for which the schedule is to be generated")
-    arg.setDefaultValue("")
-    args << arg
-
-    arg = OpenStudio::Measure::OSArgument.makeStringArgument("vacancy_start_date", true)
-    arg.setDisplayName("Vacancy Start Date")
-=======
     arg = OpenStudio::Measure::OSArgument::makeStringArgument('state', true)
     arg.setDisplayName('State')
     arg.setDescription('Specify the state for which the schedule is to be generated')
@@ -55,7 +45,6 @@
 
     arg = OpenStudio::Measure::OSArgument.makeStringArgument('vacancy_start_date', true)
     arg.setDisplayName('Vacancy Start Date')
->>>>>>> d6f6ffbf
     arg.setDescription("Set to 'NA' if never vacant.")
     arg.setDefaultValue('NA')
     args << arg
@@ -79,17 +68,10 @@
     end
 
     # assign the user inputs to variables
-<<<<<<< HEAD
-    args = { :num_occupants => runner.getIntegerArgumentValue("num_occupants", user_arguments),
-             :state => runner.getStringArgumentValue("state", user_arguments),
-             :vacancy_start_date => runner.getStringArgumentValue("vacancy_start_date", user_arguments),
-             :vacancy_end_date => runner.getStringArgumentValue("vacancy_end_date", user_arguments) }
-=======
     args = { num_occupants: runner.getIntegerArgumentValue('num_occupants', user_arguments),
              state: runner.getStringArgumentValue('state', user_arguments),
              vacancy_start_date: runner.getStringArgumentValue('vacancy_start_date', user_arguments),
              vacancy_end_date: runner.getStringArgumentValue('vacancy_end_date', user_arguments) }
->>>>>>> d6f6ffbf
 
     # error checking
     if not args[:num_occupants] > 0
