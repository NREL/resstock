# frozen_string_literal: true

require_relative '../../../../test/minitest_helper'
require 'openstudio'
require 'openstudio/ruleset/ShowRunnerOutput'
require 'minitest/autorun'
require_relative '../measure.rb'
require 'fileutils'
resources_path = File.absolute_path(File.join(File.dirname(__FILE__), '../../HPXMLtoOpenStudio/resources'))
unless File.exist? resources_path
  resources_path = File.join(OpenStudio::BCLMeasure::userMeasuresDir.to_s, 'HPXMLtoOpenStudio/resources') # Hack to run measures in the OS App since applied measures are copied off into a temporary directory
end

require File.join(resources_path, 'weather')

class ResidentialScheduleGeneratorTest < MiniTest::Test
  @@design_levels_e = {
<<<<<<< HEAD
    "cooking_range" => 224.799466698323, # test_new_construction_electric
    "plug_loads" => 97.542065513059 + 97.542065513059 + 170.698614647853, # test_new_construction_energy_use
    "lighting_interior" => 239.813313104278 + 137.03617891673 + 137.03617891673, # test_new_construction_100_incandescent
    "lighting_exterior" => 105.096505339876, # test_new_construction_100_incandescent
    "lighting_garage" => 14.4960697020519, # test_new_construction_100_incandescent
    "lighting_exterior_holiday" => 311.901700057588, # test_new_construction_holiday_schedule_overlap_years
    "clothes_washer" => 70491.5361082842, # test_new_construction_standard
    "clothes_dryer" => 187100.865402176, # test_new_construction_standard_elec
    "dishwasher" => 182309.775344607, # test_new_construction_318_rated_kwh
    "baths" => 65146.3417951306, # test_new_construction_standard
    "showers" => 507081.308470722, # test_new_construction_standard
    "sinks" => 158036.112491921, # test_new_construction_standard
    "ceiling_fan" => 22.5, # test_specified_num
    "plug_loads_vehicle" => 228.31050228310502, # test_electric_vehicle_new_construction_electric
    "plug_loads_well_pump" => 110.01639291891935 # test_well_pump_new_construction_electric
  }

  @@design_levels_g = {
    "fuel_loads_grill" => 427.95296983055385, # test_gas_grill_new_construction_gas
    "fuel_loads_lighting" => 153.15245454386806, # test_gas_lighting_new_construction_gas
    "fuel_loads_fireplace" => 483.6393301385308 # test_gas_fireplace_new_construction_gas
=======
    'cooking_range' => 224.799466698323, # test_new_construction_electric
    'plug_loads' => 97.542065513059 + 97.542065513059 + 170.698614647853, # test_new_construction_energy_use
    'lighting_interior' => 239.813313104278 + 137.03617891673 + 137.03617891673, # test_new_construction_100_incandescent
    'lighting_exterior' => 105.096505339876, # test_new_construction_100_incandescent
    'lighting_garage' => 14.4960697020519, # test_new_construction_100_incandescent
    'lighting_exterior_holiday' => 311.901700057588, # test_new_construction_holiday_schedule_overlap_years
    'clothes_washer' => 70491.5361082842, # test_new_construction_standard
    'clothes_dryer' => 187100.865402176, # test_new_construction_standard_elec
    'dishwasher' => 182309.775344607, # test_new_construction_318_rated_kwh
    'baths' => 65146.3417951306, # test_new_construction_standard
    'showers' => 507081.308470722, # test_new_construction_standard
    'sinks' => 158036.112491921, # test_new_construction_standard
    'ceiling_fan' => 22.5, # test_specified_num
    'plug_loads_vehicle' => 228.31050228310502, # test_electric_vehicle_new_construction_electric
    'plug_loads_well_pump' => 110.01639291891935 # test_well_pump_new_construction_electric
  }

  @@design_levels_g = {
    'fuel_loads_grill' => 427.95296983055385, # test_gas_grill_new_construction_gas
    'fuel_loads_lighting' => 153.15245454386806, # test_gas_lighting_new_construction_gas
    'fuel_loads_fireplace' => 483.6393301385308 # test_gas_fireplace_new_construction_gas
>>>>>>> d6f6ffbf
  }

  @@peak_flow_rates = {
    'clothes_washer' => 0.00629935656948612, # test_new_construction_standard
    'dishwasher' => 0.00195236583980626, # test_new_construction_318_rated_kwh
    'baths' => 0.00441642226310263, # test_new_construction_standard
    'showers' => 0.0176468149892557, # test_new_construction_standard
    'sinks' => 0.0157378848223646 # test_new_construction_standard
  }

  def test_sweep_building_ids_and_num_occupants
    full_load_hours = { 'schedules_length' => [], 'building_id' => [], 'num_occupants' => [] }
    annual_energy_use = { 'schedules_length' => [], 'building_id' => [], 'num_occupants' => [] }
    hot_water_gpd = { 'schedules_length' => [], 'building_id' => [], 'num_occupants' => [] }
    args_hash = {}

<<<<<<< HEAD
    expected_values = { "SchedulesLength" => 8760, "SchedulesWidth" => 23 } # these are the old schedules
    full_load_hours["building_id"] << 1
    full_load_hours["num_occupants"] << 2.64
    annual_energy_use["building_id"] << 1
    annual_energy_use["num_occupants"] << 2.64
    hot_water_gpd["building_id"] << 1
    hot_water_gpd["num_occupants"] << 2.64
    full_load_hours, annual_energy_use, hot_water_gpd = _test_generator("SFD_2000sqft_2story_FB_UA_Denver.osm", args_hash, expected_values, "8760", "USA_CO_Denver.Intl.AP.725650_TMY3.epw", full_load_hours, annual_energy_use, hot_water_gpd)

    expected_values = { "SchedulesLength" => 8784, "SchedulesWidth" => 23 } # these are the old schedules
    full_load_hours["building_id"] << 1
    full_load_hours["num_occupants"] << 2.64
    annual_energy_use["building_id"] << 1
    annual_energy_use["num_occupants"] << 2.64
    hot_water_gpd["building_id"] << 1
    hot_water_gpd["num_occupants"] << 2.64
    full_load_hours, annual_energy_use, hot_water_gpd = _test_generator("SFD_Successful_EnergyPlus_Run_AMY_PV.osm", args_hash, expected_values, "8784", "USA_CO_Denver.Intl.AP.725650_TMY3.epw", full_load_hours, annual_energy_use, hot_water_gpd)

    num_building_ids = 1
    num_occupants = [2]
    vacancy_start_date = "NA"
    vacancy_end_date = "NA"
    expected_values = { "SchedulesLength" => 52560, "SchedulesWidth" => 24 }
=======
    expected_values = { 'SchedulesLength' => 8760, 'SchedulesWidth' => 23 } # these are the old schedules
    full_load_hours['building_id'] << 1
    full_load_hours['num_occupants'] << 2.64
    annual_energy_use['building_id'] << 1
    annual_energy_use['num_occupants'] << 2.64
    hot_water_gpd['building_id'] << 1
    hot_water_gpd['num_occupants'] << 2.64
    full_load_hours, annual_energy_use, hot_water_gpd = _test_generator('SFD_2000sqft_2story_FB_UA_Denver.osm', args_hash, expected_values, '8760', 'USA_CO_Denver.Intl.AP.725650_TMY3.epw', full_load_hours, annual_energy_use, hot_water_gpd)

    expected_values = { 'SchedulesLength' => 8784, 'SchedulesWidth' => 23 } # these are the old schedules
    full_load_hours['building_id'] << 1
    full_load_hours['num_occupants'] << 2.64
    annual_energy_use['building_id'] << 1
    annual_energy_use['num_occupants'] << 2.64
    hot_water_gpd['building_id'] << 1
    hot_water_gpd['num_occupants'] << 2.64
    full_load_hours, annual_energy_use, hot_water_gpd = _test_generator('SFD_Successful_EnergyPlus_Run_AMY_PV.osm', args_hash, expected_values, '8784', 'USA_CO_Denver.Intl.AP.725650_TMY3.epw', full_load_hours, annual_energy_use, hot_water_gpd)

    num_building_ids = 1
    num_occupants = [2]
    vacancy_start_date = 'NA'
    vacancy_end_date = 'NA'
    expected_values = { 'SchedulesLength' => 52560, 'SchedulesWidth' => 24 }
>>>>>>> d6f6ffbf
    prng = Random.new(1) # initialize with certain seed
    (1..num_building_ids).to_a.each do |building_id|
      building_id = rand(1..450000)
      # building_id = prng.rand(1..450000) # uncomment to use deterministic testing
      num_occupants.each do |num_occupant|
        puts "\nBUILDING ID: #{building_id}, NUM_OCCUPANTS: #{num_occupant}"
        full_load_hours['building_id'] << building_id
        full_load_hours['num_occupants'] << num_occupant
        annual_energy_use['building_id'] << building_id
        annual_energy_use['num_occupants'] << num_occupant
        hot_water_gpd['building_id'] << building_id
        hot_water_gpd['num_occupants'] << num_occupant
        args_hash[:building_id] = building_id
        args_hash[:num_occupants] = num_occupant
        args_hash[:vacancy_start_date] = vacancy_start_date
        args_hash[:vacancy_end_date] = vacancy_end_date
        full_load_hours, annual_energy_use, hot_water_gpd = _test_generator('SFD_2000sqft_2story_FB_UA_Denver.osm', args_hash, expected_values, __method__, 'USA_CO_Denver.Intl.AP.725650_TMY3.epw', full_load_hours, annual_energy_use, hot_water_gpd)
      end
    end

    csv_path = File.join(test_dir(__method__), 'full_load_hours.csv')
    CSV.open(csv_path, 'wb') do |csv|
      csv << full_load_hours.keys
      rows = full_load_hours.values.transpose
      rows.each do |row|
        csv << row
      end
    end

    csv_path = File.join(test_dir(__method__), 'annual_electricity_use.csv')
    CSV.open(csv_path, 'wb') do |csv|
      csv << annual_energy_use.keys
      rows = annual_energy_use.values.transpose
      rows.each do |row|
        csv << row
      end
    end

    csv_path = File.join(test_dir(__method__), 'hot_water_gpd.csv')
    CSV.open(csv_path, 'wb') do |csv|
      csv << hot_water_gpd.keys
      rows = hot_water_gpd.values.transpose
      rows.each do |row|
        csv << row
      end
    end
  end

  def test_argument_error_num_occ_nonpositive
    args_hash = {}
    args_hash['num_occupants'] = '0'
    result = _test_error_or_NA('Denver.osm', args_hash)
    assert(result.errors.size == 1)
    assert_equal('Fail', result.value.valueName)
    assert_includes(result.errors.map { |x| x.logMessage }, "Number of Occupants '#{args_hash['num_occupants']} must be greater than 0.")
  end

  def test_error_invalid_vacancy
    args_hash = {}
    args_hash['state'] = 'CO'
<<<<<<< HEAD
    args_hash["vacancy_start_date"] = "April 31"
    result = _test_error_or_NA("Denver.osm", args_hash)
=======
    args_hash['vacancy_start_date'] = 'April 31'
    result = _test_error_or_NA('Denver.osm', args_hash)
>>>>>>> d6f6ffbf
    assert(result.errors.size == 1)
    assert_equal('Fail', result.value.valueName)
    assert_includes(result.errors.map { |x| x.logMessage }, 'Invalid vacancy date(s) specified.')
  end

  def test_NA_vacancy
    args_hash = {}
    args_hash['state'] = 'CO'
<<<<<<< HEAD
    args_hash["vacancy_start_date"] = "NA"
    args_hash["vacancy_end_date"] = "NA"
=======
    args_hash['vacancy_start_date'] = 'NA'
    args_hash['vacancy_end_date'] = 'NA'
>>>>>>> d6f6ffbf
    expected_num_del_objects = {}
    expected_num_new_objects = { 'Building' => 1 }
    expected_values = {}
    _test_measure('Denver.osm', args_hash, expected_num_del_objects, expected_num_new_objects, expected_values, 2, 1)
  end

  def test_change_vacancy
    args_hash = {}
    args_hash['state'] = 'CO'
    expected_num_del_objects = {}
    expected_num_new_objects = { 'Building' => 1 }
    expected_values = {}
    model = _test_measure('Denver.osm', args_hash, expected_num_del_objects, expected_num_new_objects, expected_values, 2, 1)
    args_hash = {}
    args_hash['state'] = 'CO'
<<<<<<< HEAD
    args_hash["vacancy_start_date"] = "April 8"
    args_hash["vacancy_end_date"] = "October 27"
=======
    args_hash['vacancy_start_date'] = 'April 8'
    args_hash['vacancy_end_date'] = 'October 27'
>>>>>>> d6f6ffbf
    expected_num_del_objects = {}
    expected_num_new_objects = {}
    expected_values = {}
    _test_measure(model, args_hash, expected_num_del_objects, expected_num_new_objects, expected_values, 2, 1)
  end

  private

  def test_dir(test_name)
    # always generate test output in specially named 'output' directory so result files are not made part of the measure
    return "#{File.dirname(__FILE__)}/output/#{test_name}"
  end

  def schedule_file_path(test_name)
    return "#{test_dir(test_name)}/schedules.csv"
  end

  def _test_generator(osm_file_or_model, args_hash, expected_values, test_name, epw_name, full_load_hours, annual_energy_use, hot_water_gpd)
    # create an instance of the measure
    measure = ResidentialScheduleGenerator.new

    # check for standard methods
    assert(!measure.name.empty?)
    assert(!measure.description.empty?)

    # create an instance of a runner
    runner = OpenStudio::Measure::OSRunner.new(OpenStudio::WorkflowJSON.new)

    model = get_model(File.dirname(__FILE__), osm_file_or_model)

<<<<<<< HEAD
    args_hash[:schedules_path] = File.join(File.dirname(__FILE__), "../../HPXMLtoOpenStudio/resources/schedules")
=======
    args_hash[:schedules_path] = File.join(File.dirname(__FILE__), '../../HPXMLtoOpenStudio/resources/schedules')
>>>>>>> d6f6ffbf
    args_hash[:state] = 'CO' # use an arbitrary state for testing

    if "#{test_name}".include? '8760'
      schedules_path = File.join(File.dirname(__FILE__), '../../../../files/8760.csv')
    elsif "#{test_name}".include? '8784'
      schedules_path = File.join(File.dirname(__FILE__), '../../../../files/8784.csv')
    else
      if !File.exist?("#{test_dir(test_name)}")
        FileUtils.mkdir_p("#{test_dir(test_name)}")
      end
      weather = WeatherProcess.new(model, runner) # required for lighting schedule generation
      if weather.error?
        return false
      end

      schedules_path = schedule_file_path(test_name)
      schedule_generator = ScheduleGenerator.new(runner: runner, model: model, weather: weather, **args_hash)
      success = schedule_generator.create
      success = schedule_generator.export(output_path: schedules_path)
    end

    # make sure the enduse report file exists
    if expected_values.keys.include?('SchedulesLength') && expected_values.keys.include?('SchedulesWidth')
      assert(File.exist?(schedules_path))

      # make sure you're reporting at correct frequency
      schedules_length, schedules_width, full_load_hours, annual_energy_use, hot_water_gpd = get_schedule_file(model, runner, schedules_path, full_load_hours, annual_energy_use, hot_water_gpd)
      assert_equal(expected_values['SchedulesLength'], schedules_length)
      assert_equal(expected_values['SchedulesWidth'], schedules_width)
      full_load_hours['schedules_length'] << schedules_length
      annual_energy_use['schedules_length'] << schedules_length
      hot_water_gpd['schedules_length'] << schedules_length
    end

    return full_load_hours, annual_energy_use, hot_water_gpd
  end

  def _test_error_or_NA(osm_file_or_model, args_hash)
    # create an instance of the measure
    measure = ResidentialScheduleGenerator.new

    # create an instance of a runner
    runner = OpenStudio::Measure::OSRunner.new(OpenStudio::WorkflowJSON.new)

    model = get_model(File.dirname(__FILE__), osm_file_or_model)

    # get arguments
    arguments = measure.arguments(model)
    argument_map = OpenStudio::Measure.convertOSArgumentVectorToMap(arguments)

    # populate argument with specified hash value if specified
    arguments.each do |arg|
      temp_arg_var = arg.clone
      if args_hash.has_key?(arg.name)
        assert(temp_arg_var.setValue(args_hash[arg.name]))
      end
      argument_map[arg.name] = temp_arg_var
    end

    # run the measure
    measure.run(model, runner, argument_map)
    result = runner.result

    show_output(result) unless result.value.valueName == 'Fail'

    return result
  end

  def _test_measure(osm_file_or_model, args_hash, expected_num_del_objects, expected_num_new_objects, expected_values, num_infos = 0, num_warnings = 0, debug = false)
    # create an instance of the measure
    measure = ResidentialScheduleGenerator.new

    # check for standard methods
    assert(!measure.name.empty?)
    assert(!measure.description.empty?)
    assert(!measure.modeler_description.empty?)

    # create an instance of a runner
    runner = OpenStudio::Measure::OSRunner.new(OpenStudio::WorkflowJSON.new)

    model = get_model(File.dirname(__FILE__), osm_file_or_model)

    # get the initial objects in the model
    initial_objects = get_objects(model)

    # get arguments
    arguments = measure.arguments(model)
    argument_map = OpenStudio::Measure.convertOSArgumentVectorToMap(arguments)

    # populate argument with specified hash value if specified
    arguments.each do |arg|
      temp_arg_var = arg.clone
      if args_hash.has_key?(arg.name)
        assert(temp_arg_var.setValue(args_hash[arg.name]))
      end
      argument_map[arg.name] = temp_arg_var
    end

    # run the measure
    measure.run(model, runner, argument_map)
    result = runner.result

    # show the output
    show_output(result) unless result.value.valueName == 'Success'

    # assert that it ran correctly
    assert_equal('Success', result.value.valueName)
    assert_equal(num_infos, result.info.size)
    assert_equal(num_warnings, result.warnings.size)

    # get the final objects in the model
    final_objects = get_objects(model)

    # get new and deleted objects
    obj_type_exclusions = []
    all_new_objects = get_object_additions(initial_objects, final_objects, obj_type_exclusions)
    all_del_objects = get_object_additions(final_objects, initial_objects, obj_type_exclusions)

    # check we have the expected number of new/deleted objects
    check_num_objects(all_new_objects, expected_num_new_objects, 'added')
    check_num_objects(all_del_objects, expected_num_del_objects, 'deleted')

    return model
  end

  def get_schedule_file(model, runner, schedules_path, full_load_hours, annual_energy_use, hot_water_gpd)
    schedules_file = SchedulesFile.new(runner: runner, model: model, schedules_path: schedules_path)
    if not schedules_file.validated?
      return false
    end

    rows = CSV.read(File.expand_path(schedules_path))
    full_load_hours, annual_energy_use, hot_water_gpd = check_columns(rows[0], schedules_file, full_load_hours, annual_energy_use, hot_water_gpd)
    schedules_length = rows.length - 1
    cols = rows.transpose
    schedules_width = cols.length
    return schedules_length, schedules_width, full_load_hours, annual_energy_use, hot_water_gpd
  end

  def check_columns(col_names, schedules_file, full_load_hours, annual_energy_use, hot_water_gpd)
    col_names.each do |col_name|
      next if col_name.include? 'sleep'

      flh = schedules_file.annual_equivalent_full_load_hrs(col_name: col_name)
      aeu = nil
      if @@design_levels_e.keys.include? col_name
        aeu = UnitConversions.convert(flh * @@design_levels_e[col_name], 'Wh', 'kWh')
      end
      if @@design_levels_g.keys.include? col_name
        aeu = UnitConversions.convert(flh * @@design_levels_g[col_name], 'Wh', 'therm')
      end
      if @@design_levels_g.keys.include? col_name
        aeu = UnitConversions.convert(flh * @@design_levels_g[col_name], "Wh", "therm")
      end
      hwg = nil
      if @@peak_flow_rates.keys.include? col_name
        hwg = UnitConversions.convert(flh * @@peak_flow_rates[col_name], 'm^3/s', 'gal/min') * 60.0 / 365.0
      end

      full_load_hours[col_name] = [] unless full_load_hours.keys.include? col_name
      annual_energy_use[col_name] = [] unless annual_energy_use.keys.include? col_name
      hot_water_gpd[col_name] = [] unless hot_water_gpd.keys.include? col_name

      full_load_hours[col_name] << flh
      annual_energy_use[col_name] << aeu
      hot_water_gpd[col_name] << hwg
    end

    return full_load_hours, annual_energy_use, hot_water_gpd
  end
end<|MERGE_RESOLUTION|>--- conflicted
+++ resolved
@@ -15,29 +15,6 @@
 
 class ResidentialScheduleGeneratorTest < MiniTest::Test
   @@design_levels_e = {
-<<<<<<< HEAD
-    "cooking_range" => 224.799466698323, # test_new_construction_electric
-    "plug_loads" => 97.542065513059 + 97.542065513059 + 170.698614647853, # test_new_construction_energy_use
-    "lighting_interior" => 239.813313104278 + 137.03617891673 + 137.03617891673, # test_new_construction_100_incandescent
-    "lighting_exterior" => 105.096505339876, # test_new_construction_100_incandescent
-    "lighting_garage" => 14.4960697020519, # test_new_construction_100_incandescent
-    "lighting_exterior_holiday" => 311.901700057588, # test_new_construction_holiday_schedule_overlap_years
-    "clothes_washer" => 70491.5361082842, # test_new_construction_standard
-    "clothes_dryer" => 187100.865402176, # test_new_construction_standard_elec
-    "dishwasher" => 182309.775344607, # test_new_construction_318_rated_kwh
-    "baths" => 65146.3417951306, # test_new_construction_standard
-    "showers" => 507081.308470722, # test_new_construction_standard
-    "sinks" => 158036.112491921, # test_new_construction_standard
-    "ceiling_fan" => 22.5, # test_specified_num
-    "plug_loads_vehicle" => 228.31050228310502, # test_electric_vehicle_new_construction_electric
-    "plug_loads_well_pump" => 110.01639291891935 # test_well_pump_new_construction_electric
-  }
-
-  @@design_levels_g = {
-    "fuel_loads_grill" => 427.95296983055385, # test_gas_grill_new_construction_gas
-    "fuel_loads_lighting" => 153.15245454386806, # test_gas_lighting_new_construction_gas
-    "fuel_loads_fireplace" => 483.6393301385308 # test_gas_fireplace_new_construction_gas
-=======
     'cooking_range' => 224.799466698323, # test_new_construction_electric
     'plug_loads' => 97.542065513059 + 97.542065513059 + 170.698614647853, # test_new_construction_energy_use
     'lighting_interior' => 239.813313104278 + 137.03617891673 + 137.03617891673, # test_new_construction_100_incandescent
@@ -59,7 +36,6 @@
     'fuel_loads_grill' => 427.95296983055385, # test_gas_grill_new_construction_gas
     'fuel_loads_lighting' => 153.15245454386806, # test_gas_lighting_new_construction_gas
     'fuel_loads_fireplace' => 483.6393301385308 # test_gas_fireplace_new_construction_gas
->>>>>>> d6f6ffbf
   }
 
   @@peak_flow_rates = {
@@ -76,31 +52,6 @@
     hot_water_gpd = { 'schedules_length' => [], 'building_id' => [], 'num_occupants' => [] }
     args_hash = {}
 
-<<<<<<< HEAD
-    expected_values = { "SchedulesLength" => 8760, "SchedulesWidth" => 23 } # these are the old schedules
-    full_load_hours["building_id"] << 1
-    full_load_hours["num_occupants"] << 2.64
-    annual_energy_use["building_id"] << 1
-    annual_energy_use["num_occupants"] << 2.64
-    hot_water_gpd["building_id"] << 1
-    hot_water_gpd["num_occupants"] << 2.64
-    full_load_hours, annual_energy_use, hot_water_gpd = _test_generator("SFD_2000sqft_2story_FB_UA_Denver.osm", args_hash, expected_values, "8760", "USA_CO_Denver.Intl.AP.725650_TMY3.epw", full_load_hours, annual_energy_use, hot_water_gpd)
-
-    expected_values = { "SchedulesLength" => 8784, "SchedulesWidth" => 23 } # these are the old schedules
-    full_load_hours["building_id"] << 1
-    full_load_hours["num_occupants"] << 2.64
-    annual_energy_use["building_id"] << 1
-    annual_energy_use["num_occupants"] << 2.64
-    hot_water_gpd["building_id"] << 1
-    hot_water_gpd["num_occupants"] << 2.64
-    full_load_hours, annual_energy_use, hot_water_gpd = _test_generator("SFD_Successful_EnergyPlus_Run_AMY_PV.osm", args_hash, expected_values, "8784", "USA_CO_Denver.Intl.AP.725650_TMY3.epw", full_load_hours, annual_energy_use, hot_water_gpd)
-
-    num_building_ids = 1
-    num_occupants = [2]
-    vacancy_start_date = "NA"
-    vacancy_end_date = "NA"
-    expected_values = { "SchedulesLength" => 52560, "SchedulesWidth" => 24 }
-=======
     expected_values = { 'SchedulesLength' => 8760, 'SchedulesWidth' => 23 } # these are the old schedules
     full_load_hours['building_id'] << 1
     full_load_hours['num_occupants'] << 2.64
@@ -124,7 +75,6 @@
     vacancy_start_date = 'NA'
     vacancy_end_date = 'NA'
     expected_values = { 'SchedulesLength' => 52560, 'SchedulesWidth' => 24 }
->>>>>>> d6f6ffbf
     prng = Random.new(1) # initialize with certain seed
     (1..num_building_ids).to_a.each do |building_id|
       building_id = rand(1..450000)
@@ -185,13 +135,8 @@
   def test_error_invalid_vacancy
     args_hash = {}
     args_hash['state'] = 'CO'
-<<<<<<< HEAD
-    args_hash["vacancy_start_date"] = "April 31"
-    result = _test_error_or_NA("Denver.osm", args_hash)
-=======
     args_hash['vacancy_start_date'] = 'April 31'
     result = _test_error_or_NA('Denver.osm', args_hash)
->>>>>>> d6f6ffbf
     assert(result.errors.size == 1)
     assert_equal('Fail', result.value.valueName)
     assert_includes(result.errors.map { |x| x.logMessage }, 'Invalid vacancy date(s) specified.')
@@ -200,13 +145,8 @@
   def test_NA_vacancy
     args_hash = {}
     args_hash['state'] = 'CO'
-<<<<<<< HEAD
-    args_hash["vacancy_start_date"] = "NA"
-    args_hash["vacancy_end_date"] = "NA"
-=======
     args_hash['vacancy_start_date'] = 'NA'
     args_hash['vacancy_end_date'] = 'NA'
->>>>>>> d6f6ffbf
     expected_num_del_objects = {}
     expected_num_new_objects = { 'Building' => 1 }
     expected_values = {}
@@ -222,13 +162,8 @@
     model = _test_measure('Denver.osm', args_hash, expected_num_del_objects, expected_num_new_objects, expected_values, 2, 1)
     args_hash = {}
     args_hash['state'] = 'CO'
-<<<<<<< HEAD
-    args_hash["vacancy_start_date"] = "April 8"
-    args_hash["vacancy_end_date"] = "October 27"
-=======
     args_hash['vacancy_start_date'] = 'April 8'
     args_hash['vacancy_end_date'] = 'October 27'
->>>>>>> d6f6ffbf
     expected_num_del_objects = {}
     expected_num_new_objects = {}
     expected_values = {}
@@ -259,11 +194,7 @@
 
     model = get_model(File.dirname(__FILE__), osm_file_or_model)
 
-<<<<<<< HEAD
-    args_hash[:schedules_path] = File.join(File.dirname(__FILE__), "../../HPXMLtoOpenStudio/resources/schedules")
-=======
     args_hash[:schedules_path] = File.join(File.dirname(__FILE__), '../../HPXMLtoOpenStudio/resources/schedules')
->>>>>>> d6f6ffbf
     args_hash[:state] = 'CO' # use an arbitrary state for testing
 
     if "#{test_name}".include? '8760'
@@ -415,9 +346,6 @@
       if @@design_levels_g.keys.include? col_name
         aeu = UnitConversions.convert(flh * @@design_levels_g[col_name], 'Wh', 'therm')
       end
-      if @@design_levels_g.keys.include? col_name
-        aeu = UnitConversions.convert(flh * @@design_levels_g[col_name], "Wh", "therm")
-      end
       hwg = nil
       if @@peak_flow_rates.keys.include? col_name
         hwg = UnitConversions.convert(flh * @@peak_flow_rates[col_name], 'm^3/s', 'gal/min') * 60.0 / 365.0
