--- conflicted
+++ resolved
@@ -96,11 +96,7 @@
     args_hash["floorplan_path"] = File.join(File.dirname(__FILE__), "SFA_2unit.json")
     expected_num_del_objects = {}
     expected_num_new_objects = { "Building" => 1, "Surface" => 71, "Space" => 8, "SpaceType" => 3, "ThermalZone" => 6, "BuildingUnit" => 2, "BuildingStory" => 3, "PeopleDefinition" => num_finished_spaces, "People" => num_finished_spaces, "ScheduleRuleset" => 2 }
-<<<<<<< HEAD
-    expected_values = { "Beds" => 3.0, "Baths" => 2.0, "NumOccupants" => 5.7 }
-=======
-    expected_values = { "Beds" => { "Building Unit 1" => 3, "Building Unit 2" => 3 }, "Baths" => { "Building Unit 1" => 2, "Building Unit 2" => 2 }, "NumOccupants" => 6.78 }
->>>>>>> b579faa8
+    expected_values = { "Beds" => { "Building Unit 1" => 3, "Building Unit 2" => 3 }, "Baths" => { "Building Unit 1" => 2, "Building Unit 2" => 2 }, "NumOccupants" => 5.7 }
     model = _test_measure(nil, args_hash, expected_num_del_objects, expected_num_new_objects, expected_values, __method__)
   end
 
@@ -110,11 +106,7 @@
     args_hash["floorplan_path"] = File.join(File.dirname(__FILE__), "MF_4unit.json")
     expected_num_del_objects = {}
     expected_num_new_objects = { "Building" => 1, "Surface" => 24, "Space" => 4, "SpaceType" => 1, "ThermalZone" => 4, "BuildingUnit" => 4, "BuildingStory" => 2, "PeopleDefinition" => num_finished_spaces, "People" => num_finished_spaces, "ScheduleRuleset" => 2 }
-<<<<<<< HEAD
-    expected_values = { "Beds" => 3.0, "Baths" => 2.0, "NumOccupants" => 11.4 }
-=======
-    expected_values = { "Beds" => { "Building Unit 1" => 3, "Building Unit 2" => 3, "Building Unit 3" => 3, "Building Unit 4" => 3 }, "Baths" => { "Building Unit 1" => 2, "Building Unit 2" => 2, "Building Unit 3" => 2, "Building Unit 4" => 2 }, "NumOccupants" => 13.56 }
->>>>>>> b579faa8
+    expected_values = { "Beds" => { "Building Unit 1" => 3, "Building Unit 2" => 3, "Building Unit 3" => 3, "Building Unit 4" => 3 }, "Baths" => { "Building Unit 1" => 2, "Building Unit 2" => 2, "Building Unit 3" => 2, "Building Unit 4" => 2 }, "NumOccupants" => 11.4 }
     model = _test_measure(nil, args_hash, expected_num_del_objects, expected_num_new_objects, expected_values, __method__)
   end
 
@@ -124,11 +116,7 @@
     args_hash["floorplan_path"] = File.join(File.dirname(__FILE__), "MF_corr_12unit.json")
     expected_num_del_objects = {}
     expected_num_new_objects = { "Building" => 1, "Surface" => 92, "Space" => 14, "SpaceType" => 2, "ThermalZone" => 14, "BuildingUnit" => 12, "BuildingStory" => 2, "PeopleDefinition" => num_finished_spaces, "People" => num_finished_spaces, "ScheduleRuleset" => 2 }
-<<<<<<< HEAD
-    expected_values = { "Beds" => 3.0, "Baths" => 2.0, "NumOccupants" => 34.2 }
-=======
-    expected_values = { "Beds" => { "Building Unit 1" => 3, "Building Unit 2" => 3, "Building Unit 3" => 3, "Building Unit 4" => 3, "Building Unit 5" => 3, "Building Unit 6" => 3, "Building Unit 7" => 3, "Building Unit 8" => 3, "Building Unit 9" => 3, "Building Unit 10" => 3, "Building Unit 11" => 3, "Building Unit 12" => 3 }, "Baths" => { "Building Unit 1" => 2, "Building Unit 2" => 2, "Building Unit 3" => 2, "Building Unit 4" => 2, "Building Unit 5" => 2, "Building Unit 6" => 2, "Building Unit 7" => 2, "Building Unit 8" => 2, "Building Unit 9" => 2, "Building Unit 10" => 2, "Building Unit 11" => 2, "Building Unit 12" => 2 }, "NumOccupants" => 40.68 }
->>>>>>> b579faa8
+    expected_values = { "Beds" => { "Building Unit 1" => 3, "Building Unit 2" => 3, "Building Unit 3" => 3, "Building Unit 4" => 3, "Building Unit 5" => 3, "Building Unit 6" => 3, "Building Unit 7" => 3, "Building Unit 8" => 3, "Building Unit 9" => 3, "Building Unit 10" => 3, "Building Unit 11" => 3, "Building Unit 12" => 3 }, "Baths" => { "Building Unit 1" => 2, "Building Unit 2" => 2, "Building Unit 3" => 2, "Building Unit 4" => 2, "Building Unit 5" => 2, "Building Unit 6" => 2, "Building Unit 7" => 2, "Building Unit 8" => 2, "Building Unit 9" => 2, "Building Unit 10" => 2, "Building Unit 11" => 2, "Building Unit 12" => 2 }, "NumOccupants" => 34.2 }
     model = _test_measure(nil, args_hash, expected_num_del_objects, expected_num_new_objects, expected_values, __method__)
   end
 
@@ -148,10 +136,7 @@
     args_hash["floorplan_path"] = File.join(File.dirname(__FILE__), "MF_Multizone.json")
     expected_num_del_objects = {}
     expected_num_new_objects = { "Building" => 1, "Surface" => 181, "Space" => 26, "SpaceType" => 6, "ThermalZone" => 22, "BuildingUnit" => 2, "BuildingStory" => 3, "PeopleDefinition" => num_finished_spaces, "People" => num_finished_spaces, "ScheduleRuleset" => 2 }
-<<<<<<< HEAD
-    expected_values = { "Beds" => 3.0, "Baths" => 2.0, "NumOccupants" => 5.7 }
-=======
-    expected_values = { "Beds" => { "Building Unit 1" => 3, "Building Unit 2" => 3 }, "Baths" => { "Building Unit 1" => 2, "Building Unit 2" => 2 }, "NumOccupants" => 6.78 }
+    expected_values = { "Beds" => { "Building Unit 1" => 3, "Building Unit 2" => 3 }, "Baths" => { "Building Unit 1" => 2, "Building Unit 2" => 2 }, "NumOccupants" => 5.7 }
     model = _test_measure(nil, args_hash, expected_num_del_objects, expected_num_new_objects, expected_values, __method__)
   end
 
@@ -162,8 +147,7 @@
     args_hash["floorplan_path"] = File.join(File.dirname(__FILE__), "MF_corr_12unit.json")
     expected_num_del_objects = {}
     expected_num_new_objects = { "Building" => 1, "Surface" => 92, "Space" => 14, "SpaceType" => 2, "ThermalZone" => 14, "BuildingUnit" => 12, "BuildingStory" => 2, "PeopleDefinition" => num_finished_spaces, "People" => num_finished_spaces, "ScheduleRuleset" => 2 }
-    expected_values = { "Beds" => { "Building Unit 1" => 1, "Building Unit 2" => 1, "Building Unit 3" => 2, "Building Unit 4" => 2, "Building Unit 5" => 3, "Building Unit 6" => 3, "Building Unit 7" => 1, "Building Unit 8" => 2, "Building Unit 9" => 3, "Building Unit 10" => 1, "Building Unit 11" => 2, "Building Unit 12" => 3 }, "Baths" => { "Building Unit 1" => 2, "Building Unit 2" => 2, "Building Unit 3" => 2, "Building Unit 4" => 2, "Building Unit 5" => 2, "Building Unit 6" => 2, "Building Unit 7" => 2, "Building Unit 8" => 2, "Building Unit 9" => 2, "Building Unit 10" => 2, "Building Unit 11" => 2, "Building Unit 12" => 2 }, "NumOccupants" => 29.64 }
->>>>>>> b579faa8
+    expected_values = { "Beds" => { "Building Unit 1" => 1, "Building Unit 2" => 1, "Building Unit 3" => 2, "Building Unit 4" => 2, "Building Unit 5" => 3, "Building Unit 6" => 3, "Building Unit 7" => 1, "Building Unit 8" => 2, "Building Unit 9" => 3, "Building Unit 10" => 1, "Building Unit 11" => 2, "Building Unit 12" => 3 }, "Baths" => { "Building Unit 1" => 2, "Building Unit 2" => 2, "Building Unit 3" => 2, "Building Unit 4" => 2, "Building Unit 5" => 2, "Building Unit 6" => 2, "Building Unit 7" => 2, "Building Unit 8" => 2, "Building Unit 9" => 2, "Building Unit 10" => 2, "Building Unit 11" => 2, "Building Unit 12" => 2 }, "NumOccupants" => 27.48 }
     model = _test_measure(nil, args_hash, expected_num_del_objects, expected_num_new_objects, expected_values, __method__)
   end
 
