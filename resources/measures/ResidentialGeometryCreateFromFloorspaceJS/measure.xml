--- conflicted
+++ resolved
@@ -2,13 +2,8 @@
   <schema_version>3.0</schema_version>
   <name>residential_geometry_from_floorspace_js</name>
   <uid>79d7fbb8-e001-4c65-9444-c7dcb975290f</uid>
-<<<<<<< HEAD
-  <version_id>5aece169-39f6-4c07-a6f1-96c4187e9332</version_id>
-  <version_modified>20181010T171004Z</version_modified>
-=======
   <version_id>9b8efc96-f550-4426-9fe9-77d8087ed6fa</version_id>
   <version_modified>20181016T174248Z</version_modified>
->>>>>>> 8159c45d
   <xml_checksum>0AD1E2E2</xml_checksum>
   <class_name>ResidentialGeometryFromFloorspaceJS</class_name>
   <display_name>Residential Geometry from FloorspaceJS</display_name>
@@ -247,52 +242,31 @@
       <filename>util.rb</filename>
       <filetype>rb</filetype>
       <usage_type>resource</usage_type>
-<<<<<<< HEAD
+      <checksum>4516079E</checksum>
+    </file>
+    <file>
+      <filename>schedules.rb</filename>
+      <filetype>rb</filetype>
+      <usage_type>resource</usage_type>
       <checksum>4C000237</checksum>
     </file>
     <file>
+      <filename>geometry.rb</filename>
+      <filetype>rb</filetype>
+      <usage_type>resource</usage_type>
+      <checksum>62B9E41C</checksum>
+    </file>
+    <file>
       <filename>constants.rb</filename>
       <filetype>rb</filetype>
       <usage_type>resource</usage_type>
-      <checksum>C6878D1E</checksum>
-=======
-      <checksum>4516079E</checksum>
-    </file>
-    <file>
-      <filename>schedules.rb</filename>
-      <filetype>rb</filetype>
-      <usage_type>resource</usage_type>
-      <checksum>4C000237</checksum>
->>>>>>> 8159c45d
-    </file>
-    <file>
-      <filename>geometry.rb</filename>
-      <filetype>rb</filetype>
-      <usage_type>resource</usage_type>
-      <checksum>62B9E41C</checksum>
-    </file>
-    <file>
-<<<<<<< HEAD
-      <filename>util.rb</filename>
-      <filetype>rb</filetype>
-      <usage_type>resource</usage_type>
-      <checksum>B8804B95</checksum>
-=======
-      <filename>constants.rb</filename>
-      <filetype>rb</filetype>
-      <usage_type>resource</usage_type>
       <checksum>623A924C</checksum>
->>>>>>> 8159c45d
     </file>
     <file>
       <filename>unit_conversions.rb</filename>
       <filetype>rb</filetype>
       <usage_type>resource</usage_type>
-<<<<<<< HEAD
-      <checksum>A28FB5F8</checksum>
-=======
       <checksum>67D46496</checksum>
->>>>>>> 8159c45d
     </file>
   </files>
 </measure>