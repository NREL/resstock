--- conflicted
+++ resolved
@@ -2,13 +2,8 @@
   <schema_version>3.0</schema_version>
   <name>residential_geometry_from_floorspace_js</name>
   <uid>79d7fbb8-e001-4c65-9444-c7dcb975290f</uid>
-<<<<<<< HEAD
-  <version_id>f6106440-b895-4e22-b75a-278e5501cddb</version_id>
-  <version_modified>20181003T150223Z</version_modified>
-=======
   <version_id>4af5ccd4-a805-42f0-91bf-4fd4ac546677</version_id>
   <version_modified>20180901T140204Z</version_modified>
->>>>>>> 12b24f9d
   <xml_checksum>0AD1E2E2</xml_checksum>
   <class_name>ResidentialGeometryFromFloorspaceJS</class_name>
   <display_name>Residential Geometry from FloorspaceJS</display_name>
@@ -244,48 +239,34 @@
       <checksum>B81C3A16</checksum>
     </file>
     <file>
+      <filename>schedules.rb</filename>
+      <filetype>rb</filetype>
+      <usage_type>resource</usage_type>
+      <checksum>1C22DD2A</checksum>
+    </file>
+    <file>
       <filename>util.rb</filename>
       <filetype>rb</filetype>
       <usage_type>resource</usage_type>
       <checksum>4516079E</checksum>
     </file>
     <file>
+      <filename>geometry.rb</filename>
+      <filetype>rb</filetype>
+      <usage_type>resource</usage_type>
+      <checksum>3A649817</checksum>
+    </file>
+    <file>
       <filename>unit_conversions.rb</filename>
       <filetype>rb</filetype>
       <usage_type>resource</usage_type>
       <checksum>81550F14</checksum>
     </file>
     <file>
-      <filename>geometry.rb</filename>
-      <filetype>rb</filetype>
-      <usage_type>resource</usage_type>
-<<<<<<< HEAD
-      <checksum>B237D248</checksum>
-    </file>
-    <file>
-      <filename>schedules.rb</filename>
-      <filetype>rb</filetype>
-      <usage_type>resource</usage_type>
-      <checksum>4C000237</checksum>
-=======
-      <checksum>3A649817</checksum>
-    </file>
-    <file>
-      <filename>unit_conversions.rb</filename>
-      <filetype>rb</filetype>
-      <usage_type>resource</usage_type>
-      <checksum>81550F14</checksum>
->>>>>>> 12b24f9d
-    </file>
-    <file>
       <filename>constants.rb</filename>
       <filetype>rb</filetype>
       <usage_type>resource</usage_type>
-<<<<<<< HEAD
-      <checksum>C6878D1E</checksum>
-=======
       <checksum>374E311F</checksum>
->>>>>>> 12b24f9d
     </file>
   </files>
 </measure>