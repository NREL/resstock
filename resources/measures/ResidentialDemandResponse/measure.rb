--- conflicted
+++ resolved
@@ -14,7 +14,6 @@
   resources_path = File.join(OpenStudio::BCLMeasure::userMeasuresDir.to_s, 'HPXMLtoOpenStudio/resources') # Hack to run measures in the OS App since applied measures are copied off into a temporary directory
 end
 
-<<<<<<< HEAD
 require File.join(resources_path, "constants")
 require File.join(resources_path, "weather")
 require File.join(resources_path, "hvac")
@@ -22,13 +21,6 @@
 require File.join(resources_path, "geometry")
 require File.join(resources_path, "appliances")
 require File.join(File.dirname(__FILE__), "./schedule_modifier.rb")
-=======
-require File.join(resources_path, 'constants')
-require File.join(resources_path, 'weather')
-require File.join(resources_path, 'hvac')
-require File.join(resources_path, 'schedules')
-require File.join(resources_path, 'geometry')
->>>>>>> d6f6ffbf
 
 # start the measure
 class DemandResponseSchedule < OpenStudio::Measure::ModelMeasure
@@ -51,26 +43,6 @@
     args = OpenStudio::Measure::OSArgumentVector.new
 
     # make an argument for hourly DR schedule directory
-<<<<<<< HEAD
-    dr_directory = OpenStudio::Measure::OSArgument::makeStringArgument("dr_directory", false)
-    dr_directory.setDisplayName("Demand Response Schedule Directory")
-    dr_directory.setDescription("Absolute or relative directory that contains the DR csv files")
-    dr_directory.setDefaultValue("../HPXMLtoOpenStudio/resources")
-    args << dr_directory
-
-    # make an argument for hourly DR schedule csv file (must be same length as simulation period)
-    dr_schedule_heat = OpenStudio::Measure::OSArgument::makeStringArgument("dr_schedule_heat", false)
-    dr_schedule_heat.setDisplayName("Heating Setpoint DR Schedule File Name")
-    dr_schedule_heat.setDescription("File name of the csv that contains hourly DR signals of -1, 0, or 1 for the heating setpoint schedule.")
-    dr_schedule_heat.setDefaultValue("DR_ScheduleHeatSetback.csv")
-    args << dr_schedule_heat
-
-    # MAke a string argument for offset magnitude for temperature setpoint DR events
-    offset_magnitude_heat = OpenStudio::Measure::OSArgument::makeDoubleArgument("offset_magnitude_heat", false)
-    offset_magnitude_heat.setDisplayName("Heating DR Offset Magnitude")
-    offset_magnitude_heat.setDescription("The magnitude of the heating setpoint offset, which is applied to non-zero hours specified in the DR schedule. The offset should be positive")
-    offset_magnitude_heat.setUnits("degrees F")
-=======
     dr_directory = OpenStudio::Measure::OSArgument::makeStringArgument('dr_directory', true)
     dr_directory.setDisplayName('Demand Response Schedule Directory')
     dr_directory.setDescription('Absolute or relative directory that contains the DR csv files')
@@ -89,24 +61,10 @@
     offset_magnitude_heat.setDisplayName('Heating DR Offset Magnitude')
     offset_magnitude_heat.setDescription('The magnitude of the heating setpoint offset, which is applied to non-zero hours specified in the DR schedule. The offset should be positive')
     offset_magnitude_heat.setUnits('degrees F')
->>>>>>> d6f6ffbf
     offset_magnitude_heat.setDefaultValue(0)
     args << offset_magnitude_heat
 
     # make an argument for hourly DR schedule csv file
-<<<<<<< HEAD
-    dr_schedule_cool = OpenStudio::Measure::OSArgument::makeStringArgument("dr_schedule_cool", false)
-    dr_schedule_cool.setDisplayName("Cooling Setpoint DR Schedule File Name")
-    dr_schedule_cool.setDescription("File name of the csv that contains hourly DR signals of -1, 0, or 1 for the cooling setpoint schedule.")
-    dr_schedule_cool.setDefaultValue("DR_ScheduleCoolSetup.csv")
-    args << dr_schedule_cool
-
-    # MAke a string argument for offset magnitude for temperature setpoint DR events
-    offset_magnitude_cool = OpenStudio::Measure::OSArgument::makeDoubleArgument("offset_magnitude_cool", false)
-    offset_magnitude_cool.setDisplayName("Cooling DR Offset Magnitude")
-    offset_magnitude_cool.setDescription("The magnitude of the heating setpoint offset, which is applied to non-zero hours specified in the DR schedule. The offset should be positive")
-    offset_magnitude_cool.setUnits("degrees F")
-=======
     dr_schedule_cool = OpenStudio::Measure::OSArgument::makeStringArgument('dr_schedule_cool', true)
     dr_schedule_cool.setDisplayName('Cooling Setpoint DR Schedule File Name')
     dr_schedule_cool.setDescription('File name of the csv that contains hourly DR signals of -1, 0, or 1 for the cooling setpoint schedule.')
@@ -118,7 +76,6 @@
     offset_magnitude_cool.setDisplayName('Cooling DR Offset Magnitude')
     offset_magnitude_cool.setDescription('The magnitude of the heating setpoint offset, which is applied to non-zero hours specified in the DR schedule. The offset should be positive')
     offset_magnitude_cool.setUnits('degrees F')
->>>>>>> d6f6ffbf
     offset_magnitude_cool.setDefaultValue(0)
     args << offset_magnitude_cool
 
@@ -222,21 +179,12 @@
       return false
     end
 
-<<<<<<< HEAD
     # Import thermostat DR arguments
     dr_dir = runner.getStringArgumentValue("dr_directory", user_arguments)
     offset_heat = runner.getDoubleArgumentValue("offset_magnitude_heat", user_arguments)
     dr_sch_htg = runner.getStringArgumentValue("dr_schedule_heat", user_arguments)
     offset_cool = runner.getDoubleArgumentValue("offset_magnitude_cool", user_arguments)
     dr_sch_clg = runner.getStringArgumentValue("dr_schedule_cool", user_arguments)
-=======
-    # Import data and create DR schedule
-    dr_dir = runner.getStringArgumentValue('dr_directory', user_arguments)
-    offset_heat = runner.getDoubleArgumentValue('offset_magnitude_heat', user_arguments)
-    dr_sch_htg = runner.getStringArgumentValue('dr_schedule_heat', user_arguments)
-    offset_cool = runner.getDoubleArgumentValue('offset_magnitude_cool', user_arguments)
-    dr_sch_clg = runner.getStringArgumentValue('dr_schedule_cool', user_arguments)
->>>>>>> d6f6ffbf
 
     # Import appliance DR arguments
     appl_summer_peak = runner.getStringArgumentValue("appl_summer_peak", user_arguments)
@@ -270,7 +218,6 @@
       end
     end
 
-<<<<<<< HEAD
     def check_tsp_args(offset_heat, offset_cool, finished_zones, runner)
       # Check for setpoint offset
       if offset_heat == 0 and offset_cool == 0
@@ -320,22 +267,6 @@
     if not tsp_dr and not appl_dr
       runner.registerInfo("No demand response arguments specified, skipping DR measure")
       return true
-=======
-    # Check for setpoint offset
-    if (offset_heat == 0) && (offset_cool == 0)
-      runner.registerInfo('DR offset magnitudes are set to zero, no thermostat DR applied')
-      return true
-    end
-
-    # Check if thermostat exists
-    finished_zones.each do |finished_zone|
-      thermostat_setpoint = finished_zone.thermostatSetpointDualSetpoint
-      next unless !thermostat_setpoint.is_initialized
-
-      runner.registerInfo('No thermostat setpoint defined, skipping demand response applied')
-      return true
-      break
->>>>>>> d6f6ffbf
     end
 
     year_description = model.getYearDescription
@@ -387,7 +318,6 @@
     # Import user DR schedule and run checks
     dr_hrly_htg = []
     dr_hrly_clg = []
-<<<<<<< HEAD
     if tsp_dr
       dr_hrly_clg = import_DR_sched(dr_dir, dr_sch_clg, "DR Cooling Schedule", offset_cool, sim_hours, model, runner)
       dr_hrly_htg = import_DR_sched(dr_dir, dr_sch_htg, "DR Heating Schedule", offset_heat, sim_hours, model, runner)
@@ -397,15 +327,6 @@
       elsif dr_hrly_clg == nil
         return false
       end
-=======
-    dr_hrly_clg = import_DR_sched(dr_dir, dr_sch_clg, 'DR Cooling Schedule', offset_cool, sim_hours, model, runner)
-    dr_hrly_htg = import_DR_sched(dr_dir, dr_sch_htg, 'DR Heating Schedule', offset_heat, sim_hours, model, runner)
-    # Check if file exists (error message in import_DR_sched())
-    if dr_hrly_htg.nil?
-      return false
-    elsif dr_hrly_clg.nil?
-      return false
->>>>>>> d6f6ffbf
     end
 
     # Check attributes of imported DR schedules
@@ -429,7 +350,6 @@
       return true
     end
 
-<<<<<<< HEAD
     if tsp_dr
       dr_list = []
       offset_list = [dr_hrly_htg, dr_hrly_clg]
@@ -444,25 +364,10 @@
             return true
           end
         end
-=======
-    dr_list = []
-    offset_list = [dr_hrly_htg, dr_hrly_clg]
-    offset_list.each do |dr|
-      next unless dr != []
-
-      dr_list << dr
-      if not check_DR_sched(dr, model, runner)
-        return false
-      end
-
-      if not check_DR_length(dr, sim_hours, model, runner)
-        return true
->>>>>>> d6f6ffbf
       end
     end
 
     # Check if DR schedules contain only zeros
-<<<<<<< HEAD
     if tsp_dr
       ct = 0
       dr_list.each do |dr_hrly|
@@ -473,16 +378,6 @@
             return true
           end
         end
-=======
-    ct = 0
-    dr_list.each do |dr_hrly|
-      next unless ((dr_hrly.to_a.max() == 0) & (dr_hrly.to_a.min() == 0))
-
-      ct += 1
-      if ct == dr_list.length
-        runner.registerInfo('DR schedules contain only zeros, no thermostat DR applied')
-        return true
->>>>>>> d6f6ffbf
       end
     end
 
@@ -615,7 +510,6 @@
     end
 
     # Run functions and apply new schedules
-<<<<<<< HEAD
     if tsp_dr
       htg_hrly_base = get_existing_sched(finished_zones, "heat", model, runner)   # Existing schedule as 12x24
       clg_hrly_base = get_existing_sched(finished_zones, "cool", model, runner)
@@ -848,53 +742,6 @@
           runner.registerError("No schedule attached to clothes washer")
         end
       end
-=======
-    htg_hrly_base = get_existing_sched(finished_zones, 'heat', model, runner)   # Existing schedule as 12x24
-    clg_hrly_base = get_existing_sched(finished_zones, 'cool', model, runner)
-
-    htg_hrly = create_new_sched(dr_hrly_htg, htg_hrly_base, offset_heat)        # New hourly schedule
-    clg_hrly = create_new_sched(dr_hrly_clg, clg_hrly_base, offset_cool)
-
-    fix_setpoint_inversion(htg_hrly, clg_hrly, HVAC, weather, model, runner)    # Fix setpoint inversions in new schedules
-
-    htg_hrly = create_OS_sched(htg_hrly, 'HeatingTSP', model, runner)           # Create fixed interval schedule using new hourly schedules
-    clg_hrly = create_OS_sched(clg_hrly, 'CoolingTSP', model, runner)
-
-    # Convert back to ruleset and apply to dual thermostat
-    winter_design_day_sch = OpenStudio::Model::ScheduleDay.new(model)
-    winter_design_day_sch.addValue(OpenStudio::Time.new(0, 24, 0, 0), UnitConversions.convert(70, 'F', 'C'))
-    summer_design_day_sch = OpenStudio::Model::ScheduleDay.new(model)
-    summer_design_day_sch.addValue(OpenStudio::Time.new(0, 24, 0, 0), UnitConversions.convert(75, 'F', 'C'))
-    rule_sched_h = []
-    rule_sched_c = []
-
-    finished_zones.each do |finished_zone|
-      thermostat_setpoint = finished_zone.thermostatSetpointDualSetpoint
-      next unless thermostat_setpoint.is_initialized
-
-      thermostat_setpoint = thermostat_setpoint.get
-      thermostat_setpoint.resetHeatingSetpointTemperatureSchedule()
-      thermostat_setpoint.resetCoolingSetpointTemperatureSchedule()
-
-      rule_sched_h = Schedule.ruleset_from_fixedinterval(model, htg_hrly, Constants.ObjectNameHeatingSetpoint, winter_design_day_sch, summer_design_day_sch)
-      rule_sched_c = Schedule.ruleset_from_fixedinterval(model, clg_hrly, Constants.ObjectNameCoolingSetpoint, winter_design_day_sch, summer_design_day_sch)
-
-      htg_hrly.remove
-      clg_hrly.remove
-      break
-    end
-
-    # Set heating/cooling setpoint schedules
-    finished_zones.each do |finished_zone|
-      thermostat_setpoint = finished_zone.thermostatSetpointDualSetpoint
-      next unless thermostat_setpoint.is_initialized
-
-      thermostat_setpoint = thermostat_setpoint.get
-      thermostat_setpoint.setHeatingSetpointTemperatureSchedule(rule_sched_h)
-      runner.registerInfo("Set the heating setpoint schedule for #{thermostat_setpoint.name}.")
-      thermostat_setpoint.setCoolingSetpointTemperatureSchedule(rule_sched_c)
-      runner.registerInfo("Set the cooling setpoint schedule for #{thermostat_setpoint.name}.")
->>>>>>> d6f6ffbf
     end
   end
 end