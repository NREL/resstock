<measure>
  <schema_version>3.0</schema_version>
  <name>process_heating_setpoints</name>
  <uid>2b167665-f760-462d-8c9d-1d909da7b628</uid>
<<<<<<< HEAD
  <version_id>398504ee-9c25-4384-ae52-c21967937e63</version_id>
  <version_modified>20181113T200451Z</version_modified>
=======
  <version_id>af8d40a5-7b2c-479b-bcea-8d4b3310682c</version_id>
  <version_modified>20181115T220709Z</version_modified>
>>>>>>> 20a2bc5e
  <xml_checksum>2C877DEB</xml_checksum>
  <class_name>ProcessHeatingSetpoints</class_name>
  <display_name>Set Residential Heating Setpoints and Schedules</display_name>
  <description>This measure creates the heating season schedules and the heating setpoint schedules. See https://github.com/NREL/OpenStudio-BEopt#workflows for supported workflows using this measure.</description>
  <modeler_description>This measure creates res heating season ruleset objects. Schedule values are either user-defined or populated based on information contained in the EPW file. This measure also creates res heating setpoint ruleset objects. Schedule values are populated based on information input by the user as well as contained in the res heating season. The heating setpoint schedules are added to the living zone's thermostat. The heating setpoint schedules are added to the living zone's thermostat. The heating setpoint schedule is constructed by taking the base setpoint (or 24-hour comma-separated heating schedule) and applying an optional offset, as specified by the offset magnitude and offset schedule. If specified as a 24-hour schedule, the base setpoint can incorporate setpoint schedule changes, but having a separately specified offset magnitude and schedule is convenient for parametric runs.</modeler_description>
  <arguments>
    <argument>
      <name>weekday_setpoint</name>
      <display_name>Weekday Setpoint</display_name>
      <description>Specify a single heating setpoint or a 24-hour comma-separated heating schedule for the weekdays.</description>
      <type>String</type>
      <units>degrees F</units>
      <required>true</required>
      <model_dependent>false</model_dependent>
      <default_value>71.0</default_value>
    </argument>
    <argument>
      <name>weekend_setpoint</name>
      <display_name>Weekend Setpoint</display_name>
      <description>Specify a single heating setpoint or a 24-hour comma-separated heating schedule for the weekend.</description>
      <type>String</type>
      <units>degrees F</units>
      <required>true</required>
      <model_dependent>false</model_dependent>
      <default_value>71.0</default_value>
    </argument>
    <argument>
      <name>weekday_offset_magnitude</name>
      <display_name>Weekday Offset Magnitude</display_name>
      <description>Specify the magnitude of the heating setpoint offset for the weekdays, which will be applied during hours specified by the offset schedule. A positive offset increases the setpoint while a negative offset decreases the setpoint.</description>
      <type>Double</type>
      <units>degrees F</units>
      <required>true</required>
      <model_dependent>false</model_dependent>
      <default_value>0</default_value>
    </argument>
    <argument>
      <name>weekend_offset_magnitude</name>
      <display_name>Weekend Offset Magnitude</display_name>
      <description>Specify the magnitude of the heating setpoint offset for the weekdays, which will be applied during hours specified by the offset schedule. A positive offset increases the setpoint while a negative offset decreases the setpoint.</description>
      <type>Double</type>
      <units>degrees F</units>
      <required>true</required>
      <model_dependent>false</model_dependent>
      <default_value>0</default_value>
    </argument>
    <argument>
      <name>weekday_offset_schedule</name>
      <display_name>Weekday offset Schedule</display_name>
      <description>Specify a 24-hour comma-separated schedule of 0s and 1s for applying the offset on weekdays.</description>
      <type>String</type>
      <units>degrees F</units>
      <required>true</required>
      <model_dependent>false</model_dependent>
      <default_value>0,0,0,0,0,0,0,0,0,0,0,0,0,0,0,0,0,0,0,0,0,0,0,0</default_value>
    </argument>
    <argument>
      <name>weekend_offset_schedule</name>
      <display_name>Weekend offset Schedule</display_name>
      <description>Specify a 24-hour comma-separated schedule of 0s and 1s for applying the offset on weekend.</description>
      <type>String</type>
      <units>degrees F</units>
      <required>true</required>
      <model_dependent>false</model_dependent>
      <default_value>0,0,0,0,0,0,0,0,0,0,0,0,0,0,0,0,0,0,0,0,0,0,0,0</default_value>
    </argument>
    <argument>
      <name>use_auto_season</name>
      <display_name>Use Auto Heating Season</display_name>
      <description>Specifies whether to automatically define the heating season based on the weather file. User-defined heating season start/end months will be ignored if this is selected</description>
      <type>Boolean</type>
      <required>true</required>
      <model_dependent>false</model_dependent>
      <default_value>false</default_value>
      <choices>
        <choice>
          <value>true</value>
          <display_name>true</display_name>
        </choice>
        <choice>
          <value>false</value>
          <display_name>false</display_name>
        </choice>
      </choices>
    </argument>
    <argument>
      <name>season_start_month</name>
      <display_name>Heating Season Start Month</display_name>
      <description>Start month of the heating season.</description>
      <type>Choice</type>
      <required>false</required>
      <model_dependent>false</model_dependent>
      <default_value>Jan</default_value>
      <choices>
        <choice>
          <value>Jan</value>
          <display_name>Jan</display_name>
        </choice>
        <choice>
          <value>Feb</value>
          <display_name>Feb</display_name>
        </choice>
        <choice>
          <value>Mar</value>
          <display_name>Mar</display_name>
        </choice>
        <choice>
          <value>Apr</value>
          <display_name>Apr</display_name>
        </choice>
        <choice>
          <value>May</value>
          <display_name>May</display_name>
        </choice>
        <choice>
          <value>Jun</value>
          <display_name>Jun</display_name>
        </choice>
        <choice>
          <value>Jul</value>
          <display_name>Jul</display_name>
        </choice>
        <choice>
          <value>Aug</value>
          <display_name>Aug</display_name>
        </choice>
        <choice>
          <value>Sep</value>
          <display_name>Sep</display_name>
        </choice>
        <choice>
          <value>Oct</value>
          <display_name>Oct</display_name>
        </choice>
        <choice>
          <value>Nov</value>
          <display_name>Nov</display_name>
        </choice>
        <choice>
          <value>Dec</value>
          <display_name>Dec</display_name>
        </choice>
      </choices>
    </argument>
    <argument>
      <name>season_end_month</name>
      <display_name>Heating Season End Month</display_name>
      <description>End month of the heating season.</description>
      <type>Choice</type>
      <required>false</required>
      <model_dependent>false</model_dependent>
      <default_value>Dec</default_value>
      <choices>
        <choice>
          <value>Jan</value>
          <display_name>Jan</display_name>
        </choice>
        <choice>
          <value>Feb</value>
          <display_name>Feb</display_name>
        </choice>
        <choice>
          <value>Mar</value>
          <display_name>Mar</display_name>
        </choice>
        <choice>
          <value>Apr</value>
          <display_name>Apr</display_name>
        </choice>
        <choice>
          <value>May</value>
          <display_name>May</display_name>
        </choice>
        <choice>
          <value>Jun</value>
          <display_name>Jun</display_name>
        </choice>
        <choice>
          <value>Jul</value>
          <display_name>Jul</display_name>
        </choice>
        <choice>
          <value>Aug</value>
          <display_name>Aug</display_name>
        </choice>
        <choice>
          <value>Sep</value>
          <display_name>Sep</display_name>
        </choice>
        <choice>
          <value>Oct</value>
          <display_name>Oct</display_name>
        </choice>
        <choice>
          <value>Nov</value>
          <display_name>Nov</display_name>
        </choice>
        <choice>
          <value>Dec</value>
          <display_name>Dec</display_name>
        </choice>
      </choices>
    </argument>
  </arguments>
  <outputs/>
  <provenances/>
  <tags>
    <tag>HVAC.HVAC Controls</tag>
  </tags>
  <attributes>
    <attribute>
      <name>Measure Type</name>
      <value>ModelMeasure</value>
      <datatype>string</datatype>
    </attribute>
    <attribute>
      <name>Uses SketchUp API</name>
      <value>false</value>
      <datatype>boolean</datatype>
    </attribute>
  </attributes>
  <files>
    <file>
      <filename>process_heating_setpoints_test.rb</filename>
      <filetype>rb</filetype>
      <usage_type>test</usage_type>
<<<<<<< HEAD
      <checksum>6068932E</checksum>
=======
      <checksum>AF86555A</checksum>
>>>>>>> 20a2bc5e
    </file>
    <file>
      <version>
        <software_program>OpenStudio</software_program>
        <identifier>1.4.0</identifier>
        <min_compatible>2.0.4</min_compatible>
      </version>
      <filename>measure.rb</filename>
      <filetype>rb</filetype>
      <usage_type>script</usage_type>
<<<<<<< HEAD
      <checksum>A14F514D</checksum>
=======
      <checksum>809BE8B8</checksum>
>>>>>>> 20a2bc5e
    </file>
  </files>
</measure><|MERGE_RESOLUTION|>--- conflicted
+++ resolved
@@ -2,13 +2,8 @@
   <schema_version>3.0</schema_version>
   <name>process_heating_setpoints</name>
   <uid>2b167665-f760-462d-8c9d-1d909da7b628</uid>
-<<<<<<< HEAD
-  <version_id>398504ee-9c25-4384-ae52-c21967937e63</version_id>
-  <version_modified>20181113T200451Z</version_modified>
-=======
   <version_id>af8d40a5-7b2c-479b-bcea-8d4b3310682c</version_id>
   <version_modified>20181115T220709Z</version_modified>
->>>>>>> 20a2bc5e
   <xml_checksum>2C877DEB</xml_checksum>
   <class_name>ProcessHeatingSetpoints</class_name>
   <display_name>Set Residential Heating Setpoints and Schedules</display_name>
@@ -23,7 +18,7 @@
       <units>degrees F</units>
       <required>true</required>
       <model_dependent>false</model_dependent>
-      <default_value>71.0</default_value>
+      <default_value>71</default_value>
     </argument>
     <argument>
       <name>weekend_setpoint</name>
@@ -33,7 +28,7 @@
       <units>degrees F</units>
       <required>true</required>
       <model_dependent>false</model_dependent>
-      <default_value>71.0</default_value>
+      <default_value>71</default_value>
     </argument>
     <argument>
       <name>weekday_offset_magnitude</name>
@@ -235,11 +230,7 @@
       <filename>process_heating_setpoints_test.rb</filename>
       <filetype>rb</filetype>
       <usage_type>test</usage_type>
-<<<<<<< HEAD
-      <checksum>6068932E</checksum>
-=======
       <checksum>AF86555A</checksum>
->>>>>>> 20a2bc5e
     </file>
     <file>
       <version>
@@ -250,11 +241,7 @@
       <filename>measure.rb</filename>
       <filetype>rb</filetype>
       <usage_type>script</usage_type>
-<<<<<<< HEAD
-      <checksum>A14F514D</checksum>
-=======
       <checksum>809BE8B8</checksum>
->>>>>>> 20a2bc5e
     </file>
   </files>
 </measure>