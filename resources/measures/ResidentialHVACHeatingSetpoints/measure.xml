<measure>
  <schema_version>3.0</schema_version>
  <name>process_heating_setpoints</name>
  <uid>2b167665-f760-462d-8c9d-1d909da7b628</uid>
<<<<<<< HEAD
  <version_id>2c3c953c-c63d-4378-9a1e-be0c44cb3e11</version_id>
  <version_modified>20181109T193257Z</version_modified>
=======
  <version_id>fefb94be-24a7-4726-91b7-2db6dfffcec2</version_id>
  <version_modified>20181112T230643Z</version_modified>
>>>>>>> 56a240aa
  <xml_checksum>2C877DEB</xml_checksum>
  <class_name>ProcessHeatingSetpoints</class_name>
  <display_name>Set Residential Heating Setpoints and Schedules</display_name>
  <description>This measure creates the heating season schedules and the heating setpoint schedules. See https://github.com/NREL/OpenStudio-BEopt#workflows for supported workflows using this measure.</description>
  <modeler_description>This measure creates residential heating season ruleset objects. Schedule values are either user-defined or populated based on information contained in the EPW file. This measure also creates residential heating setpoint ruleset objects. Schedule values are populated based on information input by the user as well as contained in the residential heating season. The heating setpoint schedules are added to the living zone's thermostat. The heating setpoint schedules are added to the living zone's thermostat. The heating setpoint schedule is constructed by taking the base setpoint (or 24-hour comma-separated heating schedule) and applying an optional offset, as specified by the offset magnitude and offset schedule. If specified as a 24-hour schedule, the base setpoint can incorporate setpoint schedule changes, but having a separately specified offset magnitude and schedule is convenient for parametric runs.</modeler_description>
  <arguments>
    <argument>
      <name>weekday_setpoint</name>
      <display_name>Weekday Setpoint</display_name>
      <description>Specify a single heating setpoint or a 24-hour comma-separated heating schedule for the weekdays.</description>
      <type>String</type>
      <units>degrees F</units>
      <required>true</required>
      <model_dependent>false</model_dependent>
      <default_value>71.0</default_value>
    </argument>
    <argument>
      <name>weekend_setpoint</name>
      <display_name>Weekend Setpoint</display_name>
      <description>Specify a single heating setpoint or a 24-hour comma-separated heating schedule for the weekend.</description>
      <type>String</type>
      <units>degrees F</units>
      <required>true</required>
      <model_dependent>false</model_dependent>
      <default_value>71.0</default_value>
    </argument>
    <argument>
      <name>weekday_offset_magnitude</name>
      <display_name>Weekday Offset Magnitude</display_name>
      <description>Specify the magnitude of the heating setpoint offset for the weekdays, which will be applied during hours specified by the offset schedule. A positive offset increases the setpoint while a negative offset decreases the setpoint.</description>
      <type>Double</type>
      <units>degrees F</units>
      <required>true</required>
      <model_dependent>false</model_dependent>
      <default_value>0</default_value>
    </argument>
    <argument>
      <name>weekend_offset_magnitude</name>
      <display_name>Weekend Offset Magnitude</display_name>
      <description>Specify the magnitude of the heating setpoint offset for the weekdays, which will be applied during hours specified by the offset schedule. A positive offset increases the setpoint while a negative offset decreases the setpoint.</description>
      <type>Double</type>
      <units>degrees F</units>
      <required>true</required>
      <model_dependent>false</model_dependent>
      <default_value>0</default_value>
    </argument>
    <argument>
      <name>weekday_offset_schedule</name>
      <display_name>Weekday offset Schedule</display_name>
      <description>Specify a 24-hour comma-separated schedule of 0s and 1s for applying the offset on weekdays.</description>
      <type>String</type>
      <units>degrees F</units>
      <required>true</required>
      <model_dependent>false</model_dependent>
      <default_value>0,0,0,0,0,0,0,0,0,0,0,0,0,0,0,0,0,0,0,0,0,0,0,0</default_value>
    </argument>
    <argument>
      <name>weekend_offset_schedule</name>
      <display_name>Weekend offset Schedule</display_name>
      <description>Specify a 24-hour comma-separated schedule of 0s and 1s for applying the offset on weekend.</description>
      <type>String</type>
      <units>degrees F</units>
      <required>true</required>
      <model_dependent>false</model_dependent>
      <default_value>0,0,0,0,0,0,0,0,0,0,0,0,0,0,0,0,0,0,0,0,0,0,0,0</default_value>
    </argument>
    <argument>
      <name>use_auto_season</name>
      <display_name>Use Auto Heating Season</display_name>
      <description>Specifies whether to automatically define the heating season based on the weather file. User-defined heating season start/end months will be ignored if this is selected</description>
      <type>Boolean</type>
      <required>true</required>
      <model_dependent>false</model_dependent>
      <default_value>false</default_value>
      <choices>
        <choice>
          <value>true</value>
          <display_name>true</display_name>
        </choice>
        <choice>
          <value>false</value>
          <display_name>false</display_name>
        </choice>
      </choices>
    </argument>
    <argument>
      <name>season_start_month</name>
      <display_name>Heating Season Start Month</display_name>
      <description>Start month of the heating season.</description>
      <type>Choice</type>
      <required>false</required>
      <model_dependent>false</model_dependent>
      <default_value>Jan</default_value>
      <choices>
        <choice>
          <value>Jan</value>
          <display_name>Jan</display_name>
        </choice>
        <choice>
          <value>Feb</value>
          <display_name>Feb</display_name>
        </choice>
        <choice>
          <value>Mar</value>
          <display_name>Mar</display_name>
        </choice>
        <choice>
          <value>Apr</value>
          <display_name>Apr</display_name>
        </choice>
        <choice>
          <value>May</value>
          <display_name>May</display_name>
        </choice>
        <choice>
          <value>Jun</value>
          <display_name>Jun</display_name>
        </choice>
        <choice>
          <value>Jul</value>
          <display_name>Jul</display_name>
        </choice>
        <choice>
          <value>Aug</value>
          <display_name>Aug</display_name>
        </choice>
        <choice>
          <value>Sep</value>
          <display_name>Sep</display_name>
        </choice>
        <choice>
          <value>Oct</value>
          <display_name>Oct</display_name>
        </choice>
        <choice>
          <value>Nov</value>
          <display_name>Nov</display_name>
        </choice>
        <choice>
          <value>Dec</value>
          <display_name>Dec</display_name>
        </choice>
      </choices>
    </argument>
    <argument>
      <name>season_end_month</name>
      <display_name>Heating Season End Month</display_name>
      <description>End month of the heating season.</description>
      <type>Choice</type>
      <required>false</required>
      <model_dependent>false</model_dependent>
      <default_value>Dec</default_value>
      <choices>
        <choice>
          <value>Jan</value>
          <display_name>Jan</display_name>
        </choice>
        <choice>
          <value>Feb</value>
          <display_name>Feb</display_name>
        </choice>
        <choice>
          <value>Mar</value>
          <display_name>Mar</display_name>
        </choice>
        <choice>
          <value>Apr</value>
          <display_name>Apr</display_name>
        </choice>
        <choice>
          <value>May</value>
          <display_name>May</display_name>
        </choice>
        <choice>
          <value>Jun</value>
          <display_name>Jun</display_name>
        </choice>
        <choice>
          <value>Jul</value>
          <display_name>Jul</display_name>
        </choice>
        <choice>
          <value>Aug</value>
          <display_name>Aug</display_name>
        </choice>
        <choice>
          <value>Sep</value>
          <display_name>Sep</display_name>
        </choice>
        <choice>
          <value>Oct</value>
          <display_name>Oct</display_name>
        </choice>
        <choice>
          <value>Nov</value>
          <display_name>Nov</display_name>
        </choice>
        <choice>
          <value>Dec</value>
          <display_name>Dec</display_name>
        </choice>
      </choices>
    </argument>
  </arguments>
  <outputs/>
  <provenances/>
  <tags>
    <tag>HVAC.HVAC Controls</tag>
  </tags>
  <attributes>
    <attribute>
      <name>Measure Type</name>
      <value>ModelMeasure</value>
      <datatype>string</datatype>
    </attribute>
    <attribute>
      <name>Uses SketchUp API</name>
      <value>false</value>
      <datatype>boolean</datatype>
    </attribute>
  </attributes>
  <files>
    <file>
<<<<<<< HEAD
      <filename>USA_CO_Denver_Intl_AP_725650_TMY3.ddy</filename>
      <filetype>ddy</filetype>
      <usage_type>test</usage_type>
      <checksum>FB253570</checksum>
    </file>
    <file>
      <filename>USA_CO_Denver_Intl_AP_725650_TMY3.epw</filename>
      <filetype>epw</filetype>
      <usage_type>test</usage_type>
      <checksum>E23378AA</checksum>
    </file>
    <file>
      <filename>psychrometrics.rb</filename>
      <filetype>rb</filetype>
      <usage_type>resource</usage_type>
      <checksum>208441EA</checksum>
    </file>
    <file>
      <filename>materials.rb</filename>
      <filetype>rb</filetype>
      <usage_type>resource</usage_type>
      <checksum>82D32FEE</checksum>
    </file>
    <file>
      <filename>weather.rb</filename>
      <filetype>rb</filetype>
      <usage_type>resource</usage_type>
      <checksum>454E14D4</checksum>
    </file>
    <file>
      <filename>util.rb</filename>
      <filetype>rb</filetype>
      <usage_type>resource</usage_type>
      <checksum>B8804B95</checksum>
    </file>
    <file>
      <filename>unit_conversions.rb</filename>
      <filetype>rb</filetype>
      <usage_type>resource</usage_type>
      <checksum>7161039B</checksum>
    </file>
    <file>
      <filename>schedules.rb</filename>
      <filetype>rb</filetype>
      <usage_type>resource</usage_type>
      <checksum>F7EEE7C4</checksum>
    </file>
    <file>
      <filename>process_heating_setpoints_test.rb</filename>
      <filetype>rb</filetype>
      <usage_type>test</usage_type>
      <checksum>6068932E</checksum>
    </file>
    <file>
      <filename>SFD_2000sqft_2story_SL_UA_3Beds_2Baths_Denver.osm</filename>
      <filetype>osm</filetype>
      <usage_type>test</usage_type>
      <checksum>9EAB2990</checksum>
    </file>
    <file>
      <filename>SFD_2000sqft_2story_SL_UA_3Beds_2Baths_Denver_ASHP_NoSetpoints.osm</filename>
      <filetype>osm</filetype>
      <usage_type>test</usage_type>
      <checksum>F383F12B</checksum>
    </file>
    <file>
      <filename>SFD_2000sqft_2story_SL_UA_3Beds_2Baths_Denver_ElectricBaseboard_NoSetpoints.osm</filename>
      <filetype>osm</filetype>
      <usage_type>test</usage_type>
      <checksum>F42F687C</checksum>
    </file>
    <file>
      <filename>SFD_2000sqft_2story_SL_UA_3Beds_2Baths_Denver_Furnace_CentralAC_NoHtgSetpoint.osm</filename>
      <filetype>osm</filetype>
      <usage_type>test</usage_type>
      <checksum>B04B4146</checksum>
    </file>
    <file>
      <filename>SFD_2000sqft_2story_SL_UA_3Beds_2Baths_Denver_Furnace_NoSetpoints.osm</filename>
      <filetype>osm</filetype>
      <usage_type>test</usage_type>
      <checksum>856ECAFF</checksum>
    </file>
    <file>
      <filename>SFD_2000sqft_2story_SL_UA_3Beds_2Baths_Denver_GSHPVertBore_NoSetpoints.osm</filename>
      <filetype>osm</filetype>
      <usage_type>test</usage_type>
      <checksum>EC5F01D0</checksum>
    </file>
    <file>
      <filename>SFD_2000sqft_2story_SL_UA_3Beds_2Baths_Denver_Boiler_NoSetpoints.osm</filename>
      <filetype>osm</filetype>
      <usage_type>test</usage_type>
      <checksum>3FB0C190</checksum>
    </file>
    <file>
      <filename>SFD_2000sqft_2story_SL_UA.osm</filename>
      <filetype>osm</filetype>
      <usage_type>test</usage_type>
      <checksum>F277974D</checksum>
    </file>
    <file>
      <filename>SFD_2000sqft_2story_SL_UA_3Beds_2Baths_Denver_MSHP_NoSetpoints.osm</filename>
      <filetype>osm</filetype>
      <usage_type>test</usage_type>
      <checksum>AE0E7D3B</checksum>
    </file>
    <file>
      <filename>SFD_2000sqft_2story_SL_UA_3Beds_2Baths_Denver_UnitHeater_NoSetpoints.osm</filename>
      <filetype>osm</filetype>
      <usage_type>test</usage_type>
      <checksum>82862202</checksum>
    </file>
    <file>
      <filename>SFA_4units_1story_SL_UA_3Beds_2Baths_Denver_Furnace_NoSetpoints.osm</filename>
      <filetype>osm</filetype>
      <usage_type>test</usage_type>
      <checksum>46AD38AE</checksum>
    </file>
    <file>
      <filename>geometry.rb</filename>
      <filetype>rb</filetype>
      <usage_type>resource</usage_type>
      <checksum>E5BD3794</checksum>
=======
      <filename>process_heating_setpoints_test.rb</filename>
      <filetype>rb</filetype>
      <usage_type>test</usage_type>
      <checksum>E972956B</checksum>
>>>>>>> 56a240aa
    </file>
    <file>
      <version>
        <software_program>OpenStudio</software_program>
        <identifier>1.4.0</identifier>
        <min_compatible>2.0.4</min_compatible>
      </version>
      <filename>measure.rb</filename>
      <filetype>rb</filetype>
      <usage_type>script</usage_type>
<<<<<<< HEAD
      <checksum>17628634</checksum>
    </file>
    <file>
      <filename>constants.rb</filename>
      <filetype>rb</filetype>
      <usage_type>resource</usage_type>
      <checksum>F1D15EBA</checksum>
    </file>
    <file>
      <filename>SFA_4units_1story_SL_UA_3Beds_2Baths_Denver_Central_System_Boiler_Baseboards_NoSetpoints.osm</filename>
      <filetype>osm</filetype>
      <usage_type>test</usage_type>
      <checksum>268A6A78</checksum>
    </file>
    <file>
      <filename>SFA_4units_1story_SL_UA_3Beds_2Baths_Denver_Central_System_Fan_Coil_NoSetpoints.osm</filename>
      <filetype>osm</filetype>
      <usage_type>test</usage_type>
      <checksum>0A013B78</checksum>
    </file>
    <file>
      <filename>SFA_4units_1story_SL_UA_3Beds_2Baths_Denver_Central_System_PTAC_NoSetpoints.osm</filename>
      <filetype>osm</filetype>
      <usage_type>test</usage_type>
      <checksum>BDFD2D46</checksum>
    </file>
    <file>
      <filename>MF_8units_1story_SL_3Beds_2Baths_Denver_Furnace_NoSetpoints.osm</filename>
      <filetype>osm</filetype>
      <usage_type>test</usage_type>
      <checksum>65311A12</checksum>
    </file>
    <file>
      <filename>hvac.rb</filename>
      <filetype>rb</filetype>
      <usage_type>resource</usage_type>
      <checksum>C31944CD</checksum>
=======
      <checksum>02C004C2</checksum>
>>>>>>> 56a240aa
    </file>
  </files>
</measure><|MERGE_RESOLUTION|>--- conflicted
+++ resolved
@@ -2,13 +2,8 @@
   <schema_version>3.0</schema_version>
   <name>process_heating_setpoints</name>
   <uid>2b167665-f760-462d-8c9d-1d909da7b628</uid>
-<<<<<<< HEAD
-  <version_id>2c3c953c-c63d-4378-9a1e-be0c44cb3e11</version_id>
-  <version_modified>20181109T193257Z</version_modified>
-=======
-  <version_id>fefb94be-24a7-4726-91b7-2db6dfffcec2</version_id>
-  <version_modified>20181112T230643Z</version_modified>
->>>>>>> 56a240aa
+  <version_id>398504ee-9c25-4384-ae52-c21967937e63</version_id>
+  <version_modified>20181113T200451Z</version_modified>
   <xml_checksum>2C877DEB</xml_checksum>
   <class_name>ProcessHeatingSetpoints</class_name>
   <display_name>Set Residential Heating Setpoints and Schedules</display_name>
@@ -232,137 +227,10 @@
   </attributes>
   <files>
     <file>
-<<<<<<< HEAD
-      <filename>USA_CO_Denver_Intl_AP_725650_TMY3.ddy</filename>
-      <filetype>ddy</filetype>
-      <usage_type>test</usage_type>
-      <checksum>FB253570</checksum>
-    </file>
-    <file>
-      <filename>USA_CO_Denver_Intl_AP_725650_TMY3.epw</filename>
-      <filetype>epw</filetype>
-      <usage_type>test</usage_type>
-      <checksum>E23378AA</checksum>
-    </file>
-    <file>
-      <filename>psychrometrics.rb</filename>
-      <filetype>rb</filetype>
-      <usage_type>resource</usage_type>
-      <checksum>208441EA</checksum>
-    </file>
-    <file>
-      <filename>materials.rb</filename>
-      <filetype>rb</filetype>
-      <usage_type>resource</usage_type>
-      <checksum>82D32FEE</checksum>
-    </file>
-    <file>
-      <filename>weather.rb</filename>
-      <filetype>rb</filetype>
-      <usage_type>resource</usage_type>
-      <checksum>454E14D4</checksum>
-    </file>
-    <file>
-      <filename>util.rb</filename>
-      <filetype>rb</filetype>
-      <usage_type>resource</usage_type>
-      <checksum>B8804B95</checksum>
-    </file>
-    <file>
-      <filename>unit_conversions.rb</filename>
-      <filetype>rb</filetype>
-      <usage_type>resource</usage_type>
-      <checksum>7161039B</checksum>
-    </file>
-    <file>
-      <filename>schedules.rb</filename>
-      <filetype>rb</filetype>
-      <usage_type>resource</usage_type>
-      <checksum>F7EEE7C4</checksum>
-    </file>
-    <file>
       <filename>process_heating_setpoints_test.rb</filename>
       <filetype>rb</filetype>
       <usage_type>test</usage_type>
       <checksum>6068932E</checksum>
-    </file>
-    <file>
-      <filename>SFD_2000sqft_2story_SL_UA_3Beds_2Baths_Denver.osm</filename>
-      <filetype>osm</filetype>
-      <usage_type>test</usage_type>
-      <checksum>9EAB2990</checksum>
-    </file>
-    <file>
-      <filename>SFD_2000sqft_2story_SL_UA_3Beds_2Baths_Denver_ASHP_NoSetpoints.osm</filename>
-      <filetype>osm</filetype>
-      <usage_type>test</usage_type>
-      <checksum>F383F12B</checksum>
-    </file>
-    <file>
-      <filename>SFD_2000sqft_2story_SL_UA_3Beds_2Baths_Denver_ElectricBaseboard_NoSetpoints.osm</filename>
-      <filetype>osm</filetype>
-      <usage_type>test</usage_type>
-      <checksum>F42F687C</checksum>
-    </file>
-    <file>
-      <filename>SFD_2000sqft_2story_SL_UA_3Beds_2Baths_Denver_Furnace_CentralAC_NoHtgSetpoint.osm</filename>
-      <filetype>osm</filetype>
-      <usage_type>test</usage_type>
-      <checksum>B04B4146</checksum>
-    </file>
-    <file>
-      <filename>SFD_2000sqft_2story_SL_UA_3Beds_2Baths_Denver_Furnace_NoSetpoints.osm</filename>
-      <filetype>osm</filetype>
-      <usage_type>test</usage_type>
-      <checksum>856ECAFF</checksum>
-    </file>
-    <file>
-      <filename>SFD_2000sqft_2story_SL_UA_3Beds_2Baths_Denver_GSHPVertBore_NoSetpoints.osm</filename>
-      <filetype>osm</filetype>
-      <usage_type>test</usage_type>
-      <checksum>EC5F01D0</checksum>
-    </file>
-    <file>
-      <filename>SFD_2000sqft_2story_SL_UA_3Beds_2Baths_Denver_Boiler_NoSetpoints.osm</filename>
-      <filetype>osm</filetype>
-      <usage_type>test</usage_type>
-      <checksum>3FB0C190</checksum>
-    </file>
-    <file>
-      <filename>SFD_2000sqft_2story_SL_UA.osm</filename>
-      <filetype>osm</filetype>
-      <usage_type>test</usage_type>
-      <checksum>F277974D</checksum>
-    </file>
-    <file>
-      <filename>SFD_2000sqft_2story_SL_UA_3Beds_2Baths_Denver_MSHP_NoSetpoints.osm</filename>
-      <filetype>osm</filetype>
-      <usage_type>test</usage_type>
-      <checksum>AE0E7D3B</checksum>
-    </file>
-    <file>
-      <filename>SFD_2000sqft_2story_SL_UA_3Beds_2Baths_Denver_UnitHeater_NoSetpoints.osm</filename>
-      <filetype>osm</filetype>
-      <usage_type>test</usage_type>
-      <checksum>82862202</checksum>
-    </file>
-    <file>
-      <filename>SFA_4units_1story_SL_UA_3Beds_2Baths_Denver_Furnace_NoSetpoints.osm</filename>
-      <filetype>osm</filetype>
-      <usage_type>test</usage_type>
-      <checksum>46AD38AE</checksum>
-    </file>
-    <file>
-      <filename>geometry.rb</filename>
-      <filetype>rb</filetype>
-      <usage_type>resource</usage_type>
-      <checksum>E5BD3794</checksum>
-=======
-      <filename>process_heating_setpoints_test.rb</filename>
-      <filetype>rb</filetype>
-      <usage_type>test</usage_type>
-      <checksum>E972956B</checksum>
->>>>>>> 56a240aa
     </file>
     <file>
       <version>
@@ -373,47 +241,7 @@
       <filename>measure.rb</filename>
       <filetype>rb</filetype>
       <usage_type>script</usage_type>
-<<<<<<< HEAD
-      <checksum>17628634</checksum>
-    </file>
-    <file>
-      <filename>constants.rb</filename>
-      <filetype>rb</filetype>
-      <usage_type>resource</usage_type>
-      <checksum>F1D15EBA</checksum>
-    </file>
-    <file>
-      <filename>SFA_4units_1story_SL_UA_3Beds_2Baths_Denver_Central_System_Boiler_Baseboards_NoSetpoints.osm</filename>
-      <filetype>osm</filetype>
-      <usage_type>test</usage_type>
-      <checksum>268A6A78</checksum>
-    </file>
-    <file>
-      <filename>SFA_4units_1story_SL_UA_3Beds_2Baths_Denver_Central_System_Fan_Coil_NoSetpoints.osm</filename>
-      <filetype>osm</filetype>
-      <usage_type>test</usage_type>
-      <checksum>0A013B78</checksum>
-    </file>
-    <file>
-      <filename>SFA_4units_1story_SL_UA_3Beds_2Baths_Denver_Central_System_PTAC_NoSetpoints.osm</filename>
-      <filetype>osm</filetype>
-      <usage_type>test</usage_type>
-      <checksum>BDFD2D46</checksum>
-    </file>
-    <file>
-      <filename>MF_8units_1story_SL_3Beds_2Baths_Denver_Furnace_NoSetpoints.osm</filename>
-      <filetype>osm</filetype>
-      <usage_type>test</usage_type>
-      <checksum>65311A12</checksum>
-    </file>
-    <file>
-      <filename>hvac.rb</filename>
-      <filetype>rb</filetype>
-      <usage_type>resource</usage_type>
-      <checksum>C31944CD</checksum>
-=======
-      <checksum>02C004C2</checksum>
->>>>>>> 56a240aa
+      <checksum>A14F514D</checksum>
     </file>
   </files>
 </measure>