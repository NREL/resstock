--- conflicted
+++ resolved
@@ -2,13 +2,8 @@
   <schema_version>3.0</schema_version>
   <name>process_heating_setpoints</name>
   <uid>2b167665-f760-462d-8c9d-1d909da7b628</uid>
-<<<<<<< HEAD
-  <version_id>abf1f970-7f73-43f0-9034-1ac872771c23</version_id>
-  <version_modified>20210409T161825Z</version_modified>
-=======
   <version_id>e210bf8b-f530-471e-8c9d-89eff004d343</version_id>
   <version_modified>20210616T203307Z</version_modified>
->>>>>>> d6f6ffbf
   <xml_checksum>2C877DEB</xml_checksum>
   <class_name>ProcessHeatingSetpoints</class_name>
   <display_name>Set Residential Heating Setpoints and Schedules</display_name>
@@ -209,25 +204,6 @@
         <choice>
           <value>Dec</value>
           <display_name>Dec</display_name>
-        </choice>
-      </choices>
-    </argument>
-    <argument>
-      <name>apply_offset</name>
-      <display_name>Apply Heating Setpoint Offset</display_name>
-      <description>Specifies whether to apply the setpoint offsets defined in weekend_offset_schedule and weekday_offset_schedule. If false, the offsets are set to 0 and the constant heating setpoint is used.</description>
-      <type>Boolean</type>
-      <required>true</required>
-      <model_dependent>false</model_dependent>
-      <default_value>true</default_value>
-      <choices>
-        <choice>
-          <value>true</value>
-          <display_name>true</display_name>
-        </choice>
-        <choice>
-          <value>false</value>
-          <display_name>false</display_name>
         </choice>
       </choices>
     </argument>
@@ -251,12 +227,6 @@
   </attributes>
   <files>
     <file>
-      <filename>process_heating_setpoints_test.rb</filename>
-      <filetype>rb</filetype>
-      <usage_type>test</usage_type>
-      <checksum>82146B88</checksum>
-    </file>
-    <file>
       <version>
         <software_program>OpenStudio</software_program>
         <identifier>1.4.0</identifier>
@@ -265,9 +235,6 @@
       <filename>measure.rb</filename>
       <filetype>rb</filetype>
       <usage_type>script</usage_type>
-<<<<<<< HEAD
-      <checksum>F1B05848</checksum>
-=======
       <checksum>2CAA6E34</checksum>
     </file>
     <file>
@@ -275,7 +242,6 @@
       <filetype>rb</filetype>
       <usage_type>test</usage_type>
       <checksum>8A91E75F</checksum>
->>>>>>> d6f6ffbf
     </file>
   </files>
 </measure>