<?xml version="1.0" encoding="UTF-8"?>
<xs:schema xmlns:xs="http://www.w3.org/2001/XMLSchema" xmlns="http://hpxmlonline.com/2014/6"
	targetNamespace="http://hpxmlonline.com/2014/6" elementFormDefault="qualified" version="3.0">
	<xs:include schemaLocation="HPXMLDataTypes.xsd"/>
	<xs:element name="XMLTransactionHeaderInformation">
		<xs:annotation>
			<xs:documentation>These are a series of elements that indicate the type of XML and basic descriptive data about the XML.</xs:documentation>
		</xs:annotation>
		<xs:complexType>
			<xs:sequence>
				<xs:element name="XMLType" type="XMLType"/>
				<xs:element name="XMLGeneratedBy" type="XMLGeneratedBy"/>
				<xs:element name="CreatedDateAndTime" type="CreatedDateAndTime"/>
				<xs:element name="Transaction" type="TransactionType"/>
				<xs:element minOccurs="0" ref="extension"/>
			</xs:sequence>
		</xs:complexType>
	</xs:element>
	<xs:complexType name="AddressInformation">
		<xs:annotation>
			<xs:documentation>Address information contains the basic descriptive elements of a location.</xs:documentation>
		</xs:annotation>
		<xs:sequence>
			<xs:element name="AddressType" type="AddressTypeCode" minOccurs="0"/>
			<xs:element name="Address1" type="xs:string" minOccurs="0"/>
			<xs:element name="Address2" type="xs:string" minOccurs="0"/>
			<xs:element name="CityMunicipality" type="xs:string" minOccurs="0"/>
			<xs:element name="StateCode" type="StateCode" minOccurs="0"/>
			<xs:element name="ZipCode" type="ZipCode" minOccurs="0"/>
			<xs:element name="USPSBarCode" type="USPSBarCode" minOccurs="0"/>
			<xs:element minOccurs="0" ref="extension"/>
		</xs:sequence>
	</xs:complexType>
	<xs:complexType name="SystemIdentifiersInfoType">
		<xs:annotation>
			<xs:documentation>System identifiers contain type codes and an identifier for both a sending and a receiving system.  These fields are needed to be able to transmit data between two systems, and have it identified in the two systems. Also, there is an id attribute to define a local id to be used internally. </xs:documentation>
		</xs:annotation>
		<xs:sequence>
			<xs:element name="SendingSystemIdentifierType" type="SendingSystemIdentifierType"
				minOccurs="0"/>
			<xs:element name="SendingSystemIdentifierValue" type="SendingSystemIdentifierValue"
				minOccurs="0"/>
			<xs:element name="ReceivingSystemIdentifierType" type="ReceivingSystemIdentifierType"
				minOccurs="0"/>
			<xs:element name="ReceivingSystemIdentifierValue" type="ReceivingSystemIdentifierValue"
				minOccurs="0"/>
		</xs:sequence>
		<xs:attribute name="id" type="xs:ID" use="required">
			<xs:annotation>
				<xs:documentation>id local to the current document</xs:documentation>
			</xs:annotation>
		</xs:attribute>
		<xs:attribute name="sameas" type="xs:IDREF">
			<xs:annotation>
				<xs:documentation>Use to reference the id of the same object on the base building where the object has not been replaced.</xs:documentation>
			</xs:annotation>
		</xs:attribute>
	</xs:complexType>
	<xs:complexType name="LocalReference">
		<xs:attribute name="idref" type="xs:IDREF"/>
	</xs:complexType>
	<xs:complexType name="RemoteReference">
		<xs:annotation>
			<xs:documentation>Use the id attribute if the element being referenced is available locally in the current xml transaction. Use the Sending/Receiving System Identifiers to identify elements in other xml transactions.</xs:documentation>
		</xs:annotation>
		<xs:sequence>
			<xs:element name="SendingSystemIdentifierType" type="SendingSystemIdentifierType"
				minOccurs="0"/>
			<xs:element name="SendingSystemIdentifierValue" type="SendingSystemIdentifierValue"
				minOccurs="0"/>
			<xs:element name="ReceivingSystemIdentifierType" type="ReceivingSystemIdentifierType"
				minOccurs="0"/>
			<xs:element name="ReceivingSystemIdentifierValue" type="ReceivingSystemIdentifierValue"
				minOccurs="0"/>
		</xs:sequence>
		<xs:attribute name="id" type="xs:IDREF">
			<xs:annotation>
				<xs:documentation>Id reference in the current document. Optional. If the element isn't available in the current document, don't use this.</xs:documentation>
			</xs:annotation>
		</xs:attribute>
	</xs:complexType>
	<xs:element name="ContractorSystemIdentifiers">
		<xs:annotation>
			<xs:documentation>These are the system identifiers for a specific contractor at a business</xs:documentation>
		</xs:annotation>
		<xs:complexType>
			<xs:sequence>
				<xs:element maxOccurs="unbounded" ref="SystemIdentifiersInfo"/>
			</xs:sequence>
		</xs:complexType>
	</xs:element>
	<xs:complexType name="extensionType">
		<xs:sequence>
			<xs:any maxOccurs="unbounded" minOccurs="0" namespace="##any" processContents="skip"/>
		</xs:sequence>
	</xs:complexType>
	<xs:element name="extension" type="extensionType"> </xs:element>
	<xs:element name="ProjectStatus">
		<xs:complexType>
			<xs:sequence>
				<xs:element name="EventType" type="EventType">
					<xs:annotation>
						<xs:documentation>Quality assurance: The observation techniques and activities used externally by an organization to evaluate the effectiveness of their quality management system and to provide feedback that may result in quality improvements (BPI, 2006). </xs:documentation>
					</xs:annotation>
				</xs:element>
				<xs:element minOccurs="0" name="Date" type="xs:date"/>
				<xs:element minOccurs="0" ref="extension"/>
			</xs:sequence>
		</xs:complexType>
	</xs:element>
	<xs:complexType name="IndividualInfo">
		<xs:sequence>
			<xs:group ref="SystemInfo"/>
			<xs:element name="Name">
				<xs:complexType>
					<xs:sequence>
						<xs:element name="PrefixName" type="PrefixName" minOccurs="0"/>
						<xs:element name="FirstName" type="xs:string"/>
						<xs:element name="MiddleName" type="xs:string" minOccurs="0"/>
						<xs:element name="LastName" type="xs:string"/>
						<xs:element name="SuffixName" type="SuffixName" minOccurs="0"/>
						<xs:element ref="extension" minOccurs="0"/>
					</xs:sequence>
				</xs:complexType>
			</xs:element>
			<xs:element minOccurs="0" name="IndividualType" type="IndividualType"/>
			<xs:element minOccurs="0" maxOccurs="unbounded" name="Telephone"
				type="TelephoneInfoType"/>
			<xs:element minOccurs="0" maxOccurs="unbounded" name="Email" type="EmailInfoType"/>
			<xs:element ref="extension" minOccurs="0"/>
		</xs:sequence>
	</xs:complexType>
	<xs:element name="UtilityFuelProvider">
		<xs:annotation>
			<xs:documentation>Utility company or fuel provider</xs:documentation>
		</xs:annotation>
		<xs:complexType>
			<xs:sequence>
				<xs:group ref="SystemInfo"/>
				<xs:element name="UtilityName" type="xs:string" minOccurs="0"/>
				<xs:element minOccurs="0" name="MeterNumber" type="xs:string"/>
				<xs:element name="UtilityAccountNumber" type="xs:string" minOccurs="0"/>
				<xs:element minOccurs="0" name="Permission" type="xs:boolean"/>
				<xs:element name="UtilityServiceTypeProvided" type="ConsumptionType" minOccurs="0"
					maxOccurs="unbounded"/>
				<xs:element minOccurs="0" name="BusinessInfo" type="BusinessInfoType"/>
				<xs:element maxOccurs="unbounded" minOccurs="0" name="BusinessContactInfo"
					type="BusinessContactInfoType"/>
				<xs:element ref="extension" minOccurs="0"/>
			</xs:sequence>
		</xs:complexType>
	</xs:element>
	<xs:complexType name="IECCClimateZoneType">
		<xs:sequence>
			<xs:element name="Year" type="IECCYear"> </xs:element>
			<xs:element name="ClimateZone" type="ClimateZoneIECC"/>
			<xs:element minOccurs="0" ref="extension"/>
		</xs:sequence>
	</xs:complexType>
	<xs:complexType name="InsulationMaterial">
		<xs:choice>
			<xs:element name="Batt" type="InsulationBattType"/>
			<xs:element name="LooseFill" type="InsulationLooseFillType"/>
			<xs:element name="Rigid" type="InsulationRigidType"/>
			<xs:element name="SprayFoam" type="InsulationSprayFoamType"/>
			<xs:element name="Other" type="xs:string">
				<xs:annotation>
					<xs:documentation>Describe</xs:documentation>
				</xs:annotation>
			</xs:element>
			<xs:element name="None"/>
			<xs:element name="Unknown"/>
		</xs:choice>
	</xs:complexType>
	<xs:complexType name="InsulationInfo">
		<xs:sequence>
			<xs:group ref="SystemInfo"/>
			<xs:element minOccurs="0" name="InsulationPresent" type="xs:boolean"/>
			<xs:element minOccurs="0" name="InsulationGrade" type="InsulationGrade"/>
			<xs:element minOccurs="0" name="InsulationCondition" type="InsulationCondition"/>
			<xs:element minOccurs="0" name="InsulationLocation" type="InsulationLocation"/>
			<xs:element minOccurs="0" name="AssemblyEffectiveRValue" type="RValue">
				<xs:annotation>
					<xs:documentation>This should indicate the effective R-value of the complete assembly including any air films or other treatments.</xs:documentation>
				</xs:annotation>
			</xs:element>
			<xs:element minOccurs="0" name="MisalignedInsulation" type="xs:boolean"/>
			<xs:element maxOccurs="unbounded" minOccurs="0" name="Layer">
				<xs:complexType>
					<xs:sequence maxOccurs="1">
						<xs:element name="InstallationType" type="InstallationType" minOccurs="0"/>
						<xs:element name="InsulationMaterial" type="InsulationMaterial"
							minOccurs="0"/>
						<xs:element name="NominalRValue" type="RValue" minOccurs="0"/>
						<xs:element name="Thickness" type="LengthMeasurement" minOccurs="0">
							<xs:annotation>
								<xs:documentation>[in]</xs:documentation>
							</xs:annotation>
						</xs:element>
						<xs:element ref="extension" minOccurs="0"/>
					</xs:sequence>
				</xs:complexType>
			</xs:element>
			<xs:element ref="extension" minOccurs="0"/>
		</xs:sequence>
	</xs:complexType>
	<xs:element name="CoolingSystemInfo" type="CoolingSystemInfoType"/>
	<xs:element name="HeatPumpInfo" type="HeatPumpInfoType"/>
	<xs:element name="HeatingSystemInfo" type="HeatingSystemInfoType"/>
	<xs:complexType name="ApplianceTypeSummaryInfo">
		<xs:sequence>
			<xs:group ref="SystemInfo"/>
			<xs:element minOccurs="0" ref="AttachedToSpace"/>
			<xs:element name="NumberofUnits" type="IntegerGreaterThanOrEqualToZero" minOccurs="0"/>
			<xs:element name="Manufacturer" type="Manufacturer" minOccurs="0"/>
			<xs:element name="ModelNumber" type="Model" minOccurs="0"/>
			<xs:element minOccurs="0" name="AHRINumber" type="xs:string"/>
			<xs:element minOccurs="0" name="SerialNumber" type="xs:string"/>
			<xs:element name="ModelYear" type="Year" minOccurs="0"/>
			<xs:element maxOccurs="unbounded" minOccurs="0" name="ThirdPartyCertification"
				type="ApplianceThirdPartyCertifications"/>
		</xs:sequence>
	</xs:complexType>
	<xs:complexType name="ClothesDryerInfoType">
		<xs:complexContent>
			<xs:extension base="ApplianceTypeSummaryInfo">
				<xs:sequence>
					<xs:element minOccurs="0" name="Type" type="ClothesDryerType"/>
					<xs:element minOccurs="0" name="Location" type="LaundryMachineLocation"/>
					<xs:element name="FuelType" type="FuelType" minOccurs="0"/>
					<xs:element minOccurs="0" name="Usage" type="xs:double">
						<xs:annotation>
							<xs:documentation>loads/week</xs:documentation>
						</xs:annotation>
					</xs:element>
					<xs:element minOccurs="0" name="EnergyFactor" type="xs:double">
						<xs:annotation>
							<xs:documentation>lbs dry clothes/kWh</xs:documentation>
						</xs:annotation>
					</xs:element>
					<xs:element minOccurs="0" name="CombinedEnergyFactor" type="xs:double">
						<xs:annotation>
							<xs:documentation>The efficiency metric effective September 13, 2013, it includes the active drying cycle energy as well as energy consumed during Stand-by and Off modes. lbs dry clothes/kWh</xs:documentation>
						</xs:annotation>
					</xs:element>
					<xs:element maxOccurs="unbounded" minOccurs="0" name="ControlType">
						<xs:simpleType>
							<xs:restriction base="xs:string">
								<xs:enumeration value="timer"/>
								<xs:enumeration value="moisture"/>
								<xs:enumeration value="temperature"/>
							</xs:restriction>
						</xs:simpleType>
					</xs:element>
					<xs:element ref="extension" minOccurs="0"/>
				</xs:sequence>
			</xs:extension>
		</xs:complexContent>
	</xs:complexType>
	<xs:complexType name="ClothesWasherInfoType">
		<xs:complexContent>
			<xs:extension base="ApplianceTypeSummaryInfo">

				<xs:sequence>
					<xs:element name="Type" type="ClothesWasherType" minOccurs="0"/>
					<xs:element minOccurs="0" name="Location" type="LaundryMachineLocation"/>
					<xs:element name="ModifiedEnergyFactor" type="xs:double" minOccurs="0"/>
					<xs:element name="IntegratedModifiedEnergyFactor" type="xs:double" minOccurs="0">
						<xs:annotation>
							<xs:documentation>The energy performance metric for ENERGY STAR certified residential clothes washers as of March 7, 2015.</xs:documentation>
						</xs:annotation>
					</xs:element>
					<xs:element name="WaterFactor" type="xs:double" minOccurs="0"/>
					<xs:element name="IntegratedWaterFactor" type="xs:double" minOccurs="0">
						<xs:annotation>
							<xs:documentation>The water performance metric for ENERGY STAR certified residential clothes washers as of March 7, 2015.</xs:documentation>
						</xs:annotation>
					</xs:element>
					<xs:element minOccurs="0" name="Usage" type="xs:double">
						<xs:annotation>
							<xs:documentation>loads/week</xs:documentation>
						</xs:annotation>
					</xs:element>
					<xs:element minOccurs="0" name="RatedAnnualkWh" type="RatedAnnualkWh">
						<xs:annotation>
							<xs:documentation>kWh/yr</xs:documentation>
						</xs:annotation>
					</xs:element>
					<xs:element minOccurs="0" name="LabelElectricRate" type="xs:double">
						<xs:annotation>
							<xs:documentation>$/kWh</xs:documentation>
						</xs:annotation>
					</xs:element>
					<xs:element minOccurs="0" name="LabelGasRate" type="xs:double">
						<xs:annotation>
							<xs:documentation>$/therm</xs:documentation>
						</xs:annotation>
					</xs:element>
					<xs:element minOccurs="0" name="LabelAnnualGasCost" type="xs:double">
						<xs:annotation>
							<xs:documentation>$</xs:documentation>
						</xs:annotation>
					</xs:element>
					<xs:element minOccurs="0" name="Capacity" type="xs:double">
						<xs:annotation>
							<xs:documentation>ft^3</xs:documentation>
						</xs:annotation>
					</xs:element>
					<xs:element ref="extension" minOccurs="0"/>
				</xs:sequence>

			</xs:extension>
		</xs:complexContent>
	</xs:complexType>

	<xs:complexType name="DishwasherInfoType">
		<xs:complexContent>
			<xs:extension base="ApplianceTypeSummaryInfo">
				<xs:sequence>
					<xs:element minOccurs="0" name="Type" type="DishwasherType"/>
					<xs:element minOccurs="0" name="Fuel" type="FuelType"/>
					<xs:element name="HeatDryDefaultOff" type="xs:boolean" minOccurs="0"/>
					<xs:element name="AuxillaryWaterHeaterDefaultOff" type="xs:boolean"
						minOccurs="0"/>
					<xs:element minOccurs="0" name="RatedAnnualkWh" type="RatedAnnualkWh"/>
					<xs:element minOccurs="0" name="EnergyFactor" type="EnergyFactor"/>
					<xs:element minOccurs="0" name="RatedWaterGalPerCycle"
						type="RatedWaterGalPerCycle"/>
					<xs:element minOccurs="0" name="PlaceSettingCapacity"
						type="IntegerGreaterThanZero"/>
					<xs:element minOccurs="0" name="Usage" type="xs:double">
						<xs:annotation>
							<xs:documentation>loads/week</xs:documentation>
						</xs:annotation>
					</xs:element>
					<xs:element ref="extension" minOccurs="0"/>
				</xs:sequence>
			</xs:extension>
		</xs:complexContent>
	</xs:complexType>
	<xs:complexType name="FreezerInfoType">
		<xs:complexContent>
			<xs:extension base="ApplianceTypeSummaryInfo">
				<xs:sequence>
					<xs:element minOccurs="0" name="Location" type="RefrigeratorLocation"/>
					<xs:element name="RatedAnnualkWh" type="RatedAnnualkWh" minOccurs="0"/>
					<xs:element name="Configuration" type="FreezerStyle" minOccurs="0"/>
					<xs:element name="Volume" type="Volume" minOccurs="0">
						<xs:annotation>
							<xs:documentation>[cu.ft.]</xs:documentation>
						</xs:annotation>
					</xs:element>
					<xs:element ref="extension" minOccurs="0"/>
				</xs:sequence>
			</xs:extension>
		</xs:complexContent>
	</xs:complexType>
	<xs:complexType name="RefrigeratorInfoType">
		<xs:complexContent>
			<xs:extension base="ApplianceTypeSummaryInfo">
				<xs:sequence>
					<xs:element name="Type" type="RefrigeratorStyle" minOccurs="0"/>
					<xs:element minOccurs="0" name="Location" type="RefrigeratorLocation"/>
					<xs:element name="RatedAnnualkWh" type="RatedAnnualkWh" minOccurs="0"/>
					<xs:element name="PrimaryIndicator" type="xs:boolean" minOccurs="0">
						<xs:annotation>
							<xs:documentation>True if it is the primary refrigerator</xs:documentation>
						</xs:annotation>
					</xs:element>
					<xs:element name="Volume" type="Volume" minOccurs="0">
						<xs:annotation>
							<xs:documentation>[cu.ft.]</xs:documentation>
						</xs:annotation>
					</xs:element>
					<xs:element minOccurs="0" name="FreshVolume" type="Volume">
						<xs:annotation>
							<xs:documentation>[cu.ft.] Volume of refrigerator for keeping food at less than freezing.</xs:documentation>
						</xs:annotation>
					</xs:element>
					<xs:element minOccurs="0" name="FrozenVolume" type="Volume">
						<xs:annotation>
							<xs:documentation>[cu.ft.] Freezer Volume</xs:documentation>
						</xs:annotation>
					</xs:element>
					<xs:element ref="extension" minOccurs="0"/>
				</xs:sequence>
			</xs:extension>
		</xs:complexContent>
	</xs:complexType>
	<xs:complexType name="DehumidifierInfoType">
		<xs:complexContent>
			<xs:extension base="ApplianceTypeSummaryInfo">
				<xs:sequence>
					<xs:element minOccurs="0" name="Location" type="DehumidifierLocation"/>
					<xs:element minOccurs="0" name="Efficiency" type="xs:double">
						<xs:annotation>
							<xs:documentation>[L/kWh]</xs:documentation>
						</xs:annotation>
					</xs:element>
					<xs:element ref="extension" minOccurs="0"/>
				</xs:sequence>
			</xs:extension>
		</xs:complexContent>
	</xs:complexType>
	<xs:complexType name="CookingRangeInfoType">
		<xs:complexContent>
			<xs:extension base="ApplianceTypeSummaryInfo">
				<xs:sequence>
					<xs:element name="FuelType" type="FuelType" minOccurs="0"/>
					<xs:element minOccurs="0" name="IsInduction" type="xs:boolean"/>
					<xs:element ref="extension" minOccurs="0"/>
				</xs:sequence>
			</xs:extension>
		</xs:complexContent>
	</xs:complexType>
	<xs:complexType name="OvenInfoType">
		<xs:complexContent>
			<xs:extension base="ApplianceTypeSummaryInfo">
				<xs:sequence>
					<xs:element name="FuelType" type="FuelType" minOccurs="0"/>
					<xs:element minOccurs="0" name="IsConvection" type="xs:boolean"/>
					<xs:element ref="extension" minOccurs="0"/>
				</xs:sequence>
			</xs:extension>
		</xs:complexContent>
	</xs:complexType>
	<xs:element name="SoftwareInfo">
		<xs:complexType>
			<xs:sequence>
				<xs:element name="SoftwareProgramUsed" type="SoftwareProgramUsed" minOccurs="0"/>
				<xs:element name="SoftwareProgramVersion" type="SoftwareProgramVersion"
					minOccurs="0"/>
				<xs:element ref="extension" minOccurs="0"/>
			</xs:sequence>
		</xs:complexType>
	</xs:element>
	<xs:complexType name="BusinessContactType">
		<xs:choice>
			<xs:element name="Owner">
				<xs:complexType>
					<xs:sequence>
						<xs:element ref="extension" minOccurs="0"/>
					</xs:sequence>
				</xs:complexType>
			</xs:element>
			<xs:element name="Auditor">
				<xs:complexType>
					<xs:sequence>
						<xs:element minOccurs="0" name="Qualification" type="AuditorQualification"
							maxOccurs="unbounded"/>
						<xs:element minOccurs="0" name="StateWhereQualificationHeld"
							type="StateCode"/>
						<xs:element minOccurs="0" name="YearsExperience"
							type="IntegerGreaterThanOrEqualToZero"/>
						<xs:element ref="extension" minOccurs="0"/>
					</xs:sequence>
				</xs:complexType>
			</xs:element>
			<xs:element name="Implementer">
				<xs:complexType>
					<xs:sequence>
						<xs:element maxOccurs="unbounded" minOccurs="0" name="Qualification"
							type="ImplementerQualification"/>
						<xs:element minOccurs="0" name="StateWhereQualificationHeld"
							type="StateCode"/>
						<xs:element ref="extension" minOccurs="0"/>
					</xs:sequence>
				</xs:complexType>
			</xs:element>
			<xs:element name="Other">
				<xs:complexType>
					<xs:sequence>
						<xs:element minOccurs="0" name="Description" type="xs:string"/>
						<xs:element ref="extension" minOccurs="0"/>
					</xs:sequence>
				</xs:complexType>
			</xs:element>
		</xs:choice>
	</xs:complexType>
	<xs:complexType name="ContractorType">
		<xs:sequence>
			<xs:group maxOccurs="unbounded" ref="SystemInfo"/>
			<xs:element name="BusinessInfo" type="BusinessInfoType"/>
			<xs:element name="SubContractor" type="ContractorType" minOccurs="0"
				maxOccurs="unbounded"/>
			<xs:element minOccurs="0" ref="extension"/>
		</xs:sequence>
	</xs:complexType>
	<xs:element name="AttachedToSpace" type="LocalReference"/>
	<xs:element name="AttachedToZone" type="LocalReference"/>
	<xs:complexType name="Spaces">
		<xs:sequence>
			<xs:element maxOccurs="unbounded" name="Space">
				<xs:complexType>
					<xs:sequence>
						<xs:group ref="SystemInfo"/>
						<xs:element name="SpaceName" type="xs:string" minOccurs="0"/>
						<xs:element minOccurs="0" name="NumberOfBedrooms"
							type="IntegerGreaterThanOrEqualToZero"/>
						<xs:element minOccurs="0" name="FloorArea" type="SurfaceArea">
							<xs:annotation>
								<xs:documentation>[sq.ft.]</xs:documentation>
							</xs:annotation>
						</xs:element>
						<xs:element minOccurs="0" name="Volume" type="Volume">
							<xs:annotation>
								<xs:documentation>[cu.ft.]</xs:documentation>
							</xs:annotation>
						</xs:element>
						<xs:element minOccurs="0" name="CeilingHeight" type="LengthMeasurement">
							<xs:annotation>
								<xs:documentation>[ft]</xs:documentation>
							</xs:annotation>
						</xs:element>
						<xs:element minOccurs="0" ref="extension"/>
					</xs:sequence>
				</xs:complexType>
			</xs:element>
		</xs:sequence>
	</xs:complexType>
	<xs:complexType name="Zones">
		<xs:sequence>
			<xs:element maxOccurs="unbounded" name="Zone">
				<xs:complexType>
					<xs:sequence>
						<xs:group ref="SystemInfo"/>
						<xs:element name="ZoneName" type="xs:string" minOccurs="0"/>
						<xs:element name="ZoneType" type="ZoneType" minOccurs="0"> </xs:element>
						<xs:element name="Spaces" type="Spaces" minOccurs="0"/>
						<xs:element minOccurs="0" ref="extension"/>
					</xs:sequence>
				</xs:complexType>
			</xs:element>
		</xs:sequence>
	</xs:complexType>
	<xs:complexType name="Enclosure">
		<xs:sequence>
			<xs:element name="AirInfiltration" minOccurs="0">
				<xs:complexType>
					<xs:sequence>
						<xs:element minOccurs="0" name="AirInfiltrationMeasurement"
							type="AirInfiltrationMeasurementType" maxOccurs="unbounded"> </xs:element>
						<xs:element minOccurs="0" name="AirSealing" maxOccurs="unbounded">
							<xs:complexType>
								<xs:sequence>
									<xs:group ref="SystemInfo"/>
									<xs:element name="Hours" type="Hours" minOccurs="0"/>
									<xs:element minOccurs="0" name="ComponentsAirSealed">
										<xs:complexType>
											<xs:sequence>
												<xs:element maxOccurs="unbounded" minOccurs="0"
												name="Attic" type="AtticComponentsAirSealed"/>
												<xs:element maxOccurs="unbounded" minOccurs="0"
												name="BasementCrawlspace"
												type="BasementCrawlspaceComponentsAirSealed"/>
												<xs:element maxOccurs="unbounded" minOccurs="0"
												name="LivingSpace"
												type="LivingSpaceComponentsAirSealed"/>
											</xs:sequence>
										</xs:complexType>
									</xs:element>
								</xs:sequence>
							</xs:complexType>
						</xs:element>
						<xs:element name="AnnualEnergyUse" minOccurs="0">
							<xs:complexType>
								<xs:sequence>
									<xs:element name="ConsumptionInfo" type="ConsumptionInfoType"/>
								</xs:sequence>
							</xs:complexType>
						</xs:element>
						<xs:element minOccurs="0" ref="extension"/>
					</xs:sequence>
				</xs:complexType>
			</xs:element>
			<xs:element minOccurs="0" name="Attics">
				<xs:complexType>
					<xs:sequence>
						<xs:element maxOccurs="unbounded" name="Attic">
							<xs:complexType>
								<xs:sequence>
									<xs:group ref="SystemInfo"/>
									<xs:element minOccurs="0" ref="AttachedToSpace">
										<xs:annotation>
											<xs:documentation>The space over which this attic is</xs:documentation>
										</xs:annotation>
									</xs:element>
									<xs:element name="AtticType" type="AtticType" minOccurs="1"/>
									<xs:element minOccurs="0" name="Roofs">
										<xs:complexType>
											<xs:sequence>
												<xs:element name="Roof" maxOccurs="unbounded">
												<xs:complexType>
												<xs:sequence>
												<xs:group ref="SystemInfo"/>
												<xs:element minOccurs="0" name="Area"
												type="SurfaceArea">
												<xs:annotation>
												<xs:documentation>[sq.ft.] Surface area of the roof itself</xs:documentation>
												</xs:annotation>
												</xs:element>
												<xs:element minOccurs="0" name="Orientation"
												type="OrientationType"/>
												<xs:element name="Azimuth" type="AzimuthType"
												minOccurs="0">
												<xs:annotation>
												<xs:documentation>[deg]</xs:documentation>
												</xs:annotation>
												</xs:element>
												<xs:element minOccurs="0" name="RoofType"
												type="RoofType"/>
												<xs:element minOccurs="0" name="RoofColor"
												type="WallAndRoofColor"/>
												<xs:element minOccurs="0" name="SolarAbsorptance"
												type="SolarAbsorptance"/>
												<xs:element minOccurs="0" name="Emittance"
												type="Emittance"/>
												<xs:element minOccurs="0" name="Rafters"
												type="StudProperties"/>
												<xs:element minOccurs="0" name="DeckType"
												type="DeckType"/>
												<xs:element minOccurs="0" name="Pitch"
												type="Pitch">
												<xs:annotation>
												<xs:documentation>Pitch of roof ?/12</xs:documentation>
												</xs:annotation>
												</xs:element>
												<xs:element name="RadiantBarrier"
												type="xs:boolean" minOccurs="0"/>
												<xs:element name="RadiantBarrierLocation"
												type="RadiantBarrierLocation" minOccurs="0"/>
												<xs:element minOccurs="0" name="Insulation"
												type="InsulationInfo"/>
												<xs:element ref="extension" minOccurs="0"/>
												</xs:sequence>
												</xs:complexType>
												</xs:element>
											</xs:sequence>
										</xs:complexType>
									</xs:element>
									<xs:element minOccurs="0" name="Floors">
										<xs:complexType>
											<xs:sequence>
												<xs:element maxOccurs="unbounded" name="Floor">
												<xs:complexType>
												<xs:sequence>
												<xs:group ref="SystemInfo"/>
												<xs:element minOccurs="0" name="AdjacentTo"
												type="AdjacentTo"/>
												<xs:element minOccurs="0" name="Area"
												type="SurfaceArea">
												<xs:annotation>
												<xs:documentation>[sq.ft.] Area of the floor</xs:documentation>
												</xs:annotation>
												</xs:element>
												<xs:element minOccurs="0" name="FloorJoists"
												type="StudProperties"/>
												<xs:element minOccurs="0" name="Insulation"
												type="InsulationInfo">
												<xs:annotation>
												<xs:documentation>For attic floor insulation that covers the rafters, two layers should be defined: 1.) a cavity later with thickness equal to the rafter height, and 2.) a continuous layer above that.</xs:documentation>
												</xs:annotation>
												</xs:element>
												<xs:element minOccurs="0" ref="extension"/>
												</xs:sequence>
												</xs:complexType>
												</xs:element>
											</xs:sequence>
										</xs:complexType>
									</xs:element>
									<xs:element minOccurs="0" name="Walls">
										<xs:complexType>
											<xs:sequence>
												<xs:element maxOccurs="unbounded" name="Wall">
												<xs:complexType>
												<xs:sequence>
												<xs:group ref="SystemInfo"/>
												<xs:element minOccurs="0" name="AdjacentTo"
												type="AdjacentTo"/>
												<xs:element name="AtticWallType"
												type="AtticWallType" minOccurs="0"/>
												<xs:element name="WallType" type="WallType"
												minOccurs="0"> </xs:element>
												<xs:element minOccurs="0" name="Thickness"
												type="LengthMeasurement">
												<xs:annotation>
												<xs:documentation>[in] Thickness of the wall assembly</xs:documentation>
												</xs:annotation>
												</xs:element>
												<xs:element minOccurs="0" name="Area"
												type="SurfaceArea">
												<xs:annotation>
												<xs:documentation>[sq.ft.] Gross wall area</xs:documentation>
												</xs:annotation>
												</xs:element>
												<xs:element minOccurs="0" name="Orientation"
												type="OrientationType"/>
												<xs:element name="Azimuth" type="AzimuthType"
												minOccurs="0">
												<xs:annotation>
												<xs:documentation>[deg]</xs:documentation>
												</xs:annotation>
												</xs:element>
												<xs:element minOccurs="0" name="Studs"
												type="StudProperties"/>
												<xs:element minOccurs="0" name="Siding"
												type="Siding"/>
												<xs:element minOccurs="0" name="Color"
												type="WallAndRoofColor"/>
												<xs:element minOccurs="0" name="SolarAbsorptance"
												type="SolarAbsorptance"/>
												<xs:element minOccurs="0" name="Emittance"
												type="Emittance"/>
												<xs:element minOccurs="0" maxOccurs="1"
												name="Insulation" type="InsulationInfo"/>
												<xs:element minOccurs="0" ref="extension"/>
												</xs:sequence>
												</xs:complexType>
												</xs:element>
											</xs:sequence>
										</xs:complexType>
									</xs:element>
									<xs:element name="AnnualEnergyUse" minOccurs="0">
										<xs:complexType>
											<xs:sequence>
												<xs:element name="ConsumptionInfo"
												type="ConsumptionInfoType"/>
											</xs:sequence>
										</xs:complexType>
									</xs:element>
									<xs:element ref="extension" minOccurs="0"/>
								</xs:sequence>
							</xs:complexType>
						</xs:element>
					</xs:sequence>
				</xs:complexType>
			</xs:element>
			<xs:element name="Foundations" minOccurs="0">
				<xs:complexType>
					<xs:sequence>
						<xs:element name="Foundation" maxOccurs="unbounded">
							<xs:annotation>
								<xs:documentation>Use a different Foundation element for each type of foundation.</xs:documentation>
							</xs:annotation>
							<xs:complexType>
								<xs:sequence>
									<xs:group ref="SystemInfo"/>
									<xs:element minOccurs="0" ref="AttachedToSpace"/>
									<xs:element name="FoundationType" type="FoundationType"/>
									<xs:element minOccurs="0" name="ThermalBoundary"
										type="FoundationThermalBoundary"/>
									<xs:element name="FrameFloor" maxOccurs="unbounded"
										minOccurs="0">
										<xs:complexType>
											<xs:sequence>
												<xs:group ref="SystemInfo"/>
												<xs:element name="AdjacentTo" type="AdjacentTo"
												minOccurs="0"> </xs:element>
												<xs:element minOccurs="0" name="FloorJoists"
												type="StudProperties"/>
												<xs:element minOccurs="0" name="FloorTrusses"
												type="StudProperties"/>
												<xs:element minOccurs="0" name="FloorCovering"
												type="FloorCovering"/>
												<xs:element minOccurs="0" name="Area"
												type="SurfaceArea">
												<xs:annotation>
												<xs:documentation>[sq.ft.]</xs:documentation>
												</xs:annotation>
												</xs:element>
												<xs:element minOccurs="0" maxOccurs="1"
												name="Insulation" type="InsulationInfo"> </xs:element>
												<xs:element minOccurs="0" ref="extension"/>
											</xs:sequence>
										</xs:complexType>
									</xs:element>
									<xs:element name="FoundationWall" maxOccurs="unbounded"
										minOccurs="0">
										<xs:complexType>
											<xs:sequence>
												<xs:group ref="SystemInfo"/>
												<xs:element minOccurs="0" name="Type"
												type="FoundationWallType"/>
												<xs:element minOccurs="0" name="Length"
												type="LengthMeasurement">
												<xs:annotation>
												<xs:documentation>[ft] Total length of foundation wall</xs:documentation>
												</xs:annotation>
												</xs:element>
												<xs:element minOccurs="0" name="Height"
												type="LengthMeasurement">
												<xs:annotation>
												<xs:documentation>[ft] Total height in feet of foundation wall</xs:documentation>
												</xs:annotation>
												</xs:element>
												<xs:element minOccurs="0" name="Area"
												type="SurfaceArea">
												<xs:annotation>
												<xs:documentation>[sq.ft.]</xs:documentation>
												</xs:annotation>
												</xs:element>
												<xs:element minOccurs="0" name="Orientation"
												type="OrientationType"/>
												<xs:element name="Azimuth" type="AzimuthType"
												minOccurs="0">
												<xs:annotation>
												<xs:documentation>[deg]</xs:documentation>
												</xs:annotation>
												</xs:element>
												<xs:element minOccurs="0" name="Thickness"
												type="LengthMeasurement">
												<xs:annotation>
												<xs:documentation>[in] Thickness of foundation wall excluding interior framing.</xs:documentation>
												</xs:annotation>
												</xs:element>
												<xs:element minOccurs="0" name="DepthBelowGrade"
												type="LengthMeasurement">
												<xs:annotation>
												<xs:documentation>[ft] Depth below grade of foundation wall</xs:documentation>
												</xs:annotation>
												</xs:element>
												<xs:element minOccurs="0"
												name="AdjacentToFoundation" type="LocalReference">
												<xs:annotation>
												<xs:documentation>If this foundation wall is adjacent to another foundation, use this reference to indicate which one.</xs:documentation>
												</xs:annotation>
												</xs:element>
												<xs:element minOccurs="0" name="AdjacentTo"
												type="AdjacentTo"/>
												<xs:element minOccurs="0" name="InteriorStuds"
												type="StudProperties"/>
												<xs:element maxOccurs="1" minOccurs="0"
												name="Insulation" type="InsulationInfo"/>
												<xs:element minOccurs="0" ref="extension"/>
											</xs:sequence>
										</xs:complexType>
									</xs:element>
									<xs:element name="Slab" maxOccurs="unbounded" minOccurs="0">
										<xs:complexType>
											<xs:sequence>
												<xs:group ref="SystemInfo"/>
												<xs:element minOccurs="0" name="Area"
												type="SurfaceArea">
												<xs:annotation>
												<xs:documentation>[sq.ft.] Area of the slab</xs:documentation>
												</xs:annotation>
												</xs:element>
												<xs:element minOccurs="0" name="Thickness"
												type="LengthMeasurement">
												<xs:annotation>
												<xs:documentation>[in] Thickness of foundation slab.</xs:documentation>
												</xs:annotation>
												</xs:element>
												<xs:element minOccurs="0" name="Perimeter"
												type="LengthMeasurement">
												<xs:annotation>
												<xs:documentation>[ft] Length of slab perimeter.</xs:documentation>
												</xs:annotation>
												</xs:element>
												<xs:element minOccurs="0" name="ExposedPerimeter"
												type="LengthMeasurement">
												<xs:annotation>
												<xs:documentation>[ft] Perimeter of the slab exposed to ambient conditions</xs:documentation>
												</xs:annotation>
												</xs:element>
												<xs:element minOccurs="0"
												name="PerimeterInsulationDepth"
												type="LengthMeasurement">
												<xs:annotation>
												<xs:documentation>[ft] Depth from grade to bottom of vertical slab perimeter insulation</xs:documentation>
												</xs:annotation>
												</xs:element>
												<xs:element minOccurs="0"
												name="UnderSlabInsulationWidth"
												type="LengthMeasurement">
												<xs:annotation>
												<xs:documentation>[ft] Width from slab edge inward of horizontal under-slab insulation.</xs:documentation>
												</xs:annotation>
												</xs:element>
												<xs:element minOccurs="0"
												name="OnGradeExposedPerimeter"
												type="LengthMeasurement">
												<xs:annotation>
												<xs:documentation>[ft] Perimeter of slab measuerd in feet that is on-grade (2 ft. below grade or less) and exposed to ambient conditions.</xs:documentation>
												</xs:annotation>
												</xs:element>
												<xs:element minOccurs="0" name="DepthBelowGrade"
												type="LengthMeasurement">
												<xs:annotation>
												<xs:documentation>[ft] Depth from the top of the slab surface to grade</xs:documentation>
												</xs:annotation>
												</xs:element>
												<xs:element minOccurs="0" name="FloorCovering"
												type="FloorCovering"/>
												<xs:element maxOccurs="1" minOccurs="0"
												name="PerimeterInsulation" type="InsulationInfo"/>
												<xs:element minOccurs="0" name="UnderSlabInsulation"
												type="InsulationInfo"/>
												<xs:element minOccurs="0" ref="extension"/>
											</xs:sequence>
										</xs:complexType>
									</xs:element>
									<xs:element name="AnnualEnergyUse" minOccurs="0">
										<xs:complexType>
											<xs:sequence>
												<xs:element name="ConsumptionInfo"
												type="ConsumptionInfoType"/>
											</xs:sequence>
										</xs:complexType>
									</xs:element>
									<xs:element ref="extension" minOccurs="0"/>
								</xs:sequence>
							</xs:complexType>
						</xs:element>
					</xs:sequence>
				</xs:complexType>
			</xs:element>
			<xs:element minOccurs="0" name="RimJoists">
				<xs:complexType>
					<xs:sequence>
						<xs:element maxOccurs="unbounded" name="RimJoist">
							<xs:complexType>
								<xs:sequence>
									<xs:group ref="SystemInfo"/>
									<xs:element minOccurs="0" ref="AttachedToSpace"/>
									<xs:element minOccurs="0" name="ExteriorAdjacentTo"
										type="AdjacentTo"/>
									<xs:element minOccurs="0" name="InteriorAdjacentTo"
										type="AdjacentTo"/>
									<xs:element minOccurs="0" name="Area" type="SurfaceArea">
										<xs:annotation>
											<xs:documentation>[sq.ft.]</xs:documentation>
										</xs:annotation>
									</xs:element>
									<xs:element minOccurs="0" name="Orientation"
										type="OrientationType"/>
									<xs:element name="Azimuth" type="AzimuthType" minOccurs="0">
										<xs:annotation>
											<xs:documentation>[deg]</xs:documentation>
										</xs:annotation>
									</xs:element>
									<xs:element minOccurs="0" name="Insulation"
										type="InsulationInfo"/>
									<xs:element minOccurs="0" name="FloorJoists"
										type="StudProperties"/>
									<xs:element name="AnnualEnergyUse" minOccurs="0">
										<xs:complexType>
											<xs:sequence>
												<xs:element name="ConsumptionInfo"
												type="ConsumptionInfoType"/>
											</xs:sequence>
										</xs:complexType>
									</xs:element>
									<xs:element minOccurs="0" ref="extension"/>
								</xs:sequence>
							</xs:complexType>
						</xs:element>
					</xs:sequence>
				</xs:complexType>
			</xs:element>
			<xs:element name="Walls" minOccurs="0">
				<xs:complexType>
					<xs:sequence>
						<xs:element name="Wall" maxOccurs="unbounded">
							<xs:complexType>
								<xs:sequence>
									<xs:group ref="SystemInfo"/>
									<xs:element minOccurs="0" ref="AttachedToSpace"/>
									<xs:element name="ExteriorAdjacentTo" type="AdjacentTo"
										minOccurs="0"> </xs:element>
									<xs:element minOccurs="0" name="InteriorAdjacentTo"
										type="AdjacentTo"/>
									<xs:element name="WallType" type="WallType" minOccurs="0"> </xs:element>
									<xs:element minOccurs="0" name="Thickness"
										type="LengthMeasurement">
										<xs:annotation>
											<xs:documentation>[in] Thickness of the wall assembly</xs:documentation>
										</xs:annotation>
									</xs:element>
									<xs:element minOccurs="0" name="Area" type="SurfaceArea">
										<xs:annotation>
											<xs:documentation>[sq.ft.] Gross wall area</xs:documentation>
										</xs:annotation>
									</xs:element>
									<xs:element minOccurs="0" name="Orientation"
										type="OrientationType"/>
									<xs:element name="Azimuth" type="AzimuthType" minOccurs="0">
										<xs:annotation>
											<xs:documentation>[deg]</xs:documentation>
										</xs:annotation>
									</xs:element>
									<xs:element minOccurs="0" name="Studs" type="StudProperties"/>
									<xs:element minOccurs="0" name="Siding" type="Siding"/>
									<xs:element minOccurs="0" name="Color" type="WallAndRoofColor"/>
									<xs:element minOccurs="0" name="SolarAbsorptance"
										type="SolarAbsorptance"/>
									<xs:element minOccurs="0" name="Emittance" type="Emittance"/>
									<xs:element minOccurs="0" maxOccurs="1" name="Insulation"
										type="InsulationInfo"/>
									<xs:element name="AnnualEnergyUse" minOccurs="0">
										<xs:complexType>
											<xs:sequence>
												<xs:element name="ConsumptionInfo"
												type="ConsumptionInfoType"/>
											</xs:sequence>
										</xs:complexType>
									</xs:element>
									<xs:element ref="extension" minOccurs="0"/>
								</xs:sequence>
							</xs:complexType>
						</xs:element>
					</xs:sequence>
				</xs:complexType>
			</xs:element>
			<xs:element name="Windows" minOccurs="0">
				<xs:complexType>
					<xs:sequence>
						<xs:element name="Window" maxOccurs="unbounded">
							<xs:annotation>
								<xs:documentation>The Window element can be used to describe a single window or a group of windows with the same characteristics. For a group of windows, use the sum of the window areas in the Area subelement.</xs:documentation>
							</xs:annotation>
							<xs:complexType>
								<xs:sequence>
									<xs:group ref="WindowInfo"/>
									<xs:element minOccurs="0" name="WindowtoWallRatio"
										type="Fraction"/>
									<xs:element minOccurs="0" name="AttachedToWall"
										type="LocalReference"/>
									<xs:element name="AnnualEnergyUse" minOccurs="0">
										<xs:complexType>
											<xs:sequence>
												<xs:element name="ConsumptionInfo"
												type="ConsumptionInfoType"/>
											</xs:sequence>
										</xs:complexType>
									</xs:element>
									<xs:element ref="extension" minOccurs="0"/>
								</xs:sequence>
							</xs:complexType>
						</xs:element>
					</xs:sequence>
				</xs:complexType>
			</xs:element>
			<xs:element minOccurs="0" name="Skylights">
				<xs:complexType>
					<xs:sequence>
						<xs:element maxOccurs="unbounded" name="Skylight">
							<xs:annotation>
								<xs:documentation>The Skylight element can be used to describe a single skylight or a group of skylights with the same characteristics. For a group of skylights, use the sum of the skylight areas in the Area subelement.</xs:documentation>
							</xs:annotation>
							<xs:complexType>
								<xs:sequence>
									<xs:group ref="WindowInfo"/>
									<xs:element minOccurs="0" name="SolarTube" type="xs:boolean"/>
									<xs:element minOccurs="0" name="Pitch" type="Pitch">
										<xs:annotation>
											<xs:documentation>Pitch of skylight ?/12</xs:documentation>
										</xs:annotation>
									</xs:element>
									<xs:element minOccurs="0" name="AttachedToRoof"
										type="LocalReference"/>
									<xs:element name="AnnualEnergyUse" minOccurs="0">
										<xs:complexType>
											<xs:sequence>
												<xs:element name="ConsumptionInfo"
												type="ConsumptionInfoType"/>
											</xs:sequence>
										</xs:complexType>
									</xs:element>
									<xs:element ref="extension" minOccurs="0"/>
								</xs:sequence>
							</xs:complexType>
						</xs:element>
					</xs:sequence>
				</xs:complexType>
			</xs:element>
			<xs:element name="Doors" minOccurs="0">
				<xs:complexType>
					<xs:sequence>
						<xs:element name="Door" maxOccurs="unbounded">
							<xs:complexType>
								<xs:sequence>
									<xs:group ref="SystemInfo"/>
									<xs:element minOccurs="0" name="AttachedToWall"
										type="LocalReference"/>
									<xs:element minOccurs="0" name="Quantity"
										type="IntegerGreaterThanZero"/>
									<xs:element minOccurs="0" name="Area" type="SurfaceArea">
										<xs:annotation>
											<xs:documentation>[sq.ft.] door area</xs:documentation>
										</xs:annotation>
									</xs:element>
									<xs:element name="Azimuth" type="AzimuthType" minOccurs="0">
										<xs:annotation>
											<xs:documentation>[deg]</xs:documentation>
										</xs:annotation>
									</xs:element>
									<xs:element minOccurs="0" name="Orientation"
										type="OrientationType"/>
									<xs:element minOccurs="0" name="DoorType" type="DoorType"/>
									<xs:element name="DoorMaterial" type="DoorMaterial"
										minOccurs="0"/>
									<xs:element minOccurs="0" name="WeatherStripping"
										type="xs:boolean"/>
									<xs:element name="StormDoor" type="xs:boolean" minOccurs="0"/>
									<xs:element name="RValue" type="RValue" minOccurs="0"/>
									<xs:element minOccurs="0" name="LeakinessDescription"
										type="BuildingLeakiness"/>
									<xs:element maxOccurs="unbounded" minOccurs="0"
										name="ThirdPartyCertification"
										type="DoorThirdPartyCertifications"/>
									<xs:element name="AnnualEnergyUse" minOccurs="0">
										<xs:complexType>
											<xs:sequence>
												<xs:element name="ConsumptionInfo"
												type="ConsumptionInfoType"/>
											</xs:sequence>
										</xs:complexType>
									</xs:element>
									<xs:element ref="extension" minOccurs="0"/>
								</xs:sequence>
							</xs:complexType>
						</xs:element>
					</xs:sequence>
				</xs:complexType>
			</xs:element>
			<xs:element ref="extension" minOccurs="0"/>
		</xs:sequence>
	</xs:complexType>
	<xs:complexType name="Systems">
		<xs:sequence>
			<xs:element name="HVAC" minOccurs="0">
				<xs:complexType>
					<xs:sequence>
						<xs:element name="HVACPlant" minOccurs="0">
							<xs:complexType>
								<xs:sequence>
									<xs:element minOccurs="0" name="PrimarySystems">
										<xs:annotation>
											<xs:documentation>Use these to reference which heating, cooling, or heat pump are the primary systems.</xs:documentation>
										</xs:annotation>
										<xs:complexType>
											<xs:sequence>
												<xs:element minOccurs="0"
												name="PrimaryHeatingSystem" type="LocalReference"/>
												<xs:element minOccurs="0"
												name="PrimaryCoolingSystem" type="LocalReference"
												/>
											</xs:sequence>
										</xs:complexType>
									</xs:element>
									<xs:element minOccurs="0" maxOccurs="unbounded"
										name="HeatingSystem" type="HeatingSystemInfoType"/>
									<xs:element minOccurs="0" maxOccurs="unbounded"
										name="CoolingSystem" type="CoolingSystemInfoType"/>
									<xs:element minOccurs="0" maxOccurs="unbounded" name="HeatPump"
										type="HeatPumpInfoType"/>
									<xs:element ref="extension" minOccurs="0"/>
								</xs:sequence>
							</xs:complexType>
						</xs:element>
						<xs:element maxOccurs="unbounded" minOccurs="0" name="HVACControl"
							type="HVACControlType"> </xs:element>
						<xs:element maxOccurs="unbounded" minOccurs="0" name="HVACDistribution">
							<xs:complexType>
								<xs:sequence>
									<xs:group ref="SystemInfo"/>
									<xs:element minOccurs="0" ref="AttachedToZone"/>
									<xs:element minOccurs="0" name="DistributionSystemType">
										<xs:complexType>
											<xs:choice>
												<xs:element name="AirDistribution"
												type="AirDistributionInfo"/>
												<xs:element name="HydronicDistribution"
												type="HydronicDistributionInfo"/>
												<xs:element name="Other" type="xs:string">
												<xs:annotation>
												<xs:documentation>describe</xs:documentation>
												</xs:annotation>
												</xs:element>
											</xs:choice>
										</xs:complexType>
									</xs:element>
									<xs:element minOccurs="0" name="ConditionedFloorAreaServed"
										type="SurfaceArea">
										<xs:annotation>
											<xs:documentation>[sq.ft.] Conditioned floor area that this distribution system serves.</xs:documentation>
										</xs:annotation>
									</xs:element>
									<xs:element minOccurs="0"
										name="AnnualHeatingDistributionSystemEfficiency"
										type="xs:double">
										<xs:annotation>
											<xs:documentation>For software that does not calculate an annual distribution system efficiency (DSE) for heating, the DSE may be approximated by equation 3.4.i in ANSI/BPI-2400-S-2012: Standard Practice for Standardized Qualification of Whole-House Energy Savings, Predictions by Calibration to Energy Use History.</xs:documentation>
										</xs:annotation>
									</xs:element>
									<xs:element minOccurs="0"
										name="AnnualCoolingDistributionSystemEfficiency"
										type="xs:double">
										<xs:annotation>
											<xs:documentation>For software that does not calculate an annual distribution system efficiency (DSE) for cooling, the DSE may be approximated by equation 3.4.i in ANSI/BPI-2400-S-2012: Standard Practice for Standardized Qualification of Whole-House Energy Savings, Predictions by Calibration to Energy Use History.</xs:documentation>
										</xs:annotation>
									</xs:element>
									<xs:element minOccurs="0" name="HVACDistributionImprovement"
										type="HVACDistributionImprovementInfo"/>
									<xs:element ref="extension" minOccurs="0"/>
								</xs:sequence>
							</xs:complexType>
						</xs:element>
						<xs:element minOccurs="0" name="Maintenance">
							<xs:complexType>
								<xs:sequence>
									<xs:element minOccurs="0" name="Schedule"
										type="HVACMaintenanceSchedule"/>
									<xs:element minOccurs="0" name="ACReplacedinLastTenYears"
										type="xs:boolean"/>
									<xs:element minOccurs="0" ref="extension"/>
								</xs:sequence>
							</xs:complexType>
						</xs:element>
						<xs:element name="AnnualEnergyUse" minOccurs="0">
							<xs:complexType>
								<xs:sequence>
									<xs:element name="ConsumptionInfo" type="ConsumptionInfoType"
										maxOccurs="unbounded"/>
								</xs:sequence>
							</xs:complexType>
						</xs:element>
						<xs:element minOccurs="0" ref="extension"/>
					</xs:sequence>
				</xs:complexType>
			</xs:element>
			<xs:element minOccurs="0" name="MechanicalVentilation">
				<xs:complexType>
					<xs:sequence>
						<xs:element minOccurs="0" name="VentilationFans">
							<xs:complexType>
								<xs:sequence>
									<xs:element maxOccurs="unbounded" name="VentilationFan">
										<xs:complexType>
											<xs:sequence>
												<xs:group ref="SystemInfo"/>
												<xs:element minOccurs="0" name="Manufacturer"
												type="xs:string"/>
												<xs:element minOccurs="0" name="SerialNumber"
												type="xs:string"/>
												<xs:element minOccurs="0" name="FanType"
												type="VentilationFanType"/>
												<xs:element minOccurs="0" name="RatedFlowRate"
												type="xs:double">
												<xs:annotation>
												<xs:documentation>[CFM] as rated by manufacturer</xs:documentation>
												</xs:annotation>
												</xs:element>
												<xs:element minOccurs="0" name="CalculatedFlowRate"
												type="xs:double">
												<xs:annotation>
												<xs:documentation>[CFM] as calculated using duct size, prescriptive approach</xs:documentation>
												</xs:annotation>
												</xs:element>
												<xs:element minOccurs="0" name="TestedFlowRate"
												type="xs:double">
												<xs:annotation>
												<xs:documentation>[CFM] as tested by assessor/auditor/inspector</xs:documentation>
												</xs:annotation>
												</xs:element>
												<xs:element minOccurs="0" name="HoursInOperation"
												type="HoursPerDay">
												<xs:annotation>
												<xs:documentation>24 = continuous, less than 24 = intermittent</xs:documentation>
												</xs:annotation>
												</xs:element>
												<xs:element minOccurs="0"
												name="DeliveredVentilation" type="xs:double">
												<xs:annotation>
												<xs:documentation>[CFM]</xs:documentation>
												</xs:annotation>
												</xs:element>
												<xs:element minOccurs="0"
												name="FanControlProperlyLabeled"
												type="BooleanWithNA"/>
												<xs:element minOccurs="0" name="ProperlyVented"
												type="BooleanWithNA"/>
												<xs:element minOccurs="0" name="FanLocation"
												type="VentilationFanLocation"/>
												<xs:element minOccurs="0"
												name="UsedForLocalVentilation" type="xs:boolean"/>
												<xs:element minOccurs="0"
												name="UsedForWholeBuildingVentilation"
												type="xs:boolean"/>
												<xs:element minOccurs="0"
												name="UsedForSeasonalCoolingLoadReduction"
												type="xs:boolean"/>
												<xs:element minOccurs="0"
												name="UsedForGarageVentilation" type="xs:boolean"/>
												<xs:element minOccurs="0" name="RatedNoise"
												type="xs:double">
												<xs:annotation>
												<xs:documentation>[sones] from manufacturer's info</xs:documentation>
												</xs:annotation>
												</xs:element>
												<xs:element minOccurs="0" name="TestedNoise"
												type="xs:double">
												<xs:annotation>
												<xs:documentation>[sones] as tested in field</xs:documentation>
												</xs:annotation>
												</xs:element>
												<xs:element minOccurs="0"
												name="TotalRecoveryEfficiency" type="Fraction">
												<xs:annotation>
												<xs:documentation>The net total energy (sensible plus latent, also called enthalpy) recovered by the supply airstream adjusted by electric consumption, case heat loss or heat gain, air leakage and airflow mass imbalance between the two airstreams, as a percent of the potential total energy that could be recovered plus the exhaust fan energy. Values for some products can be found at the Home Ventilating Institute (hvi.org).</xs:documentation>
												</xs:annotation>
												</xs:element>
												<xs:element minOccurs="0"
												name="SensibleRecoveryEfficiency" type="Fraction">
												<xs:annotation>
												<xs:documentation>The net sensible energy recovered by the supply airstream as adjusted by electric consumption, case heat loss or heat gain, air leakage, airflow mass imbalance between the two airstreams and the energy used for defrost (when running the Very Low Temperature Test), as a percent of the potential sensible energy that could be recovered plus the exhaust fan energy. Values for some products can be found at the Home Ventilating Institute (hvi.org).</xs:documentation>
												</xs:annotation>
												</xs:element>
												<xs:element minOccurs="0" name="FanPower"
												type="xs:double">
												<xs:annotation>
												<xs:documentation>[W]</xs:documentation>
												</xs:annotation>
												</xs:element>
												<xs:element maxOccurs="unbounded" minOccurs="0"
												name="ThirdPartyCertification"
												type="VentilationFanThirdPartyCertification"/>
												<xs:element name="AttachedToHVACDistributionSystem"
												type="LocalReference" minOccurs="0" maxOccurs="1">
												<xs:annotation>
												<xs:documentation>For central fan integrated supply mechanical ventilation, specifies the HVAC distribution system it is attached to.</xs:documentation>
												</xs:annotation>
												</xs:element>
												<xs:element minOccurs="0" ref="extension"/>
											</xs:sequence>
										</xs:complexType>
									</xs:element>
								</xs:sequence>
							</xs:complexType>
						</xs:element>
						<xs:element minOccurs="0" ref="extension"/>
					</xs:sequence>
				</xs:complexType>
			</xs:element>
			<xs:element minOccurs="0" name="CombustionVentilation">
				<xs:complexType>
					<xs:sequence>
						<xs:element maxOccurs="unbounded" name="CombustionVentilationSystem">
							<xs:complexType>
								<xs:sequence>
									<xs:group ref="SystemInfo"/>
									<xs:element minOccurs="0" name="VentSystemType"
										type="VentSystem"/>
									<xs:element minOccurs="0" ref="AttachedToZone"/>
									<xs:element minOccurs="0" ref="extension"/>
								</xs:sequence>
							</xs:complexType>
						</xs:element>
					</xs:sequence>
				</xs:complexType>
			</xs:element>
			<xs:element name="WaterHeating" minOccurs="0">
				<xs:complexType>
					<xs:sequence>
						<xs:element maxOccurs="unbounded" name="WaterHeatingSystem">
							<xs:complexType>
								<xs:sequence>
									<xs:group ref="SystemInfo"/>
									<xs:element minOccurs="0" ref="AttachedToZone"/>
									<xs:element minOccurs="0" name="AttachedToCAZ"
										type="LocalReference"/>
									<xs:element name="FuelType" type="FuelType" minOccurs="0"/>
									<xs:element name="WaterHeaterType" type="WaterHeaterType"
										minOccurs="0"/>
									<xs:element name="Location" type="UnitLocation" minOccurs="0"/>
									<xs:element minOccurs="0" name="YearInstalled" type="Year"/>
									<xs:element name="ModelYear" type="Year" minOccurs="0"/>
									<xs:element name="Manufacturer" type="Manufacturer"
										minOccurs="0"/>
									<xs:element name="ModelNumber" type="Model" minOccurs="0"/>
									<xs:element minOccurs="0" name="AHRINumber" type="xs:string"/>
									<xs:element minOccurs="0" name="SerialNumber" type="xs:string"/>
									<xs:element minOccurs="0" name="PerformanceAdjustment"
										type="Fraction"/>
									<xs:element minOccurs="0" name="ThirdPartyCertification"
										type="DHWThirdPartyCertification" maxOccurs="unbounded"/>
									<xs:element name="TankVolume" type="Volume" minOccurs="0">
										<xs:annotation>
											<xs:documentation>[gal]</xs:documentation>
										</xs:annotation>
									</xs:element>
									<xs:element minOccurs="0" name="FractionDHWLoadServed"
										type="Fraction"/>
									<xs:element name="HeatingCapacity" type="Capacity" minOccurs="0">
										<xs:annotation>
											<xs:documentation>[Btuh]</xs:documentation>
										</xs:annotation>
									</xs:element>
									<xs:element name="EnergyFactor" type="EnergyFactor"
										minOccurs="0">
										<xs:annotation>
											<xs:documentation>The amount of energy delivered as heated water in a day divided by the total daily energy consumption of a residential water heater, as determined following standardized DOE testing procedure.</xs:documentation>
										</xs:annotation>
									</xs:element>
									<xs:element name="UniformEnergyFactor" type="EnergyFactor"
										minOccurs="0">
										<xs:annotation>
											<xs:documentation>DOE’s new metric for communicating the energy efficiency of a residential water heater, which replaces the Energy Factor (EF) metric. More efficient water heaters have a higher Uniform Energy Factor (UEF). UEF is determined by the Department of Energy’s test method outlined in 10 CFR Part 430, Subpart B, Appendix E.</xs:documentation>
										</xs:annotation>
									</xs:element>
									<xs:element minOccurs="0" name="FirstHourRating" type="Volume">
										<xs:annotation>
											<xs:documentation>[gal per hour] An estimate of the maximum volume of hot water in gallons that a storage water heater can supply within an hour that begins with the water heater fully heated.</xs:documentation>
										</xs:annotation>
									</xs:element>
									<xs:element minOccurs="0" name="GallonsPerMinute" type="Volume">
										<xs:annotation>
											<xs:documentation>[gal per minute] The amount of gallons per minute of hot water that can be supplied by an instantaneous water heater while maintaining a nominal temperature rise of 77°F during steady state operation.</xs:documentation>
										</xs:annotation>
									</xs:element>
									<xs:element name="RecoveryEfficiency" type="RecoveryEfficiency"
										minOccurs="0">
										<xs:annotation>
											<xs:documentation>The ratio of energy delivered to heat cold water compared to the energy consumed by the water heater, as determined following standardized DOE testing procedure.</xs:documentation>
										</xs:annotation>
									</xs:element>
									<xs:element name="ThermalEfficiency" type="ThermalEfficiency"
										minOccurs="0"/>
									<xs:element minOccurs="0" name="WaterHeaterInsulation">
										<xs:complexType>
											<xs:sequence>
												<xs:element minOccurs="0" name="Jacket">
												<xs:complexType>
												<xs:sequence>
												<xs:element name="JacketRValue" type="RValue"
												minOccurs="0"/>
												<xs:element minOccurs="0" ref="extension"/>
												</xs:sequence>
												</xs:complexType>
												</xs:element>
											</xs:sequence>
										</xs:complexType>
									</xs:element>
									<xs:element name="MeetsACCA5QIHVACSpecification"
										type="xs:boolean" minOccurs="0"/>
									<xs:element name="HotWaterTemperature" type="Temperature"
										minOccurs="0">
										<xs:annotation>
											<xs:documentation>[deg F]</xs:documentation>
										</xs:annotation>
									</xs:element>
									<xs:element minOccurs="0" name="HasGeothermalDesuperheater"
										type="xs:boolean">
										<xs:annotation>
											<xs:documentation>Indicates whether this water heater has a geothermal desuperheater. The attached heat pump can be referenced in the RelatedHeatingSystem element.</xs:documentation>
										</xs:annotation>
									</xs:element>
									<xs:element minOccurs="0" name="HasSharedCombustionVentilation"
										type="xs:boolean"/>
									<xs:element minOccurs="0" name="CombustionVentilationOrphaned"
										type="xs:boolean"/>
									<xs:element name="CombustionVentingSystem" minOccurs="0"
										type="LocalReference"> </xs:element>
									<xs:element name="RelatedHeatingSystem" type="LocalReference"
										minOccurs="0"/>
									<xs:element minOccurs="0" name="Installation">
										<xs:complexType>
											<xs:sequence>
												<xs:element minOccurs="0" name="Standard"
												type="HVACInstallationStandard"/>
												<xs:element minOccurs="0" ref="extension"/>
											</xs:sequence>
										</xs:complexType>
									</xs:element>
									<xs:element minOccurs="0" name="WaterHeaterImprovement"
										type="WaterHeaterImprovementInfo"/>
									<xs:element ref="extension" minOccurs="0"/>
								</xs:sequence>
							</xs:complexType>
						</xs:element>
						<xs:element maxOccurs="unbounded" minOccurs="0" name="HotWaterDistribution">
							<xs:complexType>
								<xs:sequence>
									<xs:group ref="SystemInfo"/>
									<xs:element minOccurs="0" name="AttachedToWaterHeatingSystem"
										type="LocalReference">
										<xs:annotation>
											<xs:documentation>The water heating system that this distribution system serves.</xs:documentation>
										</xs:annotation>
									</xs:element>
									<xs:element minOccurs="0" name="SystemType">
										<xs:complexType>
											<xs:choice>
												<xs:element name="Standard">
												<xs:complexType>
												<xs:sequence>
												<xs:element minOccurs="0" name="PipingLength"
												type="LengthMeasurement">
												<xs:annotation>
												<xs:documentation>Measured length of hot water piping from the hot water heater to the farthest hot water fixture, measured longitudinally from plans, assuming the hot water piping does not run diagonally, plus 10 feet of piping for each floor level, plus 5 feet of piping for unconditioned basements. [ft]</xs:documentation>
												</xs:annotation>
												</xs:element>
												<xs:element minOccurs="0" ref="extension"/>
												</xs:sequence>
												</xs:complexType>
												</xs:element>
												<xs:element name="Recirculation">
												<xs:complexType>
												<xs:sequence>
												<xs:element minOccurs="0" name="ControlType"
												type="RecirculationControlType"/>
												<xs:element minOccurs="0"
												name="RecirculationPipingLoopLength"
												type="LengthMeasurement">
												<xs:annotation>
												<xs:documentation>Hot water recirculation loop piping length including both supply and return sides of the loop, measured longitudinally from plans, assuming the hot water piping does not run diagonally. [ft]</xs:documentation>
												</xs:annotation>
												</xs:element>
												<xs:element minOccurs="0"
												name="BranchPipingLoopLength"
												type="LengthMeasurement">
												<xs:annotation>
												<xs:documentation>Length of the branch hot water piping from the recirculation loop to the farthest hot water fixture from the recirculation loop, measured longitudinally from plans, assuming the branch hot water piping does not run diagonally, plus 20 feet of piping for each floor level greater than one plus 10 feet of piping for unconditioned basements. [ft]</xs:documentation>
												</xs:annotation>
												</xs:element>
												<xs:element minOccurs="0" name="PumpPower"
												type="Power">
												<xs:annotation>
												<xs:documentation>[W]</xs:documentation>
												</xs:annotation>
												</xs:element>
												<xs:element minOccurs="0" ref="extension"/>
												</xs:sequence>
												</xs:complexType>
												</xs:element>
											</xs:choice>
										</xs:complexType>
									</xs:element>
									<xs:element minOccurs="0" name="PipeInsulation"
										type="PipeInsulationType"/>
									<xs:element minOccurs="0" name="DrainWaterHeatRecovery">
										<xs:complexType>
											<xs:sequence>
												<xs:element minOccurs="0" name="FacilitiesConnected"
												type="DrainWaterHeatRecoveryFacilitiesConnected"/>
												<xs:element minOccurs="0" name="EqualFlow"
												type="xs:boolean"/>
												<xs:element minOccurs="0" name="Efficiency"
												type="Fraction">
												<xs:annotation>
												<xs:documentation>Efficiency percent expressed as a fraction from 0-1.</xs:documentation>
												</xs:annotation>
												</xs:element>
												<xs:element minOccurs="0" ref="extension"/>
											</xs:sequence>
										</xs:complexType>
									</xs:element>
									<xs:element minOccurs="0" ref="extension"/>
								</xs:sequence>
							</xs:complexType>
						</xs:element>
						<xs:element maxOccurs="unbounded" minOccurs="0" name="WaterFixture">
							<xs:complexType>
								<xs:sequence>
									<xs:group ref="SystemInfo"/>
									<xs:choice minOccurs="0">
										<xs:element name="AttachedToWaterHeatingSystem"
											type="LocalReference"/>
										<xs:element name="AttachedToHotWaterDistribution"
											type="LocalReference"/>
									</xs:choice>
									<xs:element minOccurs="1" name="WaterFixtureType"
										type="WaterFixtureType"/>
									<xs:element minOccurs="0" name="FlowRate" type="xs:double">
										<xs:annotation>
											<xs:documentation>[gallons per minute] flow rate of water</xs:documentation>
										</xs:annotation>
									</xs:element>
									<xs:element minOccurs="0" name="LowFlow" type="xs:boolean">
										<xs:annotation>
											<xs:documentation>Is the fixture considered low-flow?</xs:documentation>
										</xs:annotation>
									</xs:element>
									<xs:element minOccurs="0" name="FaucetAerator" type="xs:boolean">
										<xs:annotation>
											<xs:documentation>Does this faucet have an aerator?</xs:documentation>
										</xs:annotation>
									</xs:element>
									<xs:element minOccurs="0"
										name="TemperatureInitiatedShowerFlowRestrictionValve"
										type="xs:boolean">
										<xs:annotation>
											<xs:documentation>Does the shower have a device that restricts the flow of water automatically once it has reached temperature?</xs:documentation>
										</xs:annotation>
									</xs:element>
									<xs:element maxOccurs="unbounded" minOccurs="0"
										name="ThirdPartyCertification"
										type="WaterFixtureThirdPartyCertification">
										<xs:annotation>
											<xs:documentation>Independent organization has verified that product or appliance meets or exceeds the standard in question.</xs:documentation>
										</xs:annotation>
									</xs:element>
									<xs:element minOccurs="0" ref="extension"/>
								</xs:sequence>
							</xs:complexType>
						</xs:element>
						<xs:element name="AnnualEnergyUse" minOccurs="0">
							<xs:complexType>
								<xs:sequence>
									<xs:element name="ConsumptionInfo" type="ConsumptionInfoType"/>
								</xs:sequence>
							</xs:complexType>
						</xs:element>
					</xs:sequence>
				</xs:complexType>
			</xs:element>
			<xs:element minOccurs="0" name="SolarThermal">
				<xs:complexType>
					<xs:sequence>
						<xs:element maxOccurs="unbounded" name="SolarThermalSystem">
							<xs:complexType>
								<xs:sequence>
									<xs:group ref="SystemInfo"/>
									<xs:element minOccurs="0" name="Manufacturer" type="xs:string"/>
									<xs:element minOccurs="0" name="ModelNumber" type="xs:string"/>
									<xs:element minOccurs="0" ref="AttachedToZone"/>
									<xs:element name="SystemType" minOccurs="0"
										type="SolarThermalSystemType"/>
									<xs:element name="CollectorArea" type="SurfaceArea"
										minOccurs="0">
										<xs:annotation>
											<xs:documentation>[sq.ft.]</xs:documentation>
										</xs:annotation>
									</xs:element>
									<xs:element minOccurs="0" name="CollectorLoopType"
										type="SolarThermalCollectorLoopType"/>
									<xs:element minOccurs="0" name="CollectorType"
										type="SolarThermalCollectorType"/>
									<xs:element minOccurs="0" name="CollectorOrientation"
										type="OrientationType"/>
									<xs:element minOccurs="0" name="CollectorAzimuth"
										type="AzimuthType"/>
									<xs:element minOccurs="0" name="CollectorTilt" type="Tilt">
										<xs:annotation>
											<xs:documentation>[deg]</xs:documentation>
										</xs:annotation>
									</xs:element>
									<xs:element minOccurs="0" name="StorageVolume" type="Volume">
										<xs:annotation>
											<xs:documentation>[gal]</xs:documentation>
										</xs:annotation>
									</xs:element>
									<xs:element minOccurs="0" name="ConnectedTo"
										type="LocalReference"/>
									<xs:element ref="extension" minOccurs="0"/>
								</xs:sequence>
							</xs:complexType>
						</xs:element>
					</xs:sequence>
				</xs:complexType>
			</xs:element>
			<xs:element minOccurs="0" name="Photovoltaics">
				<xs:complexType>
					<xs:sequence>
						<xs:element maxOccurs="unbounded" name="PVSystem">
							<xs:complexType>
								<xs:sequence>
									<xs:group ref="SystemInfo"/>
									<xs:element minOccurs="0" name="Location"
										type="PVSystemLocation"/>
									<xs:element minOccurs="0" name="Ownership"
										type="PVSystemOwnership"/>
									<xs:element minOccurs="0" name="ModuleType">
										<xs:simpleType>
											<xs:restriction base="xs:string">
												<xs:enumeration value="standard"/>
												<xs:enumeration value="premium"/>
												<xs:enumeration value="thin film"/>
											</xs:restriction>
										</xs:simpleType>
									</xs:element>
									<xs:element maxOccurs="1" minOccurs="0" name="ArrayType">
										<xs:simpleType>
											<xs:restriction base="xs:string">
												<xs:enumeration value="fixed open rack"/>
												<xs:enumeration value="fixed roof mount"/>
												<xs:enumeration value="1-axis"/>
												<xs:enumeration value="1-axis backtracked"/>
												<xs:enumeration value="2-axis"/>
											</xs:restriction>
										</xs:simpleType>
									</xs:element>
									<xs:element minOccurs="0" name="ArrayOrientation"
										type="OrientationType"/>
									<xs:element minOccurs="0" name="ArrayAzimuth" type="AzimuthType">
										<xs:annotation>
											<xs:documentation>[deg]</xs:documentation>
										</xs:annotation>
									</xs:element>
									<xs:element minOccurs="0" name="ArrayTilt" type="Tilt">
										<xs:annotation>
											<xs:documentation>[deg]</xs:documentation>
										</xs:annotation>
									</xs:element>
									<xs:element minOccurs="0" name="MaxPowerOutput" type="Power">
										<xs:annotation>
											<xs:documentation>[DC Watts] Peak power as supplied by the manufacturer</xs:documentation>
										</xs:annotation>
									</xs:element>
									<xs:element minOccurs="0" name="CollectorArea"
										type="SurfaceArea">
										<xs:annotation>
											<xs:documentation>[sq.ft.]</xs:documentation>
										</xs:annotation>
									</xs:element>
									<xs:element minOccurs="0" name="NumberOfPanels"
										type="IntegerGreaterThanZero"/>
									<xs:element minOccurs="0" name="InverterEfficiency"
										type="Efficiency"/>
									<xs:element minOccurs="0" name="SystemLossesFraction"
										type="Fraction">
										<xs:annotation>
											<xs:documentation>System losses can be due to soiling, shading, snow, mismatch, wiring, electrical connections, light-induced degradation, nameplate rating inaccuracies, age, and availability.</xs:documentation>
										</xs:annotation>
									</xs:element>
									<xs:element minOccurs="0" name="YearInverterManufactured"
										type="Year"/>
									<xs:element minOccurs="0" name="YearModulesManufactured"
										type="Year"/>
									<xs:element minOccurs="0" name="YearInstalled" type="Year"/>
									<xs:element minOccurs="0" name="AnnualOutput"
										type="RatedAnnualkWh">
										<xs:annotation>
											<xs:documentation>[kWh] Projected Annual Output for a typical meterological year as determined by PVWatts or similar. </xs:documentation>
										</xs:annotation>
									</xs:element>
									<xs:element minOccurs="0" name="LevelizedCostOfElectricity"
										type="Cost">
										<xs:annotation>
											<xs:documentation>[$] The LCOE is the total cost of installing and operating a project expressed in dollars per kilowatt-hour of electricity generated by the system over its life. Can be calculated with System Advisor Model, a similar software, or through a simplified calculation at http://www.nrel.gov/analysis/tech_lcoe.html.</xs:documentation>
										</xs:annotation>
									</xs:element>
									<xs:element ref="extension" minOccurs="0"/>
								</xs:sequence>
							</xs:complexType>
						</xs:element>
					</xs:sequence>
				</xs:complexType>
			</xs:element>
			<xs:element minOccurs="0" name="Wind">
				<xs:complexType>
					<xs:sequence>
						<xs:element maxOccurs="unbounded" name="WindTurbine">
							<xs:complexType>
								<xs:sequence>
									<xs:group ref="SystemInfo"/>
									<xs:element minOccurs="0" name="Model" type="xs:string"/>
									<xs:element minOccurs="0" name="YearInstalled" type="Year"/>
									<xs:element minOccurs="0" name="ThirdPartyCertification"
										maxOccurs="unbounded" type="WindThirdPartyCertification"/>
									<xs:element minOccurs="0" name="AWEARatedAnnualEnergy"
										type="RatedAnnualkWh">
										<xs:annotation>
											<xs:documentation>[kWh] the calculated total energy that would be produced during a one-year period with an average wind speed of 5 m/s (11.2 mph)</xs:documentation>
										</xs:annotation>
									</xs:element>
									<xs:element minOccurs="0" name="AWEARatedSoundLevel"
										type="xs:double">
										<xs:annotation>
											<xs:documentation>[dBA] the sound pressure level not exceeded by the wind turbine 95% of the time at a distance of 60 meters from the rotor with an average wind speed of 5 m/s (11.2 mph).
</xs:documentation>
										</xs:annotation>
									</xs:element>
									<xs:element minOccurs="0" name="AWEARatedPower" type="Power">
										<xs:annotation>
											<xs:documentation>[kW] the wind turbine’s power output at 11 m/s (24.6 mph). Manufacturers may still describe or name their wind turbine models using a nominal power (e.g. 5 kW S-343).</xs:documentation>
										</xs:annotation>
									</xs:element>
									<xs:element minOccurs="0" name="PeakPower" type="Power">
										<xs:annotation>
											<xs:documentation>[kW] the highest point on the certified power curve.</xs:documentation>
										</xs:annotation>
									</xs:element>
									<xs:element minOccurs="0" name="RotorDiameter"
										type="LengthMeasurement">
										<xs:annotation>
											<xs:documentation>[ft]</xs:documentation>
										</xs:annotation>
									</xs:element>
									<xs:element minOccurs="0" name="HubHeight"
										type="LengthMeasurement">
										<xs:annotation>
											<xs:documentation>[ft]</xs:documentation>
										</xs:annotation>
									</xs:element>
									<xs:element minOccurs="0" name="LevelizedCostOfElectricity"
										type="Cost">
										<xs:annotation>
											<xs:documentation>[$] The LCOE is the total cost of installing and operating a project expressed in dollars per kilowatt-hour of electricity generated by the system over its life. Can be calculated with System Advisor Model, a similar software, or through a simplified calculation at http://www.nrel.gov/analysis/tech_lcoe.html.</xs:documentation>
										</xs:annotation>
									</xs:element>
									<xs:element minOccurs="0" ref="extension"/>
								</xs:sequence>
							</xs:complexType>
						</xs:element>
					</xs:sequence>
				</xs:complexType>
			</xs:element>
			<xs:element ref="extension" minOccurs="0"/>
		</xs:sequence>
	</xs:complexType>
	<xs:complexType name="Appliances">
		<xs:sequence>
			<xs:element minOccurs="0" maxOccurs="unbounded" name="ClothesWasher"
				type="ClothesWasherInfoType"/>
			<xs:element minOccurs="0" maxOccurs="unbounded" name="ClothesDryer"
				type="ClothesDryerInfoType"/>
			<xs:element minOccurs="0" maxOccurs="unbounded" name="Dishwasher"
				type="DishwasherInfoType"/>
			<xs:element minOccurs="0" maxOccurs="unbounded" name="Refrigerator"
				type="RefrigeratorInfoType"/>
			<xs:element minOccurs="0" maxOccurs="unbounded" name="Freezer" type="FreezerInfoType"/>
			<xs:element name="Dehumidifier" maxOccurs="unbounded" minOccurs="0"
				type="DehumidifierInfoType"/>
			<xs:element maxOccurs="unbounded" minOccurs="0" name="CookingRange"
				type="CookingRangeInfoType"/>
			<xs:element maxOccurs="unbounded" minOccurs="0" name="Oven" type="OvenInfoType"/>
			<xs:element ref="extension" minOccurs="0"/>
		</xs:sequence>
	</xs:complexType>
	<xs:complexType name="Lighting">
		<xs:sequence>
			<xs:element name="LightingGroup" minOccurs="0" maxOccurs="unbounded">
				<xs:annotation>
					<xs:documentation>Light units of the same type. For example you could have all the 60W incandescants.</xs:documentation>
				</xs:annotation>
				<xs:complexType>
					<xs:sequence>
						<xs:group ref="SystemInfo"/>
						<xs:element minOccurs="0" name="Fixture" type="LocalReference">
							<xs:annotation>
								<xs:documentation>The LightingFixture that this is attached to</xs:documentation>
							</xs:annotation>
						</xs:element>
						<xs:element minOccurs="0" ref="AttachedToSpace"/>
						<xs:element minOccurs="0" name="Location" type="LightingLocation"/>
						<xs:element name="NumberofUnits" type="xs:integer" minOccurs="0"/>
						<xs:element minOccurs="0" name="FractionofUnitsInLocation" type="Fraction">
							<xs:annotation>
								<xs:documentation>The fraction of lighting units in the specified Location, where all the fractions for the Location sum to 1. If a Location is not specified, fractions apply to the entire building.</xs:documentation>
							</xs:annotation>
						</xs:element>
						<xs:element minOccurs="0" name="LightingType" type="LightingType"/>
						<xs:element minOccurs="0" name="AverageLumens" type="xs:double">
							<xs:annotation>
								<xs:documentation>Lumens is a measure of light output (brightness) as opposed to watts, which measures energy consumption. The EPA and DOE encourages people to determine the amount of light they need (or brightness) first before purchasing a light bulb. Once brightness is determined, you can look for the bulb with the lowest watts.</xs:documentation>
							</xs:annotation>
						</xs:element>
						<xs:element name="AverageWattage" type="xs:double" minOccurs="0">
							<xs:annotation>
								<xs:documentation>[W] per unit</xs:documentation>
							</xs:annotation>
						</xs:element>
						<xs:element maxOccurs="unbounded" minOccurs="0"
							name="ThirdPartyCertification" type="LightingThirdPartyCertification"/>
						<xs:element name="AverageHoursPerDay" type="HoursPerDay" minOccurs="0">
							<xs:annotation>
								<xs:documentation>[h]</xs:documentation>
							</xs:annotation>
						</xs:element>
						<xs:element minOccurs="0" name="LightingDailyHours"
							type="LightingDailyHours">
							<xs:annotation>
								<xs:documentation>[h]</xs:documentation>
							</xs:annotation>
						</xs:element>
						<xs:element minOccurs="0" name="FloorAreaServed" type="SurfaceArea">
							<xs:annotation>
								<xs:documentation>[sq.ft.]</xs:documentation>
							</xs:annotation>
						</xs:element>
						<xs:element ref="extension" minOccurs="0"/>
					</xs:sequence>
				</xs:complexType>
			</xs:element>
			<xs:element maxOccurs="unbounded" minOccurs="0" name="LightingFixture">
				<xs:complexType>
					<xs:sequence>
						<xs:group ref="SystemInfo"/>
						<xs:element maxOccurs="unbounded" minOccurs="0"
							name="ThirdPartyCertification"
							type="LightingFixtureThirdPartyCertification"/>
						<xs:element minOccurs="0" ref="extension"/>
					</xs:sequence>
				</xs:complexType>
			</xs:element>
			<xs:element name="LightingControl" minOccurs="0" maxOccurs="unbounded">
				<xs:complexType>
					<xs:sequence>
						<xs:group ref="SystemInfo"/>
						<xs:element minOccurs="0" name="AttachedToLightingGroup"
							type="LocalReference"/>
						<xs:element name="LightingControlType" type="LightingControls" minOccurs="0"
							> </xs:element>
						<xs:element name="NumberofLightingControls"
							type="IntegerGreaterThanOrEqualToZero" minOccurs="0"/>
						<xs:element name="Location" type="LightingLocation" minOccurs="0"> </xs:element>
						<xs:element ref="extension" minOccurs="0"/>
					</xs:sequence>
				</xs:complexType>
			</xs:element>
			<xs:element minOccurs="0" name="LightingFractions">
				<xs:annotation>
					<xs:documentation>DEPRECATED - Please use LightingGroup/FractionofUnitInLocation</xs:documentation>
				</xs:annotation>
				<xs:complexType>
					<xs:sequence>
						<xs:element minOccurs="0" name="FractionIncandescent" type="Fraction">
							<xs:annotation>
								<xs:documentation>Fraction of lights that are incandescent.</xs:documentation>
							</xs:annotation>
						</xs:element>
						<xs:element minOccurs="0" name="FractionCFL" type="Fraction">
							<xs:annotation>
								<xs:documentation>Fraction of the lights that are compact fluorescent.</xs:documentation>
							</xs:annotation>
						</xs:element>
						<xs:element minOccurs="0" name="FractionLFL" type="Fraction">
							<xs:annotation>
								<xs:documentation>Fraction of the lights that are linear fluorescent.</xs:documentation>
							</xs:annotation>
						</xs:element>
						<xs:element minOccurs="0" name="FractionLED" type="Fraction">
							<xs:annotation>
								<xs:documentation>Fraction of lights that are LED.</xs:documentation>
							</xs:annotation>
						</xs:element>
						<xs:element ref="extension" minOccurs="0"/>
					</xs:sequence>
				</xs:complexType>
			</xs:element>
			<xs:element maxOccurs="unbounded" minOccurs="0" name="CeilingFan">
				<xs:complexType>
					<xs:sequence>
						<xs:group ref="SystemInfo"/>
						<xs:element maxOccurs="3" minOccurs="0" name="Airflow">
							<xs:annotation>
								<xs:documentation/>
							</xs:annotation>
							<xs:complexType>
								<xs:sequence>
									<xs:element minOccurs="0" name="FanSpeed">
										<xs:simpleType>
											<xs:restriction base="xs:string">
												<xs:enumeration value="low"/>
												<xs:enumeration value="medium"/>
												<xs:enumeration value="high"/>
											</xs:restriction>
										</xs:simpleType>
									</xs:element>
									<xs:element minOccurs="0" name="Airflow" type="xs:double">
										<xs:annotation>
											<xs:documentation>[CFM]</xs:documentation>
										</xs:annotation>
									</xs:element>
									<xs:element minOccurs="0" name="Efficiency" type="xs:double">
										<xs:annotation>
											<xs:documentation>[CFM/watt] The efficiency rating of a ceiling fan as determined by the test procedure defined by the Environmental Protection Agency's ENERGY STAR Testing Facility Guidance Manual: Building a Testing Facility and Performing the Solid State Test Method for ENERGY STAR Qualified Ceiling Fans, Version 1.1, December 9, 2002. This is generally printed on the box in which the ceiling fan is shipped.</xs:documentation>
										</xs:annotation>
									</xs:element>
								</xs:sequence>
							</xs:complexType>
						</xs:element>
						<xs:element minOccurs="0" name="ThirdPartyCertification"
							type="ApplianceThirdPartyCertifications" maxOccurs="unbounded"/>
						<xs:element minOccurs="0" name="Quantity" type="IntegerGreaterThanZero">
							<xs:annotation>
								<xs:documentation>Number of similar ceiling fans.</xs:documentation>
							</xs:annotation>
						</xs:element>
						<xs:element ref="extension" minOccurs="0"/>
					</xs:sequence>
				</xs:complexType>
			</xs:element>
			<xs:element ref="extension" minOccurs="0"/>
		</xs:sequence>
	</xs:complexType>
	<xs:complexType name="LightingType">
		<xs:choice>
			<xs:element name="Incandescent">
				<xs:complexType>
					<xs:sequence>
						<xs:element minOccurs="0" name="Halogen" type="xs:boolean"/>
						<xs:element minOccurs="0" ref="extension"/>
					</xs:sequence>
				</xs:complexType>
			</xs:element>
			<xs:element name="FluorescentTube">
				<xs:complexType>
					<xs:sequence>
						<xs:element minOccurs="0" name="TubeType" type="FluorescentTubeType"/>
						<xs:element minOccurs="0" name="BallastType" type="FluorescentBallastType"/>
						<xs:element minOccurs="0" ref="extension"/>
					</xs:sequence>
				</xs:complexType>
			</xs:element>
			<xs:element name="CompactFluorescent">
				<xs:complexType>
					<xs:sequence>
						<xs:element minOccurs="0" ref="extension"/>
					</xs:sequence>
				</xs:complexType>
			</xs:element>
			<xs:element name="LightEmittingDiode">
				<xs:complexType>
					<xs:sequence>
						<xs:element minOccurs="0" ref="extension"/>
					</xs:sequence>
				</xs:complexType>
			</xs:element>
			<xs:element name="HighIntensityDischarge">
				<xs:complexType>
					<xs:sequence>
						<xs:element minOccurs="0" name="Type">
							<xs:complexType>
								<xs:choice>
									<xs:element name="MercuryVapor"/>
									<xs:element name="Sodium">
										<xs:complexType>
											<xs:sequence>
												<xs:element minOccurs="0" name="Pressure">
												<xs:simpleType>
												<xs:restriction base="xs:string">
												<xs:enumeration value="high"/>
												<xs:enumeration value="low"/>
												</xs:restriction>
												</xs:simpleType>
												</xs:element>
												<xs:element minOccurs="0" ref="extension"/>
											</xs:sequence>
										</xs:complexType>
									</xs:element>
									<xs:element name="MetalHalide"/>
								</xs:choice>
							</xs:complexType>
						</xs:element>
						<xs:element minOccurs="0" ref="extension"/>
					</xs:sequence>
				</xs:complexType>
			</xs:element>
			<xs:element name="Other">
				<xs:complexType>
					<xs:sequence>
						<xs:element minOccurs="0" name="Description" type="xs:string"/>
						<xs:element minOccurs="0" ref="extension"/>
					</xs:sequence>
				</xs:complexType>
			</xs:element>
		</xs:choice>
	</xs:complexType>
	<xs:complexType name="Pools">
		<xs:sequence>
			<xs:element maxOccurs="unbounded" name="Pool">
				<xs:complexType>
					<xs:sequence>
						<xs:group ref="SystemInfo"/>
						<xs:element minOccurs="0" name="Type" type="PoolType">
							<xs:annotation>
								<xs:documentation>Indicates if the pool is above or below ground.</xs:documentation>
							</xs:annotation>
						</xs:element>
						<xs:element minOccurs="0" name="Volume" type="Volume">
							<xs:annotation>
								<xs:documentation>[gal] Volume of pool.</xs:documentation>
							</xs:annotation>
						</xs:element>
						<xs:element minOccurs="0" name="MonthsPerYearofOperation"
							type="MonthsPerYear">
							<xs:annotation>
								<xs:documentation>Months per year pool is in operation.</xs:documentation>
							</xs:annotation>
						</xs:element>
						<xs:element minOccurs="0" name="ReturnPipeDiameter" type="LengthMeasurement">
							<xs:annotation>
								<xs:documentation>[in]</xs:documentation>
							</xs:annotation>
						</xs:element>
						<xs:element minOccurs="0" name="SuctionPipeDiameter"
							type="LengthMeasurement">
							<xs:annotation>
								<xs:documentation>[in]</xs:documentation>
							</xs:annotation>
						</xs:element>
						<xs:element minOccurs="0" name="FilterType" type="PoolFilterType">
							<xs:annotation>
								<xs:documentation>Type of filter used, if any.</xs:documentation>
							</xs:annotation>
						</xs:element>
						<xs:element minOccurs="0" name="PoolPumps">
							<xs:complexType>
								<xs:sequence>
									<xs:element maxOccurs="unbounded" name="PoolPump">
										<xs:annotation>
											<xs:documentation>Pool pump: a mechanical assembly consisting of a “wet-end,” which houses the impeller and a motor. The pump increases the “head” and “flow” of the water (ENERGY STAR, 2013).</xs:documentation>
										</xs:annotation>
										<xs:complexType>
											<xs:sequence>
												<xs:group ref="SystemInfo"/>
												<xs:element minOccurs="0" name="Type"
												type="PoolPumpType"/>
												<xs:element minOccurs="0" name="Manufacturer"
												type="xs:string">
												<xs:annotation>
												<xs:documentation>Manufacturer of pool pump.</xs:documentation>
												</xs:annotation>
												</xs:element>
												<xs:element minOccurs="0" name="SerialNumber"
												type="xs:string">
												<xs:annotation>
												<xs:documentation>Serial number of pool pump.</xs:documentation>
												</xs:annotation>
												</xs:element>
												<xs:element minOccurs="0" name="ModelNumber"
												type="xs:string">
												<xs:annotation>
												<xs:documentation>Model number of pool pump.</xs:documentation>
												</xs:annotation>
												</xs:element>
												<xs:element minOccurs="0"
												name="ThirdPartyCertification"
												type="PoolPump3rdPartyCertification"
												maxOccurs="unbounded">
												<xs:annotation>
												<xs:documentation>Independent organization has verified that product or appliance meets or exceeds the standard in question (ENERGY STAR, CEE, or other)</xs:documentation>
												</xs:annotation>
												</xs:element>
												<xs:element minOccurs="0" name="EnergyFactor"
												type="Efficiency">
												<xs:annotation>
												<xs:documentation>[gal/Wh] The measure of overall pool filter pump efficiency in units of gallons per watt-hour, as determined using the applicable test method in Section 4.1.2. Energy factor is analogous to other energy factors such as miles per gallon. Energy factor (EF) is calculated as: EF (gal/Wh) = flow rate (gpm) * 60 ÷ power (watts) (ANSI/APSP/ICC-15 2011).</xs:documentation>
												</xs:annotation>
												</xs:element>
												<xs:element minOccurs="0" name="SpeedSetting"
												type="PoolPumpSpeedSetting">
												<xs:annotation>
												<xs:documentation>The speed setting at which the Energy Factor was measured (ENERGY STAR, 2013).</xs:documentation>
												</xs:annotation>
												</xs:element>
												<xs:element minOccurs="0" name="RatedHorsepower"
												type="Power">
												<xs:annotation>
												<xs:documentation>The motor power output designed by the manufacturer for a rated RPM, voltage and frequency. May be less than total horsepower where the service factor is greater than 1.0, or equal to total horsepower where the service factor = 1.0 (ANSI/APSP/ICC-15 2011).</xs:documentation>
												</xs:annotation>
												</xs:element>
												<xs:element minOccurs="0" name="TotalHorsepower"
												type="Power">
												<xs:annotation>
												<xs:documentation>The total horsepower, or product of the rated horsepower and the service factor of a motor used on a pool pump (also known as SFHP) based on the maximum continuous duty motor power output rating allowable for the nameplate ambient rating and motor insulation class (e.g., total horsepower = rated horsepower * service factor) (ANSI/APSP/ICC-15 2011).</xs:documentation>
												</xs:annotation>
												</xs:element>
												<xs:element minOccurs="0" name="ServiceFactor"
												type="xs:double">
												<xs:annotation>
												<xs:documentation>A multiplier applied to the rated horsepower of a pump motor to indicate the percent above nameplate horsepower at which the motor can operate continuously without exceeding its allowable insulation class temperature limit, provided that other design parameters, such rated voltage, frequency and ambient temperature, are within limits. A 1.5 hp pump with a 1.65 service factor produces 2.475 hp (total horsepower) at the maximum service factor point (ANSI/APSP/ICC-15 2011).</xs:documentation>
												</xs:annotation>
												</xs:element>
												<xs:element maxOccurs="unbounded" minOccurs="0"
												name="PumpSpeed">
												<xs:complexType>
												<xs:sequence>
												<xs:element minOccurs="0" name="Power"
												type="Power">
												<xs:annotation>
												<xs:documentation>[W]</xs:documentation>
												</xs:annotation>
												</xs:element>
												<xs:element minOccurs="0" name="MotorNominalSpeed"
												type="Speed">
												<xs:annotation>
												<xs:documentation>[Rev/min] The number of revolutions of the motor shaft in a given unit of time, expressed as revolutions per minute (RPM) (ENERGY STAR, 2013).</xs:documentation>
												</xs:annotation>
												</xs:element>
												<xs:element minOccurs="0" name="FlowRate"
												type="FlowRate">
												<xs:annotation>
												<xs:documentation>[gal/min] The volume of water flowing through the filtration system in a given time, usually measured in gallons per minute (gpm) (ANSI/APSP/ICC-15 2011).</xs:documentation>
												</xs:annotation>
												</xs:element>
												<xs:element minOccurs="0" name="HoursPerDay"
												type="HoursPerDay">
												<xs:annotation>
												<xs:documentation>[hours] Number of hours per day a pool pump operates at a particular speed setting.</xs:documentation>
												</xs:annotation>
												</xs:element>
												<xs:element minOccurs="0" ref="extension"/>
												</xs:sequence>
												</xs:complexType>
												</xs:element>
												<xs:element minOccurs="0" ref="extension"/>
											</xs:sequence>
										</xs:complexType>
									</xs:element>
								</xs:sequence>
							</xs:complexType>
						</xs:element>
						<xs:element minOccurs="0" name="Cleaner">
							<xs:complexType>
								<xs:sequence>
									<xs:group ref="SystemInfo"/>
									<xs:element minOccurs="0" name="Type" type="PoolCleanerType">
										<xs:annotation>
											<xs:documentation>Type of pool cleaner used, if any.</xs:documentation>
										</xs:annotation>
									</xs:element>
									<xs:element minOccurs="0" name="HoursPerDay" type="HoursPerDay">
										<xs:annotation>
											<xs:documentation>Hours per day pool cleaner is used. </xs:documentation>
										</xs:annotation>
									</xs:element>
								</xs:sequence>
							</xs:complexType>
						</xs:element>
						<xs:element minOccurs="0" name="Heater">
							<xs:complexType>
								<xs:sequence>
									<xs:group ref="SystemInfo"/>
									<xs:element minOccurs="0" name="Type" type="PoolHeaterType">
										<xs:annotation>
											<xs:documentation>Type of heater used to heat pool, if any.</xs:documentation>
										</xs:annotation>
									</xs:element>
									<xs:element minOccurs="0" name="HoursPerDay" type="HoursPerDay">
										<xs:annotation>
											<xs:documentation>Hours per day pool heater is used.</xs:documentation>
										</xs:annotation>
									</xs:element>
								</xs:sequence>
							</xs:complexType>
						</xs:element>
						<xs:element minOccurs="0" ref="extension"/>
					</xs:sequence>
				</xs:complexType>
			</xs:element>
		</xs:sequence>
	</xs:complexType>
	<xs:complexType name="MiscLoads">
		<xs:sequence>
			<xs:element maxOccurs="unbounded" minOccurs="0" name="PlugLoadControl">
				<xs:complexType>
					<xs:sequence>
						<xs:group ref="SystemInfo"/>
						<xs:element minOccurs="0" ref="AttachedToSpace"/>
						<xs:element name="Count" type="IntegerGreaterThanOrEqualToZero"
							minOccurs="0"/>
						<xs:element name="PlugLoadControlType" minOccurs="0"
							type="PlugLoadControlType"/>
						<xs:element ref="extension" minOccurs="0"/>
					</xs:sequence>
				</xs:complexType>
			</xs:element>
			<xs:element name="PlugLoad" minOccurs="0" maxOccurs="unbounded">
				<xs:complexType>
					<xs:sequence>
						<xs:group ref="SystemInfo"/>
						<xs:element minOccurs="0" ref="AttachedToSpace"/>
						<xs:element name="PlugLoadType" type="PlugLoadType" minOccurs="0"/>
						<xs:element minOccurs="0" name="Location" type="PlugLoadLocation"/>
						<xs:element name="Count" type="IntegerGreaterThanOrEqualToZero"
							minOccurs="0"/>
						<xs:element minOccurs="0" name="Load">
							<xs:complexType>
								<xs:sequence>
									<xs:element name="Units" type="PlugLoadUnits"/>
									<xs:element name="Value" type="xs:double"/>
								</xs:sequence>
							</xs:complexType>
						</xs:element>
						<xs:element ref="extension" minOccurs="0"/>
					</xs:sequence>
				</xs:complexType>
			</xs:element>
			<xs:element ref="extension" minOccurs="0"/>
		</xs:sequence>
	</xs:complexType>
	<xs:complexType name="HealthAndSafety">
		<xs:sequence>
			<xs:element minOccurs="0" name="General">
				<xs:complexType>
					<xs:sequence>
						<xs:element minOccurs="0" name="TestsCompleted" type="xs:boolean"/>
						<xs:element minOccurs="0" name="TestsPassed" type="xs:boolean"/>
					</xs:sequence>
				</xs:complexType>
			</xs:element>
			<xs:element name="Ventilation" minOccurs="0">
				<xs:complexType>
					<xs:sequence>
						<xs:element minOccurs="0" name="WholeBuildingVentilationDesign"
							type="WholeBldgVentDesignInfo"/>
						<xs:element minOccurs="0" name="SpotVentilationDesign"
							type="SpotVentDesignInfo"/>
						<xs:element minOccurs="0" name="OtherVentilationIssues"
							type="OtherVentIssues"/>
						<xs:element minOccurs="0" name="VentilationImprovement"
							type="VentilationImprovementInfo"/>
						<xs:element minOccurs="0" ref="extension"/>
					</xs:sequence>
				</xs:complexType>
			</xs:element>
			<xs:element name="MoistureControl" minOccurs="0">
				<xs:complexType>
					<xs:sequence>
						<xs:element maxOccurs="unbounded" name="MoistureControlInfo"
							type="MoistureControlInfoType"> </xs:element>
						<xs:element minOccurs="0" name="MoistureControlImprovement"
							type="MoistureControlImprovementInfo"/>
						<xs:element minOccurs="0" ref="extension"/>
					</xs:sequence>
				</xs:complexType>
			</xs:element>
			<xs:element minOccurs="0" name="CombustionAppliances">
				<xs:complexType>
					<xs:sequence>
						<xs:element minOccurs="0" name="CombustionApplianceZone"
							maxOccurs="unbounded">
							<xs:complexType>
								<xs:sequence>
									<xs:group ref="SystemInfo"/>
									<xs:element name="CAZDepressurizationLimit"
										type="CAZDepressurizationLimit" minOccurs="0">
										<xs:annotation>
											<xs:documentation>Pulled from industry standards by users (e.g. BPI Gold Sheet) or via software program</xs:documentation>
										</xs:annotation>
									</xs:element>
									<xs:element name="BaselineTest" type="CAZTestConfiguration"
										minOccurs="0">
										<xs:annotation>
											<xs:documentation>Baseline pressure is read under the following conditions: no items running, all fans off, all exterior doors closed, and all interior doors are opened.</xs:documentation>
										</xs:annotation>
									</xs:element>
									<xs:element minOccurs="0" name="PoorCaseTest"
										type="CAZTestConfiguration">
										<xs:annotation>
											<xs:documentation>The poor case CAZ depressurization test is configured by determining the largest combustion appliance zone depressurization attainable at the time of testing due to the combined effects of door position, exhaust appliance operation, and air handler fan operation. A base pressure must be measured with all fans off and doors open. The poor case CAZ depressurization measurement is the pressure difference between the largest depressurization attained at the time of testing and the base pressure.</xs:documentation>
										</xs:annotation>
									</xs:element>
									<xs:element name="NetPressureChange" type="NetPressureChange"
										minOccurs="0">
										<xs:annotation>
											<xs:documentation>With respect to the baseline pressure (e.g. no fans running, all exterior doors closed, and all interior doors opened)</xs:documentation>
										</xs:annotation>
									</xs:element>
									<xs:element name="DepressurizationFindingPoorCase"
										type="DepressurizationFindingPoorCase" minOccurs="0"/>
									<xs:element name="AmountAmbientCOinCAZduringTesting"
										type="xs:double" minOccurs="0">
										<xs:annotation>
											<xs:documentation>parts per million (ppm)</xs:documentation>
										</xs:annotation>
									</xs:element>
									<xs:element name="AmbientCOinCAZExceeded35ppmduringTesting"
										type="xs:boolean" minOccurs="0"/>
									<xs:element minOccurs="0" name="CombustionApplianceTest"
										maxOccurs="unbounded">
										<xs:complexType>
											<xs:sequence minOccurs="0">
												<xs:element name="CAZAppliance"
												type="RemoteReference">
												<xs:annotation>
												<xs:documentation>The ID of the system tested</xs:documentation>
												</xs:annotation>
												</xs:element>
												<xs:element minOccurs="0"
												name="CombustionVentingSystem"
												type="RemoteReference"/>
												<xs:element name="FlueVisualCondition"
												type="FlueCondition" minOccurs="0"/>
												<xs:element minOccurs="0" name="FlueConditionNotes"
												type="xs:string"/>
												<xs:element name="OutsideTemperatureFlueDraftTest"
												type="Temperature" minOccurs="0">
												<xs:annotation>
												<xs:documentation>[deg F]</xs:documentation>
												</xs:annotation>
												</xs:element>
												<xs:element minOccurs="0" name="FlueDraftTest">
												<xs:annotation>
												<xs:documentation>[Pa]</xs:documentation>
												</xs:annotation>
												<xs:complexType>
												<xs:complexContent>
												<xs:extension base="CAZApplianceReading">
												<xs:sequence>
												<xs:element ref="extension" minOccurs="0"/>
												</xs:sequence>
												</xs:extension>
												</xs:complexContent>
												</xs:complexType>
												</xs:element>
												<xs:element minOccurs="0" name="SpillageTest">
												<xs:annotation>
												<xs:documentation>[seconds]</xs:documentation>
												</xs:annotation>
												<xs:complexType>
												<xs:complexContent>
												<xs:extension base="CAZApplianceReading">
												<xs:sequence>
												<xs:element ref="extension" minOccurs="0"/>
												</xs:sequence>
												</xs:extension>
												</xs:complexContent>
												</xs:complexType>
												</xs:element>
												<xs:element minOccurs="0" name="CarbonMonoxideTest">
												<xs:annotation>
												<xs:documentation>[ppm]</xs:documentation>
												</xs:annotation>
												<xs:complexType>
												<xs:complexContent>
												<xs:extension base="CAZApplianceReading">
												<xs:sequence>
												<xs:element
												name="MaxAmbientCOinLivingSpaceDuringAudit"
												minOccurs="0" type="xs:double">
												<xs:annotation>
												<xs:documentation>Monitored throughout assessment, not just appliance testing</xs:documentation>
												</xs:annotation>
												</xs:element>
												<xs:element minOccurs="0"
												name="AmbientCOActionDuringCAZTesting"
												type="xs:string">
												<xs:annotation>
												<xs:documentation>BPI Gold Sheet is one example that shows action levels based upon decision logic</xs:documentation>
												</xs:annotation>
												</xs:element>
												<xs:element minOccurs="0" ref="extension"/>
												</xs:sequence>
												</xs:extension>
												</xs:complexContent>
												</xs:complexType>
												</xs:element>
												<xs:element name="StackTemperature"
												type="Temperature" minOccurs="0">
												<xs:annotation>
												<xs:documentation>[deg F] after 10 minutes run time</xs:documentation>
												</xs:annotation>
												</xs:element>
												<xs:element name="FuelLeaks" minOccurs="0"
												maxOccurs="unbounded">
												<xs:complexType>
												<xs:sequence>
												<xs:element name="FuelType" type="FuelType"/>
												<xs:element name="LeaksIdentified"
												type="xs:boolean"/>
												<xs:element name="LeaksAddressed"
												type="xs:boolean"/>
												<xs:element minOccurs="0" name="Notes"
												type="xs:string"/>
												<xs:element minOccurs="0" ref="extension"/>
												</xs:sequence>
												</xs:complexType>
												</xs:element>
												<xs:element ref="extension" minOccurs="0"/>
											</xs:sequence>
										</xs:complexType>
									</xs:element>
									<xs:element minOccurs="0" name="Notes" type="xs:string"/>
									<xs:element ref="extension" minOccurs="0"/>
								</xs:sequence>
							</xs:complexType>
						</xs:element>
					</xs:sequence>
				</xs:complexType>
			</xs:element>
			<xs:element minOccurs="0" name="StoveTest">
				<xs:complexType>
					<xs:sequence>
						<xs:element name="StoveID" type="SystemIdentifiersInfoType"/>
						<xs:element minOccurs="0" name="StoveFuel" type="FuelType"/>
						<xs:element name="HeatingStoveProperlyVented" type="xs:boolean"
							minOccurs="0"/>
						<xs:element name="COReading" type="COReading" minOccurs="0"/>
						<xs:element minOccurs="0" name="TimeofCOReading" type="xs:dateTime"/>
						<xs:element name="GasLeaksIdentified" type="xs:boolean" minOccurs="0"/>
						<xs:element name="ActionsTaken" type="xs:string" minOccurs="0"/>
						<xs:element ref="extension" minOccurs="0"/>
					</xs:sequence>
				</xs:complexType>
			</xs:element>
			<xs:element minOccurs="0" name="LeadPaint">
				<xs:complexType>
					<xs:sequence>
						<xs:element name="Disturbed6SqFtIntPaint" type="xs:boolean" minOccurs="0">
							<xs:annotation>
								<xs:documentation>For a home built before 1978, did the contracted scope of work disturb greater than 6 sq.ft. of interior painted surfaces?
</xs:documentation>
							</xs:annotation>
						</xs:element>
						<xs:element minOccurs="0" name="Disturbed20SqFtExtPaint" type="xs:boolean">
							<xs:annotation>
								<xs:documentation>For a home built before 1978, did the contracted scope of work disturb greater than 20 sf of exterior painted surfaces?</xs:documentation>
							</xs:annotation>
						</xs:element>
						<xs:element minOccurs="0" name="WindowReplacement" type="xs:boolean">
							<xs:annotation>
								<xs:documentation>Did the contracted scope of work include window replacement?</xs:documentation>
							</xs:annotation>
						</xs:element>
						<xs:element minOccurs="0" name="LeadSafeCertificationNumber"
							type="xs:string">
							<xs:annotation>
								<xs:documentation>Certification Number of the EPA Lead-Safe Certified firm that performed the work.</xs:documentation>
							</xs:annotation>
						</xs:element>
						<xs:element minOccurs="0" ref="extension"/>
					</xs:sequence>
				</xs:complexType>
			</xs:element>
			<xs:element minOccurs="0" name="Radon">
				<xs:complexType>
					<xs:sequence>
						<xs:element name="RadonTested" type="xs:boolean" minOccurs="0"/>
						<xs:element maxOccurs="unbounded" minOccurs="0" name="RadonTest">
							<xs:complexType>
								<xs:sequence>
									<xs:group ref="SystemInfo"/>
									<xs:element minOccurs="0" name="StartDateTime"
										type="xs:dateTime"/>
									<xs:element minOccurs="0" name="EndDateTime" type="xs:dateTime"/>
									<xs:element minOccurs="0" name="TestLocation"
										type="RadonTestLocation"/>
									<xs:element name="RadonTestResults" type="xs:double"
										minOccurs="0">
										<xs:annotation>
											<xs:documentation>in pCi/L</xs:documentation>
										</xs:annotation>
									</xs:element>
									<xs:element minOccurs="0" name="RadonTestMethod"
										type="RadonTestTypes"/>
									<xs:element minOccurs="0" ref="extension"/>
								</xs:sequence>
							</xs:complexType>
						</xs:element>
						<xs:element minOccurs="0" name="EducationMaterialProvided" type="xs:boolean">
							<xs:annotation>
								<xs:documentation>Was the homeowner provided with educational material?</xs:documentation>
							</xs:annotation>
						</xs:element>
						<xs:element minOccurs="0" name="ActionsTaken" type="xs:string"/>
						<xs:element minOccurs="0" name="ActionsMeetIndustrySpecs" type="xs:boolean">
							<xs:annotation>
								<xs:documentation>If moisture management of a crawlspace (e.g., installation of polyethylene sheeting) or radon mitigation measures were a part of the scope of work,were measures installed to be compliant with one of the following:
- Specifications of EPA’s Indoor airPLUS program
- Techniques detailed in EPA's Radon-Resistent New Construction
- ASTM E2121, Standard Practice for Installing Radon Mitigation Systems in Existing Low-Rise Residential Buildings (section 7.3)</xs:documentation>
							</xs:annotation>
						</xs:element>
						<xs:element minOccurs="0" name="ResultBelowActionLevel" type="xs:boolean">
							<xs:annotation>
								<xs:documentation>Was the result less than 4 pCi/L</xs:documentation>
							</xs:annotation>
						</xs:element>
						<xs:element minOccurs="0" ref="extension"/>
					</xs:sequence>
				</xs:complexType>
			</xs:element>
			<xs:element minOccurs="0" name="SourcePollutants">
				<xs:complexType>
					<xs:sequence>
						<xs:element minOccurs="0" name="UnventedCombustionAppliancesinLivingArea"
							type="xs:boolean">
							<xs:annotation>
								<xs:documentation>Are there unvented combustion heating or hearth appliances present in the living area?</xs:documentation>
							</xs:annotation>
						</xs:element>
						<xs:element minOccurs="0" name="ConformanceWithANSIZ21_11_2"
							type="xs:boolean">
							<xs:annotation>
								<xs:documentation>If yes, does the appliance conform with ANSI Z21.11.2?
</xs:documentation>
							</xs:annotation>
						</xs:element>
						<xs:element minOccurs="0" name="PrimaryHeatingSource" type="xs:boolean">
							<xs:annotation>
								<xs:documentation>If yes, is the appliance used as a primary source of heating?</xs:documentation>
							</xs:annotation>
						</xs:element>
						<xs:element minOccurs="0" name="AttachedGarage" type="xs:boolean">
							<xs:annotation>
								<xs:documentation>Does home have attached garage?</xs:documentation>
							</xs:annotation>
						</xs:element>
						<xs:element minOccurs="0" name="GarageContinuousAirBarrier"
							type="xs:boolean">
							<xs:annotation>
								<xs:documentation>If yes, is there a continuous air barrier between garage and living space?</xs:documentation>
							</xs:annotation>
						</xs:element>
						<xs:element minOccurs="0" name="GarageExhaustFan" type="xs:boolean">
							<xs:annotation>
								<xs:documentation>If yes, is there an exhaust fan in garage?</xs:documentation>
							</xs:annotation>
						</xs:element>
						<xs:element minOccurs="0" ref="extension"/>
					</xs:sequence>
				</xs:complexType>
			</xs:element>
			<xs:element minOccurs="0" name="Pests">
				<xs:complexType>
					<xs:sequence>
						<xs:element minOccurs="0" name="IndicationsofPests" type="xs:boolean">
							<xs:annotation>
								<xs:documentation>Indications of pest entry or damage?</xs:documentation>
							</xs:annotation>
						</xs:element>
						<xs:element minOccurs="0" name="EvidenceofPesticide" type="xs:boolean">
							<xs:annotation>
								<xs:documentation>Evidence of pesticide, insecticide use?</xs:documentation>
							</xs:annotation>
						</xs:element>
						<xs:element minOccurs="0" name="IndustryStandardCompliance"
							type="xs:boolean">
							<xs:annotation>
								<xs:documentation>Do measures comply with industry standards to prevent pest entry?

NOTE: This is for ALL measures that may create entry points for vermin. For example, air sealing measures identified to reduce infiltration should have proper sealants  - even if those measures were not recommended/installed for pest control purposes.</xs:documentation>
							</xs:annotation>
						</xs:element>
						<xs:element minOccurs="0" ref="extension"/>
					</xs:sequence>
				</xs:complexType>
			</xs:element>
			<xs:element minOccurs="0" name="Asbestos">
				<xs:complexType>
					<xs:sequence>
						<xs:element minOccurs="0" name="AsbestosSuspected" type="xs:boolean">
							<xs:annotation>
								<xs:documentation>Was asbestos suspected?</xs:documentation>
							</xs:annotation>
						</xs:element>
						<xs:element minOccurs="0" name="TestedForAsbestos" type="xs:boolean">
							<xs:annotation>
								<xs:documentation>Was substance tested for asbestos?</xs:documentation>
							</xs:annotation>
						</xs:element>
						<xs:element minOccurs="0" name="AsbestosFound" type="xs:boolean">
							<xs:annotation>
								<xs:documentation>Was asbestos found?</xs:documentation>
							</xs:annotation>
						</xs:element>
						<xs:element minOccurs="0" name="TypeofBlowerDoorTest"
							type="TypeofBlowerDoorTest"/>
						<xs:element minOccurs="0" name="ActionsTaken" type="xs:string"/>
						<xs:element minOccurs="0" name="ActionsMeetIndustrySpecifications"
							type="xs:boolean"/>
						<xs:element minOccurs="0" ref="extension"/>
					</xs:sequence>
				</xs:complexType>
			</xs:element>
			<xs:element minOccurs="0" name="SprayFoam">
				<xs:complexType>
					<xs:sequence>
						<xs:element minOccurs="0" name="SprayFoamInstalled" type="xs:boolean">
							<xs:annotation>
								<xs:documentation>Was spray foam polyurethane foam and / or other potential sources of indoor pollutants installed or applied as part of the scope of work?</xs:documentation>
							</xs:annotation>
						</xs:element>
						<xs:element minOccurs="0" ref="extension"/>
					</xs:sequence>
				</xs:complexType>
			</xs:element>
			<xs:element minOccurs="0" ref="extension"/>
		</xs:sequence>
	</xs:complexType>
	<xs:complexType name="CAZApplianceReading">
		<xs:sequence>
			<xs:element minOccurs="0" name="PoorScenario" type="xs:double"/>
			<xs:element minOccurs="0" name="CurrentCondition" type="xs:double">
				<xs:annotation>
					<xs:documentation>This element is formerly known as "spillage, draft, and CO readings under natural conditions" as explained in BPI's Gold Sheet "Combustion Safety Test Procedure for Vented Appliances."</xs:documentation>
				</xs:annotation>
			</xs:element>
			<xs:element minOccurs="0" name="TestResult" type="TestResultType"/>
		</xs:sequence>
	</xs:complexType>
	<xs:complexType name="CAZTestConfiguration">
		<xs:sequence>
			<xs:element minOccurs="0" name="ItemsRunning">
				<xs:complexType>
					<xs:sequence>
						<xs:element minOccurs="0" name="BathExhaustFan" type="xs:boolean"/>
						<xs:element minOccurs="0" name="KitchenExhaustFan" type="xs:boolean"/>
						<xs:element minOccurs="0" name="ClothesDryer" type="xs:boolean"/>
						<xs:element minOccurs="0" name="CentralVacuum" type="xs:boolean"/>
						<xs:element minOccurs="0" name="AirHandler" type="xs:boolean"/>
					</xs:sequence>
				</xs:complexType>
			</xs:element>
			<xs:element minOccurs="0" name="DoorsOpenClosed">
				<xs:complexType>
					<xs:sequence>
						<xs:element minOccurs="0" name="BasementDoors" type="OpenClosed"/>
						<xs:element minOccurs="0" name="OtherDoors" type="OpenClosed"/>
					</xs:sequence>
				</xs:complexType>
			</xs:element>
			<xs:element minOccurs="0" name="Pressure" type="xs:double">
				<xs:annotation>
					<xs:documentation>[Pa]</xs:documentation>
				</xs:annotation>
			</xs:element>
			<xs:element minOccurs="0" ref="extension"/>
		</xs:sequence>
	</xs:complexType>
	<xs:complexType name="YesNoRecommendInstall">
		<xs:choice>
			<xs:element name="Yes">
				<xs:complexType>
					<xs:sequence>
						<xs:element minOccurs="0" name="Installed" type="BooleanWithNA">
							<xs:annotation>
								<xs:documentation>If yes, was this installed as part of scope of work?</xs:documentation>
							</xs:annotation>
						</xs:element>
						<xs:element minOccurs="0" ref="extension"/>
					</xs:sequence>
				</xs:complexType>
			</xs:element>
			<xs:element name="No">
				<xs:complexType>
					<xs:sequence>
						<xs:element minOccurs="0" name="Recommended" type="BooleanWithNA">
							<xs:annotation>
								<xs:documentation>If no, was this recommended in scope of work?</xs:documentation>
							</xs:annotation>
						</xs:element>
						<xs:element minOccurs="0" ref="extension"/>
					</xs:sequence>
				</xs:complexType>
			</xs:element>
			<xs:element name="NA">
				<xs:complexType>
					<xs:sequence>
						<xs:element minOccurs="0" ref="extension"/>
					</xs:sequence>
				</xs:complexType>
			</xs:element>
		</xs:choice>
	</xs:complexType>
	<xs:complexType name="WholeBldgVentDesignInfo">
		<xs:sequence>
			<xs:group ref="SystemInfo"/>
			<xs:element minOccurs="0" name="Method" type="WholeBldgVentilationRequirementMethod"/>
			<xs:element minOccurs="0" name="InfiltrationCreditApplied" type="BooleanWithNA">
				<xs:annotation>
					<xs:documentation>ASHRAE 62.2-2010 has an infiltration credit. ASHRAE 62-89 and 62.2-2013 do not have infiltration credits.</xs:documentation>
				</xs:annotation>
			</xs:element>
			<xs:element minOccurs="0" name="LocalWeatherFactor" type="xs:double"/>
			<xs:element minOccurs="0" name="NFactor" type="xs:double"/>
			<xs:element minOccurs="0" name="InfiltrationCreditCFMnat" type="xs:integer">
				<xs:annotation>
					<xs:documentation>This is just the # of the calculated infiltration credit.</xs:documentation>
				</xs:annotation>
			</xs:element>
			<xs:sequence minOccurs="0">
				<xs:element name="RequiredVentilationRate" type="xs:double">
					<xs:annotation>
						<xs:documentation>This is the net amount of continuous ventilation needed AFTER infiltration credit is applied (if any)</xs:documentation>
					</xs:annotation>
				</xs:element>
				<xs:element name="RequiredVentilationRateUnits" type="VentilationRateUnits"/>
			</xs:sequence>
			<xs:element minOccurs="0" name="VentilationImprovementRecommendation"
				type="Recommendation"/>
			<xs:element minOccurs="0" ref="extension"/>
		</xs:sequence>
	</xs:complexType>
	<xs:complexType name="SpotVentDesignInfo">
		<xs:sequence>
			<xs:group ref="SystemInfo"/>
			<xs:element minOccurs="0" name="Location" type="SpotVentilationLocation"/>
			<xs:element minOccurs="0" name="IntermittentExhaustRate" type="xs:double">
				<xs:annotation>
					<xs:documentation>This is amount without taking into consideration any infiltration credit</xs:documentation>
				</xs:annotation>
			</xs:element>
			<xs:element minOccurs="0" name="ContinuousExhaustRate" type="xs:double">
				<xs:annotation>
					<xs:documentation>This is amount without taking into consideration any infiltration credit</xs:documentation>
				</xs:annotation>
			</xs:element>
			<xs:element minOccurs="0" name="WindowOpeningCredit" type="xs:double">
				<xs:annotation>
					<xs:documentation>Should be 20 cfm, if the local AHJ permits windows to be used for local exhaust</xs:documentation>
				</xs:annotation>
			</xs:element>
			<xs:element minOccurs="0" name="RequiredIntermittentExhaustRate" type="xs:double">
				<xs:annotation>
					<xs:documentation>This is the net amount of continuous ventilation needed AFTER window credit is applied (if any)</xs:documentation>
				</xs:annotation>
			</xs:element>
			<xs:element minOccurs="0" name="RequiredContinuousExhaustRate" type="xs:double">
				<xs:annotation>
					<xs:documentation>This is the net amount of continuous ventilation needed AFTER window credit is applied (if any)</xs:documentation>
				</xs:annotation>
			</xs:element>
			<xs:element minOccurs="0" name="InitialAirflorDeficit" type="xs:double">
				<xs:annotation>
					<xs:documentation>The airflow deficit for each bathroom or kitchen is the required airflow less the airflow rating of the exhaust equipment. If there is no exhaust device or if the existing device cannot be measured nor read it, the exhaust device airflow is assumed to be zero.</xs:documentation>
				</xs:annotation>
			</xs:element>
			<xs:element minOccurs="0" name="AirflowRateUnits" type="SpotVentilationUnits"/>
			<xs:element minOccurs="0" ref="extension"/>
		</xs:sequence>
	</xs:complexType>
	<xs:complexType name="OtherVentIssues">
		<xs:sequence>
			<xs:group ref="SystemInfo"/>
			<xs:element minOccurs="0" name="HouseGarageAirBarrier" type="YesNoRecommendInstall">
				<xs:annotation>
					<xs:documentation>Does a proper air barrier separate the house from the garage?</xs:documentation>
				</xs:annotation>
			</xs:element>
			<xs:element minOccurs="0" name="DuctsInGarageAirSealed" type="YesNoRecommendInstall">
				<xs:annotation>
					<xs:documentation>Are ducts and air handlers located in the garage properly air sealed?</xs:documentation>
				</xs:annotation>
			</xs:element>
			<xs:element minOccurs="0" name="ClothesDryerVented" type="YesNoRecommendInstall">
				<xs:annotation>
					<xs:documentation>Is the clothes dryer properly vented?</xs:documentation>
				</xs:annotation>
			</xs:element>
			<xs:element maxOccurs="unbounded" minOccurs="0" name="OtherVentilationIssue">
				<xs:complexType>
					<xs:sequence>
						<xs:element name="Description" type="xs:string"/>
						<xs:element name="Answer" type="YesNoRecommendInstall"/>
					</xs:sequence>
				</xs:complexType>
			</xs:element>
			<xs:element minOccurs="0" ref="extension"/>
		</xs:sequence>
	</xs:complexType>
	<xs:complexType name="StatusMessage">
		<xs:sequence>
			<xs:element name="MessageType" type="xs:string"/>
			<xs:element name="MessageID" type="xs:string"/>
			<xs:element name="Message" type="xs:string"/>
			<xs:element minOccurs="0" ref="extension"/>
		</xs:sequence>
	</xs:complexType>
	<xs:complexType name="FuelSavingsType">
		<xs:sequence>
			<xs:element name="Fuel" type="FuelType"/>
			<xs:element name="Units" type="energyUnitType" minOccurs="0"/>
			<xs:element name="TotalSavings" type="xs:double" minOccurs="0"/>
			<xs:element name="TotalDollarSavings" type="xs:double" minOccurs="0"/>
			<xs:element minOccurs="0" name="PctReduction" type="xs:double">
				<xs:annotation>
					<xs:documentation>should be represented as a fraction (ie 0.5 instead of 50%)</xs:documentation>
				</xs:annotation>
			</xs:element>
			<xs:element maxOccurs="unbounded" minOccurs="0" name="EndUseSavings"
				type="EndUseInfoType"/>
			<xs:element minOccurs="0" ref="extension"/>
		</xs:sequence>
	</xs:complexType>
	<xs:complexType name="EndUseInfoType">
		<xs:sequence>
			<xs:element name="EndUse" type="endUseType"/>
			<xs:element name="EndUseValue" type="xs:double">
				<xs:annotation>
					<xs:documentation>Energy use will be negative for energy producing end uses such as PV and SolarThermal.</xs:documentation>
				</xs:annotation>
			</xs:element>
			<xs:element ref="extension" minOccurs="0"/>
		</xs:sequence>
	</xs:complexType>
	<xs:group name="SystemInfo">
		<xs:sequence>
			<xs:element name="SystemIdentifier" type="SystemIdentifiersInfoType"/>
			<xs:element maxOccurs="unbounded" minOccurs="0" ref="ExternalResource"/>
		</xs:sequence>
	</xs:group>
	<xs:complexType name="HVACSystemInfo">
		<xs:sequence>
			<xs:group ref="SystemInfo"/>
			<xs:element minOccurs="0" ref="AttachedToZone"/>
			<xs:element minOccurs="0" name="AttachedToCAZ" type="LocalReference"/>
			<xs:element name="UnitLocation" type="UnitLocation" minOccurs="0"/>
			<xs:element minOccurs="0" name="YearInstalled" type="Year"/>
			<xs:element name="ModelYear" type="Year" minOccurs="0"/>
			<xs:element name="Manufacturer" type="Manufacturer" minOccurs="0"/>
			<xs:element name="ModelNumber" type="Model" minOccurs="0"/>
			<xs:element minOccurs="0" name="SerialNumber" type="xs:string"/>
			<xs:element minOccurs="0" name="AHRINumber" type="xs:string"/>
			<xs:element minOccurs="0" name="PerformanceAdjustment" type="Fraction"/>
			<xs:element maxOccurs="unbounded" minOccurs="0" name="ThirdPartyCertification"
				type="HVACThirdPartyCertification"/>
			<xs:element minOccurs="0" name="HasSharedCombustionVentilation" type="xs:boolean"/>
			<xs:element minOccurs="0" name="CombustionVentingSystem" type="LocalReference"/>
			<xs:element name="DistributionSystem" type="LocalReference" minOccurs="0"
				maxOccurs="unbounded"/>
			<xs:element minOccurs="0" name="Installation">
				<xs:complexType>
					<xs:sequence>
						<xs:element minOccurs="0" name="Standard" type="HVACInstallationStandard"/>
						<xs:element minOccurs="0" name="SizingCalculation" type="HVACSizingCalcs"/>
						<xs:element minOccurs="0" name="EnvelopeImprovementsUsedinSizing"
							type="xs:boolean">
							<xs:annotation>
								<xs:documentation>Air sealing and insulation implemented prior to replacement and used in calculations for sizing new / replacement system?</xs:documentation>
							</xs:annotation>
						</xs:element>
						<xs:element minOccurs="0" ref="extension"/>
					</xs:sequence>
				</xs:complexType>
			</xs:element>
			<xs:element minOccurs="0" name="AnnualEnergyUse">
				<xs:complexType>
					<xs:sequence>
						<xs:element name="ConsumptionInfo" type="ConsumptionInfoType"/>
					</xs:sequence>
				</xs:complexType>
			</xs:element>
			<xs:element minOccurs="0" name="HVACMaintenance" type="HVACMaintenance"/>
		</xs:sequence>
	</xs:complexType>
	<xs:complexType name="HeatingSystemInfoType">
		<xs:complexContent>
			<xs:extension base="HVACSystemInfo">
				<xs:sequence minOccurs="1" maxOccurs="1">
					<xs:element name="HeatingSystemType" type="HeatingSystemType" minOccurs="0"/>
					<xs:element name="HeatingSystemFuel" type="FuelType" minOccurs="0"/>
					<xs:element name="HeatingCapacity" type="Capacity" minOccurs="0">
						<xs:annotation>
							<xs:documentation>[Btuh] Input Heating Capacity</xs:documentation>
						</xs:annotation>
					</xs:element>
					<xs:element minOccurs="0" name="AnnualHeatingEfficiency"
						type="HeatingEfficiencyType" maxOccurs="unbounded"> </xs:element>
					<xs:element name="FractionHeatLoadServed" type="Fraction" minOccurs="0"/>
					<xs:element minOccurs="0" name="FloorAreaServed" type="SurfaceArea">
						<xs:annotation>
							<xs:documentation>[sq.ft.]</xs:documentation>
						</xs:annotation>
					</xs:element>
					<xs:element minOccurs="0" name="ElectricAuxiliaryEnergy" type="xs:double">
						<xs:annotation>
							<xs:documentation>The average annual auxiliary electrical energy consumption for, e.g., a gas furnace or boiler, in kilowatt-hours per year. Published in the AHRI Consumer’s Directory of Certified Efficiency Ratings.</xs:documentation>
						</xs:annotation>
					</xs:element>
					<xs:element ref="extension" minOccurs="0"/>
				</xs:sequence>
			</xs:extension>
		</xs:complexContent>
	</xs:complexType>
	<xs:complexType name="HeatingSystemType">
		<xs:choice>
			<xs:element name="Furnace">
				<xs:complexType>
					<xs:sequence>
						<xs:element minOccurs="0" name="FurnaceType">
							<xs:simpleType>
								<xs:restriction base="xs:string">
									<xs:enumeration value="forced air"/>
									<xs:enumeration value="gravity"/>
								</xs:restriction>
							</xs:simpleType>
						</xs:element>
						<xs:element minOccurs="0" name="SealedCombustion" type="xs:boolean"/>
						<xs:element name="CondensingSystem" type="xs:boolean" minOccurs="0"/>
						<xs:element minOccurs="0" name="AtmosphericBurner" type="xs:boolean"/>
						<xs:element minOccurs="0" name="PowerBurner" type="xs:boolean"/>
						<xs:element minOccurs="0" name="AutomaticVentDamper" type="xs:boolean"/>
						<xs:element minOccurs="0" name="PilotLight" type="xs:boolean"/>
						<xs:element minOccurs="0" name="IntermittentIgnitionDevice"
							type="xs:boolean"/>
						<xs:element minOccurs="0" name="RetentionHead" type="xs:boolean"/>
						<xs:element minOccurs="0" ref="extension"/>
					</xs:sequence>
				</xs:complexType>
			</xs:element>
			<xs:element name="WallFurnace" type="WallAndFloorFurnace"/>
			<xs:element name="FloorFurnace" type="WallAndFloorFurnace"/>
			<xs:element name="Boiler">
				<xs:complexType>
					<xs:sequence>
						<xs:element minOccurs="0" name="BoilerType" type="BoilerType"/>
						<xs:element minOccurs="0" name="SealedCombustion" type="xs:boolean"/>
						<xs:element name="CondensingSystem" type="xs:boolean" minOccurs="0"/>
						<xs:element minOccurs="0" name="AtmosphericBurner" type="xs:boolean"/>
						<xs:element minOccurs="0" name="PowerBurner" type="xs:boolean"/>
						<xs:element minOccurs="0" name="RotaryCup" type="xs:boolean"/>
						<xs:element minOccurs="0" name="AutomaticVentDamper" type="xs:boolean"/>
						<xs:element minOccurs="0" name="PilotLight" type="xs:boolean"/>
						<xs:element minOccurs="0" name="IntermittentIgnitionDevice"
							type="xs:boolean"/>
						<xs:element minOccurs="0" name="RetentionHead" type="xs:boolean"/>
						<xs:element minOccurs="0" ref="extension"/>
					</xs:sequence>
				</xs:complexType>
			</xs:element>
			<xs:element name="ElectricResistance">
				<xs:complexType>
					<xs:sequence>
						<xs:element name="ElectricDistribution" type="ElectricDistributionType"
							minOccurs="0"/>
						<xs:element minOccurs="0" ref="extension"/>
					</xs:sequence>
				</xs:complexType>
			</xs:element>
			<xs:element name="Fireplace">
				<xs:complexType>
					<xs:sequence>
						<xs:element minOccurs="0" name="SmokeEmissionRate" type="xs:double">
							<xs:annotation>
								<xs:documentation>[grams per hour] from EPA label
http://www.epa.gov/compliance/monitoring/programs/caa/woodheaters.html</xs:documentation>
							</xs:annotation>
						</xs:element>
						<xs:element minOccurs="0" ref="extension"/>
					</xs:sequence>
				</xs:complexType>
			</xs:element>
			<xs:element name="Stove">
				<xs:complexType>
					<xs:sequence>
						<xs:element minOccurs="0" name="SmokeEmissionRate" type="xs:double">
							<xs:annotation>
								<xs:documentation>[grams per hour] from EPA label
http://www.epa.gov/compliance/monitoring/programs/caa/woodheaters.html</xs:documentation>
							</xs:annotation>
						</xs:element>
						<xs:element minOccurs="0" ref="extension"/>
					</xs:sequence>
				</xs:complexType>
			</xs:element>
			<xs:element name="PortableHeater">
				<xs:complexType>
					<xs:sequence>
						<xs:element minOccurs="0" ref="extension"/>
					</xs:sequence>
				</xs:complexType>
			</xs:element>
			<xs:element name="SolarThermal">
				<xs:complexType>
					<xs:sequence>
						<xs:element minOccurs="0" name="SolarThermalSystem" type="LocalReference"/>
						<xs:element minOccurs="0" ref="extension"/>
					</xs:sequence>
				</xs:complexType>
			</xs:element>
			<xs:element name="DistrictSteam">
				<xs:complexType>
					<xs:sequence>
						<xs:element minOccurs="0" name="DistrictSteamType" type="DistrictSteamType"/>
						<xs:element minOccurs="0" ref="extension"/>
					</xs:sequence>
				</xs:complexType>
			</xs:element>
			<xs:element name="Other">
				<xs:complexType>
					<xs:sequence>
						<xs:element minOccurs="0" name="Description" type="xs:string"/>
						<xs:element minOccurs="0" ref="extension"/>
					</xs:sequence>
				</xs:complexType>
			</xs:element>
		</xs:choice>
	</xs:complexType>
	<xs:complexType name="HeatPumpInfoType">
		<xs:complexContent>
			<xs:extension base="HVACSystemInfo">
				<xs:sequence minOccurs="0">
					<xs:element name="HeatPumpType" type="HeatPumpType" minOccurs="0"/>
					<xs:element minOccurs="0" name="HeatPumpFuel" type="FuelType"/>
					<xs:element name="HeatingCapacity" type="Capacity" minOccurs="0">
						<xs:annotation>
							<xs:documentation>[Btuh] Typically the nameplate capacity at 47F.</xs:documentation>
						</xs:annotation>
					</xs:element>
					<xs:element minOccurs="0" name="HeatingCapacity17F" type="Capacity">
						<xs:annotation>
							<xs:documentation>[Btuh] Capacity at 17F from AHRI database.</xs:documentation>
						</xs:annotation>
					</xs:element>
					<xs:element minOccurs="0" name="CoolingCapacity" type="Capacity">
						<xs:annotation>
							<xs:documentation>[Btuh]</xs:documentation>
						</xs:annotation>
					</xs:element>
					<xs:element minOccurs="0" name="CoolingSensibleHeatFraction" type="Fraction"/>
					<xs:element name="GeothermalLoop" type="GeothermalLoop" minOccurs="0"/>
					<xs:element minOccurs="0" name="BackupType">
						<xs:annotation>
							<xs:documentation>Whether the heat pump backup is integrated into the unit (describe in BackupSystemFuel, BackupAFUE, BackupHeatingCapacity), or a separate heating system (add reference in BackupSystem).</xs:documentation>
						</xs:annotation>
						<xs:simpleType>
							<xs:restriction base="xs:string">
								<xs:enumeration value="integrated"/>
								<xs:enumeration value="separate"/>
							</xs:restriction>
						</xs:simpleType>
					</xs:element>
					<xs:element minOccurs="0" name="BackupSystem" type="LocalReference">
						<xs:annotation>
							<xs:documentation>References the HeatingSystem that provides the backup for a separate backup.</xs:documentation>
						</xs:annotation>
					</xs:element>
					<xs:element name="BackupSystemFuel" type="FuelType" minOccurs="0"/>
					<xs:element name="BackupAnnualHeatingEfficiency" minOccurs="0"
						type="HeatingEfficiencyType" maxOccurs="unbounded"> </xs:element>
					<xs:element minOccurs="0" name="BackupHeatingCapacity" type="Capacity">
						<xs:annotation>
							<xs:documentation>[Btuh]</xs:documentation>
						</xs:annotation>
					</xs:element>
					<xs:element minOccurs="0" name="BackupHeatingSwitchoverTemperature"
						type="Temperature">
						<xs:annotation>
							<xs:documentation>[deg F] Temperature at which the backup heating is activated.</xs:documentation>
						</xs:annotation>
					</xs:element>
					<xs:element name="FractionHeatLoadServed" type="Fraction" minOccurs="0"/>
					<xs:element name="FractionCoolLoadServed" type="Fraction" minOccurs="0"/>
					<xs:element minOccurs="0" name="FloorAreaServed" type="SurfaceArea">
						<xs:annotation>
							<xs:documentation>[sq.ft.]</xs:documentation>
						</xs:annotation>
					</xs:element>
					<xs:element name="AnnualCoolingEfficiency" type="CoolingEfficiencyType"
						minOccurs="0" maxOccurs="unbounded"/>
					<xs:element name="AnnualHeatingEfficiency" minOccurs="0"
						type="HeatingEfficiencyType" maxOccurs="unbounded"> </xs:element>
					<xs:element minOccurs="0" ref="extension"/>
				</xs:sequence>
			</xs:extension>
		</xs:complexContent>
	</xs:complexType>
	<xs:complexType name="CoolingSystemInfoType">
		<xs:complexContent>
			<xs:extension base="HVACSystemInfo">
				<xs:sequence>
					<xs:element name="CoolingSystemType" type="CoolingSystemType" minOccurs="0"/>
					<xs:element minOccurs="0" name="CoolingSystemFuel" type="FuelType"/>
					<xs:element minOccurs="0" name="CoolingCapacity" type="xs:double">
						<xs:annotation>
							<xs:documentation>[Btuh]</xs:documentation>
						</xs:annotation>
					</xs:element>
					<xs:element name="FractionCoolLoadServed" type="Fraction" minOccurs="0"/>
					<xs:element minOccurs="0" name="FloorAreaServed" type="SurfaceArea">
						<xs:annotation>
							<xs:documentation>[sq.ft.]</xs:documentation>
						</xs:annotation>
					</xs:element>
					<xs:element name="AnnualCoolingEfficiency" type="CoolingEfficiencyType"
						minOccurs="0" maxOccurs="unbounded"/>
					<xs:element minOccurs="0" name="SensibleHeatFraction" type="Fraction"/>
					<xs:element ref="extension" minOccurs="0"/>
				</xs:sequence>
			</xs:extension>
		</xs:complexContent>
	</xs:complexType>
	<xs:complexType name="CoolingEfficiencyType">
		<xs:sequence>
			<xs:element name="Units" type="CoolingEfficiencyUnits"/>
			<xs:element name="Value" type="Efficiency"/>
		</xs:sequence>
	</xs:complexType>
	<xs:complexType name="HeatingEfficiencyType">
		<xs:sequence>
			<xs:element name="Units" type="HeatingEfficiencyUnits">
				<xs:annotation>
					<xs:documentation>For AFUE and Percent enter values as a fractional number between 0 and 1, i.e. 80% = 0.8</xs:documentation>
				</xs:annotation>
			</xs:element>
			<xs:element name="Value" type="Efficiency"/>
		</xs:sequence>
	</xs:complexType>
	<xs:complexType name="HydronicDistributionInfo">
		<xs:sequence>
			<xs:element name="FractionHydronicPipeInsulated" type="Fraction" minOccurs="0"/>
			<xs:element minOccurs="0" name="PipeRValue" type="RValue"/>
			<xs:element name="HydronicDistributionType" type="HydronicDistributionType"
				minOccurs="0"/>
			<xs:element minOccurs="0" name="PumpandZoneValve">
				<xs:complexType>
					<xs:sequence>
						<xs:element minOccurs="0" name="ValveCorrections" type="xs:boolean">
							<xs:annotation>
								<xs:documentation>System Pump and Zone Valve Corrections made</xs:documentation>
							</xs:annotation>
						</xs:element>
						<xs:element minOccurs="0" name="ThermostaticRadiatorValves"
							type="xs:boolean"/>
						<xs:element minOccurs="0" name="VariableSpeedPump" type="xs:boolean"/>
					</xs:sequence>
				</xs:complexType>
			</xs:element>
			<xs:element minOccurs="0" ref="extension"/>
		</xs:sequence>
	</xs:complexType>
	<xs:complexType name="AirDistributionInfo">
		<xs:sequence>
			<xs:element name="AirDistributionType" type="AirDistributionType" minOccurs="0"/>
			<xs:element name="AirHandlerMotorType" type="AirHandlerMotorType" minOccurs="0"/>
			<xs:element minOccurs="0" name="DuctLeakageMeasurement"
				type="DuctLeakageMeasurementType" maxOccurs="unbounded"/>
			<xs:element minOccurs="0" name="DuctSystemSizingAppropriate" type="xs:boolean"/>
			<xs:element maxOccurs="unbounded" minOccurs="0" name="Ducts">
				<xs:complexType>
					<xs:sequence>
						<xs:element name="DuctType" type="DuctType" minOccurs="0"/>
						<xs:element name="DuctMaterial" type="DuctMaterial" minOccurs="0"/>
						<xs:element minOccurs="0" name="DuctInsulationPresent" type="xs:boolean"/>
						<xs:element name="DuctInsulationRValue" type="RValue" minOccurs="0"/>
						<xs:element minOccurs="0" name="DuctInsulationThickness"
							type="LengthMeasurement">
							<xs:annotation>
								<xs:documentation>[in]</xs:documentation>
							</xs:annotation>
						</xs:element>
						<xs:element minOccurs="0" name="DuctInsulationCondition"
							type="InsulationCondition"/>
						<xs:element name="DuctLocation" type="DuctLocation" minOccurs="0"/>
						<xs:element minOccurs="0" name="FractionDuctArea" type="Fraction">
							<xs:annotation>
								<xs:documentation>If a DuctType of supply or return is specified above, this is the fraction of the supply or return duct area. If DuctType is omitted above, this is the fraction of the total duct area. </xs:documentation>
							</xs:annotation>
						</xs:element>
						<xs:element minOccurs="0" name="DuctSurfaceArea" type="SurfaceArea">
							<xs:annotation>
								<xs:documentation>[sq.ft.]</xs:documentation>
							</xs:annotation>
						</xs:element>
						<xs:element minOccurs="0" ref="extension"/>
					</xs:sequence>
				</xs:complexType>
			</xs:element>
			<xs:element minOccurs="0" name="NumberofReturnRegisters"
				type="IntegerGreaterThanOrEqualToZero"/>
			<xs:element minOccurs="0" name="TotalExternalStaticPressureMeasurement">
				<xs:complexType>
					<xs:sequence>
						<xs:element minOccurs="0" name="Supply"
							type="TotalExternalStaticPressureMeasurement"/>
						<xs:element minOccurs="0" name="Return"
							type="TotalExternalStaticPressureMeasurement"/>
					</xs:sequence>
				</xs:complexType>
			</xs:element>
			<xs:element minOccurs="0" ref="extension"/>
		</xs:sequence>
	</xs:complexType>
	<xs:element name="BuildingSystemIdentifiers">
		<xs:annotation>
			<xs:documentation>HPXML records may contain data about an individual, either a person, or a business.  This element contains the root elements for individual identifier values between a sending and a receiving system.</xs:documentation>
		</xs:annotation>
		<xs:complexType>
			<xs:sequence>
				<xs:element ref="SystemIdentifiersInfo"/>
			</xs:sequence>
		</xs:complexType>
	</xs:element>
	<xs:element name="Associations" type="AssociationsType"> </xs:element>
	<xs:element name="SystemIdentifiersInfo" type="SystemIdentifiersInfoType">
		<xs:annotation>
			<xs:documentation>System identifiers contain type codes and an identifier for both a sending and a receiving system.  These fields are needed to be able to transmit data between two systems, and have it identified in the two systems.</xs:documentation>
		</xs:annotation>
	</xs:element>
	<xs:complexType name="IncentiveDetailsType">
		<xs:sequence>
			<xs:element name="IncentiveType" type="SystemIdentifiersInfoType"/>
			<xs:element name="FundingSourceCode" type="FundingSourceCode" minOccurs="0"/>
			<xs:element name="FundingSourceName" type="FundingSourceName" minOccurs="0"/>
			<xs:element name="IncentiveAmount" type="IncentiveAmount" minOccurs="0"/>
			<xs:element minOccurs="0" ref="extension"/>
		</xs:sequence>
	</xs:complexType>
	<xs:complexType name="BuildingDetailsType">
		<xs:sequence>
			<xs:element name="BuildingSummary" minOccurs="0">
				<xs:annotation>
					<xs:documentation>Overall characterization of building for descriptive, rather than modeling purposes</xs:documentation>
				</xs:annotation>
				<xs:complexType>
					<xs:sequence>
						<xs:element minOccurs="0" name="Site">
							<xs:complexType>
								<xs:sequence>
									<xs:element minOccurs="0" name="SiteType" type="SiteType"/>
									<xs:element minOccurs="0" name="Surroundings"
										type="Surroundings">
										<xs:annotation>
											<xs:documentation>If the building is attached to other units in the horizontal plane.</xs:documentation>
										</xs:annotation>
									</xs:element>
									<xs:element minOccurs="0" name="VerticalSurroundings"
										type="VerticalSurroundings">
										<xs:annotation>
											<xs:documentation>If the building is attached to other units on the vertical plane.</xs:documentation>
										</xs:annotation>
									</xs:element>
									<xs:element name="ShieldingofHome" type="ShieldingofHome"
										minOccurs="0"/>
									<xs:element minOccurs="0" name="OrientationOfFrontOfHome"
										type="OrientationType"/>
									<xs:element minOccurs="0" name="AzimuthOfFrontOfHome"
										type="AzimuthType"/>
									<xs:element minOccurs="0" name="PublicTransportation">
										<xs:complexType>
											<xs:sequence>
												<xs:element minOccurs="0" name="DistanceFromSubway"
												type="LengthMeasurement">
												<xs:annotation>
												<xs:documentation>[ft]</xs:documentation>
												</xs:annotation>
												</xs:element>
												<xs:element minOccurs="0" name="DistanceFromBus"
												type="LengthMeasurement">
												<xs:annotation>
												<xs:documentation>[ft]</xs:documentation>
												</xs:annotation>
												</xs:element>
												<xs:element minOccurs="0" name="DistanceFromTrain"
												type="LengthMeasurement">
												<xs:annotation>
												<xs:documentation>[ft]</xs:documentation>
												</xs:annotation>
												</xs:element>
											</xs:sequence>
										</xs:complexType>
									</xs:element>
									<xs:element minOccurs="0" name="WalkingScore"
										type="IntegerGreaterThanOrEqualToZero"/>
									<xs:element minOccurs="0" name="WalkingScoreSource"
										type="xs:string"/>
									<xs:element minOccurs="0" name="FuelTypesAvailable">
										<xs:annotation>
											<xs:documentation>Fuels available on site via utility lines/pipes or delivery.</xs:documentation>
										</xs:annotation>
										<xs:complexType>
											<xs:sequence>
												<xs:element maxOccurs="unbounded" name="Fuel"
												type="FuelType"/>
											</xs:sequence>
										</xs:complexType>
									</xs:element>
									<xs:element minOccurs="0" ref="extension"/>
								</xs:sequence>
							</xs:complexType>
						</xs:element>
						<xs:element minOccurs="0" name="BuildingOccupancy">
							<xs:complexType>
								<xs:sequence>
									<xs:element minOccurs="0" name="HouseholdType"
										type="HouseholdType"/>
									<xs:element minOccurs="0" name="YearOccupied" type="Year">
										<xs:annotation>
											<xs:documentation>The year the current occupants moved into the building</xs:documentation>
										</xs:annotation>
									</xs:element>
									<xs:element minOccurs="0" name="ResidentPopulationType"
										type="ResidentPopulationType"/>
									<xs:element minOccurs="0" name="Occupancy" type="Occupancy"/>
									<xs:element name="NumberofResidents" type="PeopleCount"
										minOccurs="0"/>
									<xs:element minOccurs="0" name="NumberofAdults"
										type="PeopleCount">
										<xs:annotation>
											<xs:documentation>18 or older</xs:documentation>
										</xs:annotation>
									</xs:element>
									<xs:element minOccurs="0" name="NumberofChildren"
										type="IntegerGreaterThanOrEqualToZero">
										<xs:annotation>
											<xs:documentation>less than 18 years old</xs:documentation>
										</xs:annotation>
									</xs:element>
									<xs:element minOccurs="0" name="PubliclySubsidized"
										type="xs:boolean"/>
									<xs:element minOccurs="0" name="LowIncome" type="xs:boolean"/>
									<xs:element minOccurs="0" name="OccupantIncomeRange"
										type="FractionGreaterThanOne">
										<xs:annotation>
											<xs:documentation>Percentage as a fraction (50% = 0.5)</xs:documentation>
										</xs:annotation>
									</xs:element>
									<xs:element minOccurs="0" name="OccupantIncomeRangeUnits"
										type="OccupantIncomeRangeUnits">
										<xs:annotation>
											<xs:documentation>AMI = Area Median Income; FPL = Federal Poverty Level</xs:documentation>
										</xs:annotation>
									</xs:element>
									<xs:element minOccurs="0" name="HighestLevelofOccupantEducation"
										type="EducationLevels"/>
									<xs:element minOccurs="0" ref="extension"/>
								</xs:sequence>
							</xs:complexType>
						</xs:element>
						<xs:element minOccurs="0" name="BuildingConstruction">
							<xs:complexType>
								<xs:sequence>
									<xs:element name="YearBuilt" type="Year" minOccurs="0"/>
									<xs:element minOccurs="0" name="YearBuiltKnownOrEstimated"
										type="KnownOrEstimated"/>
									<xs:element minOccurs="0" name="YearofLastRemodel" type="Year"/>
									<xs:element name="ResidentialFacilityType"
										type="ResidentialFacilityType" minOccurs="0"/>
									<xs:element minOccurs="0" name="PassiveSolar" type="xs:boolean">
										<xs:annotation>
											<xs:documentation>Passive solar design—also known as climatic design—involves using a building's windows, walls, and floors to collect, store, and distribute solar energy in the form of heat in the winter and reject solar heat in the summer. (source: http://www.eere.energy.gov/basics/buildings/passive_solar_design.html)</xs:documentation>
										</xs:annotation>
									</xs:element>
									<xs:element minOccurs="0" name="BuildingHeight"
										type="LengthMeasurement">
										<xs:annotation>
											<xs:documentation>[ft] height of building</xs:documentation>
										</xs:annotation>
									</xs:element>
									<xs:element minOccurs="0" name="NumberofUnits"
										type="IntegerGreaterThanZero"/>
									<xs:element minOccurs="0" name="NumberofFloors"
										type="NumberOfFloorsType">
										<xs:annotation>
											<xs:documentation>Total number of floors including a basement, whether conditioned or unconditioned</xs:documentation>
										</xs:annotation>
									</xs:element>
									<xs:element minOccurs="0" name="NumberofConditionedFloors"
										type="NumberOfFloorsType">
										<xs:annotation>
											<xs:documentation>Number of floors that are heated/cooled including a basement</xs:documentation>
										</xs:annotation>
									</xs:element>
									<xs:element minOccurs="0"
										name="NumberofConditionedFloorsAboveGrade"
										type="NumberOfFloorsType">
										<xs:annotation>
											<xs:documentation>Number of floors above grade that are heated/cooled</xs:documentation>
										</xs:annotation>
									</xs:element>
									<xs:element name="AverageCeilingHeight" type="LengthMeasurement"
										minOccurs="0">
										<xs:annotation>
											<xs:documentation>[ft] Average distance from the floor to the ceiling</xs:documentation>
										</xs:annotation>
									</xs:element>
									<xs:element minOccurs="0" name="FloorToFloorHeight"
										type="LengthMeasurement">
										<xs:annotation>
											<xs:documentation>[ft] distance between floors</xs:documentation>
										</xs:annotation>
									</xs:element>
									<xs:element minOccurs="0" name="NumberofRooms"
										type="IntegerGreaterThanZero"/>
									<xs:element name="NumberofBedrooms"
										type="IntegerGreaterThanOrEqualToZero" minOccurs="0"/>
									<xs:element name="NumberofBathrooms"
										type="IntegerGreaterThanZero" minOccurs="0"/>
									<xs:element minOccurs="0" name="NumberofCompleteBathrooms"
										type="IntegerGreaterThanZero">
										<xs:annotation>
											<xs:documentation>Number of bathrooms with a tub or shower</xs:documentation>
										</xs:annotation>
									</xs:element>
									<xs:element minOccurs="0" name="BuildingFootprintArea"
										type="SurfaceArea">
										<xs:annotation>
											<xs:documentation>[sq.ft.]</xs:documentation>
										</xs:annotation>
									</xs:element>
									<xs:element minOccurs="0" name="FootprintShape"
										type="FootprintShape"/>
									<xs:element minOccurs="0" name="GrossFloorArea"
										type="SurfaceArea">
										<xs:annotation>
											<xs:documentation>[sq.ft.]
Gross floor area (based on ASHRAE definition) is the sum of the floor areas of the spaces within the building, including basements, mezzanine and intermediate‐floored tiers, and penthouses with headroom height of 7.5 ft (2.2 meters) or greater. Measurements must be taken from the exterior faces of exterior walls OR from the centerline of walls separating buildings, OR from the centerline of walls separating spaces. Excludes non‐enclosed (or non‐enclosable) roofed‐over areas such as exterior covered walkways, porches, terraces or steps, roof overhangs, and similar features. Excludes air shafts, pipe trenches, and chimneys. Excludes floor area dedicated to the parking and circulation of motor vehicles.</xs:documentation>
										</xs:annotation>
									</xs:element>
									<xs:element minOccurs="0" name="NetFloorArea" type="SurfaceArea">
										<xs:annotation>
											<xs:documentation>[sq.ft.]
The floor area of an occupiable space defined by the inside surfaces of its walls but excluding shafts, column enclosures, and other permanently enclosed, inaccessible, and unoccupiable areas. Obstructions in the space such as furnishings, display or storage racks, and other obstructions, whether temporary or permanent, may not be deducted from the space are considered to be part of the net occupiable area.</xs:documentation>
										</xs:annotation>
									</xs:element>
									<xs:element name="ConditionedFloorArea" type="SurfaceArea"
										minOccurs="0">
										<xs:annotation>
											<xs:documentation>[sq.ft.]
All finished space that is within the (insulated) conditioned space boundary (that is, within the insulated envelope), regardless of HVAC configuration.</xs:documentation>
										</xs:annotation>
									</xs:element>
									<xs:element minOccurs="0" name="FinishedFloorArea"
										type="SurfaceArea">
										<xs:annotation>
											<xs:documentation>[sq.ft.] Floor area of home that is finished and assumed to be occupied.</xs:documentation>
										</xs:annotation>
									</xs:element>
									<xs:element name="NumberofStoriesAboveGrade"
										type="IntegerGreaterThanZero" minOccurs="0"/>
									<xs:element minOccurs="0" name="CooledFloorArea"
										type="SurfaceArea">
										<xs:annotation>
											<xs:documentation>[sq.ft.]
The total area of all enclosed spaces measured to the internal face of the external walls. Included are areas of sloping surfaces such as staircases, galleries, raked auditoria, and tiered terraces where the area taken is from the area on the plan. Excluded are areas that are not enclosed such as open floors, covered ways and balconies.</xs:documentation>
										</xs:annotation>
									</xs:element>
									<xs:element minOccurs="0" name="HeatedFloorArea"
										type="SurfaceArea">
										<xs:annotation>
											<xs:documentation>[sq.ft.]
The total area of all enclosed spaces measured to the internal face of the external walls. Included are areas of sloping surfaces such as staircases, galleries, raked auditoria, and tiered terraces where the area taken is from the area on the plan. Excluded are areas that are not enclosed such as open floors, covered ways and balconies.</xs:documentation>
										</xs:annotation>
									</xs:element>
									<xs:element minOccurs="0" name="UnconditionedFloorArea"
										type="SurfaceArea">
										<xs:annotation>
											<xs:documentation>[sq.ft.]
An enclosed space within a building that does not meet the requirements of a conditioned space. Spaces that have no control over thermal conditions but intentionally or unintentionally receive thermal energy from adjacent spaces are considered unconditioned spaces (such as an attached garage on a house or a vestibule with no thermal comfort criteria). Spaces that are ventilated only to maintain air quality are considered unconditioned spaces (such as a parking garage with no thermal comfort criteria).</xs:documentation>
										</xs:annotation>
									</xs:element>
									<xs:element minOccurs="0" name="BuildingVolume" type="Volume">
										<xs:annotation>
											<xs:documentation>[cu.ft.]
A volume of a building surrounded by solid surfaces such as walls, roofs, floors, fenestration, and doors where the total opening area to the outside can be reduced to less than 1% of the Gross Interior Floor Area of the space. Spaces that are temporarily enclosed such as patios enclosed with tenting are not considered Enclosed Spaces for annual building analysis. These spaces should be treated as exterior to the building.</xs:documentation>
										</xs:annotation>
									</xs:element>
									<xs:element name="ConditionedBuildingVolume" type="Volume"
										minOccurs="0">
										<xs:annotation>
											<xs:documentation>[cu.ft.]
Volume inside the building envelope of the conditioned spaces. This metric can be calculated as the volume of the building if every space is conditioned or on a floor-by-floor basis. For spaces with vertical walls and horizontal ceilings and floors, this is calculated as the Gross Conditioned Floor Area times the height from the top surface of the finished floor to the top surface of the finished floor separating levels of the building or to the inside surface of the roof for the top floor. The volume of spaces that have nonvertical walls or nonhorizontal ceilings of floors should be calculated separately to properly account for the non-rectangular geometry. This metric does include the volume of floor or ceiling return air plenums.</xs:documentation>
										</xs:annotation>
									</xs:element>
									<xs:element name="FoundationType" minOccurs="0"
										type="FoundationType">
										<xs:annotation>
											<xs:documentation>Primary foundation type of building</xs:documentation>
										</xs:annotation>
									</xs:element>
									<xs:element name="AtticType" type="AtticType" minOccurs="0">
										<xs:annotation>
											<xs:documentation>Primary attic type of building</xs:documentation>
										</xs:annotation>
									</xs:element>
									<xs:element name="AverageAtticRValue" type="RValue"
										minOccurs="0"/>
									<xs:element name="AverageWallRValue" type="RValue" minOccurs="0"/>
									<xs:element name="AverageFloorRValue" type="RValue"
										minOccurs="0"/>
									<xs:element name="AverageDuctRValue" type="RValue" minOccurs="0"/>
									<xs:element minOccurs="0" name="GaragePresent" type="xs:boolean"/>
									<xs:element minOccurs="0" name="GarageLocation"
										type="GarageLocation"/>
									<xs:element minOccurs="0" name="SpaceAboveGarage"
										type="SpaceAboveGarage"/>
									<xs:element maxOccurs="unbounded" minOccurs="0"
										name="EnergyScore" type="EnergyScoreType"/>
									<xs:element minOccurs="0" ref="extension"/>
								</xs:sequence>
							</xs:complexType>
						</xs:element>
						<xs:element name="AnnualEnergyUse" minOccurs="0">
							<xs:complexType>
								<xs:sequence>
									<xs:element name="ConsumptionInfo" type="ConsumptionInfoType"
										maxOccurs="unbounded"/>
								</xs:sequence>
							</xs:complexType>
						</xs:element>
						<xs:element minOccurs="0" ref="extension"/>
					</xs:sequence>
				</xs:complexType>
			</xs:element>
			<xs:element name="ClimateandRiskZones" minOccurs="0">
				<xs:complexType>
					<xs:sequence minOccurs="0">
						<xs:element name="ClimateZoneDOE" type="ClimateZoneDOE" minOccurs="0"/>
						<xs:element name="ClimateZoneIECC" minOccurs="0" type="IECCClimateZoneType"
							maxOccurs="unbounded"/>
						<xs:element name="RadonZone" type="RadonZone" minOccurs="0"/>
						<xs:element name="TermiteZone" type="TermiteZone" minOccurs="0"/>
						<xs:element name="HurricaneZone" type="xs:boolean" minOccurs="0"/>
						<xs:element name="FloodZone" type="xs:boolean" minOccurs="0"/>
						<xs:element name="EarthquakeZone" type="EarthquakeZone" minOccurs="0"/>
						<xs:element maxOccurs="unbounded" minOccurs="0" name="WeatherStation"
							type="WeatherStation">
							<xs:annotation>
								<xs:documentation>Weather location used in model simulation and/or utility bill regression analysis</xs:documentation>
							</xs:annotation>
						</xs:element>
						<xs:element ref="extension" minOccurs="0"/>
					</xs:sequence>
				</xs:complexType>
			</xs:element>
			<xs:element minOccurs="0" name="Zones" type="Zones"/>
			<xs:element name="Enclosure" type="Enclosure" minOccurs="0"/>
			<xs:element name="Systems" type="Systems" minOccurs="0"/>
			<xs:element name="Appliances" type="Appliances" minOccurs="0"/>
			<xs:element name="Lighting" type="Lighting" minOccurs="0"/>
			<xs:element minOccurs="0" name="Pools" type="Pools"/>
			<xs:element name="MiscLoads" type="MiscLoads" minOccurs="0"/>
			<xs:element minOccurs="0" name="HealthAndSafety" type="HealthAndSafety"/>
			<xs:element minOccurs="0" ref="extension"/>
		</xs:sequence>
	</xs:complexType>
	<xs:complexType name="ProjectDetailsType">
		<xs:sequence>
			<xs:element maxOccurs="unbounded" name="ProjectSystemIdentifiers" type="RemoteReference"/>
			<xs:element maxOccurs="unbounded" minOccurs="0" ref="ExternalResource"/>
			<xs:element name="ProgramName" type="ProgramName" minOccurs="0"/>
			<xs:element maxOccurs="1" minOccurs="0" ref="ContractorSystemIdentifiers"/>
			<xs:element minOccurs="0" name="ProgramSponsor" type="ProgramSponsor"/>
			<xs:element minOccurs="0" name="CertifyingOrganization" type="CertifyingOrganization"/>
			<xs:element minOccurs="0" name="CertifyingOrganizationURL" type="xs:string"/>
			<xs:element minOccurs="0" name="YearCertified" type="Year"/>
			<xs:element minOccurs="0" name="ProgramCertificate" maxOccurs="unbounded"
				type="ProgramCertificate"/>
			<xs:element minOccurs="0" name="EnergyStarHomeVersion" type="xs:string"/>
			<xs:element name="ProjectType" type="ProjectType" minOccurs="0"/>
			<xs:element name="Title" type="Title" minOccurs="0"/>
			<xs:element minOccurs="0" ref="ProjectStatus"/>
			<xs:element name="Notes" type="Notes" minOccurs="0"/>
			<xs:element name="StartDate" type="StartDate" minOccurs="0">
				<xs:annotation>
					<xs:documentation>Start date of project</xs:documentation>
				</xs:annotation>
			</xs:element>
			<xs:element name="CompleteDateEstimated" type="CompleteDateEstimated" minOccurs="0">
				<xs:annotation>
					<xs:documentation>Estimated completion date of project</xs:documentation>
				</xs:annotation>
			</xs:element>
			<xs:element name="CompleteDateActual" type="CompleteDateActual" minOccurs="0">
				<xs:annotation>
					<xs:documentation>Actual completion date of project</xs:documentation>
				</xs:annotation>
			</xs:element>
			<xs:element minOccurs="0" name="Hours" type="Hours">
				<xs:annotation>
					<xs:documentation>Amount of time spent by contractor on this stage of the project</xs:documentation>
				</xs:annotation>
			</xs:element>
			<xs:element minOccurs="0" name="FeeCost" type="Cost">
				<xs:annotation>
					<xs:documentation>Cost of any fees associated with the audit or other project activities</xs:documentation>
				</xs:annotation>
			</xs:element>
			<xs:element minOccurs="0" name="ProjectCost" type="TotalCostType">
				<xs:annotation>
					<xs:documentation>Cost of all work proposed or performed</xs:documentation>
				</xs:annotation>
			</xs:element>
			<xs:element name="Incentives" minOccurs="0">
				<xs:complexType>
					<xs:sequence>
						<xs:element maxOccurs="unbounded" name="Incentive"
							type="IncentiveDetailsType"/>
					</xs:sequence>
				</xs:complexType>
			</xs:element>
			<xs:element minOccurs="0" name="EnergySavingsInfo" type="EnergySavingsType"
				maxOccurs="2"/>
			<xs:element maxOccurs="2" minOccurs="0" name="WaterSavingsInfo" type="WaterSavingsType"/>
			<xs:element minOccurs="0" name="Measures">
				<xs:complexType>
					<xs:sequence>
						<xs:element maxOccurs="unbounded" name="Measure" type="MeasureDetailsType"/>
					</xs:sequence>
				</xs:complexType>
			</xs:element>
			<xs:element ref="extension" minOccurs="0"/>
		</xs:sequence>
	</xs:complexType>
	<xs:complexType name="EnergyScoreType">
		<xs:sequence>
			<xs:element name="ScoreType">
				<xs:annotation>
					<xs:documentation>The Home Energy Score is an asset rating for homes, developed and administered by the U.S. Department of Energy. After conducting a brief walk thru of a home, a qualified assessor calculates a home's score on a 10 point scale using a standard scoring tool, with 10 reflecting homes that use the least amount of energy assuming standard operating conditions (US DOE).

The Home Energy Rating System (HERS) index is a measure of a home's energy efficiency. It can also be used to inspect and calculate a home's energy performance. The lower a home's HERS Index Score, the better its efficiency.</xs:documentation>
				</xs:annotation>
				<xs:simpleType>
					<xs:restriction base="xs:string">
						<xs:enumeration value="RESNET HERS"/>
						<xs:enumeration value="US DOE Home Energy Score"/>
						<xs:enumeration value="other"/>
					</xs:restriction>
				</xs:simpleType>
			</xs:element>
			<xs:element minOccurs="0" name="OtherScoreType">
				<xs:annotation>
					<xs:documentation>Name of the score type if "other" is selected in ScoreType.</xs:documentation>
				</xs:annotation>
			</xs:element>
			<xs:element minOccurs="0" name="ScoreDate" type="xs:date"/>
			<xs:element name="Score" type="xs:integer"/>
			<xs:element minOccurs="0" ref="extension"/>
		</xs:sequence>
	</xs:complexType>
	<xs:complexType name="TotalCostType">
		<xs:sequence>
			<xs:element name="TotalCostHealthSafetyMeasures" type="TotalCostHealthSafetyMeasures"
				minOccurs="1"/>
			<xs:element name="TotalCostQualEnergyMeasures" type="TotalCostQualEnergyMeasures"
				minOccurs="1"/>
		</xs:sequence>
	</xs:complexType>
	<xs:complexType name="MeasureDetailsType">
		<xs:sequence>
			<xs:element name="MeasureSystemIdentifiers">
				<xs:annotation>
					<xs:documentation>These are the system identifiers for a specific measure on a job</xs:documentation>
				</xs:annotation>
				<xs:complexType>
					<xs:sequence>
						<xs:element maxOccurs="unbounded" ref="SystemIdentifiersInfo"/>
					</xs:sequence>
				</xs:complexType>
			</xs:element>
			<xs:element maxOccurs="unbounded" minOccurs="0" ref="ExternalResource"/>
			<xs:element name="MeasureCode" type="MeasureCode" minOccurs="0"/>
			<xs:element name="MeasureDescription" type="MeasureDescription" minOccurs="0"/>
			<xs:element minOccurs="0" name="Quantity">
				<xs:complexType>
					<xs:sequence>
						<xs:element name="Units" type="xs:string"/>
						<xs:element name="Value" type="Quantity"/>
					</xs:sequence>
				</xs:complexType>
			</xs:element>
			<xs:element name="Location" type="UnitLocation" minOccurs="0"/>
			<xs:element name="EstimatedLife" type="EstimatedLife" minOccurs="0"/>
			<xs:element name="InstallationDate" type="InstallationDate" minOccurs="0"/>
			<xs:element name="Cost" type="Cost" minOccurs="0"/>
			<xs:element name="UnitPricingIndicator" type="xs:boolean" minOccurs="0"/>
			<xs:element minOccurs="0" name="Incentives">
				<xs:complexType>
					<xs:sequence>
						<xs:element maxOccurs="unbounded" name="Incentive"
							type="IncentiveDetailsType"/>
					</xs:sequence>
				</xs:complexType>
			</xs:element>
			<xs:element minOccurs="0" name="ResourceSavingsInfo">
				<xs:complexType>
					<xs:sequence>
						<xs:element maxOccurs="unbounded" name="ResourcesSaved">
							<xs:complexType>
								<xs:sequence>
									<xs:element name="ResourceTypeCode" type="ResourceTypeCode"/>
									<xs:element name="LoadProfile" type="LoadProfile" minOccurs="0">
										<xs:annotation>
											<xs:documentation>A load profile is created using measurements of a customer's electricity use at regular intervals, typically one hour or less, and provides an accurate representation of a customer's usage pattern over time.</xs:documentation>
										</xs:annotation>
									</xs:element>
									<xs:element name="Quantity" type="Quantity"/>
									<xs:element name="AnnualAmount" type="AnnualAmount"
										minOccurs="0"/>
									<xs:element minOccurs="0" ref="extension"/>
								</xs:sequence>
							</xs:complexType>
						</xs:element>
					</xs:sequence>
				</xs:complexType>
			</xs:element>
			<xs:element minOccurs="0" name="EnergySavingsInfo" type="EnergySavingsType"
				maxOccurs="2"/>
			<xs:element maxOccurs="2" minOccurs="0" name="WaterSavingsInfo" type="WaterSavingsType"/>
			<xs:element minOccurs="0" name="CustomerNotes" type="Notes"/>
			<xs:element minOccurs="0" name="WorkscopeNotes" type="Notes"/>
			<xs:element minOccurs="0" name="Status" type="ImprovementStatusType"/>
			<xs:element minOccurs="0" name="NotInstalledReasonCode" type="xs:string"/>
			<xs:element minOccurs="0" name="InstallingContractor" type="RemoteReference"/>
			<xs:element minOccurs="0" name="QA">
				<xs:annotation>
					<xs:documentation>Quality assurance: The observation techniques and activities used externally by an organization to evaluate the effectiveness of their quality management system and to provide feedback that may result in quality improvements (BPI, 2006). </xs:documentation>
				</xs:annotation>
				<xs:complexType>
					<xs:sequence>
						<xs:element name="QAStatus" type="TestResultType"/>
						<xs:element name="QAComments" type="Notes"/>
						<xs:element minOccurs="0" ref="extension"/>
					</xs:sequence>
				</xs:complexType>
			</xs:element>
			<xs:element minOccurs="0" name="ReplacedComponents">
				<xs:annotation>
					<xs:documentation>or removed component</xs:documentation>
				</xs:annotation>
				<xs:complexType>
					<xs:sequence>
						<xs:element maxOccurs="unbounded" name="ReplacedComponent"
							type="RemoteReference"/>
					</xs:sequence>
				</xs:complexType>
			</xs:element>
			<xs:element minOccurs="0" name="InstalledComponents">
				<xs:complexType>
					<xs:sequence>
						<xs:element minOccurs="1" name="InstalledComponent" type="RemoteReference"
							maxOccurs="unbounded"/>
					</xs:sequence>
				</xs:complexType>
			</xs:element>
			<xs:element ref="extension" minOccurs="0"/>
		</xs:sequence>
	</xs:complexType>
	<xs:complexType name="EnergySavingsType">
		<xs:sequence>
			<xs:element minOccurs="0" name="EnergySavingsType" type="MeasuredOrEstimated">
				<xs:annotation>
					<xs:documentation>Indicates whether it is measured energy savings or estimated energy savings.</xs:documentation>
				</xs:annotation>
			</xs:element>
			<xs:element minOccurs="0" name="EnergySavingsReported" type="GrossOrNet"/>
			<xs:element maxOccurs="unbounded" minOccurs="0" name="FuelSavings"
				type="FuelSavingsType"/>
			<xs:element name="DemandSavings" minOccurs="0" type="xs:double">
				<xs:annotation>
					<xs:documentation>[kW] Demand savings from energy efficiency programs</xs:documentation>
				</xs:annotation>
			</xs:element>
			<xs:element name="AnnualPercentReduction" type="xs:double" minOccurs="0">
				<xs:annotation>
					<xs:documentation>should be represented as a fraction (ie 0.5 instead of 50%)</xs:documentation>
				</xs:annotation>
			</xs:element>
			<xs:element ref="extension" minOccurs="0"/>
		</xs:sequence>
	</xs:complexType>
	<xs:complexType name="WaterSavingsType">
		<xs:sequence>
			<xs:element minOccurs="0" name="WaterSavingsType" type="MeasuredOrEstimated"/>
			<xs:element minOccurs="0" name="Units" type="waterUnitType"/>
			<xs:element minOccurs="0" name="TotalSavings" type="xs:double"/>
			<xs:element minOccurs="0" name="TotalDollarSavings" type="xs:double"/>
			<xs:element minOccurs="0" name="PctReduction" type="xs:double">
				<xs:annotation>
					<xs:documentation>should be represented as a fraction (ie 0.5 instead of 50%)</xs:documentation>
				</xs:annotation>
			</xs:element>
			<xs:element minOccurs="0" name="RainBarrels" type="xs:double"/>
			<xs:element minOccurs="0" name="ReclaimedWaterSystem" type="xs:boolean"/>
			<xs:element minOccurs="0" ref="extension"/>
		</xs:sequence>
	</xs:complexType>
	<xs:complexType name="DuctLeakageMeasurementType">
		<xs:sequence>
			<xs:element minOccurs="0" name="DuctType" type="DuctType"/>
			<xs:element name="LeakinessObservedVisualInspection"
				type="LeakinessObservedVisualInspection" minOccurs="0"/>
			<xs:element name="DuctLeakageTestMethod" type="DuctLeakageTestMethod" minOccurs="0"/>
			<xs:element minOccurs="0" name="DuctLeakage">
				<xs:complexType>
					<xs:sequence>
						<xs:element name="Units" type="DuctLeakageTestUnitofMeasure" minOccurs="0"/>
						<xs:element name="Value" type="MeasuredDuctLeakage" minOccurs="0"/>
						<xs:element minOccurs="0" name="TotalOrToOutside"
							type="DuctLeakageTotalOrToOutside"/>
					</xs:sequence>
				</xs:complexType>
			</xs:element>
			<xs:element minOccurs="0" name="EffectiveLeakageArea" type="SurfaceArea">
				<xs:annotation>
					<xs:documentation>The Leakage Area is defined in TECBLAST as the size of a sharp edged orifice which would leak at the same flow rate as the measured leakage, if the orifice were subjected to the Test Pressure.
Leakage Area [sq in] = Duct System Leakage Rate [CFM] / (1.06 * (Test Pressure [Pa]) ^ 0.5)</xs:documentation>
				</xs:annotation>
			</xs:element>
			<xs:element minOccurs="0" ref="extension"/>
		</xs:sequence>
	</xs:complexType>
	<xs:complexType name="ConsumptionInfoType">
		<xs:sequence>
			<xs:element name="UtilityID" type="RemoteReference"/>
			<xs:element name="ConsumptionType" type="EnergyAndWaterUseTypeDescription"/>
			<xs:element maxOccurs="unbounded" minOccurs="0" ref="ExternalResource"/>
			<xs:element maxOccurs="unbounded" name="ConsumptionDetail">
				<xs:annotation>
					<xs:documentation>Consumption records with enough granularity to be able to use smart meter data.</xs:documentation>
				</xs:annotation>
				<xs:complexType>
					<xs:sequence>
						<xs:element name="Consumption" type="xs:double">
							<xs:annotation>
								<xs:documentation>Negative number for renewable generation. Positive number for consumption.</xs:documentation>
							</xs:annotation>
						</xs:element>
						<xs:element name="StartDateTime" type="xs:dateTime" minOccurs="0">
							<xs:annotation>
								<xs:documentation>Date/time stamp in the ISO 8601 format when the usage measured began.</xs:documentation>
							</xs:annotation>
						</xs:element>
						<xs:element name="EndDateTime" type="xs:dateTime" minOccurs="0">
							<xs:annotation>
								<xs:documentation>Date/time stamp of the meter reading.</xs:documentation>
							</xs:annotation>
						</xs:element>
						<xs:element minOccurs="0" name="ReadingType" type="MeterReadingType"/>
						<xs:element name="ConsumptionCost" type="xs:double" minOccurs="0"/>
						<xs:element ref="extension" minOccurs="0"/>
					</xs:sequence>
				</xs:complexType>
			</xs:element>
			<xs:element name="MarginalRate" type="xs:double" minOccurs="0"/>
			<xs:element minOccurs="0" name="BaseLoad" type="xs:double">
				<xs:annotation>
					<xs:documentation>Baseload power is the energy consumed for the day-to-day operation of a home that is not used as a response to outside weather (i.e. excludes heating and cooling) (Krigger and Dorsi, 2009).</xs:documentation>
				</xs:annotation>
			</xs:element>
			<xs:element minOccurs="0" name="BPI2400Inputs" type="BPI2400Inputs">
				<xs:annotation>
					<xs:documentation>The following fields are to support BPI-2400</xs:documentation>
				</xs:annotation>
			</xs:element>
			<xs:element ref="extension" minOccurs="0"/>
		</xs:sequence>
	</xs:complexType>
	<xs:complexType name="BPI2400Inputs">
		<xs:sequence>
			<xs:element minOccurs="0" name="WeatherRegressionBeginDate" type="xs:date"/>
			<xs:element minOccurs="0" name="WeatherRegressionEndDate" type="xs:date"/>
			<xs:element minOccurs="0" name="CalibrationQualification"
				type="BPI2400CalibrationQualification">
				<xs:annotation>
					<xs:documentation>This identifies which data quality requirements (if any) were met by the bills for the relevant energy source and therefore which calibration metrics (if any) are used to determine whether the calibrated model is accepted.</xs:documentation>
				</xs:annotation>
			</xs:element>
			<xs:element minOccurs="0" name="CalibrationWeatherRegressionCVRMSE" type="xs:double">
				<xs:annotation>
					<xs:documentation>Detailed Calibration Weather Regression CV-RMSE. Eqn. 3.2.2.G.i  of BPI-2400. Percentage expressed as a fraction (ie 10% = 0.1)</xs:documentation>
				</xs:annotation>
			</xs:element>
			<xs:element minOccurs="0" name="WeatherNormalizedHeatingUsage" type="xs:double">
				<xs:annotation>
					<xs:documentation>Weather Normalized Annual Heating Usage</xs:documentation>
				</xs:annotation>
			</xs:element>
			<xs:element minOccurs="0" name="WeatherNormalizedCoolingUsage" type="xs:double">
				<xs:annotation>
					<xs:documentation>Weather Normalized Annual Cooling Usage</xs:documentation>
				</xs:annotation>
			</xs:element>
			<xs:element minOccurs="0" name="WeatherNormalizedBaseloadUsage" type="xs:double">
				<xs:annotation>
					<xs:documentation>Weather Normalized Annual Baseload Usage</xs:documentation>
				</xs:annotation>
			</xs:element>
			<xs:element minOccurs="0" name="DetailedModelCalibrationHeatingBiasError"
				type="xs:double">
				<xs:annotation>
					<xs:documentation>Eqn. 3.2.3.A.i  of BPI-2400. Percentage expressed as a fraction (ie 10% = 0.1)</xs:documentation>
				</xs:annotation>
			</xs:element>
			<xs:element minOccurs="0" name="DetailedModelCalibrationHeatingAbsoluteError"
				type="xs:double">
				<xs:annotation>
					<xs:documentation>Eqn. 3.2.3.A.ii  of BPI-2400. In either kWh for electricity or MMBTU for all other fuels.</xs:documentation>
				</xs:annotation>
			</xs:element>
			<xs:element minOccurs="0" name="DetailedModelCalibrationCoolingBiasError"
				type="xs:double">
				<xs:annotation>
					<xs:documentation>Percentage expressed as a fraction (ie 10% = 0.1)</xs:documentation>
				</xs:annotation>
			</xs:element>
			<xs:element minOccurs="0" name="DetailedModelCalibrationCoolingAbsoluteError"
				type="xs:double">
				<xs:annotation>
					<xs:documentation>In either kWh for electricity or MMBTU for all other fuels.</xs:documentation>
				</xs:annotation>
			</xs:element>
			<xs:element minOccurs="0" name="DetailedModelCalibrationBaseloadBiasError"
				type="xs:double">
				<xs:annotation>
					<xs:documentation>Percentage expressed as a fraction (ie 10% = 0.1)</xs:documentation>
				</xs:annotation>
			</xs:element>
			<xs:element minOccurs="0" name="DetailedModelCalibrationBaseloadAbsoluteError"
				type="xs:double">
				<xs:annotation>
					<xs:documentation>In either kWh for electricity or MMBTU for all other fuels.</xs:documentation>
				</xs:annotation>
			</xs:element>
			<xs:element minOccurs="0" name="SimplifiedModelCalibrationHeatingBiasError"
				nillable="true" type="xs:double">
				<xs:annotation>
					<xs:documentation>Used to determine model calibration acceptance when bills fail Detailed criteria, but meet simple criteria. Percentage expressed as a fraction (ie 10% = 0.1)</xs:documentation>
				</xs:annotation>
			</xs:element>
			<xs:element minOccurs="0" name="SimplifiedModelCalibrationCoolingBiasError"
				type="xs:double">
				<xs:annotation>
					<xs:documentation>Used to determine model calibration acceptance when bills fail Detailed criteria, but meet simple criteria. Percentage expressed as a fraction (ie 10% = 0.1)</xs:documentation>
				</xs:annotation>
			</xs:element>
			<xs:element minOccurs="0" name="SimplifiedModelCalibrationBaseloadBiasError"
				nillable="true" type="xs:double">
				<xs:annotation>
					<xs:documentation>Used to determine model calibration acceptance when bills fail Detailed criteria, but meet simple criteria. Percentage expressed as a fraction (ie 10% = 0.1)</xs:documentation>
				</xs:annotation>
			</xs:element>
			<xs:element minOccurs="0" name="SimplifiedModelCalibrationTotalBiasError"
				type="xs:double">
				<xs:annotation>
					<xs:documentation>Used to determine model calibration acceptance when bills fail Detailed criteria, but meet simple criteria. Percentage expressed as a fraction (ie 10% = 0.1)</xs:documentation>
				</xs:annotation>
			</xs:element>
			<xs:element minOccurs="0" ref="extension"/>
		</xs:sequence>
	</xs:complexType>
	<xs:complexType name="EnergyAndWaterUseTypeDescription">
		<xs:choice>
			<xs:element name="Energy">
				<xs:complexType>
					<xs:sequence>
						<xs:element name="FuelType" type="FuelType">
							<xs:annotation>
								<xs:documentation>Energy Type</xs:documentation>
							</xs:annotation>
						</xs:element>
						<xs:element name="UnitofMeasure" type="energyUnitType"/>
						<xs:element minOccurs="0" name="MeteringConfiguration"
							type="MeteringConfiguration">
							<xs:annotation>
								<xs:documentation>direct metering = tenants directly metered;
master meter without sub-metering = tenants not sub metered;
master meter with sub-metering = tenant sub-metered by building owner</xs:documentation>
							</xs:annotation>
						</xs:element>
						<xs:element minOccurs="0" name="EmissionsFactors">
							<xs:complexType>
								<xs:sequence>
									<xs:element name="EmissionsFactor" maxOccurs="unbounded">
										<xs:complexType>
											<xs:sequence>
												<xs:element name="EmissionType" type="EmissionType"/>
												<xs:element name="EmissionUnits"
												type="EmissionUnits"/>
												<xs:element name="Emissions" type="xs:double"/>
											</xs:sequence>
										</xs:complexType>
									</xs:element>
								</xs:sequence>
							</xs:complexType>
						</xs:element>
						<xs:element minOccurs="0" name="FuelInterruptibility"
							type="FuelInterruptibility"/>
						<xs:element minOccurs="0" name="SharedEnergySystem"
							type="SharedEnergySystem"/>
						<xs:element minOccurs="0" name="IntervalType" type="IntervalType"/>
						<xs:element minOccurs="0" name="ReadingTimeZone" type="xs:string"/>
						<xs:element minOccurs="0" name="MarginalEnergyCostRate" type="xs:double">
							<xs:annotation>
								<xs:documentation>[$/energy unit] The cost of providing an additional unit of output</xs:documentation>
							</xs:annotation>
						</xs:element>
						<xs:element minOccurs="0" name="EnergyUseIntensity" type="xs:double">
							<xs:annotation>
								<xs:documentation>[kBtu/ft^2] Energy use intensity (EUI) is a unit of measurement that describes a building's energy use. EUI represents the energy consumed by a building relative to its size.</xs:documentation>
							</xs:annotation>
						</xs:element>
						<xs:element minOccurs="0" name="PeakSeason" type="PeakSeason">
							<xs:annotation>
								<xs:documentation>Period during which electrical power is expected to be provided at a significantly higher than average supply level.</xs:documentation>
							</xs:annotation>
						</xs:element>
						<xs:element minOccurs="0" ref="extension"/>
					</xs:sequence>
				</xs:complexType>
			</xs:element>
			<xs:element name="Water">
				<xs:complexType>
					<xs:sequence>
						<xs:element name="WaterType" type="WaterType"/>
						<xs:element name="UnitofMeasure" type="waterUnitType"/>
						<xs:element minOccurs="0" name="MarginalWaterCostRate" type="xs:double"/>
						<xs:element minOccurs="0" name="WaterUseIntensity">
							<xs:annotation>
								<xs:documentation>Water use intensity is defined as annual water use divided by total gross square footage of facility space reported in gallons per square foot (DOE, 2013). This element may also be reported as gallons, per day, per person.</xs:documentation>
							</xs:annotation>
							<xs:complexType>
								<xs:sequence>
									<xs:element name="Units" type="WaterUseIntensityUnits"/>
									<xs:element name="Value" type="xs:double"/>
								</xs:sequence>
							</xs:complexType>
						</xs:element>
						<xs:element minOccurs="0" ref="extension"/>
					</xs:sequence>
				</xs:complexType>
			</xs:element>
		</xs:choice>
	</xs:complexType>
	<xs:complexType name="ModeledUsageType">
		<xs:sequence>
			<xs:element name="EnergyType" type="FuelType">
				<xs:annotation>
					<xs:documentation/>
				</xs:annotation>
			</xs:element>
			<xs:element name="UnitofMeasure" type="energyUnitType"/>
			<xs:element minOccurs="0" name="AnnualConsumption" type="xs:double"/>
			<xs:element minOccurs="0" name="AnnualFuelCost" type="xs:double"/>
			<xs:element maxOccurs="unbounded" minOccurs="0" name="ConsumptionByEndUse"
				type="EndUseInfoType"/>
			<xs:element minOccurs="0" name="BaseLoad" type="xs:double">
				<xs:annotation>
					<xs:documentation>Baseload power is the energy consumed for the day-to-day operation of a home that is not used as a response to outside weather (i.e. excludes heating and cooling) (Krigger and Dorsi, 2009).</xs:documentation>
				</xs:annotation>
			</xs:element>
			<xs:element minOccurs="0" name="ElectricityDemandKW" type="xs:double"/>
			<xs:element ref="extension" minOccurs="0"/>
		</xs:sequence>
	</xs:complexType>
	<xs:complexType name="StudProperties">
		<xs:sequence>
			<xs:element minOccurs="0" name="Size" type="StudSize">
				<xs:annotation>
					<xs:documentation>Type of stud, joist, etc. (2x4, 2x6, etc)</xs:documentation>
				</xs:annotation>
			</xs:element>
			<xs:element minOccurs="0" name="Spacing" type="LengthMeasurement">
				<xs:annotation>
					<xs:documentation>[in] Spacing on center</xs:documentation>
				</xs:annotation>
			</xs:element>
			<xs:element minOccurs="0" name="FramingFactor" type="Fraction"/>
			<xs:element minOccurs="0" name="Material" type="StudMaterial"/>
			<xs:element minOccurs="0" ref="extension"/>
		</xs:sequence>
	</xs:complexType>
	<xs:complexType name="TelephoneInfoType">
		<xs:sequence>
			<xs:element name="TelephoneType" type="TelephoneTypeCode" minOccurs="0"/>
			<xs:element name="TelephoneNumber" type="TelephoneNumber"/>
			<xs:element minOccurs="0" name="PreferredContactMethod" type="xs:boolean"/>
			<xs:element name="TelephoneExtension" type="TelephoneExtension" minOccurs="0"/>
			<xs:element ref="extension" minOccurs="0"/>
		</xs:sequence>
	</xs:complexType>
	<xs:complexType name="EmailInfoType">
		<xs:sequence>
			<xs:element name="EmailType" type="EmailTypeCode" minOccurs="0"/>
			<xs:element name="EmailAddress" type="EmailAddress"/>
			<xs:element minOccurs="0" name="PreferredContactMethod" type="xs:boolean"/>
			<xs:element ref="extension" minOccurs="0"/>
		</xs:sequence>
	</xs:complexType>
	<xs:complexType name="BusinessInfoType">
		<xs:sequence>
			<xs:group ref="SystemInfo"/>
			<xs:element name="BusinessName" type="xs:string"/>
			<xs:element name="BusinessType" type="BusinessType" minOccurs="0"/>
			<xs:element name="BusinessSpecialization" type="BusinessSpecialization" minOccurs="0"/>
			<xs:element name="Certification" type="BusinessCertification" minOccurs="0"
				maxOccurs="unbounded"/>
			<xs:element minOccurs="0" maxOccurs="unbounded" name="BusinessContact"
				type="BusinessContactInfoType"/>
			<xs:element minOccurs="0" maxOccurs="unbounded" name="TelephoneInfo"
				type="TelephoneInfoType"/>
			<xs:element minOccurs="0" maxOccurs="unbounded" name="EmailInfo" type="EmailInfoType"/>
			<xs:element ref="extension" minOccurs="0"/>
		</xs:sequence>
	</xs:complexType>
	<xs:complexType name="BusinessContactInfoType">
		<xs:sequence>
			<xs:element name="ContactType" type="BusinessContactType" minOccurs="0"/>
			<xs:element minOccurs="0" name="Person" type="IndividualInfo"/>
			<xs:element ref="extension" minOccurs="0"/>
		</xs:sequence>
	</xs:complexType>
	<xs:group name="WindowInfo">
		<xs:sequence>
			<xs:group ref="SystemInfo"/>
			<xs:element name="Area" type="SurfaceArea" minOccurs="0">
				<xs:annotation>
					<xs:documentation>[sq.ft.] Total window surface area for this group of windows</xs:documentation>
				</xs:annotation>
			</xs:element>
			<xs:element minOccurs="0" name="Quantity" type="IntegerGreaterThanZero">
				<xs:annotation>
					<xs:documentation>Number of windows in the group</xs:documentation>
				</xs:annotation>
			</xs:element>
			<xs:element name="Azimuth" type="AzimuthType" minOccurs="0">
				<xs:annotation>
					<xs:documentation>[deg]</xs:documentation>
				</xs:annotation>
			</xs:element>
			<xs:element minOccurs="0" name="Orientation" type="OrientationType"/>
			<xs:element name="FrameType" minOccurs="0">
				<xs:complexType>
					<xs:choice>
						<xs:element name="Aluminum">
							<xs:complexType>
								<xs:sequence>
									<xs:element minOccurs="0" name="ThermalBreak" type="xs:boolean"/>
									<xs:element minOccurs="0" ref="extension"/>
								</xs:sequence>
							</xs:complexType>
						</xs:element>
						<xs:element name="Composite">
							<xs:complexType>
								<xs:sequence>
									<xs:element minOccurs="0" ref="extension"/>
								</xs:sequence>
							</xs:complexType>
						</xs:element>
						<xs:element name="Fiberglass">
							<xs:complexType>
								<xs:sequence>
									<xs:element minOccurs="0" ref="extension"/>
								</xs:sequence>
							</xs:complexType>
						</xs:element>
						<xs:element name="Metal">
							<xs:complexType>
								<xs:sequence>
									<xs:element minOccurs="0" name="ThermalBreak" type="xs:boolean"/>
									<xs:element minOccurs="0" ref="extension"/>
								</xs:sequence>
							</xs:complexType>
						</xs:element>
						<xs:element name="Vinyl">
							<xs:complexType>
								<xs:sequence>
									<xs:element minOccurs="0" ref="extension"/>
								</xs:sequence>
							</xs:complexType>
						</xs:element>
						<xs:element name="Wood">
							<xs:complexType>
								<xs:sequence>
									<xs:element minOccurs="0" ref="extension"/>
								</xs:sequence>
							</xs:complexType>
						</xs:element>
						<xs:element name="Other">
							<xs:complexType>
								<xs:sequence>
									<xs:element minOccurs="0" name="Description"/>
									<xs:element minOccurs="0" ref="extension"/>
								</xs:sequence>
							</xs:complexType>
						</xs:element>
					</xs:choice>
				</xs:complexType>
			</xs:element>
			<xs:element minOccurs="0" name="GlassLayers" type="GlassLayers"/>
			<xs:element minOccurs="0" name="GlassType" type="GlassType"/>
			<xs:element minOccurs="0" name="GasFill" type="GasFill"/>
			<xs:element name="Treatments" type="Treatments" minOccurs="0"/>
			<xs:element name="Condition" type="WindowCondition" minOccurs="0"/>
			<xs:element name="UFactor" type="UFactor" minOccurs="0"/>
			<xs:element name="SHGC" type="SHGC" minOccurs="0"/>
			<xs:element name="NFRCCertified" type="xs:boolean" minOccurs="0"/>
			<xs:element maxOccurs="unbounded" minOccurs="0" name="ThirdPartyCertification"
				type="WindowThirdPartyCertification"/>
			<xs:element minOccurs="0" name="VisibleTransmittance" type="Fraction"/>
			<xs:element minOccurs="0" name="InteriorShading" type="InteriorShading"/>
			<xs:element minOccurs="0" name="InteriorShadingFactor" type="Fraction"/>
			<xs:element minOccurs="0" name="ExteriorShading" type="ExteriorShading"/>
			<xs:element minOccurs="0" name="Overhangs">
				<xs:complexType>
					<xs:sequence>
						<xs:element name="Depth" type="LengthMeasurement">
							<xs:annotation>
								<xs:documentation>[in] Depth of overhang</xs:documentation>
							</xs:annotation>
						</xs:element>
						<xs:element minOccurs="0" name="DistanceToTopOfWindow"
							type="LengthMeasurement">
							<xs:annotation>
								<xs:documentation>[in] Vertical distance from overhang to top of window</xs:documentation>
							</xs:annotation>
						</xs:element>
						<xs:element minOccurs="0" name="DistanceToBottomOfWindow"
							type="LengthMeasurement">
							<xs:annotation>
								<xs:documentation>[in] Vertical distance from overhang to bottom of window</xs:documentation>
							</xs:annotation>
						</xs:element>
					</xs:sequence>
				</xs:complexType>
			</xs:element>
			<xs:element minOccurs="0" name="WeatherStripping" type="xs:boolean"/>
			<xs:element minOccurs="0" name="Operable" type="xs:boolean"/>
			<xs:element minOccurs="0" name="MovableInsulationRValue" type="RValue">
				<xs:annotation>
					<xs:documentation>Rigid opaque foam panels (permanently installed or not) or cellular shades that provide insulation. </xs:documentation>
				</xs:annotation>
			</xs:element>
			<xs:element minOccurs="0" name="LeakinessDescription" type="BuildingLeakiness"/>
		</xs:sequence>
	</xs:group>
	<xs:complexType name="AssociationsType">
		<xs:all minOccurs="0">
			<xs:element name="Job" minOccurs="0">
				<xs:complexType>
					<xs:sequence>
						<xs:element name="Measures" minOccurs="0">
							<xs:complexType>
								<xs:sequence>
									<xs:element name="Measure" minOccurs="0" maxOccurs="unbounded">
										<xs:complexType>
											<xs:attribute name="ID" type="xs:int" use="required"/>
										</xs:complexType>
									</xs:element>
								</xs:sequence>
							</xs:complexType>
						</xs:element>
						<xs:element name="JobRole" type="JobRole" minOccurs="0"/>
					</xs:sequence>
					<xs:attribute name="ID" type="xs:int" use="required"/>
				</xs:complexType>
			</xs:element>
			<xs:element name="Locations" minOccurs="0">
				<xs:complexType>
					<xs:sequence>
						<xs:element name="Location" minOccurs="0" maxOccurs="unbounded">
							<xs:complexType>
								<xs:attribute name="ID" type="xs:int" use="required"/>
							</xs:complexType>
						</xs:element>
					</xs:sequence>
				</xs:complexType>
			</xs:element>
			<xs:element name="Contractor" minOccurs="0">
				<xs:complexType>
					<xs:attribute name="ID" type="xs:int"/>
				</xs:complexType>
			</xs:element>
		</xs:all>
	</xs:complexType>
	<xs:complexType name="AirInfiltrationMeasurementType">
		<xs:sequence>
			<xs:group ref="SystemInfo"/>
			<xs:element minOccurs="0" name="Date" type="xs:date"/>
			<xs:element minOccurs="0" name="BusinessConductingTest" type="RemoteReference"/>
			<xs:element minOccurs="0" name="IndividualConductingTest" type="RemoteReference"/>
			<xs:element minOccurs="0" name="OutsideTemperature" type="Temperature">
				<xs:annotation>
					<xs:documentation>[deg F]</xs:documentation>
				</xs:annotation>
			</xs:element>
			<xs:element minOccurs="0" name="WindConditions" type="WindConditions"/>
			<xs:element name="TypeOfInfiltrationMeasurement" type="TypeofInfiltrationMeasurement"
				minOccurs="0"/>
			<xs:element name="TypeOfBlowerDoorTest" type="TypeofBlowerDoorTest" minOccurs="0"/>
			<xs:element name="HousePressure" type="HousePressure" minOccurs="0">
				<xs:annotation>
					<xs:documentation>[Pa] with respect to outside</xs:documentation>
				</xs:annotation>
			</xs:element>
			<xs:element name="FanPressure" type="FanPressure" minOccurs="0">
				<xs:annotation>
					<xs:documentation>[Pa]</xs:documentation>
				</xs:annotation>
			</xs:element>
			<xs:element name="FanRingUsed" type="FanRingUsed" minOccurs="0"/>
			<xs:element minOccurs="0" name="LeakinessDescription" type="BuildingLeakiness"/>
			<xs:element minOccurs="0" name="BuildingAirLeakage">
				<xs:complexType>
					<xs:sequence>
						<xs:element name="UnitofMeasure" type="BuildingAirLeakageUnit" minOccurs="0"/>
						<xs:element name="AirLeakage" type="BuildingAirLeakage" minOccurs="0"/>
					</xs:sequence>
				</xs:complexType>
			</xs:element>
			<xs:element minOccurs="0" name="EffectiveLeakageArea" type="xs:double">
				<xs:annotation>
					<xs:documentation>[sq.in.] The Effective Leakage Area is defined as the area of a special nozzle-shaped hole (similar to the inlet of a blower door fan) that would leak the same amount of air as the building does at a pressure of 4 Pascals.</xs:documentation>
				</xs:annotation>
			</xs:element>
			<xs:element minOccurs="0" name="InfiltrationVolume" type="xs:double">
				<xs:annotation>
					<xs:documentation>[sq. ft.] The volume of the building that is applicable to the air infiltration measurement test. The volume can be defined as the conditioned building volume plus the volume of crawlspaces, attics, and/or basements that are connected to the building's conditioned space via open doors or hatches.</xs:documentation>
				</xs:annotation>
			</xs:element>
			<xs:element ref="extension" minOccurs="0"/>
		</xs:sequence>
	</xs:complexType>
	<xs:complexType name="MoistureControlInfoType">
		<xs:sequence>
			<xs:group ref="SystemInfo"/>
			<xs:element name="ExteriorLocationsWaterIntrusionorDamage"
				type="ExteriorLocationsWaterIntrusionorDamage" minOccurs="0" maxOccurs="unbounded"/>
			<xs:element name="InteriorLocationsofWaterLeaksorDamage"
				type="InteriorLocationsofWaterLeaksorDamage" minOccurs="0" maxOccurs="unbounded"/>
			<xs:element ref="extension" minOccurs="0"/>
		</xs:sequence>
	</xs:complexType>
	<xs:complexType name="FoundationType">
		<xs:choice>
			<xs:element name="Basement">
				<xs:complexType>
					<xs:sequence>
						<xs:element minOccurs="0" name="Finished" type="xs:boolean"/>
						<xs:element minOccurs="0" name="Conditioned" type="xs:boolean"/>
						<xs:element minOccurs="0" ref="extension"/>
					</xs:sequence>
				</xs:complexType>
			</xs:element>
			<xs:element name="Crawlspace">
				<xs:complexType>
					<xs:sequence>
						<xs:element minOccurs="0" name="Vented" type="xs:boolean"/>
						<xs:element minOccurs="0" name="Conditioned" type="xs:boolean"/>
						<xs:element minOccurs="0" name="SpecificLeakageArea"
							type="SpecificLeakageAreaType"/>
						<xs:element minOccurs="0" ref="extension"/>
					</xs:sequence>
				</xs:complexType>
			</xs:element>
			<xs:element name="SlabOnGrade">
				<xs:complexType>
					<xs:sequence>
						<xs:element minOccurs="0" ref="extension"/>
					</xs:sequence>
				</xs:complexType>
			</xs:element>
			<xs:element name="Garage">
				<xs:complexType>
					<xs:sequence>
						<xs:element minOccurs="0" name="Conditioned" type="xs:boolean"/>
						<xs:element minOccurs="0" ref="extension"/>
					</xs:sequence>
				</xs:complexType>
			</xs:element>
			<xs:element name="AboveApartment">
				<xs:annotation>
					<xs:documentation>for single unit retrofits in multifamily properties</xs:documentation>
				</xs:annotation>
				<xs:complexType>
					<xs:sequence>
						<xs:element minOccurs="0" ref="extension"/>
					</xs:sequence>
				</xs:complexType>
			</xs:element>
			<xs:element name="Combination">
				<xs:complexType>
					<xs:sequence>
						<xs:element minOccurs="0" ref="extension"/>
					</xs:sequence>
				</xs:complexType>
			</xs:element>
			<xs:element name="Ambient">
				<xs:annotation>
					<xs:documentation>For use on sections of the house that are cantilevered or over ambient (outdoor) conditions for some other reason. </xs:documentation>
				</xs:annotation>
				<xs:complexType>
					<xs:sequence>
						<xs:element minOccurs="0" ref="extension"/>
					</xs:sequence>
				</xs:complexType>
			</xs:element>
			<xs:element name="RubbleStone">
				<xs:complexType>
					<xs:sequence>
						<xs:element minOccurs="0" ref="extension"/>
					</xs:sequence>
				</xs:complexType>
			</xs:element>
			<xs:element name="Other">
				<xs:complexType>
					<xs:sequence>
						<xs:element minOccurs="0" ref="extension"/>
					</xs:sequence>
				</xs:complexType>
			</xs:element>
		</xs:choice>
	</xs:complexType>
	<xs:complexType name="WallType">
		<xs:annotation>
			<xs:documentation>Wall type enumerations are further explained at
https://hpxml.nrel.gov/wiki/WallTypes</xs:documentation>
		</xs:annotation>
		<xs:choice>
			<xs:element name="WoodStud">
				<xs:complexType>
					<xs:sequence>
						<xs:element minOccurs="0" name="ExpandedPolystyreneSheathing"
							type="xs:boolean">
							<xs:annotation>
								<xs:documentation>Sheathing insulation should be specified in the Insulation element as well.</xs:documentation>
							</xs:annotation>
						</xs:element>
						<xs:element minOccurs="0" name="OptimumValueEngineering" type="xs:boolean">
							<xs:annotation>
								<xs:documentation>Please specify stud spacing and framing factor in the appropriate places as well.</xs:documentation>
							</xs:annotation>
						</xs:element>
						<xs:element minOccurs="0" ref="extension"/>
					</xs:sequence>
				</xs:complexType>
			</xs:element>
			<xs:element name="DoubleWoodStud">
				<xs:complexType>
					<xs:sequence>
						<xs:element minOccurs="0" name="Staggered" type="xs:boolean"/>
						<xs:element minOccurs="0" ref="extension"/>
					</xs:sequence>
				</xs:complexType>
			</xs:element>
			<xs:element name="ConcreteMasonryUnit">
				<xs:annotation>
					<xs:documentation>Concrete Masonry Unit</xs:documentation>
				</xs:annotation>
				<xs:complexType>
					<xs:sequence>
						<xs:element minOccurs="0" ref="extension"/>
					</xs:sequence>
				</xs:complexType>
			</xs:element>
			<xs:element name="StructurallyInsulatedPanel">
				<xs:annotation>
					<xs:documentation>Structurally Insulated Panel</xs:documentation>
				</xs:annotation>
				<xs:complexType>
					<xs:sequence>
						<xs:element minOccurs="0" ref="extension"/>
					</xs:sequence>
				</xs:complexType>
			</xs:element>
			<xs:element name="InsulatedConcreteForms">
				<xs:annotation>
					<xs:documentation>Insulated Concrete Forms</xs:documentation>
				</xs:annotation>
				<xs:complexType>
					<xs:sequence>
						<xs:element minOccurs="0" ref="extension"/>
					</xs:sequence>
				</xs:complexType>
			</xs:element>
			<xs:element name="SteelFrame">
				<xs:complexType>
					<xs:sequence>
						<xs:element minOccurs="0" ref="extension"/>
					</xs:sequence>
				</xs:complexType>
			</xs:element>
			<xs:element name="SolidConcrete">
				<xs:complexType>
					<xs:sequence>
						<xs:element minOccurs="0" ref="extension"/>
					</xs:sequence>
				</xs:complexType>
			</xs:element>
			<xs:element name="StructuralBrick">
				<xs:complexType>
					<xs:sequence>
						<xs:element minOccurs="0" ref="extension"/>
					</xs:sequence>
				</xs:complexType>
			</xs:element>
			<xs:element name="StrawBale">
				<xs:complexType>
					<xs:sequence>
						<xs:element minOccurs="0" ref="extension"/>
					</xs:sequence>
				</xs:complexType>
			</xs:element>
			<xs:element name="Stone">
				<xs:complexType>
					<xs:sequence>
						<xs:element minOccurs="0" ref="extension"/>
					</xs:sequence>
				</xs:complexType>
			</xs:element>
			<xs:element name="LogWall">
				<xs:complexType>
					<xs:sequence>
						<xs:element minOccurs="0" ref="extension"/>
					</xs:sequence>
				</xs:complexType>
			</xs:element>
			<xs:element name="Other">
				<xs:complexType>
					<xs:sequence>
						<xs:element minOccurs="0" ref="extension"/>
					</xs:sequence>
				</xs:complexType>
			</xs:element>
		</xs:choice>
	</xs:complexType>
	<xs:complexType name="HVACControlType">
		<xs:sequence>
			<xs:group ref="SystemInfo"/>
			<xs:element minOccurs="0" ref="AttachedToZone"/>
			<xs:element name="ControlType" type="ThermostatType" minOccurs="0"/>
			<xs:element name="SetpointTempHeatingSeason" type="Temperature" minOccurs="0">
				<xs:annotation>
					<xs:documentation>[deg F]</xs:documentation>
				</xs:annotation>
			</xs:element>
			<xs:element name="SetbackTempHeatingSeason" type="Temperature" minOccurs="0">
				<xs:annotation>
					<xs:documentation>[deg F]</xs:documentation>
				</xs:annotation>
			</xs:element>
			<xs:element name="TotalSetbackHoursperWeekHeating" type="Hours" minOccurs="0">
				<xs:annotation>
					<xs:documentation>[hours]</xs:documentation>
				</xs:annotation>
			</xs:element>
			<xs:element name="SetupTempCoolingSeason" type="Temperature" minOccurs="0">
				<xs:annotation>
					<xs:documentation>[deg F]</xs:documentation>
				</xs:annotation>
			</xs:element>
			<xs:element name="SetpointTempCoolingSeason" type="Temperature" minOccurs="0">
				<xs:annotation>
					<xs:documentation>[deg F]</xs:documentation>
				</xs:annotation>
			</xs:element>
			<xs:element name="TotalSetupHoursperWeekCooling" type="Hours" minOccurs="0">
				<xs:annotation>
					<xs:documentation>[hours]</xs:documentation>
				</xs:annotation>
			</xs:element>
			<xs:element minOccurs="0" name="HotWaterResetControl" type="HotWaterResetControl"/>
			<xs:element minOccurs="0" name="HeatLowered" type="HVACControlTypeAdjustments"/>
			<xs:element minOccurs="0" name="ACAdjusted" type="HVACControlTypeAdjustments"/>
			<xs:element minOccurs="0" name="FractionThermostaticRadiatorValves" type="Fraction">
				<xs:annotation>
					<xs:documentation>Fraction of rooms controlled by thermostatic radiator valves</xs:documentation>
				</xs:annotation>
			</xs:element>
			<xs:element minOccurs="0" name="FractionElectronicZoneValves" type="Fraction">
				<xs:annotation>
					<xs:documentation>Percent of rooms controlled by electronic zone valves with thermostats</xs:documentation>
				</xs:annotation>
			</xs:element>
			<xs:element name="HVACSystemsServed" type="LocalReference" minOccurs="0"
				maxOccurs="unbounded"/>
			<xs:element ref="extension" minOccurs="0"/>
		</xs:sequence>
	</xs:complexType>
	<xs:complexType name="HVACControlTypeAdjustments">
		<xs:sequence>
			<xs:element minOccurs="0" name="Day" type="xs:boolean"/>
			<xs:element minOccurs="0" name="Night" type="xs:boolean"/>
			<xs:element minOccurs="0" ref="extension"/>
		</xs:sequence>
	</xs:complexType>
	<xs:complexType name="MoistureControlImprovementInfo">
		<xs:sequence>
			<xs:element name="VaporRetardersInstalled" type="xs:boolean" minOccurs="0"/>
			<xs:element name="GuttersInstalledorRepaired" type="xs:boolean" minOccurs="0"/>
			<xs:element name="FlashingInstalledorRepaired" type="xs:boolean" minOccurs="0"/>
			<xs:element name="FoundationGradingImproved" type="xs:boolean" minOccurs="0"/>
			<xs:element name="OtherMeasuresImplementedDescription" type="xs:string" minOccurs="0"/>
			<xs:element minOccurs="0" ref="extension"/>
		</xs:sequence>
	</xs:complexType>
	<xs:complexType name="HVACDistributionImprovementInfo">
		<xs:sequence>
			<xs:element name="DuctSystemSealed" type="xs:boolean" minOccurs="0"/>
			<xs:element minOccurs="0" name="DuctSystemSealedYearMonth" type="xs:gYearMonth">
				<xs:annotation>
					<xs:documentation>The year and month the duct system was sealed.</xs:documentation>
				</xs:annotation>
			</xs:element>
			<xs:element name="DuctOutsideEnvelopeInsulatedaspartofRetrofit" type="xs:boolean"
				minOccurs="0"/>
			<xs:element name="DuctSystemReplaced" type="xs:boolean" minOccurs="0"/>
			<xs:element name="SystemPumpandZoneValveCorrectionsMade" type="xs:boolean" minOccurs="0"/>
			<xs:element minOccurs="0" ref="extension"/>
		</xs:sequence>
	</xs:complexType>
	<xs:complexType name="HVACMaintenance">
		<xs:sequence>
			<xs:element minOccurs="0" name="TuneAndRepair" type="xs:boolean"/>
			<xs:element minOccurs="0" name="TuneAndRepairYearMonth" type="xs:gYearMonth">
				<xs:annotation>
					<xs:documentation>Year and month of the last tune and repair for this HVAC equipment.</xs:documentation>
				</xs:annotation>
			</xs:element>
			<xs:element minOccurs="0" name="NumberofCoilsReplaced"
				type="IntegerGreaterThanOrEqualToZero"/>
			<xs:element minOccurs="0" name="NumberofAirHandlersReplaced"
				type="IntegerGreaterThanOrEqualToZero"/>
			<xs:element minOccurs="0" name="AirFilter">
				<xs:complexType>
					<xs:sequence>
						<xs:group ref="SystemInfo"/>
						<xs:element minOccurs="0" name="Size">
							<xs:annotation>
								<xs:documentation>Width x Length x Thickness</xs:documentation>
							</xs:annotation>
							<xs:complexType>
								<xs:sequence>
									<xs:element name="Width">
										<xs:annotation>
											<xs:documentation>[in]</xs:documentation>
										</xs:annotation>
									</xs:element>
									<xs:element name="Length">
										<xs:annotation>
											<xs:documentation>[in]</xs:documentation>
										</xs:annotation>
									</xs:element>
									<xs:element name="Thickness">
										<xs:annotation>
											<xs:documentation>[in]</xs:documentation>
										</xs:annotation>
									</xs:element>
								</xs:sequence>
							</xs:complexType>
						</xs:element>
						<xs:element minOccurs="0" name="MERVRating" type="MERV">
							<xs:annotation>
								<xs:documentation>Minimum efficiency reporting value, commonly known as MERV rating, is a measurement scale designed in 1987 by the American Society of Heating, Refrigerating and Air-Conditioning Engineers (ASHRAE) to rate the effectiveness of air filters.</xs:documentation>
							</xs:annotation>
						</xs:element>
						<xs:element minOccurs="0" name="LastReplaced" type="xs:gYearMonth">
							<xs:annotation>
								<xs:documentation>The Year and Month the filter was last replacced.</xs:documentation>
							</xs:annotation>
						</xs:element>
						<xs:element minOccurs="0" ref="extension"/>
					</xs:sequence>
				</xs:complexType>
			</xs:element>
			<xs:element minOccurs="0" ref="extension"/>
		</xs:sequence>
	</xs:complexType>
	<xs:complexType name="WaterHeaterImprovementInfo">
		<xs:sequence>
			<xs:element name="JacketInstalledIndicator" type="xs:boolean" minOccurs="0"/>
			<xs:element name="DispositionofExistingSystem" type="DispositionofExistingSystem"
				minOccurs="0"/>
			<xs:element name="RepairsDescription" type="xs:string" minOccurs="0"
				maxOccurs="unbounded"/>
			<xs:element name="PipeInsulated" type="PipeInsulated" minOccurs="0"/>
			<xs:element name="LengthofPipeInsulated" type="LengthMeasurement" minOccurs="0">
				<xs:annotation>
					<xs:documentation>[ft]</xs:documentation>
				</xs:annotation>
			</xs:element>
			<xs:element name="SystemReplaced" type="xs:boolean" minOccurs="0"/>
			<xs:element minOccurs="0" ref="extension"/>
		</xs:sequence>
	</xs:complexType>
	<xs:complexType name="VentilationImprovementInfo">
		<xs:sequence>
			<xs:element name="GarageDuctsandAirHandlersAirSealed" type="xs:boolean" minOccurs="0"/>
			<xs:element name="MechanicalVentilationInstalled" type="xs:boolean" minOccurs="0"/>
			<xs:element minOccurs="0" ref="extension"/>
		</xs:sequence>
	</xs:complexType>
	<xs:complexType name="Building">
		<xs:sequence>
			<xs:element name="BuildingID" type="SystemIdentifiersInfoType"/>
			<xs:element maxOccurs="unbounded" minOccurs="0" ref="ExternalResource"/>
			<xs:element minOccurs="0" name="CustomerID" type="RemoteReference"/>
			<xs:element minOccurs="0" name="Site">
				<xs:complexType>
					<xs:sequence>
						<xs:element name="SiteID" type="SystemIdentifiersInfoType"/>
						<xs:element maxOccurs="unbounded" minOccurs="0" ref="ExternalResource"/>
						<xs:element name="Address" type="AddressInformation"/>
						<xs:element minOccurs="0" name="SchoolDistrict" type="xs:string"/>
						<xs:element minOccurs="0" name="eGridRegion" type="eGridRegions"/>
						<xs:element minOccurs="0" ref="extension"/>
					</xs:sequence>
				</xs:complexType>
			</xs:element>
			<xs:element minOccurs="0" name="ContractorID" type="RemoteReference"/>
			<xs:element ref="ProjectStatus"/>
			<xs:element name="BuildingDetails" type="BuildingDetailsType">
				<xs:annotation>
					<xs:documentation>Building Description</xs:documentation>
				</xs:annotation>
			</xs:element>
			<xs:element minOccurs="0" name="ModeledUsages">
				<xs:complexType>
					<xs:sequence>
						<xs:element minOccurs="0" name="WeatherStation" type="LocalReference">
							<xs:annotation>
								<xs:documentation>Indicates which weather station is used for the modeling. It's a reference that points to Building/BuildingDetails/ClimateAndRiskZones/WeatherStation</xs:documentation>
							</xs:annotation>
						</xs:element>
						<xs:element maxOccurs="unbounded" name="ModeledUsage"
							type="ModeledUsageType"/>
					</xs:sequence>
				</xs:complexType>
			</xs:element>
			<xs:element minOccurs="0" ref="extension"/>
		</xs:sequence>
	</xs:complexType>
	<xs:complexType name="Project">
		<xs:sequence>
			<xs:element name="BuildingID" type="RemoteReference"/>
			<xs:element minOccurs="0" name="ProjectID" type="SystemIdentifiersInfoType"/>
			<xs:element name="ProjectDetails" type="ProjectDetailsType"/>
			<xs:element minOccurs="0" ref="extension"/>
		</xs:sequence>
	</xs:complexType>
	<xs:complexType name="Contractor">
		<xs:sequence>
			<xs:element name="ContractorDetails" type="ContractorType"/>
			<xs:element minOccurs="0" ref="extension"/>
		</xs:sequence>
	</xs:complexType>
	<xs:complexType name="Customer">
		<xs:sequence>
			<xs:element name="CustomerDetails">
				<xs:complexType>
					<xs:sequence>
						<xs:element name="Person" type="IndividualInfo"/>
						<xs:element minOccurs="0" name="MailingAddress" type="AddressInformation">
							<xs:annotation>
								<xs:documentation>If different from building street address.</xs:documentation>
							</xs:annotation>
						</xs:element>
						<xs:element minOccurs="0" ref="extension"/>
					</xs:sequence>
				</xs:complexType>
			</xs:element>
			<xs:element maxOccurs="unbounded" minOccurs="0" name="OtherContact">
				<xs:complexType>
					<xs:sequence>
						<xs:element name="Person" type="IndividualInfo"/>
						<xs:element name="Address" type="AddressInformation"> </xs:element>
						<xs:element minOccurs="0" ref="extension"/>
					</xs:sequence>
				</xs:complexType>
			</xs:element>
			<xs:element minOccurs="0" ref="extension"/>
		</xs:sequence>
	</xs:complexType>
	<xs:complexType name="Utility">
		<xs:sequence>
			<xs:element minOccurs="0" name="UtilitiesorFuelProviders">
				<xs:annotation>
					<xs:documentation>Utility company information</xs:documentation>
				</xs:annotation>
				<xs:complexType>
					<xs:sequence>
						<xs:element maxOccurs="unbounded" ref="UtilityFuelProvider"/>
					</xs:sequence>
				</xs:complexType>
			</xs:element>
			<xs:element minOccurs="0" ref="extension"/>
		</xs:sequence>
	</xs:complexType>
	<xs:complexType name="Consumption">
		<xs:sequence>
			<xs:element name="BuildingID" type="RemoteReference"/>
			<xs:element name="CustomerID" type="RemoteReference"/>
			<xs:element minOccurs="0" name="ConsumptionDetails">
				<xs:complexType>
					<xs:sequence>
						<xs:element maxOccurs="unbounded" name="ConsumptionInfo"
							type="ConsumptionInfoType"/>
					</xs:sequence>
				</xs:complexType>
			</xs:element>
			<xs:element minOccurs="0" ref="extension"/>
		</xs:sequence>
	</xs:complexType>
	<xs:complexType name="WeatherStation">
		<xs:sequence>
<<<<<<< HEAD
      <xs:group ref="SystemInfo"/>
=======
			<xs:group ref="SystemInfo"/>
>>>>>>> 0f528da4
			<xs:element name="Name" type="xs:string"/>
			<xs:element minOccurs="0" name="City" nillable="true" type="xs:string"/>
			<xs:element minOccurs="0" name="State" type="StateCode"/>
			<xs:element minOccurs="0" name="WBAN" type="xs:string"/>
			<xs:element minOccurs="0" name="WMO" type="xs:string"/>
			<xs:element minOccurs="0" name="Type" type="WeatherStationType"/>
			<xs:element minOccurs="0" name="Use" nillable="true" type="WeatherStationUse"/>
			<xs:element minOccurs="0" ref="extension"/>
		</xs:sequence>
	</xs:complexType>
	<xs:complexType name="PipeInsulationType">
		<xs:sequence>
			<xs:element name="PipeRValue" type="RValue" minOccurs="0"/>
			<xs:element minOccurs="0" name="PipeLengthInsulated" type="LengthMeasurement">
				<xs:annotation>
					<xs:documentation>[ft]</xs:documentation>
				</xs:annotation>
			</xs:element>
			<xs:element name="FractionPipeInsulation" type="Fraction" minOccurs="0">
				<xs:annotation>
					<xs:documentation>Fraction of total pipe insulated</xs:documentation>
				</xs:annotation>
			</xs:element>
			<xs:element minOccurs="0" ref="extension"/>
		</xs:sequence>
	</xs:complexType>
	<xs:complexType name="TotalExternalStaticPressureMeasurement">
		<xs:sequence>
			<xs:element name="StaticPressure" type="xs:double">
				<xs:annotation>
					<xs:documentation>[Pa] positive for supply side measurements, negative for return side.</xs:documentation>
				</xs:annotation>
			</xs:element>
			<xs:element minOccurs="0" name="MeasurementLocation"
				type="AirHandlerStaticPressureMeasurementLocation"/>
			<xs:element minOccurs="0" name="LocationDescription" type="xs:string"/>
			<xs:element minOccurs="0" name="StaticPressureSource" type="StaticPressureSource"/>
			<xs:element minOccurs="0" ref="extension"/>
		</xs:sequence>
	</xs:complexType>
	<xs:complexType name="WallAndFloorFurnace">
		<xs:sequence>
			<xs:element minOccurs="0" name="SealedCombustion" type="xs:boolean"/>
			<xs:element minOccurs="0" name="AtmosphericBurner" type="xs:boolean"/>
			<xs:element minOccurs="0" name="PowerBurner" type="xs:boolean"/>
			<xs:element minOccurs="0" name="AutomaticVentDamper" type="xs:boolean"/>
			<xs:element minOccurs="0" name="PilotLight" type="xs:boolean"/>
			<xs:element minOccurs="0" name="IntermittentIgnitionDevice" type="xs:boolean"/>
			<xs:element minOccurs="0" name="RetentionHead" type="xs:boolean"/>
			<xs:element minOccurs="0" ref="extension"/>
		</xs:sequence>
	</xs:complexType>
	<xs:element name="ExternalResource">
		<xs:complexType>
			<xs:sequence>
				<xs:element name="URL" type="xs:anyURI"/>
				<xs:element name="Type">
					<xs:simpleType>
						<xs:restriction base="xs:string">
							<xs:enumeration value="photo"/>
							<xs:enumeration value="illustration"/>
							<xs:enumeration value="document"/>
							<xs:enumeration value="spreadsheet"/>
							<xs:enumeration value="website"/>
							<xs:enumeration value="other"/>
						</xs:restriction>
					</xs:simpleType>
				</xs:element>
				<xs:element name="Description" type="xs:string"/>
				<xs:element minOccurs="0" ref="extension"/>
			</xs:sequence>
			<xs:attribute name="id" use="required"/>
		</xs:complexType>
	</xs:element>
	<xs:complexType name="AtticType">
		<xs:choice>
			<xs:element name="Attic">
				<xs:complexType>
					<xs:sequence>
						<xs:element minOccurs="0" name="Vented" type="xs:boolean"/>
						<xs:element minOccurs="0" name="Conditioned" type="xs:boolean"/>
						<xs:element minOccurs="0" name="CapeCod" type="xs:boolean"/>
						<xs:element minOccurs="0" name="SpecificLeakageArea"
							type="SpecificLeakageAreaType"/>
						<xs:element minOccurs="0" ref="extension"/>
					</xs:sequence>
				</xs:complexType>
			</xs:element>
			<xs:element name="CathedralCeiling">
				<xs:complexType>
					<xs:sequence>
						<xs:element minOccurs="0" ref="extension"/>
					</xs:sequence>
				</xs:complexType>
			</xs:element>
			<xs:element name="FlatRoof">
				<xs:complexType>
					<xs:sequence>
						<xs:element minOccurs="0" ref="extension"/>
					</xs:sequence>
				</xs:complexType>
			</xs:element>
			<xs:element name="Other">
				<xs:complexType>
					<xs:sequence>
						<xs:element minOccurs="0" ref="extension"/>
					</xs:sequence>
				</xs:complexType>
			</xs:element>
		</xs:choice>
	</xs:complexType>
</xs:schema><|MERGE_RESOLUTION|>--- conflicted
+++ resolved
@@ -4869,11 +4869,7 @@
 	</xs:complexType>
 	<xs:complexType name="WeatherStation">
 		<xs:sequence>
-<<<<<<< HEAD
-      <xs:group ref="SystemInfo"/>
-=======
 			<xs:group ref="SystemInfo"/>
->>>>>>> 0f528da4
 			<xs:element name="Name" type="xs:string"/>
 			<xs:element minOccurs="0" name="City" nillable="true" type="xs:string"/>
 			<xs:element minOccurs="0" name="State" type="StateCode"/>
