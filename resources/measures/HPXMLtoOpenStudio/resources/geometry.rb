require_relative "constants"
require_relative "unit_conversions"
require_relative "util"

class Geometry
  def self.has_rear_units(model, runner, units)
    units.each do |unit|
      unit.spaces.each do |space|
        facades = []
        space.surfaces.each do |surface|
          next if surface.surfaceType.downcase != "wall"
          next if surface.outsideBoundaryCondition.downcase != "outdoors"

          facade = Geometry.get_facade_for_surface(surface)
          unless facades.include? facade
            facades << facade
          end
        end
        next if facades.empty?

        if facades.include? Constants.FacadeFront and facades.include? Constants.FacadeBack
        elsif facades.include? Constants.FacadeLeft and facades.include? Constants.FacadeRight
        else
          return true
        end
      end
    end
    return false
  end

  def self.get_abs_azimuth(azimuth_type, relative_azimuth, building_orientation, offset = 180.0)
    azimuth = nil
    if azimuth_type == Constants.CoordRelative
      azimuth = relative_azimuth + building_orientation + offset
    elsif azimuth_type == Constants.CoordAbsolute
      azimuth = relative_azimuth + offset
    end

    # Ensure azimuth is >=0 and <=360
    while azimuth < 0.0
      azimuth += 360.0
    end

    while azimuth >= 360.0
      azimuth -= 360.0
    end

    return azimuth
  end

  def self.get_abs_tilt(tilt_type, relative_tilt, roof_tilt, latitude)
    if tilt_type == Constants.TiltPitch
      return relative_tilt + roof_tilt
    elsif tilt_type == Constants.TiltLatitude
      return relative_tilt + latitude
    elsif tilt_type == Constants.CoordAbsolute
      return relative_tilt
    end
  end

  def self.initialize_transformation_matrix(m)
    m[0, 0] = 1
    m[1, 1] = 1
    m[2, 2] = 1
    m[3, 3] = 1
    return m
  end

  def self.get_surface_dimensions(surface)
    least_x = 9e99
    greatest_x = -9e99
    least_y = 9e99
    greatest_y = -9e99
    least_z = 9e99
    greatest_z = -9e99
    surface.vertices.each do |vertex|
      least_x = [vertex.x, least_x].min
      greatest_x = [vertex.x, greatest_x].max
      least_y = [vertex.y, least_y].min
      greatest_y = [vertex.y, greatest_y].max
      least_z = [vertex.z, least_z].min
      greatest_z = [vertex.z, greatest_z].max
    end
    l = greatest_x - least_x
    w = greatest_y - least_y
    h = greatest_z - least_z
    return l, w, h
  end

  def self.get_building_stories(spaces)
    space_min_zs = []
    spaces.each do |space|
      next if not self.space_is_finished(space)

      surfaces_min_zs = []
      space.surfaces.each do |surface|
        zvalues = self.getSurfaceZValues([surface])
        surfaces_min_zs << zvalues.min + UnitConversions.convert(space.zOrigin, "m", "ft")
      end
      space_min_zs << surfaces_min_zs.min
    end
    return space_min_zs.uniq.length
  end

  def self.get_above_grade_building_stories(spaces)
    space_min_zs = []
    spaces.each do |space|
      next if not self.space_is_finished(space)
      next if not self.space_is_above_grade(space)

      surfaces_min_zs = []
      space.surfaces.each do |surface|
        zvalues = self.getSurfaceZValues([surface])
        surfaces_min_zs << zvalues.min + UnitConversions.convert(space.zOrigin, "m", "ft")
      end
      space_min_zs << surfaces_min_zs.min
    end
    return space_min_zs.uniq.length
  end

  def self.make_one_space_from_multiple_spaces(model, spaces)
    new_space = OpenStudio::Model::Space.new(model)
    spaces.each do |space|
      space.surfaces.each do |surface|
        if surface.adjacentSurface.is_initialized and surface.surfaceType.downcase == "wall"
          surface.adjacentSurface.get.remove
          surface.remove
        else
          surface.setSpace(new_space)
        end
      end
      space.remove
    end
    return new_space
  end

  def self.make_polygon(*pts)
    p = OpenStudio::Point3dVector.new
    pts.each do |pt|
      p << pt
    end
    return p
  end

  def self.get_building_units(model, runner = nil)
    if model.getSpaces.size == 0
      if !runner.nil?
        runner.registerError("No building geometry has been defined.")
      end
      return nil
    end

    return_units = []
    model.getBuildingUnits.each do |unit|
      # Remove any units from list that have no associated spaces or are not residential
      next if not (unit.spaces.size > 0 and unit.buildingUnitType == Constants.BuildingUnitTypeResidential)

      return_units << unit
    end

    if return_units.size == 0
      # Assume SFD; create single building unit for entire model
      if !runner.nil?
        runner.registerWarning("No building units defined; assuming single-family detached building.")
      end
      unit = OpenStudio::Model::BuildingUnit.new(model)
      unit.setBuildingUnitType(Constants.BuildingUnitTypeResidential)
      unit.setName(Constants.ObjectNameBuildingUnit)
      model.getSpaces.each do |space|
        space.setBuildingUnit(unit)
      end
      model.getBuildingUnits.each do |unit|
        return_units << unit
      end
    end

    return return_units
  end

  def self.get_unit_beds_baths(model, unit, runner = nil)
    # Returns a list with #beds, #baths, a list of spaces, and the unit name
    nbeds = unit.additionalProperties.getFeatureAsInteger(Constants.BuildingUnitFeatureNumBedrooms)
    nbaths = unit.additionalProperties.getFeatureAsDouble(Constants.BuildingUnitFeatureNumBathrooms)
    if not (nbeds.is_initialized or nbaths.is_initialized)
      if !runner.nil?
        runner.registerError("Could not determine number of bedrooms or bathrooms.")
      end
      return [nil, nil]
    else
      nbeds = nbeds.get.to_f
      nbaths = nbaths.get
    end
    return [nbeds, nbaths]
  end

  def self.get_unit_adjacent_common_spaces(unit)
    # Returns a list of spaces adjacent to the unit that are not assigned
    # to a building unit.
    spaces = []

    unit.spaces.each do |space|
      space.surfaces.each do |surface|
        next if not surface.adjacentSurface.is_initialized

        adjacent_surface = surface.adjacentSurface.get
        next if not adjacent_surface.space.is_initialized

        adjacent_space = adjacent_surface.space.get
        next if adjacent_space.buildingUnit.is_initialized

        spaces << adjacent_space
      end
    end

    return spaces.uniq
  end

  def self.get_common_spaces(model)
    spaces = []
    model.getSpaces.each do |space|
      next if space.buildingUnit.is_initialized

      spaces << space
    end
    return spaces
  end

  def self.get_floor_area_from_spaces(spaces, runner = nil)
    floor_area = 0
    spaces.each do |space|
      floor_area += UnitConversions.convert(space.floorArea, "m^2", "ft^2")
    end
    if floor_area == 0 and not runner.nil?
      runner.registerError("Could not find any floor area.")
      return nil
    end
    return floor_area
  end

  def self.get_zone_volume(zone, runner = nil)
    if zone.isVolumeAutocalculated or not zone.volume.is_initialized
      # Calculate volume from spaces
      volume = 0
      zone.spaces.each do |space|
        volume += UnitConversions.convert(space.volume, "m^3", "ft^3")
      end
    else
      volume = UnitConversions.convert(zone.volume.get, "m^3", "ft^3")
    end
    if volume <= 0 and not runner.nil?
      runner.registerError("Could not find any volume.")
      return nil
    end
    return volume
  end

<<<<<<< HEAD
  def self.get_finished_floor_area_from_spaces(spaces, runner = nil, apply_mult = false)
=======
  def self.get_finished_floor_area_from_spaces(spaces, runner = nil)
>>>>>>> 0f528da4
    floor_area = 0
    spaces.each do |space|
      next if not self.space_is_finished(space)

<<<<<<< HEAD
      mult = 1.0
      if apply_mult
        mult = space.multiplier.to_f
      end
      floor_area += UnitConversions.convert(space.floorArea * mult, "m^2", "ft^2")
=======
      floor_area += UnitConversions.convert(space.floorArea, "m^2", "ft^2")
>>>>>>> 0f528da4
    end
    if floor_area == 0 and not runner.nil?
      runner.registerError("Could not find any finished floor area.")
      return nil
    end
    return floor_area
  end

  def self.get_above_grade_finished_floor_area_from_spaces(spaces, runner = nil)
    floor_area = 0
    spaces.each do |space|
      next if not (self.space_is_finished(space) and self.space_is_above_grade(space))

      floor_area += UnitConversions.convert(space.floorArea, "m^2", "ft^2")
    end
    if floor_area == 0 and not runner.nil?
      runner.registerError("Could not find any above-grade finished floor area.")
      return nil
    end
    return floor_area
  end

  def self.get_above_grade_finished_volume(model, runner = nil)
    volume = 0
    model.getThermalZones.each do |zone|
      next if not (self.zone_is_finished(zone) and self.zone_is_above_grade(zone))

      volume += self.get_zone_volume(zone, runner)
    end
    if volume == 0 and not runner.nil?
      runner.registerError("Could not find any above-grade finished volume.")
      return nil
    end
    return volume
  end

  def self.get_window_area_from_spaces(spaces)
    window_area = 0
    spaces.each do |space|
      space.surfaces.each do |surface|
        surface.subSurfaces.each do |subsurface|
          next if subsurface.subSurfaceType.downcase != "fixedwindow"

          window_area += UnitConversions.convert(subsurface.grossArea, "m^2", "ft^2")
        end
      end
    end
    return window_area
  end

  def self.space_height(space)
    return Geometry.get_height_of_spaces([space])
  end

  # Calculates space heights as the max z coordinate minus the min z coordinate
  def self.get_height_of_spaces(spaces)
    minzs = []
    maxzs = []
    spaces.each do |space|
      zvalues = self.getSurfaceZValues(space.surfaces)
      minzs << zvalues.min + UnitConversions.convert(space.zOrigin, "m", "ft")
      maxzs << zvalues.max + UnitConversions.convert(space.zOrigin, "m", "ft")
    end
    return maxzs.max - minzs.min
  end

  # Calculates the surface height as the max z coordinate minus the min z coordinate
  def self.surface_height(surface)
    zvalues = self.getSurfaceZValues([surface])
    minz = zvalues.min
    maxz = zvalues.max
    return maxz - minz
  end

  def self.zone_is_finished(zone)
    zone.spaces.each do |space|
      unless self.space_is_finished(space)
        return false
      end
    end
  end

  # Returns true if all spaces in zone are fully above grade
  def self.zone_is_above_grade(zone)
    spaces_are_above_grade = []
    zone.spaces.each do |space|
      spaces_are_above_grade << self.space_is_above_grade(space)
    end
    if spaces_are_above_grade.all?
      return true
    end

    return false
  end

  # Returns true if all spaces in zone are either fully or partially below grade
  def self.zone_is_below_grade(zone)
    return !self.zone_is_above_grade(zone)
  end

  def self.get_finished_above_and_below_grade_zones(thermal_zones)
    finished_living_zones = []
    finished_basement_zones = []
    thermal_zones.each do |thermal_zone|
      next unless self.zone_is_finished(thermal_zone)

      if self.zone_is_above_grade(thermal_zone)
        finished_living_zones << thermal_zone
      elsif self.zone_is_below_grade(thermal_zone)
        finished_basement_zones << thermal_zone
      end
    end
    return finished_living_zones, finished_basement_zones
  end

  def self.get_thermal_zones_from_spaces(spaces)
    thermal_zones = []
    spaces.each do |space|
      next unless space.thermalZone.is_initialized

      unless thermal_zones.include? space.thermalZone.get
        thermal_zones << space.thermalZone.get
      end
    end
    return thermal_zones
  end

  def self.get_building_type(model)
    building_type = nil
    unless model.getBuilding.standardsBuildingType.empty?
      building_type = model.getBuilding.standardsBuildingType.get.downcase
    end
    return building_type
  end

  def self.space_is_unfinished(space)
    return !self.space_is_finished(space)
  end

  def self.space_is_finished(space)
    unless space.isPlenum
      if space.spaceType.is_initialized
        if space.spaceType.get.standardsSpaceType.is_initialized
          return self.is_living_space_type(space.spaceType.get.standardsSpaceType.get)
        end
      end
    end
    return false
  end

  def self.is_living_space_type(space_type)
    if [Constants.SpaceTypeLiving, Constants.SpaceTypeFinishedBasement, Constants.SpaceTypeKitchen,
        Constants.SpaceTypeBedroom, Constants.SpaceTypeBathroom, Constants.SpaceTypeLaundryRoom].include? space_type
      return true
    end

    return false
  end

  # Returns true if space is fully above grade
  def self.space_is_above_grade(space)
    return !self.space_is_below_grade(space)
  end

  # Returns true if space is either fully or partially below grade
  def self.space_is_below_grade(space)
    space.surfaces.each do |surface|
      next if surface.surfaceType.downcase != "wall"
      if surface.outsideBoundaryCondition.downcase == "foundation"
        return true
      end
    end
    return false
  end

  def self.space_has_roof(space)
    space.surfaces.each do |surface|
      next if surface.surfaceType.downcase != "roofceiling"
      next if surface.outsideBoundaryCondition.downcase != "outdoors"
      next if surface.tilt == 0

      return true
    end
    return false
  end

  def self.space_below_is_finished(space)
    space.surfaces.each do |surface|
      next if surface.surfaceType.downcase != "floor"
      next if not surface.adjacentSurface.is_initialized
      next if not surface.adjacentSurface.get.space.is_initialized

      adjacent_space = surface.adjacentSurface.get.space.get
      next if not self.space_is_finished(adjacent_space)

      return true
    end
    return false
  end

  def self.get_model_locations(model)
    locations = []
    model.getSpaceTypes.each do |spaceType|
      next if not spaceType.standardsSpaceType.is_initialized

      locations << spaceType.standardsSpaceType.get
    end
    return locations
  end

  def self.get_space_from_location(unit, location, location_hierarchy)
    spaces = unit.spaces + self.get_unit_adjacent_common_spaces(unit)
    if location == Constants.Auto
      location_hierarchy.each do |space_type|
        spaces.each do |space|
          next if not self.space_is_of_type(space, space_type)

          return space
        end
      end
    else
      spaces.each do |space|
        next if not space.spaceType.is_initialized
        next if not space.spaceType.get.standardsSpaceType.is_initialized
        next if space.spaceType.get.standardsSpaceType.get != location

        return space
      end
    end
    return nil
  end

  # Return an array of x values for surfaces passed in. The values will be relative to the parent origin. This was intended for spaces.
  def self.getSurfaceXValues(surfaceArray)
    xValueArray = []
    surfaceArray.each do |surface|
      surface.vertices.each do |vertex|
        xValueArray << UnitConversions.convert(vertex.x, "m", "ft")
      end
    end
    return xValueArray
  end

  # Return an array of y values for surfaces passed in. The values will be relative to the parent origin. This was intended for spaces.
  def self.getSurfaceYValues(surfaceArray)
    yValueArray = []
    surfaceArray.each do |surface|
      surface.vertices.each do |vertex|
        yValueArray << UnitConversions.convert(vertex.y, "m", "ft")
      end
    end
    return yValueArray
  end

  # Return an array of z values for surfaces passed in. The values will be relative to the parent origin. This was intended for spaces.
  def self.getSurfaceZValues(surfaceArray)
    zValueArray = []
    surfaceArray.each do |surface|
      surface.vertices.each do |vertex|
        zValueArray << UnitConversions.convert(vertex.z, "m", "ft")
      end
    end
    return zValueArray
  end

  def self.get_space_floor_z(space)
    space.surfaces.each do |surface|
      next unless surface.surfaceType.downcase == "floor"

      return self.getSurfaceZValues([surface])[0]
    end
  end

  def self.get_z_origin_for_zone(zone)
    z_origins = []
    zone.spaces.each do |space|
      z_origins << UnitConversions.convert(space.zOrigin, "m", "ft")
    end
    return z_origins.min
  end

  # Takes in a list of spaces and returns the average space height
  def self.spaces_avg_height(spaces)
    return nil if spaces.size == 0

    sum_height = 0
    spaces.each do |space|
      sum_height += self.space_height(space)
    end
    return sum_height / spaces.size
  end

  # Takes in a list of surfaces and returns the total gross area
  def self.calculate_total_area_from_surfaces(surfaces)
    total_area = 0
    surfaces.each do |surface|
      total_area += UnitConversions.convert(surface.grossArea, "m^2", "ft^2")
    end
    return total_area
  end

  # Takes in a list of spaces and returns the total above grade wall area
  def self.calculate_above_grade_wall_area(spaces)
    wall_area = 0
    spaces.each do |space|
      space.surfaces.each do |surface|
        next if surface.surfaceType.downcase != "wall"
        next if surface.outsideBoundaryCondition.downcase == "foundation"

        wall_area += UnitConversions.convert(surface.grossArea, "m^2", "ft^2")
      end
    end
    return wall_area
  end

  def self.calculate_above_grade_exterior_wall_area(spaces)
    wall_area = 0
    spaces.each do |space|
      space.surfaces.each do |surface|
        next if surface.surfaceType.downcase != "wall"
        next if surface.outsideBoundaryCondition.downcase != "outdoors"
        next if surface.outsideBoundaryCondition.downcase == "foundation"
        next unless self.space_is_finished(surface.space.get)

        wall_area += UnitConversions.convert(surface.grossArea, "m^2", "ft^2")
      end
    end
    return wall_area
  end

  def self.get_roof_pitch(surfaces)
    tilts = []
    surfaces.each do |surface|
      next if surface.surfaceType.downcase != "roofceiling"
      next if surface.outsideBoundaryCondition.downcase != "outdoors" and surface.outsideBoundaryCondition.downcase != "adiabatic"

      tilts << surface.tilt
    end
    return UnitConversions.convert(tilts.max, "rad", "deg")
  end

  # Checks if the surface is between finished space and outside
  def self.is_exterior_surface(surface)
    if surface.outsideBoundaryCondition.downcase != "outdoors" or not surface.space.is_initialized
      return false
    end
    if not self.space_is_finished(surface.space.get)
      return false
    end

    return true
  end

  # Checks if the surface is between finished and unfinished space
  def self.is_interzonal_surface(surface)
    if surface.outsideBoundaryCondition.downcase != "surface" or not surface.space.is_initialized or not surface.adjacentSurface.is_initialized
      return false
    end

    adjacent_surface = surface.adjacentSurface.get
    if not adjacent_surface.space.is_initialized
      return false
    end
    if self.space_is_finished(surface.space.get) == self.space_is_finished(adjacent_surface.space.get)
      return false
    end

    return true
  end

  def self.is_pier_beam_surface(surface)
    if not surface.space.is_initialized
      return false
    end
    if not Geometry.is_pier_beam(surface.space.get)
      return false
    end

    return true
  end

  # Takes in a list of floor surfaces for which to calculate the exposed perimeter.
  # Returns the total exposed perimeter.
  # NOTE: Does not work for buildings with non-orthogonal walls.
  def self.calculate_exposed_perimeter(model, ground_floor_surfaces, has_foundation_walls = false)
    perimeter = 0

    # Get ground edges
    if not has_foundation_walls
      # Use edges from floor surface
      ground_edges = self.get_edges_for_surfaces(ground_floor_surfaces, false)
    else
      # Use top edges from foundation walls instead
      surfaces = []
      ground_floor_surfaces.each do |ground_floor_surface|
        next if not ground_floor_surface.space.is_initialized

        foundation_space = ground_floor_surface.space.get
        wall_surfaces = []
        foundation_space.surfaces.each do |surface|
          next if not surface.surfaceType.downcase == "wall"
          next if surface.adjacentSurface.is_initialized

          wall_surfaces << surface
        end
        self.get_walls_connected_to_floor(wall_surfaces, ground_floor_surface).each do |surface|
          next if surfaces.include? surface

          surfaces << surface
        end
      end
      ground_edges = self.get_edges_for_surfaces(surfaces, true)
    end
    # Get bottom edges of exterior walls (building footprint)
    surfaces = []
    model.getSurfaces.each do |surface|
      next if not surface.surfaceType.downcase == "wall"
      next if surface.outsideBoundaryCondition.downcase != "outdoors"

      surfaces << surface
    end
    model_edges = self.get_edges_for_surfaces(surfaces, false)

    # compare edges for overlap
    ground_edges.each do |e1|
      model_edges.each do |e2|
        next if not self.is_point_between(e2[0], e1[0], e1[1])
        next if not self.is_point_between(e2[1], e1[0], e1[1])

        point_one = OpenStudio::Point3d.new(e2[0][0], e2[0][1], e2[0][2])
        point_two = OpenStudio::Point3d.new(e2[1][0], e2[1][1], e2[1][2])
        length = OpenStudio::Vector3d.new(point_one - point_two).length
        perimeter += length
      end
    end

    return UnitConversions.convert(perimeter, "m", "ft")
  end

  def self.is_point_between(p, v1, v2)
    # Checks if point p is between points v1 and v2
    is_between = false
    tol = 0.001
    if (p[2] - v1[2]).abs <= tol and (p[2] - v2[2]).abs <= tol # equal z
      if (p[0] - v1[0]).abs <= tol and (p[0] - v2[0]).abs <= tol # equal x; vertical
        if p[1] >= v1[1] - tol and p[1] <= v2[1] + tol
          is_between = true
        elsif p[1] <= v1[1] + tol and p[1] >= v2[1] - tol
          is_between = true
        end
      elsif (p[1] - v1[1]).abs <= tol and (p[1] - v2[1]).abs <= tol # equal y; horizontal
        if p[0] >= v1[0] - tol and p[0] <= v2[0] + tol
          is_between = true
        elsif p[0] <= v1[0] + tol and p[0] >= v2[0] - tol
          is_between = true
        end
      end
    end
    return is_between
  end

  def self.get_edges_for_surfaces(surfaces, use_top_edge)
    top_z = -99999
    bottom_z = 99999
    surfaces.each do |surface|
      top_z = [self.getSurfaceZValues([surface]).max, top_z].max
      bottom_z = [self.getSurfaceZValues([surface]).min, bottom_z].min
    end
    edges = []
    edge_counter = 0
    surfaces.each do |surface|
      if use_top_edge
        matchz = top_z
      else
        matchz = bottom_z
      end

      # get vertices
      vertex_hash = {}
      vertex_counter = 0
      surface.vertices.each do |vertex|
        next if (UnitConversions.convert(vertex.z, "m", "ft") - matchz).abs > 0.0001 # ensure we only process bottom/top edge of wall surfaces

        vertex_counter += 1
        vertex_hash[vertex_counter] = [vertex.x + surface.space.get.xOrigin,
                                       vertex.y + surface.space.get.yOrigin,
                                       vertex.z + surface.space.get.zOrigin]
      end
      # make edges
      counter = 0
      vertex_hash.each do |k, v|
        edge_counter += 1
        counter += 1
        if vertex_hash.size != counter
          edges << [v, vertex_hash[counter + 1], self.get_facade_for_surface(surface)]
        elsif vertex_hash.size > 2 # different code for wrap around vertex (if > 2 vertices)
          edges << [v, vertex_hash[1], self.get_facade_for_surface(surface)]
        end
      end
    end

    return edges
  end

  def self.equal_vertices(v1, v2)
    tol = 0.001
    return false if (v1[0] - v2[0]).abs > tol
    return false if (v1[1] - v2[1]).abs > tol
    return false if (v1[2] - v2[2]).abs > tol

    return true
  end

  def self.get_walls_connected_to_floor(wall_surfaces, floor_surface)
    adjacent_wall_surfaces = []

    wall_surfaces.each do |wall_surface|
      next if wall_surface.space.get != floor_surface.space.get

      wall_vertices = wall_surface.vertices
      wall_vertices.each_with_index do |wv1, widx|
        wv2 = wall_vertices[widx - 1]
        floor_vertices = floor_surface.vertices
        floor_vertices.each_with_index do |fv1, fidx|
          fv2 = floor_vertices[fidx - 1]
          # Wall within floor edge?
          if self.is_point_between([wv1.x, wv1.y, wv1.z], [fv1.x, fv1.y, fv1.z], [fv2.x, fv2.y, fv2.z]) and self.is_point_between([wv2.x, wv2.y, wv2.z], [fv1.x, fv1.y, fv1.z], [fv2.x, fv2.y, fv2.z])
            if not adjacent_wall_surfaces.include? wall_surface
              adjacent_wall_surfaces << wall_surface
            end
          end
        end
      end
    end

    return adjacent_wall_surfaces
  end

  def self.is_living(space_or_zone)
    return self.space_or_zone_is_of_type(space_or_zone, Constants.SpaceTypeLiving)
  end

  def self.is_pier_beam(space_or_zone)
    return self.space_or_zone_is_of_type(space_or_zone, Constants.SpaceTypePierBeam)
  end

  def self.is_crawl(space_or_zone)
    return self.space_or_zone_is_of_type(space_or_zone, Constants.SpaceTypeCrawl)
  end

  def self.is_finished_basement(space_or_zone)
    return self.space_or_zone_is_of_type(space_or_zone, Constants.SpaceTypeFinishedBasement)
  end

  def self.is_unfinished_basement(space_or_zone)
    return self.space_or_zone_is_of_type(space_or_zone, Constants.SpaceTypeUnfinishedBasement)
  end

  def self.is_unfinished_attic(space_or_zone)
    return self.space_or_zone_is_of_type(space_or_zone, Constants.SpaceTypeUnfinishedAttic)
  end

  def self.is_garage(space_or_zone)
    return self.space_or_zone_is_of_type(space_or_zone, Constants.SpaceTypeGarage)
  end

  def self.is_corridor(space_or_zone)
    return self.space_or_zone_is_of_type(space_or_zone, Constants.SpaceTypeCorridor)
  end

  def self.is_bedroom(space_or_zone)
    return self.space_or_zone_is_of_type(space_or_zone, Constants.SpaceTypeBedroom)
  end

  def self.space_or_zone_is_of_type(space_or_zone, space_type)
    if space_or_zone.is_a? OpenStudio::Model::Space
      return self.space_is_of_type(space_or_zone, space_type)
    elsif space_or_zone.is_a? OpenStudio::Model::ThermalZone
      return self.zone_is_of_type(space_or_zone, space_type)
    end
  end

  def self.space_is_of_type(space, space_type)
    unless space.isPlenum
      if space.spaceType.is_initialized
        if space.spaceType.get.standardsSpaceType.is_initialized
          return true if space.spaceType.get.standardsSpaceType.get == space_type
        end
      end
    end
    return false
  end

  def self.zone_is_of_type(zone, space_type)
    zone.spaces.each do |space|
      return self.space_is_of_type(space, space_type)
    end
  end

  def self.is_basement(space_or_zone)
    if space_or_zone.is_a? OpenStudio::Model::Space
      return self.space_is_below_grade(space_or_zone)
    elsif space_or_zone.is_a? OpenStudio::Model::ThermalZone
      return self.zone_is_below_grade(space_or_zone)
    end
  end

  def self.is_attic(space_or_zone)
    if space_or_zone.is_a? OpenStudio::Model::Space
      space_or_zone.surfaces.each do |surface|
        next unless surface.surfaceType.downcase.to_s == "roofceiling"
        unless surface.outsideBoundaryCondition.downcase.to_s == "outdoors"
          return false
        end
      end
      space_or_zone.surfaces.each do |surface|
        next unless surface.surfaceType.downcase.to_s == "floor"

        surface.vertices.each do |vertex|
          unless vertex.z + space_or_zone.zOrigin > 0 # not an attic if it isn't above grade
            return false
          end
        end
      end
    elsif space_or_zone.is_a? OpenStudio::Model::ThermalZone
      space_or_zone.spaces.each do |space|
        space.surfaces.each do |surface|
          next unless surface.surfaceType.downcase.to_s == "roofceiling"
          if not surface.outsideBoundaryCondition.downcase.to_s == "outdoors"
            return false
          end
        end
        space.surfaces.each do |surface|
          next unless surface.surfaceType.downcase.to_s == "floor"

          surface.vertices.each do |vertex|
            unless vertex.z + space.zOrigin > 0 # not an attic if it isn't above grade
              return false
            end
          end
        end
      end
    end
  end

  def self.is_foundation(space_or_zone)
    return true if self.is_pier_beam(space_or_zone) or self.is_crawl(space_or_zone) or self.is_finished_basement(space_or_zone) or self.is_unfinished_basement(space_or_zone)
  end

  def self.get_crawl_spaces(spaces)
    crawl_spaces = []
    spaces.each do |space|
      next if not self.is_crawl(space)

      crawl_spaces << space
    end
    return crawl_spaces
  end

  def self.get_pier_beam_spaces(spaces)
    pb_spaces = []
    spaces.each do |space|
      next if not self.is_pier_beam(space)

      pb_spaces << space
    end
    return pb_spaces
  end

  def self.get_finished_spaces(spaces)
    finished_spaces = []
    spaces.each do |space|
      next if self.space_is_unfinished(space)

      finished_spaces << space
    end
    return finished_spaces
  end

  def self.get_bedroom_spaces(spaces)
    bedroom_spaces = []
    spaces.each do |space|
      next if not self.is_bedroom(space)
    end
    return bedroom_spaces
  end

  def self.get_finished_basement_spaces(spaces)
    finished_basement_spaces = []
    spaces.each do |space|
      next if not self.is_finished_basement(space)

      finished_basement_spaces << space
    end
    return finished_basement_spaces
  end

  def self.get_unfinished_basement_spaces(spaces)
    unfinished_basement_spaces = []
    spaces.each do |space|
      next if not self.is_unfinished_basement(space)

      unfinished_basement_spaces << space
    end
    return unfinished_basement_spaces
  end

  def self.get_unfinished_attic_spaces(spaces)
    unfinished_attic_spaces = []
    spaces.each do |space|
      next if not self.is_unfinished_attic(space)

      unfinished_attic_spaces << space
    end
    return unfinished_attic_spaces
  end

  def self.get_garage_spaces(spaces)
    garage_spaces = []
    spaces.each do |space|
      next if not self.is_garage(space)

      garage_spaces << space
    end
    return garage_spaces
  end

  def self.get_facade_for_surface(surface)
    tol = 0.001
    n = surface.outwardNormal
    facade = nil
    if (n.z).abs < tol
      if (n.x).abs < tol and (n.y + 1).abs < tol
        facade = Constants.FacadeFront
      elsif (n.x - 1).abs < tol and (n.y).abs < tol
        facade = Constants.FacadeRight
      elsif (n.x).abs < tol and (n.y - 1).abs < tol
        facade = Constants.FacadeBack
      elsif (n.x + 1).abs < tol and (n.y).abs < tol
        facade = Constants.FacadeLeft
      end
    else
      if (n.x).abs < tol and n.y < 0
        facade = Constants.FacadeFront
      elsif n.x > 0 and (n.y).abs < tol
        facade = Constants.FacadeRight
      elsif (n.x).abs < tol and n.y > 0
        facade = Constants.FacadeBack
      elsif n.x < 0 and (n.y).abs < tol
        facade = Constants.FacadeLeft
      end
    end
    return facade
  end

  def self.get_surface_length(surface)
    xvalues = self.getSurfaceXValues([surface])
    yvalues = self.getSurfaceYValues([surface])
    xrange = xvalues.max - xvalues.min
    yrange = yvalues.max - yvalues.min
    if xrange > yrange
      return xrange
    end

    return yrange
  end

  def self.get_surface_height(surface)
    zvalues = self.getSurfaceZValues([surface])
    zrange = zvalues.max - zvalues.min
    return zrange
  end

  def self.is_gable_wall(surface)
    if (surface.surfaceType.downcase != "wall" or surface.outsideBoundaryCondition.downcase != "outdoors")
      return false
    end
    if surface.vertices.size != 3
      return false
    end
    if not surface.space.is_initialized
      return false
    end

    space = surface.space.get
    if not self.space_has_roof(space)
      return false
    end

    return true
  end

  def self.is_rectangular_wall(surface)
    if (surface.surfaceType.downcase != "wall" or surface.outsideBoundaryCondition.downcase != "outdoors")
      return false
    end
    if surface.vertices.size != 4
      return false
    end

    xvalues = self.getSurfaceXValues([surface])
    yvalues = self.getSurfaceYValues([surface])
    zvalues = self.getSurfaceZValues([surface])
    if not ((xvalues.uniq.size == 1 and yvalues.uniq.size == 2) or
            (xvalues.uniq.size == 2 and yvalues.uniq.size == 1))
      return false
    end
    if not zvalues.uniq.size == 2
      return false
    end

    return true
  end

  def self.get_closest_neighbor_distance(model)
    house_points = []
    neighbor_points = []
    model.getSurfaces.each do |surface|
      next unless surface.surfaceType.downcase == "wall"

      surface.vertices.each do |vertex|
        house_points << OpenStudio::Point3d.new(vertex)
      end
    end
    model.getShadingSurfaces.each do |shading_surface|
      next unless shading_surface.name.to_s.downcase.include? "neighbor"

      shading_surface.vertices.each do |vertex|
        neighbor_points << OpenStudio::Point3d.new(vertex)
      end
    end
    neighbor_offsets = []
    house_points.each do |house_point|
      neighbor_points.each do |neighbor_point|
        neighbor_offsets << OpenStudio::getDistance(house_point, neighbor_point)
      end
    end
    if neighbor_offsets.empty?
      return 0
    end

    return UnitConversions.convert(neighbor_offsets.min, "m", "ft")
  end

  def self.get_spaces_above_grade_exterior_walls(spaces)
    above_grade_exterior_walls = []
    spaces.each do |space|
      next if not Geometry.space_is_finished(space)
      next if not Geometry.space_is_above_grade(space)

      space.surfaces.each do |surface|
        next if above_grade_exterior_walls.include?(surface)
        next if surface.surfaceType.downcase != "wall"
        next if surface.outsideBoundaryCondition.downcase != "outdoors"

        above_grade_exterior_walls << surface
      end
    end
    return above_grade_exterior_walls
  end

  def self.get_spaces_above_grade_exterior_floors(spaces)
    above_grade_exterior_floors = []
    spaces.each do |space|
      next if not Geometry.space_is_finished(space)
      next if not Geometry.space_is_above_grade(space)

      space.surfaces.each do |surface|
        next if above_grade_exterior_floors.include?(surface)
        next if surface.surfaceType.downcase != "floor"
        next if surface.outsideBoundaryCondition.downcase != "outdoors"

        above_grade_exterior_floors << surface
      end
    end
    return above_grade_exterior_floors
  end

  def self.get_spaces_above_grade_ground_floors(spaces)
    above_grade_ground_floors = []
    spaces.each do |space|
      next if not Geometry.space_is_finished(space)
      next if not Geometry.space_is_above_grade(space)

      space.surfaces.each do |surface|
        next if above_grade_ground_floors.include?(surface)
        next if surface.surfaceType.downcase != "floor"
        next if surface.outsideBoundaryCondition.downcase != "foundation"

        above_grade_ground_floors << surface
      end
    end
    return above_grade_ground_floors
  end

  def self.get_spaces_above_grade_exterior_roofs(spaces)
    above_grade_exterior_roofs = []
    spaces.each do |space|
      next if not Geometry.space_is_finished(space)
      next if not Geometry.space_is_above_grade(space)

      space.surfaces.each do |surface|
        next if above_grade_exterior_roofs.include?(surface)
        next if surface.surfaceType.downcase != "roofceiling"
        next if surface.outsideBoundaryCondition.downcase != "outdoors"

        above_grade_exterior_roofs << surface
      end
    end
    return above_grade_exterior_roofs
  end

  def self.get_spaces_interzonal_walls(spaces)
    interzonal_walls = []
    spaces.each do |space|
      space.surfaces.each do |surface|
        next if interzonal_walls.include?(surface)
        next if surface.surfaceType.downcase != "wall"
        next if not self.is_interzonal_surface(surface)

        interzonal_walls << surface
      end
    end
    return interzonal_walls
  end

  def self.get_spaces_interzonal_floors_and_ceilings(spaces)
    interzonal_floors = []
    spaces.each do |space|
      space.surfaces.each do |surface|
        next if interzonal_floors.include?(surface)
        next if surface.surfaceType.downcase != "floor" and surface.surfaceType.downcase != "roofceiling"
        next if not self.is_interzonal_surface(surface)

        interzonal_floors << surface
      end
    end
    return interzonal_floors
  end

  def self.get_spaces_below_grade_exterior_walls(spaces)
    below_grade_exterior_walls = []
    spaces.each do |space|
      next if not Geometry.space_is_finished(space)
      next if not Geometry.space_is_below_grade(space)

      space.surfaces.each do |surface|
        next if below_grade_exterior_walls.include?(surface)
        next if surface.surfaceType.downcase != "wall"
        next if surface.outsideBoundaryCondition.downcase != "foundation"

        below_grade_exterior_walls << surface
      end
    end
    return below_grade_exterior_walls
  end

  def self.get_spaces_below_grade_exterior_floors(spaces)
    below_grade_exterior_floors = []
    spaces.each do |space|
      next if not Geometry.space_is_finished(space)
      next if not Geometry.space_is_below_grade(space)

      space.surfaces.each do |surface|
        next if below_grade_exterior_floors.include?(surface)
        next if surface.surfaceType.downcase != "floor"
        next if surface.outsideBoundaryCondition.downcase != "foundation"

        below_grade_exterior_floors << surface
      end
    end
    return below_grade_exterior_floors
  end

  def self.process_overhangs(model, runner, depth, offset, facade_bools_hash)
    # Error checking
    if depth < 0
      runner.registerError("Overhang depth must be greater than or equal to 0.")
      return false
    end
    if offset < 0
      runner.registerError("Overhang offset must be greater than or equal to 0.")
      return false
    end
    # if width_extension < 0
    # runner.registerError("Overhang width extension must be greater than or equal to 0.")
    # return false
    # end

    sub_surfaces = self.get_window_sub_surfaces(model)

    # Remove existing overhangs
    num_removed = 0
    model.getShadingSurfaceGroups.each do |shading_surface_group|
      remove_group = false
      shading_surface_group.shadingSurfaces.each do |shading_surface|
        next unless shading_surface.name.to_s.downcase.include? Constants.ObjectNameOverhangs

        num_removed += 1
        remove_group = true
      end
      if remove_group
        shading_surface_group.remove
      end
    end
    if num_removed > 0
      runner.registerInfo("Removed #{num_removed} #{Constants.ObjectNameOverhangs}.")
    end

    # No overhangs to add? Exit here.
    if depth == 0
      runner.registerInfo("No #{Constants.ObjectNameOverhangs} to be added.")
      return true
    end

    num_added = 0
    sub_surfaces.each do |sub_surface|
      facade = self.get_facade_for_surface(sub_surface)
      next if facade.nil?
      next if !facade_bools_hash["#{facade} Facade"]

      overhang = sub_surface.addOverhang(depth, offset)
      overhang.get.setName("#{sub_surface.name} - #{Constants.ObjectNameOverhangs}")
      num_added += 1

      sub_surface.additionalProperties.setFeature(Constants.SizingInfoWindowOverhangDepth, depth)
      sub_surface.additionalProperties.setFeature(Constants.SizingInfoWindowOverhangOffset, offset)
    end

    unless num_added > 0
      runner.registerInfo("No windows found for adding #{Constants.ObjectNameOverhangs}.")
      return true
    end

    runner.registerInfo("Added #{num_added} #{Constants.ObjectNameOverhangs}.")
    return true
  end

  def self.get_window_sub_surfaces(model)
    sub_surfaces = []
    model.getSubSurfaces.each do |sub_surface|
      next unless sub_surface.subSurfaceType.downcase.include? "window"
      next if (90 - sub_surface.tilt * 180 / Math::PI).abs > 0.01 # not a vertical subsurface

      sub_surfaces << sub_surface
    end
    return sub_surfaces
  end

  def self.process_beds_and_baths(model, runner, num_br, num_ba)
    # Error checking
    if not num_br.all? { |x| MathTools.valid_float?(x) }
      runner.registerError("Number of bedrooms must be a numerical value.")
      return false
    else
      num_br = num_br.map(&:to_f)
    end
    if not num_ba.all? { |x| MathTools.valid_float?(x) }
      runner.registerError("Number of bathrooms must be a numerical value.")
      return false
    else
      num_ba = num_ba.map(&:to_f)
    end
    if num_br.any? { |x| x <= 0 or x % 1 != 0 }
      runner.registerError("Number of bedrooms must be a positive integer.")
      return false
    end
    if num_ba.any? { |x| x <= 0 or x % 0.25 != 0 }
      runner.registerError("Number of bathrooms must be a positive multiple of 0.25.")
      return false
    end
    if num_br.length > 1 and num_ba.length > 1 and num_br.length != num_ba.length
      runner.registerError("Number of bedroom elements specified inconsistent with number of bathroom elements specified.")
      return false
    end

    # Get building units
    units = self.get_building_units(model, runner)
    if units.nil?
      return false
    end

    # error checking
    if num_br.length > 1 and num_br.length != units.size
      runner.registerError("Number of bedroom elements specified inconsistent with number of multifamily units defined in the model.")
      return false
    end
    if num_ba.length > 1 and num_ba.length != units.size
      runner.registerError("Number of bathroom elements specified inconsistent with number of multifamily units defined in the model.")
      return false
    end

    if units.size > 1 and num_br.length == 1
      if num_br.length == 1
        num_br = Array.new(units.size, num_br[0])
      end
      if num_ba.length == 1
        num_ba = Array.new(units.size, num_ba[0])
      end
    end

    # Update number of bedrooms/bathrooms
    total_num_br = 0
    total_num_ba = 0
    units.each_with_index do |unit, unit_index|
      num_br[unit_index] = num_br[unit_index].to_i
      num_ba[unit_index] = num_ba[unit_index].to_f

      unit.additionalProperties.setFeature(Constants.BuildingUnitFeatureNumBedrooms, num_br[unit_index])
      unit.additionalProperties.setFeature(Constants.BuildingUnitFeatureNumBathrooms, num_ba[unit_index])

      if units.size > 1
        runner.registerInfo("Unit '#{unit_index}' has been assigned #{num_br[unit_index].to_s} bedroom(s) and #{num_ba[unit_index].round(2).to_s} bathroom(s).")
      end

      total_num_br += num_br[unit_index]
      total_num_ba += num_ba[unit_index]
    end

    runner.registerInfo("The building has been assigned #{total_num_br.to_s} bedroom(s) and #{total_num_ba.round(2).to_s} bathroom(s) across #{units.size} unit(s).")
    return true
  end

  def self.process_occupants(model, runner, num_occ, occ_gain, sens_frac, lat_frac, weekday_sch, weekend_sch, monthly_sch)
    num_occ = num_occ.split(",").map(&:strip)

    # Error checking
    if occ_gain < 0
      runner.registerError("Internal gains cannot be negative.")
      return false
    end

    if sens_frac < 0 or sens_frac > 1
      runner.registerError("Sensible fraction must be greater than or equal to 0 and less than or equal to 1.")
      return false
    end
    if lat_frac < 0 or lat_frac > 1
      runner.registerError("Latent fraction must be greater than or equal to 0 and less than or equal to 1.")
      return false
    end
    if lat_frac + sens_frac > 1
      runner.registerError("Sum of sensible and latent fractions must be less than or equal to 1.")
      return false
    end

    # Get building units
    units = self.get_building_units(model, runner)
    if units.nil?
      return false
    end

    # Error checking
    if num_occ.length > 1 and num_occ.length != units.size
      runner.registerError("Number of occupant elements specified inconsistent with number of multifamily units defined in the model.")
      return false
    end

    if units.size > 1 and num_occ.length == 1
      num_occ = Array.new(units.size, num_occ[0])
    end

    activity_per_person = UnitConversions.convert(occ_gain, "Btu/hr", "W")

    # Hard-coded convective, radiative, latent, and lost fractions
    occ_lat = lat_frac
    occ_sens = sens_frac
    occ_conv = 0.442 * occ_sens
    occ_rad = 0.558 * occ_sens
    occ_lost = 1 - occ_lat - occ_conv - occ_rad

    # Update number of occupants
    total_num_occ = 0
    people_sch = nil
    activity_sch = nil
    units.each_with_index do |unit, unit_index|
      unit_occ = num_occ[unit_index]

      if unit_occ != Constants.Auto
        if not MathTools.valid_float?(unit_occ)
          runner.registerError("Number of Occupants must be either '#{Constants.Auto}' or a number greater than or equal to 0.")
          return false
        elsif unit_occ.to_f < 0
          runner.registerError("Number of Occupants must be either '#{Constants.Auto}' or a number greater than or equal to 0.")
          return false
        end
      end

      # Get number of beds
      nbeds, nbaths = self.get_unit_beds_baths(model, unit, runner)
      if nbeds.nil?
        return false
      end

      # Calculate number of occupants for this unit
      if unit_occ == Constants.Auto
        if units.size > 1 # multifamily equation
          unit_occ = 0.63 + 0.92 * nbeds
        else # single-family equation
          unit_occ = 0.87 + 0.59 * nbeds
        end
      else
        unit_occ = unit_occ.to_f
      end

      # Get spaces
      bedroom_ffa_spaces = self.get_bedroom_spaces(unit.spaces)
      non_bedroom_ffa_spaces = self.get_finished_spaces(unit.spaces) - bedroom_ffa_spaces

      # Get FFA
      non_bedroom_ffa = self.get_finished_floor_area_from_spaces(non_bedroom_ffa_spaces, runner)
      bedroom_ffa = self.get_finished_floor_area_from_spaces(bedroom_ffa_spaces)
      bedroom_ffa = 0 if bedroom_ffa.nil?
      ffa = non_bedroom_ffa + bedroom_ffa

      schedules = {}
      if not bedroom_ffa_spaces.empty?
        # Split schedules into non-bedroom vs bedroom
        bedroom_ratios = [1.0, 1.0, 1.0, 1.0, 1.0, 1.0, 1.0, 0.75, 0.46, 0.0, 0.0, 0.0, 0.0, 0.0, 0.0, 0.0, 0.0, 0.0, 0.0, 0.0, 0.0, 0.0, 0.33, 1.0]

        living_weekday_sch = weekday_sch.split(",").map(&:to_f).zip(bedroom_ratios).map { |x, y| x * (1 - y) }.join(", ")
        living_weekend_sch = weekend_sch.split(",").map(&:to_f).zip(bedroom_ratios).map { |x, y| x * (1 - y) }.join(", ")
        living_activity_per_person = 420.0 / 384.0 * activity_per_person
        schedules[non_bedroom_ffa_spaces] = [living_weekday_sch, living_weekend_sch, living_activity_per_person]

        bedroom_weekday_sch = weekday_sch.split(",").map(&:to_f).zip(bedroom_ratios).map { |x, y| x * y }.join(", ")
        bedroom_weekend_sch = weekend_sch.split(",").map(&:to_f).zip(bedroom_ratios).map { |x, y| x * y }.join(", ")
        bedroom_activity_per_person = 350.0 / 384.0 * activity_per_person
        schedules[bedroom_ffa_spaces] = [bedroom_weekday_sch, bedroom_weekend_sch, bedroom_activity_per_person]
      else
        schedules[non_bedroom_ffa_spaces] = [weekday_sch, weekend_sch, activity_per_person]
      end

      # Design day schedules used when autosizing
      winter_design_day_sch = OpenStudio::Model::ScheduleDay.new(model)
      winter_design_day_sch.addValue(OpenStudio::Time.new(0, 24, 0, 0), 0)
      summer_design_day_sch = OpenStudio::Model::ScheduleDay.new(model)
      summer_design_day_sch.addValue(OpenStudio::Time.new(0, 24, 0, 0), 1)

      # Assign occupants to each space of the unit
      schedules.each do |spaces, schedule|
        spaces.each do |space|
          space_obj_name = "#{Constants.ObjectNameOccupants(unit.name.to_s)}|#{space.name.to_s}"

          # Remove any existing people
          objects_to_remove = []
          space.people.each do |people|
            objects_to_remove << people
            objects_to_remove << people.peopleDefinition
            if people.numberofPeopleSchedule.is_initialized
              objects_to_remove << people.numberofPeopleSchedule.get
            end
            if people.activityLevelSchedule.is_initialized
              objects_to_remove << people.activityLevelSchedule.get
            end
          end
          if objects_to_remove.size > 0
            runner.registerInfo("Removed existing people from space '#{space.name.to_s}'.")
          end
          objects_to_remove.uniq.each do |object|
            begin
              object.remove
            rescue
              # no op
            end
          end

          space_num_occ = unit_occ * UnitConversions.convert(space.floorArea, "m^2", "ft^2") / ffa

          if space_num_occ > 0

            if people_sch.nil?
              # Create schedule
              people_sch = MonthWeekdayWeekendSchedule.new(model, runner, Constants.ObjectNameOccupants + " schedule", schedule[0], schedule[1], monthly_sch, mult_weekday = 1.0, mult_weekend = 1.0, normalize_values = true, create_sch_object = true, winter_design_day_sch, summer_design_day_sch)
              if not people_sch.validated?
                return false
              end
            end

            if activity_sch.nil?
              # Create schedule
              activity_sch = OpenStudio::Model::ScheduleRuleset.new(model, schedule[2])
            end

            # Add people definition for the occ
            occ_def = OpenStudio::Model::PeopleDefinition.new(model)
            occ = OpenStudio::Model::People.new(occ_def)
            occ.setName(space_obj_name)
            occ.setSpace(space)
            occ_def.setName(space_obj_name)
            occ_def.setNumberOfPeopleCalculationMethod("People", 1)
            occ_def.setNumberofPeople(space_num_occ)
            occ_def.setFractionRadiant(occ_rad)
            occ_def.setSensibleHeatFraction(occ_sens)
            occ_def.setMeanRadiantTemperatureCalculationType("ZoneAveraged")
            occ_def.setCarbonDioxideGenerationRate(0)
            occ_def.setEnableASHRAE55ComfortWarnings(false)
            occ.setActivityLevelSchedule(activity_sch)
            occ.setNumberofPeopleSchedule(people_sch.schedule)

            total_num_occ += space_num_occ

            runner.registerInfo("#{unit.name.to_s} has been assigned #{space_num_occ.round(2)} occupant(s) for space '#{space.name}'.")

          end
        end
      end
    end

    runner.registerInfo("The building has been assigned #{total_num_occ.round(2)} occupant(s) across #{units.size} unit(s).")
    return true
  end

  def self.get_occupancy_default_num(nbeds)
    return Float(nbeds)
  end

  def self.get_occupancy_default_values()
    # Table 4.2.2(3). Internal Gains for Reference Homes
    hrs_per_day = 16.5 # hrs/day
    sens_gains = 3716.0 # Btu/person/day
    lat_gains = 2884.0 # Btu/person/day
    tot_gains = sens_gains + lat_gains
    heat_gain = tot_gains / hrs_per_day # Btu/person/hr
    sens = sens_gains / tot_gains
    lat = lat_gains / tot_gains
    return heat_gain, hrs_per_day, sens, lat
  end

  def self.process_eaves(model, runner, eaves_depth, roof_structure)
    # Error checking
    if eaves_depth < 0
      runner.registerError("Eaves depth must be greater than or equal to 0.")
      return false
    end

    # Remove existing eaves
    num_removed = 0
    existing_eaves_depth = nil
    model.getShadingSurfaceGroups.each do |shading_surface_group|
      next unless shading_surface_group.name.to_s == Constants.ObjectNameEaves

      shading_surface_group.shadingSurfaces.each do |shading_surface|
        num_removed += 1
        next unless existing_eaves_depth.nil?

        existing_eaves_depth = self.get_existing_eaves_depth(shading_surface)
      end
      shading_surface_group.remove
    end
    if num_removed > 0
      runner.registerInfo("#{num_removed} #{Constants.ObjectNameEaves} removed.")
    end

    # No eaves to add? Exit here.
    if eaves_depth == 0 and
       runner.registerInfo("No #{Constants.ObjectNameEaves} were added.")
      return true
    end

    if existing_eaves_depth.nil?
      existing_eaves_depth = 0
    end

    surfaces_modified = false
    shading_surface_group = OpenStudio::Model::ShadingSurfaceGroup.new(model)
    shading_surface_group.setName(Constants.ObjectNameEaves)

    model.getSurfaces.each do |roof_surface|
      next unless roof_surface.surfaceType.downcase == "roofceiling"
      next unless roof_surface.outsideBoundaryCondition.downcase == "outdoors"

      if roof_structure == Constants.RoofStructureTrussCantilever

        l, w, h = self.get_surface_dimensions(roof_surface)
        lift = (h / [l, w].min) * eaves_depth

        m = self.initialize_transformation_matrix(OpenStudio::Matrix.new(4, 4, 0))
        m[2, 3] = lift
        transformation = OpenStudio::Transformation.new(m)
        new_vertices = transformation * roof_surface.vertices
        roof_surface.setVertices(new_vertices)

      end

      surfaces_modified = true

      if roof_surface.vertices.length > 3

        vertex_dir_backup = roof_surface.vertices[-3]
        vertex_dir = roof_surface.vertices[-2]
        vertex_1 = roof_surface.vertices[-1]

        roof_surface.vertices[0..-1].each do |vertex|
          vertex_2 = vertex

          dir_vector = OpenStudio::Vector3d.new(vertex_1.x - vertex_dir.x, vertex_1.y - vertex_dir.y, vertex_1.z - vertex_dir.z) # works if angles are right angles

          if (dir_vector.dot(OpenStudio::Vector3d.new(vertex_1.x - vertex_2.x, vertex_1.y - vertex_2.y, vertex_1.z - vertex_2.z))).abs > 0.0001 # ensure perpendicular
            dir_vector = OpenStudio::Vector3d.new(0, vertex_1.y - vertex_dir.y, vertex_1.z - vertex_dir.z)
          end

          if (dir_vector.dot(OpenStudio::Vector3d.new(vertex_1.x - vertex_2.x, vertex_1.y - vertex_2.y, vertex_1.z - vertex_2.z))).abs > 0.0001 # ensure perpendicular
            dir_vector = OpenStudio::Vector3d.new(vertex_1.x - vertex_dir.x, 0, vertex_1.z - vertex_dir.z)
          end

          if (dir_vector.dot(OpenStudio::Vector3d.new(vertex_1.x - vertex_2.x, vertex_1.y - vertex_2.y, vertex_1.z - vertex_2.z))).abs > 0.0001 # ensure perpendicular
            dir_vector = OpenStudio::Vector3d.new(0, vertex_1.y - vertex_dir.y, vertex_1.z - vertex_dir.z)
          end

          if (dir_vector.dot(OpenStudio::Vector3d.new(vertex_1.x - vertex_2.x, vertex_1.y - vertex_2.y, vertex_1.z - vertex_2.z))).abs > 0.0001 # ensure perpendicular
            dir_vector = OpenStudio::Vector3d.new(vertex_1.x - vertex_dir_backup.x, vertex_1.y - vertex_dir_backup.y, vertex_1.z - vertex_dir_backup.z)
          end

          dir_vector_n = OpenStudio::Vector3d.new(dir_vector.x / dir_vector.length, dir_vector.y / dir_vector.length, dir_vector.z / dir_vector.length) # normalize

          l, w, h = self.get_surface_dimensions(roof_surface)
          tilt = Math.atan(h / [l, w].min)

          z = eaves_depth / Math.cos(tilt)
          if dir_vector_n.z == 0
            scale = 1
          else
            scale = z / eaves_depth
          end

          m = self.initialize_transformation_matrix(OpenStudio::Matrix.new(4, 4, 0))
          m[0, 3] = dir_vector_n.x * eaves_depth * scale
          m[1, 3] = dir_vector_n.y * eaves_depth * scale
          m[2, 3] = dir_vector_n.z * eaves_depth * scale

          new_vertices = OpenStudio::Point3dVector.new
          new_vertices << OpenStudio::Transformation.new(m) * vertex_1
          new_vertices << OpenStudio::Transformation.new(m) * vertex_2
          new_vertices << vertex_2
          new_vertices << vertex_1

          vertex_dir_backup = vertex_dir
          vertex_dir = vertex_1
          vertex_1 = vertex_2

          next if dir_vector.length == 0
          next if dir_vector_n.z > 0

          if OpenStudio::getOutwardNormal(new_vertices).get.z < 0
            transformation = OpenStudio::Transformation.rotation(new_vertices[2], OpenStudio::Vector3d.new(new_vertices[2].x - new_vertices[3].x, new_vertices[2].y - new_vertices[3].y, new_vertices[2].z - new_vertices[3].z), 3.14159)
            new_vertices = transformation * new_vertices
          end

          m = self.initialize_transformation_matrix(OpenStudio::Matrix.new(4, 4, 0))
          m[2, 3] = roof_surface.space.get.zOrigin
          new_vertices = OpenStudio::Transformation.new(m) * new_vertices

          shading_surface = OpenStudio::Model::ShadingSurface.new(new_vertices, model)
          shading_surface.setName("#{roof_surface.name} - #{Constants.ObjectNameEaves}")
          shading_surface.setShadingSurfaceGroup(shading_surface_group)
        end

      elsif roof_surface.vertices.length == 3

        zmin = 9e99
        roof_surface.vertices.each do |vertex|
          zmin = [vertex.z, zmin].min
        end

        vertex_1 = nil
        vertex_2 = nil
        vertex_dir = nil
        roof_surface.vertices.each do |vertex|
          if vertex.z == zmin
            if vertex_1.nil?
              vertex_1 = vertex
            end
          end
          if vertex.z == zmin
            vertex_2 = vertex
          end
          if vertex.z != zmin
            vertex_dir = vertex
          end
        end

        l, w, h = self.get_surface_dimensions(roof_surface)
        tilt = Math.atan(h / [l, w].min)

        z = eaves_depth / Math.cos(tilt)
        scale = z / eaves_depth

        dir_vector = OpenStudio::Vector3d.new(vertex_1.x - vertex_dir.x, vertex_1.y - vertex_dir.y, vertex_1.z - vertex_dir.z)

        if dir_vector.dot(OpenStudio::Vector3d.new(vertex_1.x - vertex_2.x, vertex_1.y - vertex_2.y, vertex_1.z - vertex_2.z)) != 0 # ensure perpendicular
          dir_vector = OpenStudio::Vector3d.new(vertex_1.x - vertex_dir.x, 0, vertex_1.z - vertex_dir.z)
        end

        if dir_vector.dot(OpenStudio::Vector3d.new(vertex_1.x - vertex_2.x, vertex_1.y - vertex_2.y, vertex_1.z - vertex_2.z)) != 0 # ensure perpendicular
          dir_vector = OpenStudio::Vector3d.new(0, vertex_1.y - vertex_dir.y, vertex_1.z - vertex_dir.z)
        end

        dir_vector_n = OpenStudio::Vector3d.new(dir_vector.x / dir_vector.length, dir_vector.y / dir_vector.length, dir_vector.z / dir_vector.length) # normalize

        m = self.initialize_transformation_matrix(OpenStudio::Matrix.new(4, 4, 0))
        m[0, 3] = dir_vector_n.x * eaves_depth * scale
        m[1, 3] = dir_vector_n.y * eaves_depth * scale
        m[2, 3] = dir_vector_n.z * eaves_depth * scale

        new_vertices = OpenStudio::Point3dVector.new
        new_vertices << OpenStudio::Transformation.new(m) * vertex_1
        new_vertices << OpenStudio::Transformation.new(m) * vertex_2
        new_vertices << vertex_2
        new_vertices << vertex_1

        next if dir_vector.length == 0
        next if dir_vector_n.z > 0

        if OpenStudio::getOutwardNormal(new_vertices).get.z < 0
          transformation = OpenStudio::Transformation.rotation(new_vertices[2], OpenStudio::Vector3d.new(new_vertices[2].x - new_vertices[3].x, new_vertices[2].y - new_vertices[3].y, new_vertices[2].z - new_vertices[3].z), 3.14159)
          new_vertices = transformation * new_vertices
        end

        m = self.initialize_transformation_matrix(OpenStudio::Matrix.new(4, 4, 0))
        m[2, 3] = roof_surface.space.get.zOrigin
        new_vertices = OpenStudio::Transformation.new(m) * new_vertices

        shading_surface = OpenStudio::Model::ShadingSurface.new(new_vertices, model)
        shading_surface.setName("#{roof_surface.name} - #{Constants.ObjectNameEaves}")
        shading_surface.setShadingSurfaceGroup(shading_surface_group)

      end
    end

    # Remove eaves overlapping roofceiling
    shading_surfaces_to_remove = []
    model.getShadingSurfaces.each do |shading_surface|
      next unless shading_surface.name.to_s.include? Constants.ObjectNameEaves

      new_shading_vertices = []
      shading_surface.vertices.reverse.each do |vertex|
        new_shading_vertices << OpenStudio::Point3d.new(vertex.x, vertex.y, 0)
      end

      model.getSurfaces.each do |roof_surface|
        next unless roof_surface.surfaceType.downcase == "roofceiling"
        next unless roof_surface.outsideBoundaryCondition.downcase == "outdoors" or roof_surface.outsideBoundaryCondition.downcase == "adiabatic"

        roof_surface_vertices = []
        roof_surface.vertices.reverse.each do |vertex|
          roof_surface_vertices << OpenStudio::Point3d.new(vertex.x, vertex.y, 0)
        end

        polygon = OpenStudio::subtract(roof_surface_vertices, [new_shading_vertices], 0.001)[0]

        if OpenStudio::getArea(roof_surface_vertices).get - OpenStudio::getArea(polygon).get > 0.001
          shading_surfaces_to_remove << shading_surface
        end
      end
    end

    shading_surfaces_to_remove.uniq.each do |shading_surface|
      shading_surface.remove
    end

    unless surfaces_modified
      runner.registerInfo("No surfaces found for adding #{Constants.ObjectNameEaves}.")
      return true
    end

    num_added = shading_surface_group.shadingSurfaces.length

    runner.registerInfo("Added #{num_added} #{Constants.ObjectNameEaves}.")
    return true
  end

  def self.get_existing_eaves_depth(shading_surface)
    existing_eaves_depth = 0
    min_xs = []
    (0..3).to_a.each do |i|
      if (shading_surface.vertices[0].x - shading_surface.vertices[i].x).abs > existing_eaves_depth
        min_xs << (shading_surface.vertices[0].x - shading_surface.vertices[i].x).abs
      end
    end
    unless min_xs.empty?
      return min_xs.min
    end

    return 0
  end

  def self.process_neighbors(model, runner, left_neighbor_offset, right_neighbor_offset, back_neighbor_offset, front_neighbor_offset)
    # Error checking
    if left_neighbor_offset < 0 or right_neighbor_offset < 0 or back_neighbor_offset < 0 or front_neighbor_offset < 0
      runner.registerError("Neighbor offsets must be greater than or equal to 0.")
      return false
    end

    surfaces = model.getSurfaces
    if surfaces.size == 0
      runner.registerInfo("No surfaces found to copy for neighboring buildings.")
      return true
    end

    # Remove existing neighbors
    num_removed = 0
    model.getShadingSurfaceGroups.each do |shading_surface_group|
      next unless shading_surface_group.name.to_s == Constants.ObjectNameNeighbors

      shading_surface_group.remove
      num_removed += 1
    end
    if num_removed > 0
      runner.registerInfo("Removed #{num_removed} #{Constants.ObjectNameNeighbors} shading surfaces.")
    end

    # No neighbor shading surfaces to add? Exit here.
    if [left_neighbor_offset, right_neighbor_offset, back_neighbor_offset, front_neighbor_offset].all? { |offset| offset == 0 }
      runner.registerInfo("No #{Constants.ObjectNameNeighbors} shading surfaces to be added.")
      return true
    end

    # Get x, y, z minima and maxima of wall surfaces
    least_x = 9e99
    greatest_x = -9e99
    least_y = 9e99
    greatest_y = -9e99
    greatest_z = -9e99
    surfaces.each do |surface|
      next unless surface.surfaceType.downcase == "wall"

      space = surface.space.get
      surface.vertices.each do |vertex|
        if vertex.x > greatest_x
          greatest_x = vertex.x
        end
        if vertex.x < least_x
          least_x = vertex.x
        end
        if vertex.y > greatest_y
          greatest_y = vertex.y
        end
        if vertex.y < least_y
          least_y = vertex.y
        end
        if vertex.z + space.zOrigin > greatest_z
          greatest_z = vertex.z + space.zOrigin
        end
      end
    end

    directions = [[Constants.FacadeLeft, left_neighbor_offset], [Constants.FacadeRight, right_neighbor_offset], [Constants.FacadeBack, back_neighbor_offset], [Constants.FacadeFront, front_neighbor_offset]]

    shading_surface_group = OpenStudio::Model::ShadingSurfaceGroup.new(model)
    shading_surface_group.setName(Constants.ObjectNameNeighbors)

    num_added = 0
    directions.each do |facade, neighbor_offset|
      next unless neighbor_offset > 0

      vertices = OpenStudio::Point3dVector.new
      m = Geometry.initialize_transformation_matrix(OpenStudio::Matrix.new(4, 4, 0))
      transformation = OpenStudio::Transformation.new(m)
      if facade == Constants.FacadeLeft
        vertices << OpenStudio::Point3d.new(least_x - neighbor_offset, least_y, 0)
        vertices << OpenStudio::Point3d.new(least_x - neighbor_offset, least_y, greatest_z)
        vertices << OpenStudio::Point3d.new(least_x - neighbor_offset, greatest_y, greatest_z)
        vertices << OpenStudio::Point3d.new(least_x - neighbor_offset, greatest_y, 0)
      elsif facade == Constants.FacadeRight
        vertices << OpenStudio::Point3d.new(greatest_x + neighbor_offset, greatest_y, 0)
        vertices << OpenStudio::Point3d.new(greatest_x + neighbor_offset, greatest_y, greatest_z)
        vertices << OpenStudio::Point3d.new(greatest_x + neighbor_offset, least_y, greatest_z)
        vertices << OpenStudio::Point3d.new(greatest_x + neighbor_offset, least_y, 0)
      elsif facade == Constants.FacadeFront
        vertices << OpenStudio::Point3d.new(greatest_x, least_y - neighbor_offset, 0)
        vertices << OpenStudio::Point3d.new(greatest_x, least_y - neighbor_offset, greatest_z)
        vertices << OpenStudio::Point3d.new(least_x, least_y - neighbor_offset, greatest_z)
        vertices << OpenStudio::Point3d.new(least_x, least_y - neighbor_offset, 0)
      elsif facade == Constants.FacadeBack
        vertices << OpenStudio::Point3d.new(least_x, greatest_y + neighbor_offset, 0)
        vertices << OpenStudio::Point3d.new(least_x, greatest_y + neighbor_offset, greatest_z)
        vertices << OpenStudio::Point3d.new(greatest_x, greatest_y + neighbor_offset, greatest_z)
        vertices << OpenStudio::Point3d.new(greatest_x, greatest_y + neighbor_offset, 0)
      end
      vertices = transformation * vertices
      shading_surface = OpenStudio::Model::ShadingSurface.new(vertices, model)
      shading_surface.setName(Constants.ObjectNameNeighbors(facade))
      shading_surface.setShadingSurfaceGroup(shading_surface_group)
      num_added += 1
    end

    runner.registerInfo("Added #{num_added} #{Constants.ObjectNameNeighbors} shading surfaces.")
    return true
  end

  def self.process_orientation(model, runner, orientation)
    if orientation > 360 or orientation < 0
      runner.registerError("Invalid orientation entered.")
      return false
    end

    building = model.getBuilding
    unless building.northAxis == orientation
      runner.registerInfo("The building's initial orientation was #{building.northAxis} azimuth.")
    end
    building.setNorthAxis(orientation) # the shading surfaces representing neighbors have ShadingSurfaceType=Building, and so are oriented along with the building

    runner.registerInfo("The building's final orientation was #{building.northAxis} azimuth.")
    return true
  end
end<|MERGE_RESOLUTION|>--- conflicted
+++ resolved
@@ -254,24 +254,12 @@
     return volume
   end
 
-<<<<<<< HEAD
-  def self.get_finished_floor_area_from_spaces(spaces, runner = nil, apply_mult = false)
-=======
   def self.get_finished_floor_area_from_spaces(spaces, runner = nil)
->>>>>>> 0f528da4
     floor_area = 0
     spaces.each do |space|
       next if not self.space_is_finished(space)
 
-<<<<<<< HEAD
-      mult = 1.0
-      if apply_mult
-        mult = space.multiplier.to_f
-      end
-      floor_area += UnitConversions.convert(space.floorArea * mult, "m^2", "ft^2")
-=======
       floor_area += UnitConversions.convert(space.floorArea, "m^2", "ft^2")
->>>>>>> 0f528da4
     end
     if floor_area == 0 and not runner.nil?
       runner.registerError("Could not find any finished floor area.")
