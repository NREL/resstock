--- conflicted
+++ resolved
@@ -3,38 +3,7 @@
 require_relative "util"
 
 class Geometry
-<<<<<<< HEAD
-
-  def self.has_rear_units(model, runner, units)
-
-    units.each do |unit|
-      unit.spaces.each do |space|
-        facades = []
-        space.surfaces.each do |surface|
-          next if surface.surfaceType.downcase != "wall"
-          next if surface.outsideBoundaryCondition.downcase != "outdoors"
-          facade = Geometry.get_facade_for_surface(surface)
-          unless facades.include? facade
-            facades << facade
-          end
-        end
-        next if facades.empty?
-        if facades.include? Constants.FacadeFront and facades.include? Constants.FacadeBack
-        elsif facades.include? Constants.FacadeLeft and facades.include? Constants.FacadeRight
-        else
-          return true
-        end
-      end
-    end
-    return false
-
-  end
-
-  def self.get_abs_azimuth(azimuth_type, relative_azimuth, building_orientation, offset=180.0)
-
-=======
   def self.get_abs_azimuth(azimuth_type, relative_azimuth, building_orientation, offset = 180.0)
->>>>>>> 71d19372
     azimuth = nil
     if azimuth_type == Constants.CoordRelative
       azimuth = relative_azimuth + building_orientation + offset
@@ -231,12 +200,6 @@
     return spaces
   end
 
-<<<<<<< HEAD
-  def self.get_floor_area_from_spaces(spaces, runner=nil)
-    floor_area = 0
-    spaces.each do |space|
-      floor_area += UnitConversions.convert(space.floorArea, "m^2", "ft^2")
-=======
   def self.get_floor_area_from_spaces(spaces, apply_multipliers = false, runner = nil)
     floor_area = 0
     spaces.each do |space|
@@ -245,7 +208,6 @@
         mult = space.multiplier.to_f
       end
       floor_area += UnitConversions.convert(space.floorArea * mult, "m^2", "ft^2")
->>>>>>> 71d19372
     end
     if floor_area == 0 and not runner.nil?
       runner.registerError("Could not find any floor area.")
@@ -253,23 +215,12 @@
     end
     return floor_area
   end
-<<<<<<< HEAD
-  
-  def self.get_zone_volume(zone, runner=nil)
-=======
 
   def self.get_zone_volume(zone, apply_multipliers = false, runner = nil)
->>>>>>> 71d19372
     if zone.isVolumeAutocalculated or not zone.volume.is_initialized
       # Calculate volume from spaces
       volume = 0
       zone.spaces.each do |space|
-<<<<<<< HEAD
-        volume += UnitConversions.convert(space.volume,"m^3","ft^3")
-      end
-    else
-      volume = UnitConversions.convert(zone.volume.get,"m^3","ft^3")
-=======
         mult = 1.0
         if apply_multipliers
           mult = space.multiplier.to_f
@@ -282,7 +233,6 @@
         mult = zone.multiplier.to_f
       end
       volume = UnitConversions.convert(zone.volume.get * mult, "m^3", "ft^3")
->>>>>>> 71d19372
     end
     if volume <= 0 and not runner.nil?
       runner.registerError("Could not find any volume.")
@@ -291,17 +241,6 @@
     return volume
   end
 
-<<<<<<< HEAD
-  def self.get_finished_floor_area_from_spaces(spaces, runner=nil)
-      floor_area = 0
-      spaces.each do |space|
-          next if not self.space_is_finished(space)
-          floor_area += UnitConversions.convert(space.floorArea,"m^2","ft^2")
-      end
-      if floor_area == 0 and not runner.nil?
-          runner.registerError("Could not find any finished floor area.")
-          return nil
-=======
   def self.get_finished_floor_area_from_spaces(spaces, apply_multipliers = false, runner = nil)
     floor_area = 0
     spaces.each do |space|
@@ -310,7 +249,6 @@
       mult = 1.0
       if apply_multipliers
         mult = space.multiplier.to_f
->>>>>>> 71d19372
       end
       floor_area += UnitConversions.convert(space.floorArea * mult, "m^2", "ft^2")
     end
@@ -321,13 +259,6 @@
     return floor_area
   end
 
-<<<<<<< HEAD
-  def self.get_above_grade_finished_floor_area_from_spaces(spaces, runner=nil)
-    floor_area = 0
-    spaces.each do |space|
-      next if not (self.space_is_finished(space) and self.space_is_above_grade(space))
-      floor_area += UnitConversions.convert(space.floorArea,"m^2","ft^2")
-=======
   def self.get_above_grade_finished_floor_area_from_spaces(spaces, apply_multipliers = false, runner = nil)
     floor_area = 0
     spaces.each do |space|
@@ -338,7 +269,6 @@
         mult = space.multiplier.to_f
       end
       floor_area += UnitConversions.convert(space.floorArea * mult, "m^2", "ft^2")
->>>>>>> 71d19372
     end
     if floor_area == 0 and not runner.nil?
       runner.registerError("Could not find any above-grade finished floor area.")
@@ -347,20 +277,12 @@
     return floor_area
   end
 
-<<<<<<< HEAD
-  def self.get_above_grade_finished_volume(model, runner=nil)
-    volume = 0
-    model.getThermalZones.each do |zone|
-      next if not (self.zone_is_finished(zone) and self.zone_is_above_grade(zone))
-      volume += self.get_zone_volume(zone, runner)
-=======
   def self.get_above_grade_finished_volume(model, apply_multipliers = false, runner = nil)
     volume = 0
     model.getThermalZones.each do |zone|
       next if not (self.zone_is_finished(zone) and self.zone_is_above_grade(zone))
 
       volume += self.get_zone_volume(zone, apply_multipliers, runner)
->>>>>>> 71d19372
     end
     if volume == 0 and not runner.nil?
       runner.registerError("Could not find any above-grade finished volume.")
@@ -369,28 +291,18 @@
     return volume
   end
 
-<<<<<<< HEAD
-  def self.get_window_area_from_spaces(spaces)
+  def self.get_window_area_from_spaces(spaces, apply_multipliers = false)
     window_area = 0
     spaces.each do |space|
+      mult = 1.0
+      if apply_multipliers
+        mult = space.multiplier.to_f
+      end
       space.surfaces.each do |surface|
         surface.subSurfaces.each do |subsurface|
           next if subsurface.subSurfaceType.downcase != "fixedwindow"
-          window_area += UnitConversions.convert(subsurface.grossArea,"m^2","ft^2")
-=======
-  def self.get_window_area_from_spaces(spaces, apply_multipliers = false)
-    window_area = 0
-    spaces.each do |space|
-      mult = 1.0
-      if apply_multipliers
-        mult = space.multiplier.to_f
-      end
-      space.surfaces.each do |surface|
-        surface.subSurfaces.each do |subsurface|
-          next if subsurface.subSurfaceType.downcase != "fixedwindow"
 
           window_area += UnitConversions.convert(subsurface.grossArea * mult, "m^2", "ft^2")
->>>>>>> 71d19372
         end
       end
     end
@@ -649,16 +561,6 @@
   end
 
   # Takes in a list of spaces and returns the total above grade wall area
-<<<<<<< HEAD
-  def self.calculate_above_grade_wall_area(spaces)
-      wall_area = 0
-      spaces.each do |space|
-          space.surfaces.each do |surface|
-              next if surface.surfaceType.downcase != "wall"
-              next if surface.outsideBoundaryCondition.downcase == "foundation"
-              wall_area += UnitConversions.convert(surface.grossArea, "m^2", "ft^2")
-          end
-=======
   def self.calculate_above_grade_wall_area(spaces, apply_multipliers = false)
     wall_area = 0
     spaces.each do |space|
@@ -671,24 +573,11 @@
         next if surface.outsideBoundaryCondition.downcase == "foundation"
 
         wall_area += UnitConversions.convert(surface.grossArea * mult, "m^2", "ft^2")
->>>>>>> 71d19372
       end
     end
     return wall_area
   end
 
-<<<<<<< HEAD
-  def self.calculate_above_grade_exterior_wall_area(spaces)
-      wall_area = 0
-      spaces.each do |space|
-          space.surfaces.each do |surface|
-              next if surface.surfaceType.downcase != "wall"
-              next if surface.outsideBoundaryCondition.downcase != "outdoors"
-              next if surface.outsideBoundaryCondition.downcase == "foundation"
-              next unless self.space_is_finished(surface.space.get)
-              wall_area += UnitConversions.convert(surface.grossArea, "m^2", "ft^2")
-          end
-=======
   def self.calculate_above_grade_exterior_wall_area(spaces, apply_multipliers = false)
     wall_area = 0
     spaces.each do |space|
@@ -703,7 +592,6 @@
         next unless self.space_is_finished(surface.space.get)
 
         wall_area += UnitConversions.convert(surface.grossArea * mult, "m^2", "ft^2")
->>>>>>> 71d19372
       end
     end
     return wall_area
@@ -766,41 +654,12 @@
   def self.calculate_exposed_perimeter(model, ground_floor_surfaces, has_foundation_walls = false)
     perimeter = 0
 
-<<<<<<< HEAD
-      perimeter = 0
-
-      # Get ground edges
-      if not has_foundation_walls
-          # Use edges from floor surface
-          ground_edges = self.get_edges_for_surfaces(ground_floor_surfaces, false)
-      else
-          # Use top edges from foundation walls instead
-          surfaces = []
-          ground_floor_surfaces.each do |ground_floor_surface|
-              next if not ground_floor_surface.space.is_initialized
-              foundation_space = ground_floor_surface.space.get
-              wall_surfaces = []
-              foundation_space.surfaces.each do |surface|
-                  next if not surface.surfaceType.downcase == "wall"
-                  next if surface.adjacentSurface.is_initialized
-                  wall_surfaces << surface
-              end
-              self.get_walls_connected_to_floor(wall_surfaces, ground_floor_surface).each do |surface|
-                  next if surfaces.include? surface
-                  surfaces << surface
-              end
-          end
-          ground_edges = self.get_edges_for_surfaces(surfaces, true)
-      end
-      # Get bottom edges of exterior walls (building footprint)
-=======
     # Get ground edges
     if not has_foundation_walls
       # Use edges from floor surface
       ground_edges = self.get_edges_for_surfaces(ground_floor_surfaces, false)
     else
       # Use top edges from foundation walls instead
->>>>>>> 71d19372
       surfaces = []
       ground_floor_surfaces.each do |ground_floor_surface|
         next if not ground_floor_surface.space.is_initialized
@@ -886,39 +745,6 @@
       else
         matchz = bottom_z
       end
-<<<<<<< HEAD
-      edges = []
-      edge_counter = 0
-      surfaces.each do |surface|
-
-          if use_top_edge
-              matchz = top_z
-          else
-              matchz = bottom_z
-          end
-          
-          # get vertices
-          vertex_hash = {}
-          vertex_counter = 0
-          surface.vertices.each do |vertex|
-              next if (UnitConversions.convert(vertex.z, "m", "ft") - matchz).abs > 0.0001 # ensure we only process bottom/top edge of wall surfaces
-              vertex_counter += 1
-              vertex_hash[vertex_counter] = [vertex.x + surface.space.get.xOrigin,
-                                             vertex.y + surface.space.get.yOrigin,
-                                             vertex.z + surface.space.get.zOrigin]
-          end
-          # make edges
-          counter = 0
-          vertex_hash.each do |k,v|
-              edge_counter += 1
-              counter += 1
-                if vertex_hash.size != counter
-                    edges << [v, vertex_hash[counter+1], self.get_facade_for_surface(surface)]
-                elsif vertex_hash.size > 2 # different code for wrap around vertex (if > 2 vertices)
-                    edges << [v, vertex_hash[1], self.get_facade_for_surface(surface)]
-                end
-          end
-=======
 
       # get vertices
       vertex_hash = {}
@@ -941,7 +767,6 @@
         elsif vertex_hash.size > 2 # different code for wrap around vertex (if > 2 vertices)
           edges << [v, vertex_hash[1], self.get_facade_for_surface(surface)]
         end
->>>>>>> 71d19372
       end
     end
 
@@ -959,29 +784,6 @@
 
   def self.get_walls_connected_to_floor(wall_surfaces, floor_surface)
     adjacent_wall_surfaces = []
-<<<<<<< HEAD
-    
-    wall_surfaces.each do |wall_surface|
-        next if wall_surface.space.get != floor_surface.space.get
-        wall_vertices = wall_surface.vertices
-        wall_vertices.each_with_index do |wv1, widx|
-            wv2 = wall_vertices[widx-1]
-            floor_vertices = floor_surface.vertices
-            floor_vertices.each_with_index do |fv1, fidx|
-                fv2 = floor_vertices[fidx-1]
-                # Wall within floor edge?
-                if self.is_point_between([wv1.x, wv1.y, wv1.z], [fv1.x, fv1.y, fv1.z], [fv2.x, fv2.y, fv2.z]) and self.is_point_between([wv2.x, wv2.y, wv2.z], [fv1.x, fv1.y, fv1.z], [fv2.x, fv2.y, fv2.z])
-                    if not adjacent_wall_surfaces.include? wall_surface
-                        adjacent_wall_surfaces << wall_surface
-                    end
-                end
-            end
-        end
-    end
-    
-    return adjacent_wall_surfaces
-end
-=======
 
     wall_surfaces.each do |wall_surface|
       next if wall_surface.space.get != floor_surface.space.get
@@ -1004,7 +806,6 @@
 
     return adjacent_wall_surfaces
   end
->>>>>>> 71d19372
 
   def self.is_living(space_or_zone)
     return self.space_or_zone_is_of_type(space_or_zone, Constants.SpaceTypeLiving)
@@ -1674,8 +1475,8 @@
       non_bedroom_ffa_spaces = self.get_finished_spaces(unit.spaces) - bedroom_ffa_spaces
 
       # Get FFA
-      non_bedroom_ffa = self.get_finished_floor_area_from_spaces(non_bedroom_ffa_spaces, runner)
-      bedroom_ffa = self.get_finished_floor_area_from_spaces(bedroom_ffa_spaces)
+      non_bedroom_ffa = self.get_finished_floor_area_from_spaces(non_bedroom_ffa_spaces, false, runner)
+      bedroom_ffa = self.get_finished_floor_area_from_spaces(bedroom_ffa_spaces, false)
       bedroom_ffa = 0 if bedroom_ffa.nil?
       ffa = non_bedroom_ffa + bedroom_ffa
 
@@ -1696,12 +1497,6 @@
       else
         schedules[non_bedroom_ffa_spaces] = [weekday_sch, weekend_sch, activity_per_person]
       end
-
-      # Design day schedules used when autosizing
-      winter_design_day_sch = OpenStudio::Model::ScheduleDay.new(model)
-      winter_design_day_sch.addValue(OpenStudio::Time.new(0,24,0,0), 0)
-      summer_design_day_sch = OpenStudio::Model::ScheduleDay.new(model)
-      summer_design_day_sch.addValue(OpenStudio::Time.new(0,24,0,0), 1)
 
       # Assign occupants to each space of the unit
       schedules.each do |spaces, schedule|
@@ -1737,7 +1532,7 @@
 
             if people_sch.nil?
               # Create schedule
-              people_sch = MonthWeekdayWeekendSchedule.new(model, runner, Constants.ObjectNameOccupants + " schedule", schedule[0], schedule[1], monthly_sch, mult_weekday=1.0, mult_weekend=1.0, normalize_values=true, create_sch_object=true, winter_design_day_sch, summer_design_day_sch)
+              people_sch = MonthWeekdayWeekendSchedule.new(model, runner, Constants.ObjectNameOccupants + " schedule", schedule[0], schedule[1], monthly_sch)
               if not people_sch.validated?
                 return false
               end
