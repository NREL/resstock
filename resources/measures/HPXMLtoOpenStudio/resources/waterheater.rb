--- conflicted
+++ resolved
@@ -20,13 +20,8 @@
       runner.registerError('Rated energy factor must be greater than 0 and less than 1.')
       return false
     end
-<<<<<<< HEAD
     if (set_type == Constants.WaterHeaterSetpointTypeConstant) and (t_set < 0 or t_set > 212)
-      runner.registerError("Water heater temperature setpoint must not be less than 0F or greater than 212F.")
-=======
-    if (t_set <= 0) || (t_set >= 212)
-      runner.registerError('Hot water temperature must be greater than 0 and less than 212.')
->>>>>>> c52e56fc
+      runner.registerError('Water heater temperature setpoint must not be less than 0F or greater than 212F.')
       return false
     end
     if (set_type == Constants.WaterHeaterSetpointTypeConstant) and (t_set < 110 or t_set > 140)
@@ -107,13 +102,8 @@
       runner.registerError('Rated energy factor must be greater than 0 and less than or equal to 1.')
       return false
     end
-<<<<<<< HEAD
-    if t_set < 0 or t_set > 212
-      runner.registerError("Water heater temperature setpoint must not be less than 0F or greater than 212F.")
-=======
-    if (t_set <= 0) || (t_set >= 212)
-      runner.registerError('Hot water temperature must be greater than 0 and less than 212.')
->>>>>>> c52e56fc
+    if (t_set < 0) || (t_set > 212)
+      runner.registerError('Water heater temperature setpoint must not be less than 0F or greater than 212F.')
       return false
     end
     if t_set < 110 or t_set > 140
@@ -148,15 +138,9 @@
     end
 
     if loop.nil?
-<<<<<<< HEAD
-      runner.registerInfo("A new plant loop for DHW will be added to the model")
-      runner.registerInitialCondition("No water heater model currently exists")
-      loop = create_new_loop(model, Constants.PlantLoopDomesticWater(unit.name.to_s), t_set, Constants.WaterHeaterTypeTankless)
-=======
       runner.registerInfo('A new plant loop for DHW will be added to the model')
       runner.registerInitialCondition('No water heater model currently exists')
       loop = Waterheater.create_new_loop(model, Constants.PlantLoopDomesticWater(unit.name.to_s), t_set, Constants.WaterHeaterTypeTankless)
->>>>>>> c52e56fc
     end
 
     if loop.components(OpenStudio::Model::PumpVariableSpeed::iddObjectType).empty?
@@ -198,13 +182,8 @@
       runner.registerError('Storage tank volume must be greater than 0.')
       return false
     end
-<<<<<<< HEAD
-    if (sp_type == Constants.WaterHeaterSetpointTypeConstant) and (t_set < 0 or t_set > 212)
-      runner.registerError("Water heater temperature setpoint must not be less than 0F or greater than 212F.")
-=======
-    if (t_set <= 0.0) || (t_set >= 212.0)
-      runner.registerError('Hot water temperature must be greater than 0 and less than 212.')
->>>>>>> c52e56fc
+    if (sp_type == Constants.WaterHeaterSetpointTypeConstant) && (t_set < 0 or t_set > 212)
+      runner.registerError('Water heater temperature setpoint must not be less than 0F or greater than 212F.')
       return false
     end
     if (sp_type == Constants.WaterHeaterSetpointTypeConstant) and (t_set < 110 or t_set > 140)
@@ -271,15 +250,9 @@
     water_heater_tz = space.thermalZone.get
 
     if loop.nil?
-<<<<<<< HEAD
-      runner.registerInfo("A new plant loop for DHW will be added to the model")
-      runner.registerInitialCondition("There is no existing water heater")
-      loop = create_new_loop(model, Constants.PlantLoopDomesticWater(unit.name.to_s), t_set, Constants.WaterHeaterTypeHeatPump)
-=======
       runner.registerInfo('A new plant loop for DHW will be added to the model')
       runner.registerInitialCondition('There is no existing water heater')
       loop = Waterheater.create_new_loop(model, Constants.PlantLoopDomesticWater(unit.name.to_s), t_set, Constants.WaterHeaterTypeHeatPump)
->>>>>>> c52e56fc
     else
       runner.registerInitialCondition('An existing water heater was found in the model. This water heater will be removed and replace with a heat pump water heater')
     end
@@ -353,7 +326,6 @@
       hpwh_tamb2.setValue(23)
     end
 
-<<<<<<< HEAD
     if sp_type == Constants.WaterHeaterSetpointTypeConstant
       tset_C = UnitConversions.convert(t_set, "F", "C").to_f.round(2)
       hp_setpoint = OpenStudio::Model::ScheduleConstant.new(model)
@@ -368,12 +340,6 @@
       end
 
       return false if not error_check_hourly_setpoint_schedule(hp_setpoint, model, runner)
-=======
-    tset_C = UnitConversions.convert(t_set, 'F', 'C').to_f.round(2)
-    hp_setpoint = OpenStudio::Model::ScheduleConstant.new(model)
-    hp_setpoint.setName("#{obj_name_hpwh} WaterHeaterHPSchedule")
-    hp_setpoint.setValue(tset_C)
->>>>>>> c52e56fc
 
       hp_setpoint = hp_setpoint.schedule
       # Actuated schedule
@@ -456,15 +422,9 @@
     hpwh.setFanPlacement('DrawThrough')
     hpwh.setOnCycleParasiticElectricLoad(0)
     hpwh.setOffCycleParasiticElectricLoad(0)
-<<<<<<< HEAD
-    hpwh.setParasiticHeatRejectionLocation("Outdoors")
-    hpwh.setTankElementControlLogic("MutuallyExclusive")
-    if control_logic == 'GE'
-=======
     hpwh.setParasiticHeatRejectionLocation('Outdoors')
     hpwh.setTankElementControlLogic('MutuallyExclusive')
-    if hpwh_param == 50
->>>>>>> c52e56fc
+    if control_logic == 'GE'
       hpwh.setControlSensor1HeightInStratifiedTank(h_hpctrl)
       hpwh.setControlSensor1Weight(1)
       hpwh.setControlSensor2HeightInStratifiedTank(h_hpctrl)
@@ -584,13 +544,8 @@
     # Fan:OnOff
     fan = hpwh.fan.to_FanOnOff.get
     fan.setName("#{obj_name_hpwh} fan")
-<<<<<<< HEAD
     if control_logic == 'GE'
       fan.setFanEfficiency(23 / fan_power * UnitConversions.convert(1, "ft^3/min", "m^3/s"))
-=======
-    if hpwh_param == 50
-      fan.setFanEfficiency(23 / fan_power * UnitConversions.convert(1, 'ft^3/min', 'm^3/s'))
->>>>>>> c52e56fc
       fan.setPressureRise(23)
     else
       fan.setFanEfficiency(65 / fan_power * UnitConversions.convert(1, 'ft^3/min', 'm^3/s'))
@@ -834,24 +789,13 @@
       else
         hpwh_ctrl_program.addLine("If (#{amb_temp_sensor.name}<#{UnitConversions.convert(min_temp, 'F', 'C').round(2)}) || (#{amb_temp_sensor.name}>#{UnitConversions.convert(max_temp, 'F', 'C').round(2)})")
       end
-<<<<<<< HEAD
       hpwh_ctrl_program.addLine("Set #{leschedoverride_actuator.name} = #{t_set_sensor.name}")
       hpwh_ctrl_program.addLine("Else")
-=======
-      hpwh_ctrl_program.addLine("Set #{leschedoverride_actuator.name} = #{tset_C}")
-      hpwh_ctrl_program.addLine('Else')
->>>>>>> c52e56fc
       hpwh_ctrl_program.addLine("Set #{leschedoverride_actuator.name} = 0")
       hpwh_ctrl_program.addLine('EndIf')
 
-<<<<<<< HEAD
     else # control_logic == 'GE'
-      t_ctrl_sensor = OpenStudio::Model::EnergyManagementSystemSensor.new(model, "Water Heater Temperature Node 3")
-=======
-    else # hpwh_param == 50
-
       t_ctrl_sensor = OpenStudio::Model::EnergyManagementSystemSensor.new(model, 'Water Heater Temperature Node 3')
->>>>>>> c52e56fc
       t_ctrl_sensor.setName("#{obj_name_hpwh} T ctrl")
       t_ctrl_sensor.setKeyName("#{obj_name_hpwh} tank")
 
@@ -863,25 +807,18 @@
       ue_p_sensor.setName("#{obj_name_hpwh} UE P")
       ue_p_sensor.setKeyName("#{obj_name_hpwh} tank")
 
-<<<<<<< HEAD
       if sp_type == Constants.WaterHeaterSetpointTypeConstant
-        hpschedoverride_actuator = OpenStudio::Model::EnergyManagementSystemActuator.new(hp_setpoint, "Schedule:Constant", "Schedule Value")
+        hpschedoverride_actuator = OpenStudio::Model::EnergyManagementSystemActuator.new(hp_setpoint, 'Schedule:Constant', 'Schedule Value')
       elsif sp_type == Constants.WaterHeaterSetpointTypeScheduled
-        hpschedoverride_actuator = OpenStudio::Model::EnergyManagementSystemActuator.new(hp_control_sched, "Schedule:Constant", "Schedule Value")
+        hpschedoverride_actuator = OpenStudio::Model::EnergyManagementSystemActuator.new(hp_control_sched, 'Schedule:Constant', 'Schedule Value')
       end
       hpschedoverride_actuator.setName("#{obj_name_hpwh} HPSchedOverride")
 
       if sp_type == Constants.WaterHeaterSetpointTypeConstant
-        ueschedoverride_actuator = OpenStudio::Model::EnergyManagementSystemActuator.new(hpwh_top_element_sp, "Schedule:Constant", "Schedule Value")
+        ueschedoverride_actuator = OpenStudio::Model::EnergyManagementSystemActuator.new(hpwh_top_element_sp, 'Schedule:Constant', 'Schedule Value')
       elsif sp_type == Constants.WaterHeaterSetpointTypeScheduled
-        ueschedoverride_actuator = OpenStudio::Model::EnergyManagementSystemActuator.new(hpwh_top_element_sp, "Schedule:Compact", "Schedule Value")
-      end
-=======
-      hpschedoverride_actuator = OpenStudio::Model::EnergyManagementSystemActuator.new(hp_setpoint, 'Schedule:Constant', 'Schedule Value')
-      hpschedoverride_actuator.setName("#{obj_name_hpwh} HPSchedOverride")
-
-      ueschedoverride_actuator = OpenStudio::Model::EnergyManagementSystemActuator.new(hpwh_top_element_sp, 'Schedule:Constant', 'Schedule Value')
->>>>>>> c52e56fc
+        ueschedoverride_actuator = OpenStudio::Model::EnergyManagementSystemActuator.new(hpwh_top_element_sp, 'Schedule:Compact', 'Schedule Value')
+      end
       ueschedoverride_actuator.setName("#{obj_name_hpwh} UESchedOverride")
 
       uetrend_trend_var = OpenStudio::Model::EnergyManagementSystemTrendVariable.new(model, ue_p_sensor.name.to_s)
@@ -900,7 +837,6 @@
 
       hpwh_ctrl_program = OpenStudio::Model::EnergyManagementSystemProgram.new(model)
       hpwh_ctrl_program.setName("#{obj_name_hpwh} Control")
-<<<<<<< HEAD
       if op_mode_type == Constants.WaterHeaterOperatingModeTypeConstant
         if op_mode == Constants.WaterHeaterOperatingModeStandard
           if sp_type == Constants.WaterHeaterSetpointTypeConstant
@@ -980,20 +916,6 @@
         end
         hpwh_ctrl_program.addLine("EndIf")
       end
-=======
-      hpwh_ctrl_program.addLine("Set #{ueschedoverride_actuator.name} = #{ueschedoverridetemp}")
-      hpwh_ctrl_program.addLine("Set #{hpschedoverride_actuator.name} = #{tset_C}")
-      hpwh_ctrl_program.addLine("Set UEMax_#{unit_index} = (@TrendMax #{uetrend_trend_var.name} 2)")
-      hpwh_ctrl_program.addLine("Set LEMax_#{unit_index} = (@TrendMax #{letrend_trend_var.name} 2)")
-      hpwh_ctrl_program.addLine("Set ElemOn_#{unit_index} = (@Max UEMax_#{unit_index} LEMax_#{unit_index})")
-      hpwh_ctrl_program.addLine("If (#{t_ctrl_sensor.name}<#{t_ems_control1}) || ((ElemOn_#{unit_index}>0) && (#{t_ctrl_sensor.name}<#{t_ems_control2}))") # Small offset in second value is to prevent the element overshooting the setpoint due to mixing
-      hpwh_ctrl_program.addLine("Set #{leschedoverride_actuator.name} = 70")
-      hpwh_ctrl_program.addLine("Set #{hpschedoverride_actuator.name} = 0")
-      hpwh_ctrl_program.addLine('Else')
-      hpwh_ctrl_program.addLine("Set #{leschedoverride_actuator.name} = 0")
-      hpwh_ctrl_program.addLine("Set #{hpschedoverride_actuator.name} = #{tset_C}")
-      hpwh_ctrl_program.addLine('EndIf')
->>>>>>> c52e56fc
 
     end
 
@@ -1043,14 +965,9 @@
             objects_to_remove << wh.to_WaterHeaterStratified.get.heater1SetpointTemperatureSchedule
             objects_to_remove << wh.to_WaterHeaterStratified.get.heater2SetpointTemperatureSchedule
 
-<<<<<<< HEAD
           end
         end
       end
-=======
-            # Remove existing HPWH objects
-            obj_name_underscore = obj_name.gsub(' ', '_')
->>>>>>> c52e56fc
 
       pl.supplyComponents.each do |wh|
         next if !wh.to_WaterHeaterMixed.is_initialized and !wh.to_WaterHeaterStratified.is_initialized
@@ -1382,7 +1299,6 @@
     return pump
   end
 
-<<<<<<< HEAD
   def self.create_new_schedule_manager(set_type, t_set, sch_file, model, runner, wh_type)
     if set_type == Constants.WaterHeaterSetpointTypeConstant
       new_schedule = OpenStudio::Model::ScheduleConstant.new(model)
@@ -1399,38 +1315,10 @@
 
       wh_setpoint = new_schedule.schedule
       sp_mgr = OpenStudio::Model::SetpointManagerScheduled.new(model, wh_setpoint)
-=======
-  def self.create_new_schedule_manager(t_set, model, wh_type)
-    new_schedule = OpenStudio::Model::ScheduleConstant.new(model)
-    new_schedule.setName('dhw temp')
-    new_schedule.setValue(UnitConversions.convert(t_set, 'F', 'C') + deadband(wh_type) / 2.0)
-    OpenStudio::Model::SetpointManagerScheduled.new(model, new_schedule)
-  end
-
-  def self.create_new_heater(name, cap, fuel, vol, ef, re, t_set, thermal_zone, oncycle_p, offcycle_p, ec_adj, wh_type, cyc_derate, nbeds, model, runner)
-    new_heater = OpenStudio::Model::WaterHeaterMixed.new(model)
-    new_heater.setName(name)
-    act_vol = calc_actual_tankvol(vol, fuel, wh_type)
-    u, ua, eta_c = calc_tank_UA(act_vol, fuel, ef, re, cap, wh_type, cyc_derate)
-    configure_setpoint_schedule(new_heater, t_set, wh_type, model)
-    new_heater.setMaximumTemperatureLimit(99.0)
-    if wh_type == Constants.WaterHeaterTypeTankless
-      new_heater.setHeaterControlType('Modulate')
-    else
-      new_heater.setHeaterControlType('Cycle')
->>>>>>> c52e56fc
-    end
-
-<<<<<<< HEAD
+    end
+
     return sp_mgr
   end
-=======
-    new_heater.setHeaterMinimumCapacity(0.0)
-    new_heater.setHeaterMaximumCapacity(UnitConversions.convert(cap, 'kBtu/hr', 'W'))
-    new_heater.setHeaterFuelType(HelperMethods.eplus_fuel_map(fuel))
-    new_heater.setHeaterThermalEfficiency(eta_c / ec_adj)
-    new_heater.setTankVolume(UnitConversions.convert(act_vol, 'gal', 'm^3'))
->>>>>>> c52e56fc
 
   def self.create_new_heater(name, cap, fuel, vol, ef, re, set_type, t_set, sch_file, thermal_zone, oncycle_p, offcycle_p, ec_adj, wh_type, cyc_derate, nbeds, tank_model_type, model, runner)
     if tank_model_type == Constants.WaterHeaterTypeTankModelTypeStratified
@@ -1489,7 +1377,6 @@
       new_heater.setSourceSideInletHeight(0)
       new_heater.setSourceSideOutletHeight(0)
     else
-<<<<<<< HEAD
       new_heater = OpenStudio::Model::WaterHeaterMixed.new(model)
       new_heater.setName(name)
       act_vol = calc_actual_tankvol(vol, fuel, wh_type)
@@ -1498,29 +1385,10 @@
       new_heater.setMaximumTemperatureLimit(99.0)
       if wh_type == Constants.WaterHeaterTypeTankless
         new_heater.setHeaterControlType("Modulate")
-=======
-      new_heater.setOnCycleParasiticFuelConsumptionRate(oncycle_p)
-      new_heater.setOffCycleParasiticFuelConsumptionRate(offcycle_p)
-    end
-    new_heater.setOnCycleParasiticFuelType('Electricity')
-    new_heater.setOffCycleParasiticFuelType('Electricity')
-    new_heater.setOnCycleParasiticHeatFractiontoTank(0)
-    new_heater.setOffCycleParasiticHeatFractiontoTank(0)
-
-    # Set fraction of heat loss from tank to ambient (vs out flue)
-    # Based on lab testing done by LBNL
-    skinlossfrac = 1.0
-    if (fuel != Constants.FuelTypeElectric) && (wh_type == Constants.WaterHeaterTypeTank)
-      if oncycle_p == 0
-        skinlossfrac = 0.64
-      elsif ef < 0.8
-        skinlossfrac = 0.91
->>>>>>> c52e56fc
       else
         new_heater.setHeaterControlType("Cycle")
       end
 
-<<<<<<< HEAD
       new_heater.setDeadbandTemperatureDifference(deadband(wh_type))
 
       new_heater.setHeaterMinimumCapacity(0.0)
@@ -1573,22 +1441,10 @@
       new_heater.setOnCycleLossCoefficienttoAmbientTemperature(ua_w_k)
       new_heater.setOffCycleLossCoefficienttoAmbientTemperature(ua_w_k)
     end
-=======
-    new_heater.setAmbientTemperatureIndicator('ThermalZone')
-    new_heater.setAmbientTemperatureThermalZone(thermal_zone)
-    if new_heater.ambientTemperatureSchedule.is_initialized
-      new_heater.ambientTemperatureSchedule.get.remove
-    end
-    ua_w_k = UnitConversions.convert(ua, 'Btu/(hr*F)', 'W/K')
-    new_heater.setOnCycleLossCoefficienttoAmbientTemperature(ua_w_k)
-    new_heater.setOffCycleLossCoefficienttoAmbientTemperature(ua_w_k)
-    new_heater.setEndUseSubcategory(name)
->>>>>>> c52e56fc
 
     return new_heater
   end
 
-<<<<<<< HEAD
   def self.error_check_hourly_schedule_length(schedule, model, runner)
     schedule_array = schedule.schedule_array
     year_description = model.getYearDescription
@@ -1646,13 +1502,6 @@
       sch_array = new_schedule.schedule_array
       new_schedule = new_schedule.schedule
     end
-=======
-  def self.configure_setpoint_schedule(new_heater, t_set, wh_type, model)
-    set_temp_c = UnitConversions.convert(t_set, 'F', 'C') + deadband(wh_type) / 2.0 # Half the deadband to account for E+ deadband
-    new_schedule = OpenStudio::Model::ScheduleConstant.new(model)
-    new_schedule.setName('WH Setpoint Temp')
-    new_schedule.setValue(set_temp_c)
->>>>>>> c52e56fc
     if new_heater.setpointTemperatureSchedule.is_initialized
       new_heater.setpointTemperatureSchedule.get.remove
     end
@@ -1690,13 +1539,8 @@
     # Create a new plant loop for the water heater
     loop = OpenStudio::Model::PlantLoop.new(model)
     loop.setName(name)
-<<<<<<< HEAD
-    loop.sizingPlant.setDesignLoopExitTemperature(UnitConversions.convert(t_set, "F", "C"))
-    loop.sizingPlant.setLoopDesignTemperatureDifference(UnitConversions.convert(10, "R", "K"))
-=======
-    loop.sizingPlant.setDesignLoopExitTemperature(UnitConversions.convert(t_set, 'F', 'C') + deadband(wh_type) / 2.0)
+    loop.sizingPlant.setDesignLoopExitTemperature(UnitConversions.convert(t_set, 'F', 'C'))
     loop.sizingPlant.setLoopDesignTemperatureDifference(UnitConversions.convert(10, 'R', 'K'))
->>>>>>> c52e56fc
     loop.setPlantLoopVolume(0.003) # ~1 gal
     loop.setMaximumLoopFlowRate(0.01) # This size represents the physical limitations to flow due to losses in the piping system. For BEopt we assume that the pipes are always adequately sized
 
@@ -1739,21 +1583,16 @@
         runner.registerError('Water heater found without a setpoint temperature schedule.')
         return
       end
-<<<<<<< HEAD
       if waterHeater.setpointTemperatureSchedule.get.to_ScheduleConstant.is_initialized
         return UnitConversions.convert(waterHeater.setpointTemperatureSchedule.get.to_ScheduleConstant.get.value, "C", "F")
       elsif waterHeater.setpointTemperatureSchedule.get.to_ScheduleFixedInterval.is_initialized
         return UnitConversions.convert(waterHeater.setpointTemperatureSchedule.get.to_ScheduleFixedInterval.get.timeSeries.averageValue, "C", "F")
       end
-=======
-      return UnitConversions.convert(waterHeater.setpointTemperatureSchedule.get.to_ScheduleConstant.get.value - waterHeater.deadbandTemperatureDifference / 2.0, 'C', 'F')
->>>>>>> c52e56fc
     elsif waterHeater.is_a? OpenStudio::Model::WaterHeaterHeatPumpWrappedCondenser
       if waterHeater.compressorSetpointTemperatureSchedule.nil?
         runner.registerError('Heat pump water heater found without a setpoint temperature schedule.')
         return
       end
-<<<<<<< HEAD
       return UnitConversions.convert(waterHeater.compressorSetpointTemperatureSchedule.to_ScheduleConstant.get.value, "C", "F")
     elsif waterHeater.is_a? OpenStudio::Model::WaterHeaterStratified
       if waterHeater.heater1SetpointTemperatureSchedule.nil? or waterHeater.heater2SetpointTemperatureSchedule.nil?
@@ -1773,9 +1612,6 @@
           return UnitConversions.convert(waterHeater.heater1SetpointTemperatureSchedule.to_ScheduleFixedInterval.get.timeSeries.averageValue, "C", "F")
         end
       end
-=======
-      return UnitConversions.convert(waterHeater.compressorSetpointTemperatureSchedule.to_ScheduleConstant.get.value, 'C', 'F')
->>>>>>> c52e56fc
     end
     return
   end
