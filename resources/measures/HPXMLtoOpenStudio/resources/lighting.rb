--- conflicted
+++ resolved
@@ -118,43 +118,20 @@
 
     # Get unit ffa and finished spaces
     unit_finished_spaces = Geometry.get_finished_spaces(unit.spaces)
-    ffa = Geometry.get_finished_floor_area_from_spaces(unit.spaces, runner)
+    ffa = Geometry.get_finished_floor_area_from_spaces(unit.spaces, false, runner)
     if ffa.nil?
       return false
     end
-<<<<<<< HEAD
-    
-    # Design day schedules used when autosizing
-    winter_design_day_sch = OpenStudio::Model::ScheduleDay.new(model)
-    winter_design_day_sch.addValue(OpenStudio::Time.new(0,24,0,0), 0)
-    summer_design_day_sch = OpenStudio::Model::ScheduleDay.new(model)
-    summer_design_day_sch.addValue(OpenStudio::Time.new(0,24,0,0), 1)
-    
-=======
-
->>>>>>> 71d19372
+
     # Finished spaces for the unit
     unit_finished_spaces.each do |space|
       space_obj_name = "#{Constants.ObjectNameLighting(unit.name.to_s)} #{space.name.to_s}"
 
-<<<<<<< HEAD
-        if sch.nil?
-            # Create schedule
-            sch = HourlyByMonthSchedule.new(model, runner, Constants.ObjectNameLighting + " schedule", lighting_sch, lighting_sch, normalize_values=true, create_sch_object=true, winter_design_day_sch, summer_design_day_sch)
-            if not sch.validated?
-                return false
-            end
-        end
-        
-        if unit_finished_spaces.include?(space)
-            space_ltg_ann = interior_ann * UnitConversions.convert(space.floorArea, "m^2", "ft^2") / ffa
-=======
       if sch.nil?
         # Create schedule
         sch = HourlyByMonthSchedule.new(model, runner, Constants.ObjectNameLighting + " schedule", lighting_sch, lighting_sch)
         if not sch.validated?
           return false
->>>>>>> 71d19372
         end
       end
 
