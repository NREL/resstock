require_relative "constants"
require_relative "unit_conversions"
require_relative "schedules"

class MiscLoads
  def self.apply_plug(model, unit, runner, annual_energy, sens_frac, lat_frac,
                      weekday_sch, weekend_sch, monthly_sch, sch)

    # check for valid inputs
    if annual_energy < 0
      runner.registerError("Annual energy use must be greater than or equal to 0.")
      return false
    end
    if sens_frac < 0 or sens_frac > 1
      runner.registerError("Sensible fraction must be greater than or equal to 0 and less than or equal to 1.")
      return false
    end
    if lat_frac < 0 or lat_frac > 1
      runner.registerError("Latent fraction must be greater than or equal to 0 and less than or equal to 1.")
      return false
    end
    if lat_frac + sens_frac > 1
      runner.registerError("Sum of sensible and latent fractions must be less than or equal to 1.")
      return false
    end

    # Get unit ffa
    ffa = Geometry.get_finished_floor_area_from_spaces(unit.spaces, false, runner)
    if ffa.nil?
      return false
    end

    unit.spaces.each do |space|
      next if Geometry.space_is_unfinished(space)

      obj_name = Constants.ObjectNameMiscPlugLoads(unit.name.to_s)
      space_obj_name = "#{obj_name}|#{space.name.to_s}"

      # Remove any existing mels
      objects_to_remove = []
      space.electricEquipment.each do |space_equipment|
        next if space_equipment.name.to_s != space_obj_name

        objects_to_remove << space_equipment
        objects_to_remove << space_equipment.electricEquipmentDefinition
        if space_equipment.schedule.is_initialized
          objects_to_remove << space_equipment.schedule.get
        end
      end
      if objects_to_remove.size > 0
        runner.registerInfo("Removed existing plug loads from space '#{space.name.to_s}'.")
      end
<<<<<<< HEAD
      
      # Get unit ffa
      ffa = Geometry.get_finished_floor_area_from_spaces(unit.spaces, runner)
      if ffa.nil?
          return false
      end
      
      # Design day schedules used when autosizing
      winter_design_day_sch = OpenStudio::Model::ScheduleDay.new(model)
      winter_design_day_sch.addValue(OpenStudio::Time.new(0,24,0,0), 0)
      summer_design_day_sch = OpenStudio::Model::ScheduleDay.new(model)
      summer_design_day_sch.addValue(OpenStudio::Time.new(0,24,0,0), 1)
      
      unit.spaces.each do |space|
          next if Geometry.space_is_unfinished(space)
          
          obj_name = Constants.ObjectNameMiscPlugLoads(unit.name.to_s)
          space_obj_name = "#{obj_name}|#{space.name.to_s}"
          
          # Remove any existing mels
          objects_to_remove = []
          space.electricEquipment.each do |space_equipment|
              next if space_equipment.name.to_s != space_obj_name
              objects_to_remove << space_equipment
              objects_to_remove << space_equipment.electricEquipmentDefinition
              if space_equipment.schedule.is_initialized
                  objects_to_remove << space_equipment.schedule.get
              end
          end
          if objects_to_remove.size > 0
              runner.registerInfo("Removed existing plug loads from space '#{space.name.to_s}'.")
          end
          objects_to_remove.uniq.each do |object|
              begin
                  object.remove
              rescue
                  # no op
              end
          end
          
          if annual_energy > 0

              if sch.nil?
                  # Create schedule
                  sch = MonthWeekdayWeekendSchedule.new(model, runner, Constants.ObjectNameMiscPlugLoads + " schedule", weekday_sch, weekend_sch, monthly_sch, mult_weekday=1.0, mult_weekend=1.0, normalize_values=true, create_sch_object=true, winter_design_day_sch, summer_design_day_sch)
                  if not sch.validated?
                      return false
                  end
              end
          
              space_mel_ann = annual_energy * UnitConversions.convert(space.floorArea, "m^2", "ft^2")/ffa
              space_design_level = sch.calcDesignLevelFromDailykWh(space_mel_ann/365.0)

              #Add electric equipment for the mel
              mel_def = OpenStudio::Model::ElectricEquipmentDefinition.new(model)
              mel = OpenStudio::Model::ElectricEquipment.new(mel_def)
              mel.setName(space_obj_name)
              mel.setEndUseSubcategory(obj_name)
              mel.setSpace(space)
              mel_def.setName(space_obj_name)
              mel_def.setDesignLevel(space_design_level)
              mel_def.setFractionRadiant(0.6 * sens_frac)
              mel_def.setFractionLatent(lat_frac)
              mel_def.setFractionLost(1 - sens_frac - lat_frac)
              mel.setSchedule(sch.schedule)
              
=======
      objects_to_remove.uniq.each do |object|
        begin
          object.remove
        rescue
          # no op
        end
      end

      if annual_energy > 0

        if sch.nil?
          # Create schedule
          sch = MonthWeekdayWeekendSchedule.new(model, runner, Constants.ObjectNameMiscPlugLoads + " schedule", weekday_sch, weekend_sch, monthly_sch)
          if not sch.validated?
            return false
>>>>>>> 20a2bc5e
          end
        end

        space_mel_ann = annual_energy * UnitConversions.convert(space.floorArea, "m^2", "ft^2") / ffa
        space_design_level = sch.calcDesignLevelFromDailykWh(space_mel_ann / 365.0)

        # Add electric equipment for the mel
        mel_def = OpenStudio::Model::ElectricEquipmentDefinition.new(model)
        mel = OpenStudio::Model::ElectricEquipment.new(mel_def)
        mel.setName(space_obj_name)
        mel.setEndUseSubcategory(obj_name)
        mel.setSpace(space)
        mel_def.setName(space_obj_name)
        mel_def.setDesignLevel(space_design_level)
        mel_def.setFractionRadiant(0.6 * sens_frac)
        mel_def.setFractionLatent(lat_frac)
        mel_def.setFractionLost(1 - sens_frac - lat_frac)
        mel.setSchedule(sch.schedule)

      end
    end

    return true, sch
  end

  def self.apply_electric(model, unit, runner, annual_energy, mult,
                          weekday_sch, weekend_sch, monthly_sch, sch, space,
                          unit_obj_name, scale_energy)

    # check for valid inputs
    if annual_energy < 0
      runner.registerError("Annual energy must be greater than or equal to 0.")
      return false
    end
    if mult < 0
      runner.registerError("Energy multiplier must be greater than or equal to 0.")
      return false
    end

    # Calculate annual energy use
    ann_e = annual_energy * mult # kWh/yr

    if scale_energy
      # Get unit beds/baths
      nbeds, nbaths = Geometry.get_unit_beds_baths(model, unit, runner)
      if nbeds.nil? or nbaths.nil?
        return false
      end

      # Get unit ffa
      ffa = Geometry.get_finished_floor_area_from_spaces(unit.spaces, false, runner)
      if ffa.nil?
        return false
      end
<<<<<<< HEAD
      
      #Calculate annual energy use
      ann_e = annual_energy * mult # kWh/yr
      
      if scale_energy
          # Get unit beds/baths
          nbeds, nbaths = Geometry.get_unit_beds_baths(model, unit, runner)
          if nbeds.nil? or nbaths.nil?
              return false
          end
          
          # Get unit ffa
          ffa = Geometry.get_finished_floor_area_from_spaces(unit.spaces, runner)
          if ffa.nil?
              return false
          end
          
          #Scale energy use by num beds and floor area
          constant = 1.0/2
          nbr_coef = 1.0/4/3
          ffa_coef = 1.0/4/1920
          ann_e = ann_e * (constant + nbr_coef * nbeds + ffa_coef * ffa) # kWh/yr
=======

      # Scale energy use by num beds and floor area
      constant = 1.0 / 2
      nbr_coef = 1.0 / 4 / 3
      ffa_coef = 1.0 / 4 / 1920
      ann_e = ann_e * (constant + nbr_coef * nbeds + ffa_coef * ffa) # kWh/yr
    end

    if ann_e > 0

      if sch.nil?
        # Create schedule
        sch = MonthWeekdayWeekendSchedule.new(model, runner, unit_obj_name + " schedule", weekday_sch, weekend_sch, monthly_sch)
        if not sch.validated?
          return false
        end
>>>>>>> 20a2bc5e
      end
      
      # Design day schedules used when autosizing
      winter_design_day_sch = OpenStudio::Model::ScheduleDay.new(model)
      winter_design_day_sch.addValue(OpenStudio::Time.new(0,24,0,0), 0)
      summer_design_day_sch = OpenStudio::Model::ScheduleDay.new(model)
      summer_design_day_sch.addValue(OpenStudio::Time.new(0,24,0,0), 1)

<<<<<<< HEAD
      if ann_e > 0
      
          if sch.nil?
              # Create schedule
              sch = MonthWeekdayWeekendSchedule.new(model, runner, unit_obj_name + " schedule", weekday_sch, weekend_sch, monthly_sch, mult_weekday=1.0, mult_weekend=1.0, normalize_values=true, create_sch_object=true, winter_design_day_sch, summer_design_day_sch)
              if not sch.validated?
                  return false
              end
          end
          
          design_level = sch.calcDesignLevelFromDailykWh(ann_e/365.0)
          
          #Add electric equipment for the load
          load_def = OpenStudio::Model::ElectricEquipmentDefinition.new(model)
          load = OpenStudio::Model::ElectricEquipment.new(load_def)
          load.setName(unit_obj_name)
          load.setEndUseSubcategory(unit_obj_name)
          if space.nil?
              # Use arbitrary space with FractionLost=1
              load.setSpace(model.getSpaces[0])
              load_def.setFractionLost(1)
          else
              load.setSpace(space)
              load_def.setFractionLost(0)
          end
          load_def.setFractionRadiant(0)
          load_def.setFractionLatent(0)
          load_def.setName(unit_obj_name)
          load_def.setDesignLevel(design_level)
          load.setSchedule(sch.schedule)
          
=======
      design_level = sch.calcDesignLevelFromDailykWh(ann_e / 365.0)

      # Add electric equipment for the load
      load_def = OpenStudio::Model::ElectricEquipmentDefinition.new(model)
      load = OpenStudio::Model::ElectricEquipment.new(load_def)
      load.setName(unit_obj_name)
      load.setEndUseSubcategory(unit_obj_name)
      if space.nil?
        # Use arbitrary space with FractionLost=1
        load.setSpace(model.getSpaces[0])
        load_def.setFractionLost(1)
      else
        load.setSpace(space)
        load_def.setFractionLost(0)
>>>>>>> 20a2bc5e
      end
      load_def.setFractionRadiant(0)
      load_def.setFractionLatent(0)
      load_def.setName(unit_obj_name)
      load_def.setDesignLevel(design_level)
      load.setSchedule(sch.schedule)

    end

    return true, ann_e, sch
  end

  def self.apply_gas(model, unit, runner, annual_energy, mult,
                     weekday_sch, weekend_sch, monthly_sch, sch, space,
                     unit_obj_name, scale_energy)

    # check for valid inputs
    if annual_energy < 0
      runner.registerError("Annual energy must be greater than or equal to 0.")
      return false
    end
    if mult < 0
      runner.registerError("Energy multiplier must be greater than or equal to 0.")
      return false
    end

    # Calculate annual energy use
    ann_g = annual_energy * mult # therm/yr

    if scale_energy
      # Get unit beds/baths
      nbeds, nbaths = Geometry.get_unit_beds_baths(model, unit, runner)
      if nbeds.nil? or nbaths.nil?
        return false
      end

      # Get unit ffa
      ffa = Geometry.get_finished_floor_area_from_spaces(unit.spaces, false, runner)
      if ffa.nil?
        return false
      end
<<<<<<< HEAD
      
      #Calculate annual energy use
      ann_g = annual_energy * mult # therm/yr
      
      if scale_energy
          # Get unit beds/baths
          nbeds, nbaths = Geometry.get_unit_beds_baths(model, unit, runner)
          if nbeds.nil? or nbaths.nil?
              return false
          end
          
          # Get unit ffa
          ffa = Geometry.get_finished_floor_area_from_spaces(unit.spaces, runner)
          if ffa.nil?
              return false
          end
          
          #Scale energy use by num beds and floor area
          constant = 1.0/2
          nbr_coef = 1.0/4/3
          ffa_coef = 1.0/4/1920
          ann_g = ann_g * (constant + nbr_coef * nbeds + ffa_coef * ffa) # therm/yr
      end

      # Design day schedules used when autosizing
      winter_design_day_sch = OpenStudio::Model::ScheduleDay.new(model)
      winter_design_day_sch.addValue(OpenStudio::Time.new(0,24,0,0), 0)
      summer_design_day_sch = OpenStudio::Model::ScheduleDay.new(model)
      summer_design_day_sch.addValue(OpenStudio::Time.new(0,24,0,0), 1)
      
      if ann_g > 0
      
          if sch.nil?
              # Create schedule
              sch = MonthWeekdayWeekendSchedule.new(model, runner, unit_obj_name + " schedule", weekday_sch, weekend_sch, monthly_sch, mult_weekday=1.0, mult_weekend=1.0, normalize_values=true, create_sch_object=true, winter_design_day_sch, summer_design_day_sch)
              if not sch.validated?
                  return false
              end
          end
          
          design_level = sch.calcDesignLevelFromDailyTherm(ann_g/365.0)
          
          #Add gas equipment for the load
          load_def = OpenStudio::Model::GasEquipmentDefinition.new(model)
          load = OpenStudio::Model::GasEquipment.new(load_def)
          load.setName(unit_obj_name)
          load.setEndUseSubcategory(unit_obj_name)
          if space.nil?
              # Use arbitrary space with FractionLost=1
              load.setSpace(model.getSpaces[0])
              load_def.setFractionLost(1)
          else
              load.setSpace(space)
              load_def.setFractionLost(0)
          end
          load_def.setFractionRadiant(0)
          load_def.setFractionLatent(0)
          load_def.setName(unit_obj_name)
          load_def.setDesignLevel(design_level)
          load.setSchedule(sch.schedule)
          
=======

      # Scale energy use by num beds and floor area
      constant = 1.0 / 2
      nbr_coef = 1.0 / 4 / 3
      ffa_coef = 1.0 / 4 / 1920
      ann_g = ann_g * (constant + nbr_coef * nbeds + ffa_coef * ffa) # therm/yr
    end

    if ann_g > 0

      if sch.nil?
        # Create schedule
        sch = MonthWeekdayWeekendSchedule.new(model, runner, unit_obj_name + " schedule", weekday_sch, weekend_sch, monthly_sch)
        if not sch.validated?
          return false
        end
      end

      design_level = sch.calcDesignLevelFromDailyTherm(ann_g / 365.0)

      # Add gas equipment for the load
      load_def = OpenStudio::Model::GasEquipmentDefinition.new(model)
      load = OpenStudio::Model::GasEquipment.new(load_def)
      load.setName(unit_obj_name)
      load.setEndUseSubcategory(unit_obj_name)
      if space.nil?
        # Use arbitrary space with FractionLost=1
        load.setSpace(model.getSpaces[0])
        load_def.setFractionLost(1)
      else
        load.setSpace(space)
        load_def.setFractionLost(0)
>>>>>>> 20a2bc5e
      end
      load_def.setFractionRadiant(0)
      load_def.setFractionLatent(0)
      load_def.setName(unit_obj_name)
      load_def.setDesignLevel(design_level)
      load.setSchedule(sch.schedule)

    end

    return true, ann_g, sch
  end

  def self.remove(runner, space, obj_names)
    # Remove any existing large, uncommon loads
    objects_to_remove = []
    space.electricEquipment.each do |space_equipment|
      found = false
      obj_names.each do |obj_name|
        next if not space_equipment.name.to_s.start_with? obj_name

        found = true
      end
      next if not found

      objects_to_remove << space_equipment
      objects_to_remove << space_equipment.electricEquipmentDefinition
      if space_equipment.schedule.is_initialized
        objects_to_remove << space_equipment.schedule.get
      end
    end
    space.gasEquipment.each do |space_equipment|
      found = false
      obj_names.each do |obj_name|
        next if not space_equipment.name.to_s.start_with? obj_name

        found = true
      end
      next if not found

      objects_to_remove << space_equipment
      objects_to_remove << space_equipment.gasEquipmentDefinition
      if space_equipment.schedule.is_initialized
        objects_to_remove << space_equipment.schedule.get
      end
    end
    if objects_to_remove.size > 0
      runner.registerInfo("Removed existing large, uncommon loads from space '#{space.name.to_s}'.")
    end
    objects_to_remove.uniq.each do |object|
      begin
        object.remove
      rescue
        # no op
      end
    end
  end

  def self.apply_tv(model, unit, runner, annual_energy, sch, space)
    name = Constants.ObjectNameMiscTelevision(unit.name.to_s)
    design_level = sch.calcDesignLevelFromDailykWh(annual_energy / 365.0)
    sens_frac = 1.0
    lat_frac = 0.0

    # Add electric equipment for the mel
    mel_def = OpenStudio::Model::ElectricEquipmentDefinition.new(model)
    mel = OpenStudio::Model::ElectricEquipment.new(mel_def)
    mel.setName(name)
    mel.setEndUseSubcategory(name)
    mel.setSpace(space)
    mel_def.setName(name)
    mel_def.setDesignLevel(design_level)
    mel_def.setFractionRadiant(0.6 * sens_frac)
    mel_def.setFractionLatent(lat_frac)
    mel_def.setFractionLost(1 - sens_frac - lat_frac)
    mel.setSchedule(sch.schedule)

    return true
  end

  def self.get_residual_mels_values(cfa)
    # Table 4.2.2.5(1) Lighting, Appliance and Miscellaneous Electric Loads in electric Reference Homes
    annual_kwh = 0.91 * cfa

    # Table 4.2.2(3). Internal Gains for Reference Homes
    load_sens = 7.27 * cfa # Btu/day
    load_lat = 0.38 * cfa # Btu/day
    total = UnitConversions.convert(annual_kwh, "kWh", "Btu") / 365.0 # Btu/day

    return annual_kwh, load_sens / total, load_lat / total
  end

  def self.get_televisions_values(cfa, nbeds)
    # Table 4.2.2.5(1) Lighting, Appliance and Miscellaneous Electric Loads in electric Reference Homes
    annual_kwh = 413.0 + 0.0 * cfa + 69.0 * nbeds

    # Table 4.2.2(3). Internal Gains for Reference Homes
    load_sens = 3861.0 + 645.0 * nbeds # Btu/day
    load_lat = 0.0 # Btu/day
    total = UnitConversions.convert(annual_kwh, "kWh", "Btu") / 365.0 # Btu/day

    return annual_kwh, load_sens / total, load_lat / total
  end
end<|MERGE_RESOLUTION|>--- conflicted
+++ resolved
@@ -50,74 +50,6 @@
       if objects_to_remove.size > 0
         runner.registerInfo("Removed existing plug loads from space '#{space.name.to_s}'.")
       end
-<<<<<<< HEAD
-      
-      # Get unit ffa
-      ffa = Geometry.get_finished_floor_area_from_spaces(unit.spaces, runner)
-      if ffa.nil?
-          return false
-      end
-      
-      # Design day schedules used when autosizing
-      winter_design_day_sch = OpenStudio::Model::ScheduleDay.new(model)
-      winter_design_day_sch.addValue(OpenStudio::Time.new(0,24,0,0), 0)
-      summer_design_day_sch = OpenStudio::Model::ScheduleDay.new(model)
-      summer_design_day_sch.addValue(OpenStudio::Time.new(0,24,0,0), 1)
-      
-      unit.spaces.each do |space|
-          next if Geometry.space_is_unfinished(space)
-          
-          obj_name = Constants.ObjectNameMiscPlugLoads(unit.name.to_s)
-          space_obj_name = "#{obj_name}|#{space.name.to_s}"
-          
-          # Remove any existing mels
-          objects_to_remove = []
-          space.electricEquipment.each do |space_equipment|
-              next if space_equipment.name.to_s != space_obj_name
-              objects_to_remove << space_equipment
-              objects_to_remove << space_equipment.electricEquipmentDefinition
-              if space_equipment.schedule.is_initialized
-                  objects_to_remove << space_equipment.schedule.get
-              end
-          end
-          if objects_to_remove.size > 0
-              runner.registerInfo("Removed existing plug loads from space '#{space.name.to_s}'.")
-          end
-          objects_to_remove.uniq.each do |object|
-              begin
-                  object.remove
-              rescue
-                  # no op
-              end
-          end
-          
-          if annual_energy > 0
-
-              if sch.nil?
-                  # Create schedule
-                  sch = MonthWeekdayWeekendSchedule.new(model, runner, Constants.ObjectNameMiscPlugLoads + " schedule", weekday_sch, weekend_sch, monthly_sch, mult_weekday=1.0, mult_weekend=1.0, normalize_values=true, create_sch_object=true, winter_design_day_sch, summer_design_day_sch)
-                  if not sch.validated?
-                      return false
-                  end
-              end
-          
-              space_mel_ann = annual_energy * UnitConversions.convert(space.floorArea, "m^2", "ft^2")/ffa
-              space_design_level = sch.calcDesignLevelFromDailykWh(space_mel_ann/365.0)
-
-              #Add electric equipment for the mel
-              mel_def = OpenStudio::Model::ElectricEquipmentDefinition.new(model)
-              mel = OpenStudio::Model::ElectricEquipment.new(mel_def)
-              mel.setName(space_obj_name)
-              mel.setEndUseSubcategory(obj_name)
-              mel.setSpace(space)
-              mel_def.setName(space_obj_name)
-              mel_def.setDesignLevel(space_design_level)
-              mel_def.setFractionRadiant(0.6 * sens_frac)
-              mel_def.setFractionLatent(lat_frac)
-              mel_def.setFractionLost(1 - sens_frac - lat_frac)
-              mel.setSchedule(sch.schedule)
-              
-=======
       objects_to_remove.uniq.each do |object|
         begin
           object.remove
@@ -133,7 +65,6 @@
           sch = MonthWeekdayWeekendSchedule.new(model, runner, Constants.ObjectNameMiscPlugLoads + " schedule", weekday_sch, weekend_sch, monthly_sch)
           if not sch.validated?
             return false
->>>>>>> 20a2bc5e
           end
         end
 
@@ -188,30 +119,6 @@
       if ffa.nil?
         return false
       end
-<<<<<<< HEAD
-      
-      #Calculate annual energy use
-      ann_e = annual_energy * mult # kWh/yr
-      
-      if scale_energy
-          # Get unit beds/baths
-          nbeds, nbaths = Geometry.get_unit_beds_baths(model, unit, runner)
-          if nbeds.nil? or nbaths.nil?
-              return false
-          end
-          
-          # Get unit ffa
-          ffa = Geometry.get_finished_floor_area_from_spaces(unit.spaces, runner)
-          if ffa.nil?
-              return false
-          end
-          
-          #Scale energy use by num beds and floor area
-          constant = 1.0/2
-          nbr_coef = 1.0/4/3
-          ffa_coef = 1.0/4/1920
-          ann_e = ann_e * (constant + nbr_coef * nbeds + ffa_coef * ffa) # kWh/yr
-=======
 
       # Scale energy use by num beds and floor area
       constant = 1.0 / 2
@@ -228,48 +135,8 @@
         if not sch.validated?
           return false
         end
->>>>>>> 20a2bc5e
-      end
-      
-      # Design day schedules used when autosizing
-      winter_design_day_sch = OpenStudio::Model::ScheduleDay.new(model)
-      winter_design_day_sch.addValue(OpenStudio::Time.new(0,24,0,0), 0)
-      summer_design_day_sch = OpenStudio::Model::ScheduleDay.new(model)
-      summer_design_day_sch.addValue(OpenStudio::Time.new(0,24,0,0), 1)
-
-<<<<<<< HEAD
-      if ann_e > 0
-      
-          if sch.nil?
-              # Create schedule
-              sch = MonthWeekdayWeekendSchedule.new(model, runner, unit_obj_name + " schedule", weekday_sch, weekend_sch, monthly_sch, mult_weekday=1.0, mult_weekend=1.0, normalize_values=true, create_sch_object=true, winter_design_day_sch, summer_design_day_sch)
-              if not sch.validated?
-                  return false
-              end
-          end
-          
-          design_level = sch.calcDesignLevelFromDailykWh(ann_e/365.0)
-          
-          #Add electric equipment for the load
-          load_def = OpenStudio::Model::ElectricEquipmentDefinition.new(model)
-          load = OpenStudio::Model::ElectricEquipment.new(load_def)
-          load.setName(unit_obj_name)
-          load.setEndUseSubcategory(unit_obj_name)
-          if space.nil?
-              # Use arbitrary space with FractionLost=1
-              load.setSpace(model.getSpaces[0])
-              load_def.setFractionLost(1)
-          else
-              load.setSpace(space)
-              load_def.setFractionLost(0)
-          end
-          load_def.setFractionRadiant(0)
-          load_def.setFractionLatent(0)
-          load_def.setName(unit_obj_name)
-          load_def.setDesignLevel(design_level)
-          load.setSchedule(sch.schedule)
-          
-=======
+      end
+
       design_level = sch.calcDesignLevelFromDailykWh(ann_e / 365.0)
 
       # Add electric equipment for the load
@@ -284,7 +151,6 @@
       else
         load.setSpace(space)
         load_def.setFractionLost(0)
->>>>>>> 20a2bc5e
       end
       load_def.setFractionRadiant(0)
       load_def.setFractionLatent(0)
@@ -326,69 +192,6 @@
       if ffa.nil?
         return false
       end
-<<<<<<< HEAD
-      
-      #Calculate annual energy use
-      ann_g = annual_energy * mult # therm/yr
-      
-      if scale_energy
-          # Get unit beds/baths
-          nbeds, nbaths = Geometry.get_unit_beds_baths(model, unit, runner)
-          if nbeds.nil? or nbaths.nil?
-              return false
-          end
-          
-          # Get unit ffa
-          ffa = Geometry.get_finished_floor_area_from_spaces(unit.spaces, runner)
-          if ffa.nil?
-              return false
-          end
-          
-          #Scale energy use by num beds and floor area
-          constant = 1.0/2
-          nbr_coef = 1.0/4/3
-          ffa_coef = 1.0/4/1920
-          ann_g = ann_g * (constant + nbr_coef * nbeds + ffa_coef * ffa) # therm/yr
-      end
-
-      # Design day schedules used when autosizing
-      winter_design_day_sch = OpenStudio::Model::ScheduleDay.new(model)
-      winter_design_day_sch.addValue(OpenStudio::Time.new(0,24,0,0), 0)
-      summer_design_day_sch = OpenStudio::Model::ScheduleDay.new(model)
-      summer_design_day_sch.addValue(OpenStudio::Time.new(0,24,0,0), 1)
-      
-      if ann_g > 0
-      
-          if sch.nil?
-              # Create schedule
-              sch = MonthWeekdayWeekendSchedule.new(model, runner, unit_obj_name + " schedule", weekday_sch, weekend_sch, monthly_sch, mult_weekday=1.0, mult_weekend=1.0, normalize_values=true, create_sch_object=true, winter_design_day_sch, summer_design_day_sch)
-              if not sch.validated?
-                  return false
-              end
-          end
-          
-          design_level = sch.calcDesignLevelFromDailyTherm(ann_g/365.0)
-          
-          #Add gas equipment for the load
-          load_def = OpenStudio::Model::GasEquipmentDefinition.new(model)
-          load = OpenStudio::Model::GasEquipment.new(load_def)
-          load.setName(unit_obj_name)
-          load.setEndUseSubcategory(unit_obj_name)
-          if space.nil?
-              # Use arbitrary space with FractionLost=1
-              load.setSpace(model.getSpaces[0])
-              load_def.setFractionLost(1)
-          else
-              load.setSpace(space)
-              load_def.setFractionLost(0)
-          end
-          load_def.setFractionRadiant(0)
-          load_def.setFractionLatent(0)
-          load_def.setName(unit_obj_name)
-          load_def.setDesignLevel(design_level)
-          load.setSchedule(sch.schedule)
-          
-=======
 
       # Scale energy use by num beds and floor area
       constant = 1.0 / 2
@@ -421,7 +224,6 @@
       else
         load.setSpace(space)
         load_def.setFractionLost(0)
->>>>>>> 20a2bc5e
       end
       load_def.setFractionRadiant(0)
       load_def.setFractionLatent(0)
