--- conflicted
+++ resolved
@@ -160,35 +160,7 @@
         break
       end
     end
-<<<<<<< HEAD
-    
-    def self.get_climate_zone_iecc(wmo)
-        iecc_zone = "NA"
-
-        zones_csv = File.join(File.dirname(__FILE__), "climate_zones.csv")
-        if not File.exists?(zones_csv)
-            return iecc_zone
-        end
-
-        require "csv"
-        CSV.foreach(zones_csv) do |row|
-          if row[0].to_s == wmo.to_s
-            iecc_zone = row[6].to_s
-            break
-          end
-        end
-        
-        if iecc_zone.length == 1
-          iecc_zone += "A" # for 7 and 8, A and B don't matter in terms of autosizing
-        end
-        iecc_zone = "ASHRAE 169-2006-#{iecc_zone}"
-
-        return iecc_zone
-    end
-   
-=======
 
     return ba_zone
   end
->>>>>>> 20a2bc5e
 end