--- conflicted
+++ resolved
@@ -74,6 +74,7 @@
           return nil
         end
         next unless val.length != num_inner_values
+
         @runner.registerError(err_msg)
         @validated = false
         return nil
@@ -258,6 +259,7 @@
       end
       values.each do |val|
         next unless not valid_float?(val)
+
         @runner.registerError(err_msg)
         @validated = false
         return nil
@@ -268,6 +270,7 @@
         vals = values.split(',')
         vals.each do |val|
           next unless not valid_float?(val)
+
           @runner.registerError(err_msg)
           @validated = false
           return nil
@@ -521,7 +524,6 @@
     interval = OpenStudio::Time.new(0, 1, 0, 0)
     start_date = year_description.makeDate(1, 1)
 
-<<<<<<< HEAD
     if (data.length != 24 * Constants.NumDaysInYear(year_description.isLeapYear)) and not fill_value.nil?
       # Fill hourly values for full year - allows for schedules shorter than a full year that are the same length as the simulation period
       assumed_year = year_description.assumedYear
@@ -536,9 +538,6 @@
     else
       time_series = OpenStudio::TimeSeries.new(start_date, interval, OpenStudio::createVector(data), "")
     end
-=======
-    time_series = OpenStudio::TimeSeries.new(start_date, interval, OpenStudio::createVector(data), '')
->>>>>>> c52e56fc
 
     schedule = OpenStudio::Model::ScheduleFixedInterval.fromTimeSeries(time_series, @model).get
     schedule.setName(@sch_name)
