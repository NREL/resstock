--- conflicted
+++ resolved
@@ -881,7 +881,6 @@
     return annual_flh
   end
 
-<<<<<<< HEAD
   def self.ruleset_from_fixedinterval(model, hrly_sched, sch_name, winter_design_day_sch, summer_design_day_sch)
   
     #Returns schedule rules from a fixed interval object (60 min interval only)    
@@ -970,7 +969,7 @@
     return schedule
     end
 
-=======
+
   def self.set_schedule_type_limits(model, schedule, schedule_type_limits_name)
     return if schedule_type_limits_name.nil?
 
@@ -1013,5 +1012,4 @@
     rule.setApplySaturday(true)
     rule.setApplySunday(true)
   end
->>>>>>> 5d64d7be
 end