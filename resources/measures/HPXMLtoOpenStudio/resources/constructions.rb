--- conflicted
+++ resolved
@@ -230,17 +230,10 @@
     end
 
     # Define materials
-<<<<<<< HEAD
-    mat_cmu = Material.new(name = "WallCMU", thick_in = thick_in, mat_base = BaseMaterial.Concrete, k_in = conductivity, rho = density)
-
-    # If no exterior finish, use exterior finish absorptance values for CMU/Brick
-    if not mat_ext_finish.nil? and mat_ext_finish.name.include? "None"
-=======
     mat_cmu = Material.new(name = 'WallCMU', thick_in = thick_in, mat_base = BaseMaterial.Concrete, k_in = conductivity, rho = density)
 
     # If no exterior finish, use exterior finish absorptance values for CMU/Brick
     if (not mat_ext_finish.nil?) && mat_ext_finish.name.include?('None')
->>>>>>> f57ca257
       mat_cmu.tAbs, mat_cmu.sAbs, mat_cmu.vAbs = mat_ext_finish.tAbs, mat_ext_finish.sAbs, mat_ext_finish.vAbs
     end
 
@@ -279,11 +272,7 @@
     constr = Construction.new(constr_name, path_fracs)
     if not mat_ext_finish.nil?
       constr.add_layer(Material.AirFilmOutside)
-<<<<<<< HEAD
-      if not mat_ext_finish.name.include? "None"
-=======
       if not mat_ext_finish.name.include? 'None'
->>>>>>> f57ca257
         constr.add_layer(mat_ext_finish)
       end
     else # interior wall
@@ -2257,11 +2246,7 @@
   def assembly_absorptance(runner)
     # Calculate absorptance values for assembly
     if not validated?(runner)
-<<<<<<< HEAD
-      return nil
-=======
       return
->>>>>>> f57ca257
     end
 
     tAbs, sAbs, vAbs = [0] * 3
