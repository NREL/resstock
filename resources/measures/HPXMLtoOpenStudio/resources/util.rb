--- conflicted
+++ resolved
@@ -792,7 +792,6 @@
     return @hours_setpoint_not_met
   end
 
-<<<<<<< HEAD
   def supply_energy(sql_file, ann_env_pd)
     env_period_ix_query = "SELECT EnvironmentPeriodIndex FROM EnvironmentPeriods WHERE EnvironmentName='#{ann_env_pd}'"
     env_period_ix = sql_file.execAndReturnFirstInt(env_period_ix_query).get
@@ -842,8 +841,6 @@
     return units_represented
   end
 
-=======
->>>>>>> c9e8558c
   def get_num_ts(sql_file)
     hrs_sim = 0
     if sql_file.hoursSimulated.is_initialized
