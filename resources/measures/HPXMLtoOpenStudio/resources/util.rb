# Add classes or functions here than can be used across a variety of our python classes and modules.
require_relative 'constants'
require_relative 'unit_conversions'

class HelperMethods
  def self.eplus_fuel_map(fuel)
    if fuel == Constants.FuelTypeElectric
      return 'Electricity'
    elsif fuel == Constants.FuelTypeGas
      return 'NaturalGas'
    elsif fuel == Constants.FuelTypeOil
      return 'FuelOil#1'
    elsif fuel == Constants.FuelTypePropane
      return 'PropaneGas'
    elsif fuel == Constants.FuelTypeWood
      return 'OtherFuel1'
    end
  end

  def self.reverse_eplus_fuel_map(fuel)
    if fuel == 'Electricity'
      return Constants.FuelTypeElectric
    elsif fuel == 'NaturalGas'
      return Constants.FuelTypeGas
    elsif fuel == 'FuelOil#1'
      return Constants.FuelTypeOil
    elsif fuel == 'PropaneGas'
      return Constants.FuelTypePropane
    elsif fuel == 'OtherFuel1'
      return Constants.FuelTypeWood
    end
  end

  def self.reverse_openstudio_fuel_map(fuel)
    if fuel == 'Electricity'
      return Constants.FuelTypeElectric
    elsif fuel == 'Gas'
      return Constants.FuelTypeGas
    elsif fuel == 'FuelOil#1'
      return Constants.FuelTypeOil
    elsif fuel == 'Propane'
      return Constants.FuelTypePropane
    end
  end

  def self.remove_unused_constructions_and_materials(model, runner)
    # Code from https://bcl.nrel.gov/node/82267 (remove_orphan_objects_and_unused_resources measure)
    model.getConstructions.sort.each do |resource|
      if resource.directUseCount == 0
        runner.registerInfo("Removed construction '#{resource.name}' because it was orphaned.")
        resource.remove
      end
    end

    model.getMaterials.sort.each do |resource|
      if resource.directUseCount == 0
        runner.registerInfo("Removed material '#{resource.name}' because it was orphaned.")
        resource.remove
      end
    end
  end

  def self.state_code_map
    return { 'Alabama' => 'AL', 'Alaska' => 'AK', 'Arizona' => 'AZ', 'Arkansas' => 'AR', 'California' => 'CA', 'Colorado' => 'CO', 'Connecticut' => 'CT', 'Delaware' => 'DE', 'District of Columbia' => 'DC',
             'Florida' => 'FL', 'Georgia' => 'GA', 'Hawaii' => 'HI', 'Idaho' => 'ID', 'Illinois' => 'IL', 'Indiana' => 'IN', 'Iowa' => 'IA', 'Kansas' => 'KS', 'Kentucky' => 'KY', 'Louisiana' => 'LA',
             'Maine' => 'ME', 'Maryland' => 'MD', 'Massachusetts' => 'MA', 'Michigan' => 'MI', 'Minnesota' => 'MN', 'Mississippi' => 'MS', 'Missouri' => 'MO', 'Montana' => 'MT', 'Nebraska' => 'NE', 'Nevada' => 'NV',
             'New Hampshire' => 'NH', 'New Jersey' => 'NJ', 'New Mexico' => 'NM', 'New York' => 'NY', 'North Carolina' => 'NC', 'North Dakota' => 'ND', 'Ohio' => 'OH', 'Oklahoma' => 'OK',
             'Oregon' => 'OR', 'Pennsylvania' => 'PA', 'Puerto Rico' => 'PR', 'Rhode Island' => 'RI', 'South Carolina' => 'SC', 'South Dakota' => 'SD', 'Tennessee' => 'TN', 'Texas' => 'TX',
             'Utah' => 'UT', 'Vermont' => 'VT', 'Virginia' => 'VA', 'Washington' => 'WA', 'West Virginia' => 'WV', 'Wisconsin' => 'WI', 'Wyoming' => 'WY' }
  end
end

class MathTools
  def self.valid_float?(str)
    !!Float(str) rescue false
  end

  def self.interp2(x, x0, x1, f0, f1)
    '''
    Returns the linear interpolation between two results.
    '''

    return f0 + ((x - x0) / (x1 - x0)) * (f1 - f0)
  end

  def self.interp4(x, y, x1, x2, y1, y2, fx1y1, fx1y2, fx2y1, fx2y2)
    '''
    Returns the bilinear interpolation between four results.
    '''

    return (fx1y1 / ((x2 - x1) * (y2 - y1))) * (x2 - x) * (y2 - y) \
          + (fx2y1 / ((x2 - x1) * (y2 - y1))) * (x - x1) * (y2 - y) \
          + (fx1y2 / ((x2 - x1) * (y2 - y1))) * (x2 - x) * (y - y1) \
          + (fx2y2 / ((x2 - x1) * (y2 - y1))) * (x - x1) * (y - y1)
  end

  def self.biquadratic(x, y, c)
    '''
    Description:
    ------------
        Calculate the result of a biquadratic polynomial with independent variables
        x and y, and a list of coefficients, c:
        z = c[1] + c[2]*x + c[3]*x**2 + c[4]*y + c[5]*y**2 + c[6]*x*y
    Inputs:
    -------
        x       float      independent variable 1
        y       float      independent variable 2
        c       tuple      list of 6 coeffients [floats]
    Outputs:
    --------
        z       float      result of biquadratic polynomial
    '''
    if c.length != 6
      puts 'Error: There must be 6 coefficients in a biquadratic polynomial'
    end
    z = c[0] + c[1] * x + c[2] * x**2 + c[3] * y + c[4] * y**2 + c[5] * y * x
    return z
  end

  def self.quadratic(x, c)
    '''
    Description:
    ------------
        Calculate the result of a quadratic polynomial with independent variable
        x and a list of coefficients, c:

        y = c[1] + c[2]*x + c[3]*x**2

    Inputs:
    -------
        x       float      independent variable
        c       tuple      list of 6 coeffients [floats]

    Outputs:
    --------
        y       float      result of biquadratic polynomial
    '''
    if c.size != 3
      puts 'Error: There must be 3 coefficients in a quadratic polynomial'
    end
    y = c[0] + c[1] * x + c[2] * x**2

    return y
  end

  def self.bicubic(x, y, c)
    '''
    Description:
    ------------
        Calculate the result of a bicubic polynomial with independent variables
        x and y, and a list of coefficients, c:

        z = c[1] + c[2]*x + c[3]*y + c[4]*x**2 + c[5]*x*y + c[6]*y**2 + \
            c[7]*x**3 + c[8]*y*x**2 + c[9]*x*y**2 + c[10]*y**3

    Inputs:
    -------
        x       float      independent variable 1
        y       float      independent variable 2
        c       tuple      list of 10 coeffients [floats]

    Outputs:
    --------
        z       float      result of bicubic polynomial
    '''
    if c.size != 10
      puts 'Error: There must be 10 coefficients in a bicubic polynomial'
    end
    z = c[0] + c[1] * x + c[2] * y + c[3] * x**2 + c[4] * x * y + c[5] * y**2 + \
        c[6] * x**3 + c[7] * y * x**2 + c[8] * x * y**2 + c[9] * y**3

    return z
  end

  def self.Iterate(x0, f0, x1, f1, x2, f2, icount, cvg)
    '''
    Description:
    ------------
        Determine if a guess is within tolerance for convergence
        if not, output a new guess using the Newton-Raphson method
    Source:
    -------
        Based on XITERATE f77 code in ResAC (Brandemuehl)
    Inputs:
    -------
        x0      float    current guess value
        f0      float    value of function f(x) at current guess value
        x1,x2   floats   previous two guess values, used to create quadratic
                         (or linear fit)
        f1,f2   floats   previous two values of f(x)
        icount  int      iteration count
        cvg     bool     Has the iteration reached convergence?
    Outputs:
    --------
        x_new   float    new guess value
        cvg     bool     Has the iteration reached convergence?
        x1,x2   floats   updated previous two guess values, used to create quadratic
                         (or linear fit)
        f1,f2   floats   updated previous two values of f(x)
    Example:
    --------
        # Find a value of x that makes f(x) equal to some specific value f:
        # initial guess (all values of x)
        x = 1.0
        x1 = x
        x2 = x
        # initial error
        error = f - f(x)
        error1 = error
        error2 = error
        itmax = 50  # maximum iterations
        cvg = False # initialize convergence to "False"
        for i in range(1,itmax+1):
            error = f - f(x)
            x,cvg,x1,error1,x2,error2 = \
                                     Iterate(x,error,x1,error1,x2,error2,i,cvg)
            if cvg:
                break
        if cvg:
            print "x converged after", i, :iterations"
        else:
            print "x did NOT converge after", i, "iterations"
        print "x, when f(x) is", f,"is", x
    '''

    tolRel = 1e-5
    dx = 0.1

    # Test for convergence
    if (((x0 - x1).abs < tolRel * [x0.abs, Constants.small].max) && (icount != 1)) || (f0 == 0)
      x_new = x0
      cvg = true
    else
      cvg = false

      if icount == 1 # Perturbation
        mode = 1
      elsif icount == 2 # Linear fit
        mode = 2
      else # Quadratic fit
        mode = 3
      end

      if mode == 3
        # Quadratic fit
        if x0 == x1 # If two xi are equal, use a linear fit
          x1 = x2
          f1 = f2
          mode = 2
        elsif x0 == x2 # If two xi are equal, use a linear fit
          mode = 2
        else
          # Set up quadratic coefficients
          c = ((f2 - f0) / (x2 - x0) - (f1 - f0) / (x1 - x0)) / (x2 - x1)
          b = (f1 - f0) / (x1 - x0) - (x1 + x0) * c
          a = f0 - (b + c * x0) * x0

          if c.abs < Constants.small # If points are co-linear, use linear fit
            mode = 2
          elsif ((a + (b + c * x1) * x1 - f1) / f1).abs > Constants.small
            # If coefficients do not accurately predict data points due to
            # round-off, use linear fit
            mode = 2
          else
            d = b**2 - 4.0 * a * c # calculate discriminant to check for real roots
            if d < 0.0 # if no real roots, use linear fit
              mode = 2
            else
              if d > 0.0 # if real unequal roots, use nearest root to recent guess
                x_new = (-b + Math.sqrt(d)) / (2 * c)
                x_other = -x_new - b / c
                if (x_new - x0).abs > (x_other - x0).abs
                  x_new = x_other
                end
              else # If real equal roots, use that root
                x_new = -b / (2 * c)
              end

              if (f1 * f0 > 0) && (f2 * f0 > 0) # If the previous two f(x) were the same sign as the new
                if f2.abs > f1.abs
                  x2 = x1
                  f2 = f1
                end
              else
                if f2 * f0 > 0
                  x2 = x1
                  f2 = f1
                end
              end
              x1 = x0
              f1 = f0
            end
          end
        end
      end

      if mode == 2
        # Linear Fit
        m = (f1 - f0) / (x1 - x0)
        if m == 0 # If slope is zero, use perturbation
          mode = 1
        else
          x_new = x0 - f0 / m
          x2 = x1
          f2 = f1
          x1 = x0
          f1 = f0
        end
      end

      if mode == 1
        # Perturbation
        if x0.abs > Constants.small
          x_new = x0 * (1 + dx)
        else
          x_new = dx
        end
        x2 = x1
        f2 = f1
        x1 = x0
        f1 = f0
      end
    end
    return x_new, cvg, x1, f1, x2, f2
  end
end

class OutputVariables
  def self.zone_indoor_air_wetbulb_temperature(tdb, w, pr)
    tdb = tdb.collect { |n| UnitConversions.convert(n, 'C', 'F') } # degF
    pr = pr.collect { |n| UnitConversions.convert(n, 'pa', 'psi') } # psi
    twb = [tdb, w, pr].transpose.collect { |x, y, z| Psychrometrics.Twb_fT_w_P(x, y, z) } # degF
    twb = twb.collect { |n| UnitConversions.convert(n, 'F', 'C') } # degC
    return twb # degC
  end

  def self.wetbulb_globe_temperature(twb, mrt)
    twbg = [twb.collect { |n| n * 0.7 }, mrt.collect { |n| n * 0.3 }].transpose.map { |x| x.reduce(:+) } # degC
    return twbg # degC
  end
end

class OutputMeters
  def initialize(model, runner, reporting_frequency, include_enduse_subcategories = false)
    require 'matrix'

    @model = model
    @runner = runner
    @reporting_frequency_os = reporting_frequency
    @include_enduse_subcategories = include_enduse_subcategories

    @steps_per_hour = 6
    if @model.getSimulationControl.timestep.is_initialized
      @steps_per_hour = @model.getSimulationControl.timestep.get.numberOfTimestepsPerHour
    end

    reporting_frequency_map = {
      'Timestep' => 'Zone Timestep',
      'Hourly' => 'Hourly',
      'Daily' => 'Daily',
      'Monthly' => 'Monthly',
      'RunPeriod' => 'Run Period'
    }
    @reporting_frequency_eplus = reporting_frequency_map[@reporting_frequency_os]
  end

  def steps_per_hour
    return @steps_per_hour
  end

  def electricity(sql_file, ann_env_pd)
    env_period_ix_query = "SELECT EnvironmentPeriodIndex FROM EnvironmentPeriods WHERE EnvironmentName='#{ann_env_pd}'"
    env_period_ix = sql_file.execAndReturnFirstInt(env_period_ix_query).get
    num_ts = get_num_ts(sql_file)

    # Get meters that aren't tied to units (i.e., are metered at the building level)
    modeledCentralElectricityExteriorLighting = add_unit(sql_file, Vector.elements(Array.new(num_ts, 0.0)), "SELECT VariableValue/1000000000 FROM ReportMeterData WHERE ReportMeterDataDictionaryIndex IN (SELECT ReportMeterDataDictionaryIndex FROM ReportMeterDataDictionary WHERE VariableType='Sum' AND VariableName IN ('CENTRAL:ELECTRICITYEXTERIORLIGHTING') AND ReportingFrequency='#{@reporting_frequency_eplus}' AND VariableUnits='J') AND TimeIndex IN (SELECT TimeIndex FROM Time WHERE EnvironmentPeriodIndex='#{env_period_ix}')")
    modeledCentralElectricityExteriorHolidayLighting = add_unit(sql_file, Vector.elements(Array.new(num_ts, 0.0)), "SELECT VariableValue/1000000000 FROM ReportMeterData WHERE ReportMeterDataDictionaryIndex IN (SELECT ReportMeterDataDictionaryIndex FROM ReportMeterDataDictionary WHERE VariableType='Sum' AND VariableName IN ('CENTRAL:ELECTRICITYEXTERIORHOLIDAYLIGHTING') AND ReportingFrequency='#{@reporting_frequency_eplus}' AND VariableUnits='J') AND TimeIndex IN (SELECT TimeIndex FROM Time WHERE EnvironmentPeriodIndex='#{env_period_ix}')")
    modeledCentralElectricityGarageLighting = add_unit(sql_file, Vector.elements(Array.new(num_ts, 0.0)), "SELECT VariableValue/1000000000 FROM ReportMeterData WHERE ReportMeterDataDictionaryIndex IN (SELECT ReportMeterDataDictionaryIndex FROM ReportMeterDataDictionary WHERE VariableType='Sum' AND VariableName IN ('CENTRAL:ELECTRICITYGARAGELIGHTING') AND ReportingFrequency='#{@reporting_frequency_eplus}' AND VariableUnits='J') AND TimeIndex IN (SELECT TimeIndex FROM Time WHERE EnvironmentPeriodIndex='#{env_period_ix}')")
    modeledCentralElectricityPumpsHeating = add_unit(sql_file, Vector.elements(Array.new(num_ts, 0.0)), "SELECT VariableValue/1000000000 FROM ReportMeterData WHERE ReportMeterDataDictionaryIndex IN (SELECT ReportMeterDataDictionaryIndex FROM ReportMeterDataDictionary WHERE VariableType='Sum' AND VariableName IN ('CENTRAL:ELECTRICITYPUMPSHEATING') AND ReportingFrequency='#{@reporting_frequency_eplus}' AND VariableUnits='J') AND TimeIndex IN (SELECT TimeIndex FROM Time WHERE EnvironmentPeriodIndex='#{env_period_ix}')")
    modeledCentralElectricityPumpsCooling = add_unit(sql_file, Vector.elements(Array.new(num_ts, 0.0)), "SELECT VariableValue/1000000000 FROM ReportMeterData WHERE ReportMeterDataDictionaryIndex IN (SELECT ReportMeterDataDictionaryIndex FROM ReportMeterDataDictionary WHERE VariableType='Sum' AND VariableName IN ('CENTRAL:ELECTRICITYPUMPSCOOLING') AND ReportingFrequency='#{@reporting_frequency_eplus}' AND VariableUnits='J') AND TimeIndex IN (SELECT TimeIndex FROM Time WHERE EnvironmentPeriodIndex='#{env_period_ix}')")
    modeledCentralElectricityInteriorEquipment = add_unit(sql_file, Vector.elements(Array.new(num_ts, 0.0)), "SELECT VariableValue/1000000000 FROM ReportMeterData WHERE ReportMeterDataDictionaryIndex IN (SELECT ReportMeterDataDictionaryIndex FROM ReportMeterDataDictionary WHERE VariableType='Sum' AND VariableName IN ('CENTRAL:ELECTRICITYINTERIOREQUIPMENT') AND ReportingFrequency='#{@reporting_frequency_eplus}' AND VariableUnits='J') AND TimeIndex IN (SELECT TimeIndex FROM Time WHERE EnvironmentPeriodIndex='#{env_period_ix}')")
    modeledCentralElectricityPhotovoltaics = add_unit(sql_file, Vector.elements(Array.new(num_ts, 0.0)), "SELECT VariableValue/1000000000 FROM ReportMeterData WHERE ReportMeterDataDictionaryIndex IN (SELECT ReportMeterDataDictionaryIndex FROM ReportMeterDataDictionary WHERE VariableType='Sum' AND VariableName IN ('CENTRAL:ELECTRICITYPHOTOVOLTAICS') AND ReportingFrequency='#{@reporting_frequency_eplus}' AND VariableUnits='J') AND TimeIndex IN (SELECT TimeIndex FROM Time WHERE EnvironmentPeriodIndex='#{env_period_ix}')")
    modeledCentralElectricityExtraRefrigerator = add_unit(sql_file, Vector.elements(Array.new(num_ts, 0.0)), "SELECT VariableValue/1000000000 FROM ReportMeterData WHERE ReportMeterDataDictionaryIndex IN (SELECT ReportMeterDataDictionaryIndex FROM ReportMeterDataDictionary WHERE VariableType='Sum' AND VariableName IN ('CENTRAL:ELECTRICITYEXTRAREFRIGERATOR') AND ReportingFrequency='#{@reporting_frequency_eplus}' AND VariableUnits='J') AND TimeIndex IN (SELECT TimeIndex FROM Time WHERE EnvironmentPeriodIndex='#{env_period_ix}')")
    modeledCentralElectricityFreezer = add_unit(sql_file, Vector.elements(Array.new(num_ts, 0.0)), "SELECT VariableValue/1000000000 FROM ReportMeterData WHERE ReportMeterDataDictionaryIndex IN (SELECT ReportMeterDataDictionaryIndex FROM ReportMeterDataDictionary WHERE VariableType='Sum' AND VariableName IN ('CENTRAL:ELECTRICITYFREEZER') AND ReportingFrequency='#{@reporting_frequency_eplus}' AND VariableUnits='J') AND TimeIndex IN (SELECT TimeIndex FROM Time WHERE EnvironmentPeriodIndex='#{env_period_ix}')")

    # Get meters that are tied to units, and apportion building level meters to these
    electricityHeating = Vector.elements(Array.new(num_ts, 0.0))
    electricityHeatingSupplemental = Vector.elements(Array.new(num_ts, 0.0))
    electricityCooling = Vector.elements(Array.new(num_ts, 0.0))
    electricityInteriorLighting = Vector.elements(Array.new(num_ts, 0.0))
    electricityExteriorLighting = Vector.elements(Array.new(num_ts, 0.0))
    electricityExteriorHolidayLighting = Vector.elements(Array.new(num_ts, 0.0))
    electricityGarageLighting = Vector.elements(Array.new(num_ts, 0.0))
    electricityInteriorEquipment = Vector.elements(Array.new(num_ts, 0.0))
    electricityFansHeating = Vector.elements(Array.new(num_ts, 0.0))
    electricityFansCooling = Vector.elements(Array.new(num_ts, 0.0))
    electricityPumpsHeating = Vector.elements(Array.new(num_ts, 0.0))
    electricityPumpsCooling = Vector.elements(Array.new(num_ts, 0.0))
    electricityWaterSystems = Vector.elements(Array.new(num_ts, 0.0))
    electricityPhotovoltaics = Vector.elements(Array.new(num_ts, 0.0))
    electricityRefrigerator = Vector.elements(Array.new(num_ts, 0.0))
    electricityClothesWasher = Vector.elements(Array.new(num_ts, 0.0))
    electricityClothesDryer = Vector.elements(Array.new(num_ts, 0.0))
    electricityCookingRange = Vector.elements(Array.new(num_ts, 0.0))
    electricityDishwasher = Vector.elements(Array.new(num_ts, 0.0))
    electricityPlugLoads = Vector.elements(Array.new(num_ts, 0.0))
    electricityHouseFan = Vector.elements(Array.new(num_ts, 0.0))
    electricityRangeFan = Vector.elements(Array.new(num_ts, 0.0))
    electricityBathFan = Vector.elements(Array.new(num_ts, 0.0))
    electricityCeilingFan = Vector.elements(Array.new(num_ts, 0.0))
    electricityExtraRefrigerator = Vector.elements(Array.new(num_ts, 0.0))
    electricityFreezer = Vector.elements(Array.new(num_ts, 0.0))
    electricityPoolHeater = Vector.elements(Array.new(num_ts, 0.0))
    electricityPoolPump = Vector.elements(Array.new(num_ts, 0.0))
    electricityHotTubHeater = Vector.elements(Array.new(num_ts, 0.0))
    electricityHotTubPump = Vector.elements(Array.new(num_ts, 0.0))
    electricityWellPump = Vector.elements(Array.new(num_ts, 0.0))
    electricityRecircPump = Vector.elements(Array.new(num_ts, 0.0))
    electricityVehicle = Vector.elements(Array.new(num_ts, 0.0))

    # Get building units
    units = Geometry.get_building_units(@model, @runner)
    if units.nil?
      return false
    end

    units.each do |unit|
      unit_name = unit.name.to_s.upcase

      electricityHeating = add_unit(sql_file, electricityHeating, "SELECT VariableValue/1000000000 FROM ReportMeterData WHERE ReportMeterDataDictionaryIndex IN (SELECT ReportMeterDataDictionaryIndex FROM ReportMeterDataDictionary WHERE VariableType='Sum' AND VariableName IN ('#{unit_name}:ELECTRICITYHEATING') AND ReportingFrequency='#{@reporting_frequency_eplus}' AND VariableUnits='J') AND TimeIndex IN (SELECT TimeIndex FROM Time WHERE EnvironmentPeriodIndex='#{env_period_ix}')")
      electricityHeatingSupplemental = add_unit(sql_file, electricityHeatingSupplemental, "SELECT VariableValue/1000000000 FROM ReportMeterData WHERE ReportMeterDataDictionaryIndex IN (SELECT ReportMeterDataDictionaryIndex FROM ReportMeterDataDictionary WHERE VariableType='Sum' AND VariableName IN ('#{unit_name}:ELECTRICITYHEATINGSUPPLEMENTAL') AND ReportingFrequency='#{@reporting_frequency_eplus}' AND VariableUnits='J') AND TimeIndex IN (SELECT TimeIndex FROM Time WHERE EnvironmentPeriodIndex='#{env_period_ix}')")
      electricityCooling = add_unit(sql_file, electricityCooling, "SELECT VariableValue/1000000000 FROM ReportMeterData WHERE ReportMeterDataDictionaryIndex IN (SELECT ReportMeterDataDictionaryIndex FROM ReportMeterDataDictionary WHERE VariableType='Sum' AND VariableName IN ('#{unit_name}:ELECTRICITYCOOLING') AND ReportingFrequency='#{@reporting_frequency_eplus}' AND VariableUnits='J') AND TimeIndex IN (SELECT TimeIndex FROM Time WHERE EnvironmentPeriodIndex='#{env_period_ix}')")
      electricityInteriorLighting = add_unit(sql_file, electricityInteriorLighting, "SELECT VariableValue/1000000000 FROM ReportMeterData WHERE ReportMeterDataDictionaryIndex IN (SELECT ReportMeterDataDictionaryIndex FROM ReportMeterDataDictionary WHERE VariableType='Sum' AND VariableName IN ('#{unit_name}:ELECTRICITYINTERIORLIGHTING') AND ReportingFrequency='#{@reporting_frequency_eplus}' AND VariableUnits='J') AND TimeIndex IN (SELECT TimeIndex FROM Time WHERE EnvironmentPeriodIndex='#{env_period_ix}')")
      electricityExteriorLighting = apportion_central(electricityExteriorLighting, modeledCentralElectricityExteriorLighting, units.length)
      electricityExteriorHolidayLighting = apportion_central(electricityExteriorHolidayLighting, modeledCentralElectricityExteriorHolidayLighting, units.length)
      electricityGarageLighting = apportion_central(electricityGarageLighting, modeledCentralElectricityGarageLighting, units.length)
      electricityInteriorEquipment = add_unit(sql_file, electricityInteriorEquipment, "SELECT VariableValue/1000000000 FROM ReportMeterData WHERE ReportMeterDataDictionaryIndex IN (SELECT ReportMeterDataDictionaryIndex FROM ReportMeterDataDictionary WHERE VariableType='Sum' AND VariableName IN ('#{unit_name}:ELECTRICITYINTERIOREQUIPMENT') AND ReportingFrequency='#{@reporting_frequency_eplus}' AND VariableUnits='J') AND TimeIndex IN (SELECT TimeIndex FROM Time WHERE EnvironmentPeriodIndex='#{env_period_ix}')")
      electricityInteriorEquipment = apportion_central(electricityInteriorEquipment, modeledCentralElectricityInteriorEquipment, units.length)
      electricityFansHeating = add_unit(sql_file, electricityFansHeating, "SELECT VariableValue/1000000000 FROM ReportMeterData WHERE ReportMeterDataDictionaryIndex IN (SELECT ReportMeterDataDictionaryIndex FROM ReportMeterDataDictionary WHERE VariableType='Sum' AND VariableName IN ('#{unit_name}:ELECTRICITYFANSHEATING') AND ReportingFrequency='#{@reporting_frequency_eplus}' AND VariableUnits='J') AND TimeIndex IN (SELECT TimeIndex FROM Time WHERE EnvironmentPeriodIndex='#{env_period_ix}')")
      electricityFansCooling = add_unit(sql_file, electricityFansCooling, "SELECT VariableValue/1000000000 FROM ReportMeterData WHERE ReportMeterDataDictionaryIndex IN (SELECT ReportMeterDataDictionaryIndex FROM ReportMeterDataDictionary WHERE VariableType='Sum' AND VariableName IN ('#{unit_name}:ELECTRICITYFANSCOOLING') AND ReportingFrequency='#{@reporting_frequency_eplus}' AND VariableUnits='J') AND TimeIndex IN (SELECT TimeIndex FROM Time WHERE EnvironmentPeriodIndex='#{env_period_ix}')")
      electricityPumpsHeating = add_unit(sql_file, electricityPumpsHeating, "SELECT VariableValue/1000000000 FROM ReportMeterData WHERE ReportMeterDataDictionaryIndex IN (SELECT ReportMeterDataDictionaryIndex FROM ReportMeterDataDictionary WHERE VariableType='Sum' AND VariableName IN ('#{unit_name}:ELECTRICITYPUMPSHEATING') AND ReportingFrequency='#{@reporting_frequency_eplus}' AND VariableUnits='J') AND TimeIndex IN (SELECT TimeIndex FROM Time WHERE EnvironmentPeriodIndex='#{env_period_ix}')")
      electricityPumpsCooling = add_unit(sql_file, electricityPumpsCooling, "SELECT VariableValue/1000000000 FROM ReportMeterData WHERE ReportMeterDataDictionaryIndex IN (SELECT ReportMeterDataDictionaryIndex FROM ReportMeterDataDictionary WHERE VariableType='Sum' AND VariableName IN ('#{unit_name}:ELECTRICITYPUMPSCOOLING') AND ReportingFrequency='#{@reporting_frequency_eplus}' AND VariableUnits='J') AND TimeIndex IN (SELECT TimeIndex FROM Time WHERE EnvironmentPeriodIndex='#{env_period_ix}')")
      electricityWaterSystems = add_unit(sql_file, electricityWaterSystems, "SELECT VariableValue/1000000000 FROM ReportMeterData WHERE ReportMeterDataDictionaryIndex IN (SELECT ReportMeterDataDictionaryIndex FROM ReportMeterDataDictionary WHERE VariableType='Sum' AND VariableName IN ('#{unit_name}:ELECTRICITYWATERSYSTEMS') AND ReportingFrequency='#{@reporting_frequency_eplus}' AND VariableUnits='J') AND TimeIndex IN (SELECT TimeIndex FROM Time WHERE EnvironmentPeriodIndex='#{env_period_ix}')")

      next unless @include_enduse_subcategories
      electricityRefrigerator = add_unit(sql_file, electricityRefrigerator, "SELECT VariableValue/1000000000 FROM ReportMeterData WHERE ReportMeterDataDictionaryIndex IN (SELECT ReportMeterDataDictionaryIndex FROM ReportMeterDataDictionary WHERE VariableType='Sum' AND VariableName IN ('#{unit_name}:ELECTRICITYREFRIGERATOR') AND ReportingFrequency='#{@reporting_frequency_eplus}' AND VariableUnits='J') AND TimeIndex IN (SELECT TimeIndex FROM Time WHERE EnvironmentPeriodIndex='#{env_period_ix}')")
      electricityClothesWasher = add_unit(sql_file, electricityClothesWasher, "SELECT VariableValue/1000000000 FROM ReportMeterData WHERE ReportMeterDataDictionaryIndex IN (SELECT ReportMeterDataDictionaryIndex FROM ReportMeterDataDictionary WHERE VariableType='Sum' AND VariableName IN ('#{unit_name}:ELECTRICITYCLOTHESWASHER') AND ReportingFrequency='#{@reporting_frequency_eplus}' AND VariableUnits='J') AND TimeIndex IN (SELECT TimeIndex FROM Time WHERE EnvironmentPeriodIndex='#{env_period_ix}')")
      electricityClothesDryer = add_unit(sql_file, electricityClothesDryer, "SELECT VariableValue/1000000000 FROM ReportMeterData WHERE ReportMeterDataDictionaryIndex IN (SELECT ReportMeterDataDictionaryIndex FROM ReportMeterDataDictionary WHERE VariableType='Sum' AND VariableName IN ('#{unit_name}:ELECTRICITYCLOTHESDRYER') AND ReportingFrequency='#{@reporting_frequency_eplus}' AND VariableUnits='J') AND TimeIndex IN (SELECT TimeIndex FROM Time WHERE EnvironmentPeriodIndex='#{env_period_ix}')")
      electricityCookingRange = add_unit(sql_file, electricityCookingRange, "SELECT VariableValue/1000000000 FROM ReportMeterData WHERE ReportMeterDataDictionaryIndex IN (SELECT ReportMeterDataDictionaryIndex FROM ReportMeterDataDictionary WHERE VariableType='Sum' AND VariableName IN ('#{unit_name}:ELECTRICITYCOOKINGRANGE') AND ReportingFrequency='#{@reporting_frequency_eplus}' AND VariableUnits='J') AND TimeIndex IN (SELECT TimeIndex FROM Time WHERE EnvironmentPeriodIndex='#{env_period_ix}')")
      electricityDishwasher = add_unit(sql_file, electricityDishwasher, "SELECT VariableValue/1000000000 FROM ReportMeterData WHERE ReportMeterDataDictionaryIndex IN (SELECT ReportMeterDataDictionaryIndex FROM ReportMeterDataDictionary WHERE VariableType='Sum' AND VariableName IN ('#{unit_name}:ELECTRICITYDISHWASHER') AND ReportingFrequency='#{@reporting_frequency_eplus}' AND VariableUnits='J') AND TimeIndex IN (SELECT TimeIndex FROM Time WHERE EnvironmentPeriodIndex='#{env_period_ix}')")
      electricityPlugLoads = add_unit(sql_file, electricityPlugLoads, "SELECT VariableValue/1000000000 FROM ReportMeterData WHERE ReportMeterDataDictionaryIndex IN (SELECT ReportMeterDataDictionaryIndex FROM ReportMeterDataDictionary WHERE VariableType='Sum' AND VariableName IN ('#{unit_name}:ELECTRICITYPLUGLOADS') AND ReportingFrequency='#{@reporting_frequency_eplus}' AND VariableUnits='J') AND TimeIndex IN (SELECT TimeIndex FROM Time WHERE EnvironmentPeriodIndex='#{env_period_ix}')")
      electricityHouseFan = add_unit(sql_file, electricityHouseFan, "SELECT VariableValue/1000000000 FROM ReportMeterData WHERE ReportMeterDataDictionaryIndex IN (SELECT ReportMeterDataDictionaryIndex FROM ReportMeterDataDictionary WHERE VariableType='Sum' AND VariableName IN ('#{unit_name}:ELECTRICITYHOUSEFAN') AND ReportingFrequency='#{@reporting_frequency_eplus}' AND VariableUnits='J') AND TimeIndex IN (SELECT TimeIndex FROM Time WHERE EnvironmentPeriodIndex='#{env_period_ix}')")
      electricityRangeFan = add_unit(sql_file, electricityRangeFan, "SELECT VariableValue/1000000000 FROM ReportMeterData WHERE ReportMeterDataDictionaryIndex IN (SELECT ReportMeterDataDictionaryIndex FROM ReportMeterDataDictionary WHERE VariableType='Sum' AND VariableName IN ('#{unit_name}:ELECTRICITYRANGEFAN') AND ReportingFrequency='#{@reporting_frequency_eplus}' AND VariableUnits='J') AND TimeIndex IN (SELECT TimeIndex FROM Time WHERE EnvironmentPeriodIndex='#{env_period_ix}')")
      electricityBathFan = add_unit(sql_file, electricityBathFan, "SELECT VariableValue/1000000000 FROM ReportMeterData WHERE ReportMeterDataDictionaryIndex IN (SELECT ReportMeterDataDictionaryIndex FROM ReportMeterDataDictionary WHERE VariableType='Sum' AND VariableName IN ('#{unit_name}:ELECTRICITYBATHFAN') AND ReportingFrequency='#{@reporting_frequency_eplus}' AND VariableUnits='J') AND TimeIndex IN (SELECT TimeIndex FROM Time WHERE EnvironmentPeriodIndex='#{env_period_ix}')")
      electricityCeilingFan = add_unit(sql_file, electricityCeilingFan, "SELECT VariableValue/1000000000 FROM ReportMeterData WHERE ReportMeterDataDictionaryIndex IN (SELECT ReportMeterDataDictionaryIndex FROM ReportMeterDataDictionary WHERE VariableType='Sum' AND VariableName IN ('#{unit_name}:ELECTRICITYCEILINGFAN') AND ReportingFrequency='#{@reporting_frequency_eplus}' AND VariableUnits='J') AND TimeIndex IN (SELECT TimeIndex FROM Time WHERE EnvironmentPeriodIndex='#{env_period_ix}')")
      electricityExtraRefrigerator = add_unit(sql_file, electricityExtraRefrigerator, "SELECT VariableValue/1000000000 FROM ReportMeterData WHERE ReportMeterDataDictionaryIndex IN (SELECT ReportMeterDataDictionaryIndex FROM ReportMeterDataDictionary WHERE VariableType='Sum' AND VariableName IN ('#{unit_name}:ELECTRICITYEXTRAREFRIGERATOR') AND ReportingFrequency='#{@reporting_frequency_eplus}' AND VariableUnits='J') AND TimeIndex IN (SELECT TimeIndex FROM Time WHERE EnvironmentPeriodIndex='#{env_period_ix}')")
      electricityExtraRefrigerator = apportion_central(electricityExtraRefrigerator, modeledCentralElectricityExtraRefrigerator, units.length)
      electricityFreezer = add_unit(sql_file, electricityFreezer, "SELECT VariableValue/1000000000 FROM ReportMeterData WHERE ReportMeterDataDictionaryIndex IN (SELECT ReportMeterDataDictionaryIndex FROM ReportMeterDataDictionary WHERE VariableType='Sum' AND VariableName IN ('#{unit_name}:ELECTRICITYFREEZER') AND ReportingFrequency='#{@reporting_frequency_eplus}' AND VariableUnits='J') AND TimeIndex IN (SELECT TimeIndex FROM Time WHERE EnvironmentPeriodIndex='#{env_period_ix}')")
      electricityFreezer = apportion_central(electricityFreezer, modeledCentralElectricityFreezer, units.length)
      electricityPoolHeater = add_unit(sql_file, electricityPoolHeater, "SELECT VariableValue/1000000000 FROM ReportMeterData WHERE ReportMeterDataDictionaryIndex IN (SELECT ReportMeterDataDictionaryIndex FROM ReportMeterDataDictionary WHERE VariableType='Sum' AND VariableName IN ('#{unit_name}:ELECTRICITYPOOLHEATER') AND ReportingFrequency='#{@reporting_frequency_eplus}' AND VariableUnits='J') AND TimeIndex IN (SELECT TimeIndex FROM Time WHERE EnvironmentPeriodIndex='#{env_period_ix}')")
      electricityPoolPump = add_unit(sql_file, electricityPoolPump, "SELECT VariableValue/1000000000 FROM ReportMeterData WHERE ReportMeterDataDictionaryIndex IN (SELECT ReportMeterDataDictionaryIndex FROM ReportMeterDataDictionary WHERE VariableType='Sum' AND VariableName IN ('#{unit_name}:ELECTRICITYPOOLPUMP') AND ReportingFrequency='#{@reporting_frequency_eplus}' AND VariableUnits='J') AND TimeIndex IN (SELECT TimeIndex FROM Time WHERE EnvironmentPeriodIndex='#{env_period_ix}')")
      electricityHotTubHeater = add_unit(sql_file, electricityHotTubHeater, "SELECT VariableValue/1000000000 FROM ReportMeterData WHERE ReportMeterDataDictionaryIndex IN (SELECT ReportMeterDataDictionaryIndex FROM ReportMeterDataDictionary WHERE VariableType='Sum' AND VariableName IN ('#{unit_name}:ELECTRICITYHOTTUBHEATER') AND ReportingFrequency='#{@reporting_frequency_eplus}' AND VariableUnits='J') AND TimeIndex IN (SELECT TimeIndex FROM Time WHERE EnvironmentPeriodIndex='#{env_period_ix}')")
      electricityHotTubPump = add_unit(sql_file, electricityHotTubPump, "SELECT VariableValue/1000000000 FROM ReportMeterData WHERE ReportMeterDataDictionaryIndex IN (SELECT ReportMeterDataDictionaryIndex FROM ReportMeterDataDictionary WHERE VariableType='Sum' AND VariableName IN ('#{unit_name}:ELECTRICITYHOTTUBPUMP') AND ReportingFrequency='#{@reporting_frequency_eplus}' AND VariableUnits='J') AND TimeIndex IN (SELECT TimeIndex FROM Time WHERE EnvironmentPeriodIndex='#{env_period_ix}')")
      electricityWellPump = add_unit(sql_file, electricityWellPump, "SELECT VariableValue/1000000000 FROM ReportMeterData WHERE ReportMeterDataDictionaryIndex IN (SELECT ReportMeterDataDictionaryIndex FROM ReportMeterDataDictionary WHERE VariableType='Sum' AND VariableName IN ('#{unit_name}:ELECTRICITYWELLPUMP') AND ReportingFrequency='#{@reporting_frequency_eplus}' AND VariableUnits='J') AND TimeIndex IN (SELECT TimeIndex FROM Time WHERE EnvironmentPeriodIndex='#{env_period_ix}')")
      electricityRecircPump = add_unit(sql_file, electricityRecircPump, "SELECT VariableValue/1000000000 FROM ReportMeterData WHERE ReportMeterDataDictionaryIndex IN (SELECT ReportMeterDataDictionaryIndex FROM ReportMeterDataDictionary WHERE VariableType='Sum' AND VariableName IN ('#{unit_name}:ELECTRICITYRECIRCPUMP') AND ReportingFrequency='#{@reporting_frequency_eplus}' AND VariableUnits='J') AND TimeIndex IN (SELECT TimeIndex FROM Time WHERE EnvironmentPeriodIndex='#{env_period_ix}')")
      electricityVehicle = add_unit(sql_file, electricityVehicle, "SELECT VariableValue/1000000000 FROM ReportMeterData WHERE ReportMeterDataDictionaryIndex IN (SELECT ReportMeterDataDictionaryIndex FROM ReportMeterDataDictionary WHERE VariableType='Sum' AND VariableName IN ('#{unit_name}:ELECTRICITYVEHICLE') AND ReportingFrequency='#{@reporting_frequency_eplus}' AND VariableUnits='J') AND TimeIndex IN (SELECT TimeIndex FROM Time WHERE EnvironmentPeriodIndex='#{env_period_ix}')")
    end

    @electricity = Electricity.new
    @electricity.heating = electricityHeating
    @electricity.heating_supplemental = electricityHeatingSupplemental
    @electricity.cooling = electricityCooling
    @electricity.interior_lighting = electricityInteriorLighting
    @electricity.exterior_lighting = electricityExteriorLighting
    @electricity.exterior_holiday_lighting = electricityExteriorHolidayLighting
    @electricity.garage_lighting = electricityGarageLighting
    @electricity.interior_equipment = electricityInteriorEquipment
    @electricity.fans_heating = electricityFansHeating
    @electricity.fans_cooling = electricityFansCooling
    @electricity.pumps_heating = electricityPumpsHeating
    @electricity.pumps_cooling = electricityPumpsCooling
    @electricity.water_systems = electricityWaterSystems
    @electricity.photovoltaics = -1.0 * modeledCentralElectricityPhotovoltaics

    if @include_enduse_subcategories
      @electricity.refrigerator = electricityRefrigerator
      @electricity.clothes_washer = electricityClothesWasher
      @electricity.clothes_dryer = electricityClothesDryer
      @electricity.cooking_range = electricityCookingRange
      @electricity.dishwasher = electricityDishwasher
      @electricity.plug_loads = electricityPlugLoads
      @electricity.house_fan = electricityHouseFan
      @electricity.range_fan = electricityRangeFan
      @electricity.bath_fan = electricityBathFan
      @electricity.ceiling_fan = electricityCeilingFan
      @electricity.extra_refrigerator = electricityExtraRefrigerator
      @electricity.freezer = electricityFreezer
      @electricity.pool_heater = electricityPoolHeater
      @electricity.pool_pump = electricityPoolPump
      @electricity.hot_tub_heater = electricityHotTubHeater
      @electricity.hot_tub_pump = electricityHotTubPump
      @electricity.well_pump = electricityWellPump
      @electricity.recirc_pump = electricityRecircPump
      @electricity.vehicle = electricityVehicle
    end

    @electricity.total_end_uses = @electricity.heating +
                                  @electricity.heating_supplemental +
                                  @electricity.cooling +
                                  @electricity.interior_lighting +
                                  @electricity.exterior_lighting +
                                  @electricity.exterior_holiday_lighting +
                                  @electricity.garage_lighting +
                                  @electricity.interior_equipment +
                                  @electricity.fans_heating +
                                  @electricity.fans_cooling +
                                  @electricity.pumps_heating +
                                  @electricity.pumps_cooling +
                                  @electricity.water_systems

    return @electricity
  end

  def natural_gas(sql_file, ann_env_pd)
    env_period_ix_query = "SELECT EnvironmentPeriodIndex FROM EnvironmentPeriods WHERE EnvironmentName='#{ann_env_pd}'"
    env_period_ix = sql_file.execAndReturnFirstInt(env_period_ix_query).get
    num_ts = get_num_ts(sql_file)

    # Get meters that aren't tied to units (i.e., are metered at the building level)
    modeledCentralNaturalGasInteriorEquipment = add_unit(sql_file, Vector.elements(Array.new(num_ts, 0.0)), "SELECT VariableValue/1000000000 FROM ReportMeterData WHERE ReportMeterDataDictionaryIndex IN (SELECT ReportMeterDataDictionaryIndex FROM ReportMeterDataDictionary WHERE VariableType='Sum' AND VariableName IN ('CENTRAL:NATURALGASINTERIOREQUIPMENT') AND ReportingFrequency='#{@reporting_frequency_eplus}' AND VariableUnits='J') AND TimeIndex IN (SELECT TimeIndex FROM Time WHERE EnvironmentPeriodIndex='#{env_period_ix}')")
    modeledCentralNaturalGasGrill = add_unit(sql_file, Vector.elements(Array.new(num_ts, 0.0)), "SELECT VariableValue/1000000000 FROM ReportMeterData WHERE ReportMeterDataDictionaryIndex IN (SELECT ReportMeterDataDictionaryIndex FROM ReportMeterDataDictionary WHERE VariableType='Sum' AND VariableName IN ('CENTRAL:NATURALGASGRILL') AND ReportingFrequency='#{@reporting_frequency_eplus}' AND VariableUnits='J') AND TimeIndex IN (SELECT TimeIndex FROM Time WHERE EnvironmentPeriodIndex='#{env_period_ix}')")
    modeledCentralNaturalGasLighting = add_unit(sql_file, Vector.elements(Array.new(num_ts, 0.0)), "SELECT VariableValue/1000000000 FROM ReportMeterData WHERE ReportMeterDataDictionaryIndex IN (SELECT ReportMeterDataDictionaryIndex FROM ReportMeterDataDictionary WHERE VariableType='Sum' AND VariableName IN ('CENTRAL:NATURALGASLIGHTING') AND ReportingFrequency='#{@reporting_frequency_eplus}' AND VariableUnits='J') AND TimeIndex IN (SELECT TimeIndex FROM Time WHERE EnvironmentPeriodIndex='#{env_period_ix}')")
    modeledCentralNaturalGasFireplace = add_unit(sql_file, Vector.elements(Array.new(num_ts, 0.0)), "SELECT VariableValue/1000000000 FROM ReportMeterData WHERE ReportMeterDataDictionaryIndex IN (SELECT ReportMeterDataDictionaryIndex FROM ReportMeterDataDictionary WHERE VariableType='Sum' AND VariableName IN ('CENTRAL:NATURALGASFIREPLACE') AND ReportingFrequency='#{@reporting_frequency_eplus}' AND VariableUnits='J') AND TimeIndex IN (SELECT TimeIndex FROM Time WHERE EnvironmentPeriodIndex='#{env_period_ix}')")

    # Get meters that are tied to units, and apportion building level meters to these
    naturalGasHeating = Vector.elements(Array.new(num_ts, 0.0))
    naturalGasInteriorEquipment = Vector.elements(Array.new(num_ts, 0.0))
    naturalGasWaterSystems = Vector.elements(Array.new(num_ts, 0.0))
    naturalGasClothesDryer = Vector.elements(Array.new(num_ts, 0.0))
    naturalGasCookingRange = Vector.elements(Array.new(num_ts, 0.0))
    naturalGasPoolHeater = Vector.elements(Array.new(num_ts, 0.0))
    naturalGasHotTubHeater = Vector.elements(Array.new(num_ts, 0.0))
    naturalGasGrill = Vector.elements(Array.new(num_ts, 0.0))
    naturalGasLighting = Vector.elements(Array.new(num_ts, 0.0))
    naturalGasFireplace = Vector.elements(Array.new(num_ts, 0.0))

    # Get building units
    units = Geometry.get_building_units(@model, @runner)
    if units.nil?
      return false
    end

    units.each do |unit|
      unit_name = unit.name.to_s.upcase

      naturalGasHeating = add_unit(sql_file, naturalGasHeating, "SELECT VariableValue/1000000000 FROM ReportMeterData WHERE ReportMeterDataDictionaryIndex IN (SELECT ReportMeterDataDictionaryIndex FROM ReportMeterDataDictionary WHERE VariableType='Sum' AND VariableName IN ('#{unit_name}:NATURALGASHEATING') AND ReportingFrequency='#{@reporting_frequency_eplus}' AND VariableUnits='J') AND TimeIndex IN (SELECT TimeIndex FROM Time WHERE EnvironmentPeriodIndex='#{env_period_ix}')")
      naturalGasInteriorEquipment = add_unit(sql_file, naturalGasInteriorEquipment, "SELECT VariableValue/1000000000 FROM ReportMeterData WHERE ReportMeterDataDictionaryIndex IN (SELECT ReportMeterDataDictionaryIndex FROM ReportMeterDataDictionary WHERE VariableType='Sum' AND VariableName IN ('#{unit_name}:NATURALGASINTERIOREQUIPMENT') AND ReportingFrequency='#{@reporting_frequency_eplus}' AND VariableUnits='J') AND TimeIndex IN (SELECT TimeIndex FROM Time WHERE EnvironmentPeriodIndex='#{env_period_ix}')")
      naturalGasInteriorEquipment = apportion_central(naturalGasInteriorEquipment, modeledCentralNaturalGasInteriorEquipment, units.length)
      naturalGasWaterSystems = add_unit(sql_file, naturalGasWaterSystems, "SELECT VariableValue/1000000000 FROM ReportMeterData WHERE ReportMeterDataDictionaryIndex IN (SELECT ReportMeterDataDictionaryIndex FROM ReportMeterDataDictionary WHERE VariableType='Sum' AND VariableName IN ('#{unit_name}:NATURALGASWATERSYSTEMS') AND ReportingFrequency='#{@reporting_frequency_eplus}' AND VariableUnits='J') AND TimeIndex IN (SELECT TimeIndex FROM Time WHERE EnvironmentPeriodIndex='#{env_period_ix}')")

      next unless @include_enduse_subcategories
      naturalGasClothesDryer = add_unit(sql_file, naturalGasClothesDryer, "SELECT VariableValue/1000000000 FROM ReportMeterData WHERE ReportMeterDataDictionaryIndex IN (SELECT ReportMeterDataDictionaryIndex FROM ReportMeterDataDictionary WHERE VariableType='Sum' AND VariableName IN ('#{unit_name}:NATURALGASCLOTHESDRYER') AND ReportingFrequency='#{@reporting_frequency_eplus}' AND VariableUnits='J') AND TimeIndex IN (SELECT TimeIndex FROM Time WHERE EnvironmentPeriodIndex='#{env_period_ix}')")
      naturalGasCookingRange = add_unit(sql_file, naturalGasCookingRange, "SELECT VariableValue/1000000000 FROM ReportMeterData WHERE ReportMeterDataDictionaryIndex IN (SELECT ReportMeterDataDictionaryIndex FROM ReportMeterDataDictionary WHERE VariableType='Sum' AND VariableName IN ('#{unit_name}:NATURALGASCOOKINGRANGE') AND ReportingFrequency='#{@reporting_frequency_eplus}' AND VariableUnits='J') AND TimeIndex IN (SELECT TimeIndex FROM Time WHERE EnvironmentPeriodIndex='#{env_period_ix}')")
      naturalGasPoolHeater = add_unit(sql_file, naturalGasPoolHeater, "SELECT VariableValue/1000000000 FROM ReportMeterData WHERE ReportMeterDataDictionaryIndex IN (SELECT ReportMeterDataDictionaryIndex FROM ReportMeterDataDictionary WHERE VariableType='Sum' AND VariableName IN ('#{unit_name}:NATURALGASPOOLHEATER') AND ReportingFrequency='#{@reporting_frequency_eplus}' AND VariableUnits='J') AND TimeIndex IN (SELECT TimeIndex FROM Time WHERE EnvironmentPeriodIndex='#{env_period_ix}')")
      naturalGasHotTubHeater = add_unit(sql_file, naturalGasHotTubHeater, "SELECT VariableValue/1000000000 FROM ReportMeterData WHERE ReportMeterDataDictionaryIndex IN (SELECT ReportMeterDataDictionaryIndex FROM ReportMeterDataDictionary WHERE VariableType='Sum' AND VariableName IN ('#{unit_name}:NATURALGASHOTTUBHEATER') AND ReportingFrequency='#{@reporting_frequency_eplus}' AND VariableUnits='J') AND TimeIndex IN (SELECT TimeIndex FROM Time WHERE EnvironmentPeriodIndex='#{env_period_ix}')")
      naturalGasGrill = add_unit(sql_file, naturalGasGrill, "SELECT VariableValue/1000000000 FROM ReportMeterData WHERE ReportMeterDataDictionaryIndex IN (SELECT ReportMeterDataDictionaryIndex FROM ReportMeterDataDictionary WHERE VariableType='Sum' AND VariableName IN ('#{unit_name}:NATURALGASGRILL') AND ReportingFrequency='#{@reporting_frequency_eplus}' AND VariableUnits='J') AND TimeIndex IN (SELECT TimeIndex FROM Time WHERE EnvironmentPeriodIndex='#{env_period_ix}')")
      naturalGasGrill = apportion_central(naturalGasGrill, modeledCentralNaturalGasGrill, units.length)
      naturalGasLighting = add_unit(sql_file, naturalGasLighting, "SELECT VariableValue/1000000000 FROM ReportMeterData WHERE ReportMeterDataDictionaryIndex IN (SELECT ReportMeterDataDictionaryIndex FROM ReportMeterDataDictionary WHERE VariableType='Sum' AND VariableName IN ('#{unit_name}:NATURALGASLIGHTING') AND ReportingFrequency='#{@reporting_frequency_eplus}' AND VariableUnits='J') AND TimeIndex IN (SELECT TimeIndex FROM Time WHERE EnvironmentPeriodIndex='#{env_period_ix}')")
      naturalGasLighting = apportion_central(naturalGasLighting, modeledCentralNaturalGasLighting, units.length)
      naturalGasFireplace = add_unit(sql_file, naturalGasFireplace, "SELECT VariableValue/1000000000 FROM ReportMeterData WHERE ReportMeterDataDictionaryIndex IN (SELECT ReportMeterDataDictionaryIndex FROM ReportMeterDataDictionary WHERE VariableType='Sum' AND VariableName IN ('#{unit_name}:NATURALGASFIREPLACE') AND ReportingFrequency='#{@reporting_frequency_eplus}' AND VariableUnits='J') AND TimeIndex IN (SELECT TimeIndex FROM Time WHERE EnvironmentPeriodIndex='#{env_period_ix}')")
      naturalGasFireplace = apportion_central(naturalGasFireplace, modeledCentralNaturalGasFireplace, units.length)
    end

    @natural_gas = NaturalGas.new
    @natural_gas.heating = naturalGasHeating
    @natural_gas.interior_equipment = naturalGasInteriorEquipment
    @natural_gas.water_systems = naturalGasWaterSystems

    if @include_enduse_subcategories
      @natural_gas.clothes_dryer = naturalGasClothesDryer
      @natural_gas.cooking_range = naturalGasCookingRange
      @natural_gas.pool_heater = naturalGasPoolHeater
      @natural_gas.hot_tub_heater = naturalGasHotTubHeater
      @natural_gas.grill = naturalGasGrill
      @natural_gas.lighting = naturalGasLighting
      @natural_gas.fireplace = naturalGasFireplace
    end

    @natural_gas.total_end_uses = @natural_gas.heating +
                                  @natural_gas.interior_equipment +
                                  @natural_gas.water_systems
    return @natural_gas
  end

  def fuel_oil(sql_file, ann_env_pd)
    env_period_ix_query = "SELECT EnvironmentPeriodIndex FROM EnvironmentPeriods WHERE EnvironmentName='#{ann_env_pd}'"
    env_period_ix = sql_file.execAndReturnFirstInt(env_period_ix_query).get
    num_ts = get_num_ts(sql_file)

    # Get meters that are tied to units, and apportion building level meters to these
    fuelOilHeating = Vector.elements(Array.new(num_ts, 0.0))
    fuelOilWaterSystems = Vector.elements(Array.new(num_ts, 0.0))

    # Get building units
    units = Geometry.get_building_units(@model, @runner)
    if units.nil?
      return false
    end

    units.each do |unit|
      unit_name = unit.name.to_s.upcase

      fuelOilHeating = add_unit(sql_file, fuelOilHeating, "SELECT VariableValue/1000000000 FROM ReportMeterData WHERE ReportMeterDataDictionaryIndex IN (SELECT ReportMeterDataDictionaryIndex FROM ReportMeterDataDictionary WHERE VariableType='Sum' AND VariableName IN ('#{unit_name}:FUELOILHEATING') AND ReportingFrequency='#{@reporting_frequency_eplus}' AND VariableUnits='J') AND TimeIndex IN (SELECT TimeIndex FROM Time WHERE EnvironmentPeriodIndex='#{env_period_ix}')")
      fuelOilWaterSystems = add_unit(sql_file, fuelOilWaterSystems, "SELECT VariableValue/1000000000 FROM ReportMeterData WHERE ReportMeterDataDictionaryIndex IN (SELECT ReportMeterDataDictionaryIndex FROM ReportMeterDataDictionary WHERE VariableType='Sum' AND VariableName IN ('#{unit_name}:FUELOILWATERSYSTEMS') AND ReportingFrequency='#{@reporting_frequency_eplus}' AND VariableUnits='J') AND TimeIndex IN (SELECT TimeIndex FROM Time WHERE EnvironmentPeriodIndex='#{env_period_ix}')")
    end

    @fuel_oil = FuelOil.new
    @fuel_oil.heating = fuelOilHeating
    @fuel_oil.water_systems = fuelOilWaterSystems

    @fuel_oil.total_end_uses = @fuel_oil.heating +
                               @fuel_oil.water_systems

    return @fuel_oil
  end

  def propane(sql_file, ann_env_pd)
    env_period_ix_query = "SELECT EnvironmentPeriodIndex FROM EnvironmentPeriods WHERE EnvironmentName='#{ann_env_pd}'"
    env_period_ix = sql_file.execAndReturnFirstInt(env_period_ix_query).get
    num_ts = get_num_ts(sql_file)

    # Get meters that are tied to units, and apportion building level meters to these
    propaneHeating = Vector.elements(Array.new(num_ts, 0.0))
    propaneInteriorEquipment = Vector.elements(Array.new(num_ts, 0.0))
    propaneWaterSystems = Vector.elements(Array.new(num_ts, 0.0))
    propaneClothesDryer = Vector.elements(Array.new(num_ts, 0.0))
    propaneCookingRange = Vector.elements(Array.new(num_ts, 0.0))

    # Get building units
    units = Geometry.get_building_units(@model, @runner)
    if units.nil?
      return false
    end

    units.each do |unit|
      unit_name = unit.name.to_s.upcase

      propaneHeating = add_unit(sql_file, propaneHeating, "SELECT VariableValue/1000000000 FROM ReportMeterData WHERE ReportMeterDataDictionaryIndex IN (SELECT ReportMeterDataDictionaryIndex FROM ReportMeterDataDictionary WHERE VariableType='Sum' AND VariableName IN ('#{unit_name}:PROPANEHEATING') AND ReportingFrequency='#{@reporting_frequency_eplus}' AND VariableUnits='J') AND TimeIndex IN (SELECT TimeIndex FROM Time WHERE EnvironmentPeriodIndex='#{env_period_ix}')")
      propaneInteriorEquipment = add_unit(sql_file, propaneInteriorEquipment, "SELECT VariableValue/1000000000 FROM ReportMeterData WHERE ReportMeterDataDictionaryIndex IN (SELECT ReportMeterDataDictionaryIndex FROM ReportMeterDataDictionary WHERE VariableType='Sum' AND VariableName IN ('#{unit_name}:PROPANEINTERIOREQUIPMENT') AND ReportingFrequency='#{@reporting_frequency_eplus}' AND VariableUnits='J') AND TimeIndex IN (SELECT TimeIndex FROM Time WHERE EnvironmentPeriodIndex='#{env_period_ix}')")
      propaneWaterSystems = add_unit(sql_file, propaneWaterSystems, "SELECT VariableValue/1000000000 FROM ReportMeterData WHERE ReportMeterDataDictionaryIndex IN (SELECT ReportMeterDataDictionaryIndex FROM ReportMeterDataDictionary WHERE VariableType='Sum' AND VariableName IN ('#{unit_name}:PROPANEWATERSYSTEMS') AND ReportingFrequency='#{@reporting_frequency_eplus}' AND VariableUnits='J') AND TimeIndex IN (SELECT TimeIndex FROM Time WHERE EnvironmentPeriodIndex='#{env_period_ix}')")

      if @include_enduse_subcategories
        propaneClothesDryer = add_unit(sql_file, propaneClothesDryer, "SELECT VariableValue/1000000000 FROM ReportMeterData WHERE ReportMeterDataDictionaryIndex IN (SELECT ReportMeterDataDictionaryIndex FROM ReportMeterDataDictionary WHERE VariableType='Sum' AND VariableName IN ('#{unit_name}:PROPANECLOTHESDRYER') AND ReportingFrequency='#{@reporting_frequency_eplus}' AND VariableUnits='J') AND TimeIndex IN (SELECT TimeIndex FROM Time WHERE EnvironmentPeriodIndex='#{env_period_ix}')")
        propaneCookingRange = add_unit(sql_file, propaneCookingRange, "SELECT VariableValue/1000000000 FROM ReportMeterData WHERE ReportMeterDataDictionaryIndex IN (SELECT ReportMeterDataDictionaryIndex FROM ReportMeterDataDictionary WHERE VariableType='Sum' AND VariableName IN ('#{unit_name}:PROPANECOOKINGRANGE') AND ReportingFrequency='#{@reporting_frequency_eplus}' AND VariableUnits='J') AND TimeIndex IN (SELECT TimeIndex FROM Time WHERE EnvironmentPeriodIndex='#{env_period_ix}')")
      end
    end

    @propane = Propane.new

    @propane.heating = propaneHeating
    @propane.interior_equipment = propaneInteriorEquipment
    @propane.water_systems = propaneWaterSystems

    if @include_enduse_subcategories
      @propane.clothes_dryer = propaneClothesDryer
      @propane.cooking_range = propaneCookingRange
    end

    @propane.total_end_uses = @propane.heating +
                              @propane.interior_equipment +
                              @propane.water_systems

    return @propane
  end

  def wood(sql_file, ann_env_pd)
    env_period_ix_query = "SELECT EnvironmentPeriodIndex FROM EnvironmentPeriods WHERE EnvironmentName='#{ann_env_pd}'"
    env_period_ix = sql_file.execAndReturnFirstInt(env_period_ix_query).get
    num_ts = get_num_ts(sql_file)

    # Get meters that are tied to units, and apportion building level meters to these
    woodHeating = Vector.elements(Array.new(num_ts, 0.0))

    # Get building units
    units = Geometry.get_building_units(@model, @runner)
    if units.nil?
      return false
    end

    units.each do |unit|
      unit_name = unit.name.to_s.upcase

      woodHeating = add_unit(sql_file, woodHeating, "SELECT VariableValue/1000000000 FROM ReportMeterData WHERE ReportMeterDataDictionaryIndex IN (SELECT ReportMeterDataDictionaryIndex FROM ReportMeterDataDictionary WHERE VariableType='Sum' AND VariableName IN ('#{unit_name}:WOODHEATING') AND ReportingFrequency='#{@reporting_frequency_eplus}' AND VariableUnits='J') AND TimeIndex IN (SELECT TimeIndex FROM Time WHERE EnvironmentPeriodIndex='#{env_period_ix}')")
    end

    @wood = Wood.new

    @wood.heating = woodHeating

    @wood.total_end_uses = @wood.heating

    return @wood
  end

  def hours_setpoint_not_met(sql_file)
    # Get meters that are tied to units, and apportion building level meters to these
    hoursHeatingSetpointNotMet = 0.0
    hoursCoolingSetpointNotMet = 0.0

    # Get building units
    units = Geometry.get_building_units(@model, @runner)
    if units.nil?
      return false
    end

    units.each do |unit|
      thermal_zones = []
      unit.spaces.each do |space|
        thermal_zone = space.thermalZone.get
        unless thermal_zones.include? thermal_zone
          thermal_zones << thermal_zone
        end
      end

      thermal_zones.each do |thermal_zone|
        thermal_zone_name = thermal_zone.name.to_s.upcase

        hours_heating_setpoint_not_met_query = "SELECT Value FROM TabularDataWithStrings WHERE (ReportName='SystemSummary') AND (ReportForString='Entire Facility') AND (TableName='Time Setpoint Not Met') AND (RowName = '#{thermal_zone_name}') AND (ColumnName='During Heating') AND (Units = 'hr')"
        unless sql_file.execAndReturnFirstDouble(hours_heating_setpoint_not_met_query).empty?
          hoursHeatingSetpointNotMet += sql_file.execAndReturnFirstDouble(hours_heating_setpoint_not_met_query).get
        end

        hours_cooling_setpoint_not_met_query = "SELECT Value FROM TabularDataWithStrings WHERE (ReportName='SystemSummary') AND (ReportForString='Entire Facility') AND (TableName='Time Setpoint Not Met') AND (RowName = '#{thermal_zone_name}') AND (ColumnName='During Cooling') AND (Units = 'hr')"
        unless sql_file.execAndReturnFirstDouble(hours_cooling_setpoint_not_met_query).empty?
          hoursCoolingSetpointNotMet += sql_file.execAndReturnFirstDouble(hours_cooling_setpoint_not_met_query).get
        end
      end
    end

    @hours_setpoint_not_met = HoursSetpointNotMet.new
    @hours_setpoint_not_met.heating = hoursHeatingSetpointNotMet
    @hours_setpoint_not_met.cooling = hoursCoolingSetpointNotMet

    return @hours_setpoint_not_met
  end

  def get_num_ts(sql_file)
    hrs_sim = 0
    if sql_file.hoursSimulated.is_initialized
      hrs_sim = sql_file.hoursSimulated.get
    end
    num_ts = hrs_sim * @steps_per_hour
    if @reporting_frequency_os == 'Hourly'
      num_ts = hrs_sim
    elsif @reporting_frequency_os == 'Daily'
      num_ts = (hrs_sim / 24.0).to_i
    elsif @reporting_frequency_os == 'Monthly'
      run_period = @model.getRunPeriod
      begin_month = run_period.getBeginMonth
      end_month = run_period.getEndMonth
      num_ts = (end_month - begin_month) + 1
    elsif @reporting_frequency_os == 'RunPeriod'
      num_ts = 1
    end
    return num_ts
  end

  def add_unit(sql_file, values, query_str = '')
    unless sql_file.execAndReturnVectorOfDouble(query_str).get.empty?
      values += Vector.elements(sql_file.execAndReturnVectorOfDouble(query_str).get)
    end
    return values
  end

  def apportion_central(values, modeled_central, units_length = 1)
    values += modeled_central / units_length
    return values
  end

  def create_custom_building_unit_meters
    # Initialize custom meter hash containing meter names and key/var groups
    custom_meter_infos = {}

    # Get building units
    units = Geometry.get_building_units(@model, @runner)

    units.each do |unit|
      # Get all zones in unit
      thermal_zones = []
      unit.spaces.each do |space|
        thermal_zone = space.thermalZone.get
        unless thermal_zones.include? thermal_zone
          thermal_zones << thermal_zone
        end
      end

      electricity_heating(custom_meter_infos, unit, thermal_zones)
      electricity_heating_supplemental(custom_meter_infos, unit, thermal_zones)
      electricity_cooling(custom_meter_infos, unit, thermal_zones)
      electricity_interior_lighting(custom_meter_infos, unit, thermal_zones)
      electricity_exterior_lighting(custom_meter_infos, unit, thermal_zones)
      electricity_exterior_holiday_lighting(custom_meter_infos, unit, thermal_zones)
      electricity_garage_lighting(custom_meter_infos, unit, thermal_zones)
      electricity_interior_equipment(custom_meter_infos, unit, thermal_zones)
      electricity_fans_heating(custom_meter_infos, unit, thermal_zones)
      electricity_fans_cooling(custom_meter_infos, unit, thermal_zones)
      electricity_pumps_heating(custom_meter_infos, unit, thermal_zones)
      electricity_pumps_cooling(custom_meter_infos, unit, thermal_zones)
      electricity_water_systems(custom_meter_infos, unit, thermal_zones)
      electricity_photovoltaics(custom_meter_infos, unit, thermal_zones)
      natural_gas_heating(custom_meter_infos, unit, thermal_zones)
      natural_gas_interior_equipment(custom_meter_infos, unit, thermal_zones)
      natural_gas_water_systems(custom_meter_infos, unit, thermal_zones)
      fuel_oil_heating(custom_meter_infos, unit, thermal_zones)
      fuel_oil_water_systems(custom_meter_infos, unit, thermal_zones)
      propane_heating(custom_meter_infos, unit, thermal_zones)
      propane_interior_equipment(custom_meter_infos, unit, thermal_zones)
      propane_water_systems(custom_meter_infos, unit, thermal_zones)
      wood_heating(custom_meter_infos, unit, thermal_zones)

      next unless @include_enduse_subcategories
      electricity_refrigerator(custom_meter_infos, unit, thermal_zones)
      electricity_clothes_washer(custom_meter_infos, unit, thermal_zones)
      electricity_clothes_dryer(custom_meter_infos, unit, thermal_zones)
      natural_gas_clothes_dryer(custom_meter_infos, unit, thermal_zones)
      propane_clothes_dryer(custom_meter_infos, unit, thermal_zones)
      electricity_cooking_range(custom_meter_infos, unit, thermal_zones)
      natural_gas_cooking_range(custom_meter_infos, unit, thermal_zones)
      propane_cooking_range(custom_meter_infos, unit, thermal_zones)
      electricity_dishwasher(custom_meter_infos, unit, thermal_zones)
      electricity_plug_loads(custom_meter_infos, unit, thermal_zones)
      electricity_house_fan(custom_meter_infos, unit, thermal_zones)
      electricity_range_fan(custom_meter_infos, unit, thermal_zones)
      electricity_bath_fan(custom_meter_infos, unit, thermal_zones)
      electricity_ceiling_fan(custom_meter_infos, unit, thermal_zones)
      electricity_extra_refrigerator(custom_meter_infos, unit, thermal_zones)
      electricity_freezer(custom_meter_infos, unit, thermal_zones)
      electricity_pool_heater(custom_meter_infos, unit, thermal_zones)
      natural_gas_pool_heater(custom_meter_infos, unit, thermal_zones)
      electricity_pool_pump(custom_meter_infos, unit, thermal_zones)
      electricity_hot_tub_heater(custom_meter_infos, unit, thermal_zones)
      natural_gas_hot_tub_heater(custom_meter_infos, unit, thermal_zones)
      electricity_hot_tub_pump(custom_meter_infos, unit, thermal_zones)
      natural_gas_grill(custom_meter_infos, unit, thermal_zones)
      natural_gas_lighting(custom_meter_infos, unit, thermal_zones)
      natural_gas_fireplace(custom_meter_infos, unit, thermal_zones)
      electricity_well_pump(custom_meter_infos, unit, thermal_zones)
      electricity_recirc_pump(custom_meter_infos, unit, thermal_zones)
      electricity_vehicle(custom_meter_infos, unit, thermal_zones)
    end

    results = OpenStudio::IdfObjectVector.new
    custom_meter_infos.each do |meter_name, custom_meter_info|
      next if custom_meter_info['key_var_groups'].empty?

      custom_meter = create_custom_meter(meter_name, custom_meter_info['fuel_type'], custom_meter_info['key_var_groups'])
      results << OpenStudio::IdfObject.load(custom_meter).get
      results << OpenStudio::IdfObject.load("Output:Meter,#{meter_name},#{@reporting_frequency_os};").get
    end

    return results
  end

  def create_custom_meter(meter_name, fuel_type, key_var_groups)
    custom_meter = "Meter:Custom,#{meter_name},#{fuel_type}"
    key_var_groups.each do |key_var_group|
      key, var = key_var_group
      custom_meter += ",#{key},#{var}"
    end
    custom_meter += ';'
    return custom_meter
  end

  def electricity_heating(custom_meter_infos, unit, thermal_zones)
    custom_meter_infos["#{unit.name}:ElectricityHeating"] = { 'fuel_type' => 'Electricity', 'key_var_groups' => [] }
    unit.spaces.each do |space|
      space.electricEquipment.each do |equip|
        next unless equip.endUseSubcategory.include? 'pan heater'

        custom_meter_infos["#{unit.name}:ElectricityHeating"]['key_var_groups'] << ["#{equip.name}", 'Electric Equipment Electric Energy']
      end
    end
    thermal_zones.each do |thermal_zone|
      heating_equipment = HVAC.existing_heating_equipment(@model, @runner, thermal_zone)
      heating_equipment.each do |htg_equip|
        clg_coil, htg_coil, supp_htg_coil = HVAC.get_coils_from_hvac_equip(htg_equip)

        if htg_equip.is_a? OpenStudio::Model::AirLoopHVACUnitarySystem
          custom_meter_infos["#{unit.name}:ElectricityHeating"]['key_var_groups'] << ["#{htg_coil.name}", 'Heating Coil Electric Energy']
          custom_meter_infos["#{unit.name}:ElectricityHeating"]['key_var_groups'] << ["#{htg_equip.name}", 'Unitary System Heating Ancillary Electric Energy']
          unless htg_coil.is_a? OpenStudio::Model::CoilCoolingWaterToAirHeatPumpEquationFit
            custom_meter_infos["#{unit.name}:ElectricityHeating"]['key_var_groups'] << ["#{htg_coil.name}", 'Heating Coil Defrost Electric Energy']
            custom_meter_infos["#{unit.name}:ElectricityHeating"]['key_var_groups'] << ["#{htg_coil.name}", 'Heating Coil Crankcase Heater Electric Energy']
          end
        elsif htg_equip.is_a? OpenStudio::Model::ZoneHVACBaseboardConvectiveWater

          @model.getPlantLoops.each do |plant_loop|
            is_specified_zone = false
            units_served = []
            plant_loop.demandComponents.each do |demand_component|
              next unless demand_component.to_CoilHeatingWaterBaseboard.is_initialized

              demand_coil = demand_component.to_CoilHeatingWaterBaseboard.get
              thermal_zone_served = demand_coil.containingZoneHVACComponent.get.thermalZone.get
              thermal_zone_served.spaces.each do |space_served|
                unit_served = space_served.buildingUnit.get
                next if units_served.include? unit_served

                units_served << unit_served
              end
              next if thermal_zone_served != thermal_zone

              is_specified_zone = true
            end
            next unless is_specified_zone

            plant_loop.supplyComponents.each do |supply_component|
              next unless supply_component.to_BoilerHotWater.is_initialized

              if supply_component.to_BoilerHotWater.get.fuelType == 'Electricity'
                custom_meter_infos["#{unit.name}:ElectricityHeating"]['key_var_groups'] << ["#{supply_component.name}", 'Boiler Electric Energy']
              end
              custom_meter_infos["#{unit.name}:ElectricityHeating"]['key_var_groups'] << ["#{supply_component.name}", 'Boiler Ancillary Electric Energy']
            end
          end

        elsif htg_equip.is_a? OpenStudio::Model::ZoneHVACBaseboardConvectiveElectric
          custom_meter_infos["#{unit.name}:ElectricityHeating"]['key_var_groups'] << ["#{htg_equip.name}", 'Baseboard Electric Energy']

        elsif htg_equip.is_a?(OpenStudio::Model::ZoneHVACFourPipeFanCoil) || htg_equip.is_a?(OpenStudio::Model::ZoneHVACPackagedTerminalAirConditioner)

          @model.getPlantLoops.each do |plant_loop|
            is_specified_zone = false
            units_served = []
            plant_loop.demandComponents.each do |demand_component|
              next unless demand_component.to_CoilHeatingWater.is_initialized

              demand_coil = demand_component.to_CoilHeatingWater.get
              thermal_zone_served = demand_coil.containingZoneHVACComponent.get.thermalZone.get
              thermal_zone_served.spaces.each do |space_served|
                unit_served = space_served.buildingUnit.get
                next if units_served.include? unit_served

                units_served << unit_served
              end
              next if thermal_zone_served != thermal_zone

              is_specified_zone = true
            end
            next unless is_specified_zone

            plant_loop.supplyComponents.each do |supply_component|
              next unless supply_component.to_BoilerHotWater.is_initialized

              if supply_component.to_BoilerHotWater.get.fuelType == 'Electricity'
                custom_meter_infos["#{unit.name}:ElectricityHeating"]['key_var_groups'] << ["#{supply_component.name}", 'Boiler Electric Energy']
              end
              custom_meter_infos["#{unit.name}:ElectricityHeating"]['key_var_groups'] << ["#{supply_component.name}", 'Boiler Ancillary Electric Energy']
            end
          end

        end
      end
    end
  end

  def electricity_heating_supplemental(custom_meter_infos, unit, thermal_zones)
    custom_meter_infos["#{unit.name}:ElectricityHeatingSupplemental"] = { 'fuel_type' => 'Electricity', 'key_var_groups' => [] }
    thermal_zones.each do |thermal_zone|
      heating_equipment = HVAC.existing_heating_equipment(@model, @runner, thermal_zone)
      heating_equipment.each do |htg_equip|
        clg_coil, htg_coil, supp_htg_coil = HVAC.get_coils_from_hvac_equip(htg_equip)

        next unless htg_equip.is_a? OpenStudio::Model::AirLoopHVACUnitarySystem
        unless supp_htg_coil.nil?
          custom_meter_infos["#{unit.name}:ElectricityHeatingSupplemental"]['key_var_groups'] << ["#{supp_htg_coil.name}", 'Heating Coil Electric Energy']
        end
      end
    end
  end

  def electricity_cooling(custom_meter_infos, unit, thermal_zones)
    custom_meter_infos["#{unit.name}:ElectricityCooling"] = { 'fuel_type' => 'Electricity', 'key_var_groups' => [] }
    thermal_zones.each do |thermal_zone|
      cooling_equipment = HVAC.existing_cooling_equipment(@model, @runner, thermal_zone)
      cooling_equipment.each do |clg_equip|
        clg_coil, htg_coil, supp_htg_coil = HVAC.get_coils_from_hvac_equip(clg_equip)

        if clg_equip.is_a? OpenStudio::Model::AirLoopHVACUnitarySystem
          custom_meter_infos["#{unit.name}:ElectricityCooling"]['key_var_groups'] << ["#{clg_coil.name}", 'Cooling Coil Electric Energy']
          custom_meter_infos["#{unit.name}:ElectricityCooling"]['key_var_groups'] << ["#{clg_equip.name}", 'Unitary System Cooling Ancillary Electric Energy']
          unless clg_coil.is_a? OpenStudio::Model::CoilCoolingWaterToAirHeatPumpEquationFit
            custom_meter_infos["#{unit.name}:ElectricityCooling"]['key_var_groups'] << ["#{clg_coil.name}", 'Cooling Coil Crankcase Heater Electric Energy']
          end
        elsif clg_equip.is_a? OpenStudio::Model::ZoneHVACPackagedTerminalAirConditioner
          custom_meter_infos["#{unit.name}:ElectricityCooling"]['key_var_groups'] << ["#{clg_coil.name}", 'Cooling Coil Electric Energy']
        elsif clg_equip.is_a? OpenStudio::Model::ZoneHVACFourPipeFanCoil
          @model.getPlantLoops.each do |plant_loop|
            is_specified_zone = false
            units_served = []
            plant_loop.demandComponents.each do |demand_component|
              next unless demand_component.to_CoilCoolingWater.is_initialized

              demand_coil = demand_component.to_CoilCoolingWater.get
              thermal_zone_served = demand_coil.containingZoneHVACComponent.get.thermalZone.get
              thermal_zone_served.spaces.each do |space_served|
                unit_served = space_served.buildingUnit.get
                next if units_served.include? unit_served

                units_served << unit_served
              end
              next if thermal_zone_served != thermal_zone

              is_specified_zone = true
            end
            next unless is_specified_zone

            plant_loop.supplyComponents.each do |supply_component|
              next unless supply_component.to_ChillerElectricEIR.is_initialized

              custom_meter_infos["#{unit.name}:ElectricityCooling"]['key_var_groups'] << ["#{supply_component.name}", 'Chiller Electric Energy']
            end
          end

        end
      end
      dehumidifiers = HVAC.get_dehumidifiers(@model, @runner, thermal_zone)
      dehumidifiers.each do |dehumidifier|
        custom_meter_infos["#{unit.name}:ElectricityCooling"]['key_var_groups'] << ["#{dehumidifier.name}", 'Zone Dehumidifier Electric Energy']
      end
    end
  end

  def electricity_interior_lighting(custom_meter_infos, unit, thermal_zones)
    custom_meter_infos["#{unit.name}:ElectricityInteriorLighting"] = { 'fuel_type' => 'Electricity', 'key_var_groups' => [] }
    thermal_zones.each do |thermal_zone|
      custom_meter_infos["#{unit.name}:ElectricityInteriorLighting"]['key_var_groups'] << ['', "InteriorLights:Electricity:Zone:#{thermal_zone.name}"]
    end
  end

  def electricity_exterior_lighting(custom_meter_infos, unit, thermal_zones)
    custom_meter_infos['Central:ElectricityExteriorLighting'] = { 'fuel_type' => 'Electricity', 'key_var_groups' => [] }
    @model.getExteriorLightss.each do |exterior_lights|
      if !exterior_lights.endUseSubcategory.include? Constants.ObjectNameLightingExteriorHoliday
        custom_meter_infos['Central:ElectricityExteriorLighting']['key_var_groups'] << ["#{exterior_lights.name}", 'Exterior Lights Electric Energy']
      end
    end
  end

  def electricity_exterior_holiday_lighting(custom_meter_infos, unit, thermal_zones)
    custom_meter_infos['Central:ElectricityExteriorHolidayLighting'] = { 'fuel_type' => 'Electricity', 'key_var_groups' => [] }
    @model.getExteriorLightss.each do |exterior_lights|
      if exterior_lights.endUseSubcategory.include? Constants.ObjectNameLightingExteriorHoliday
        custom_meter_infos['Central:ElectricityExteriorHolidayLighting']['key_var_groups'] << ["#{exterior_lights.name}", 'Exterior Lights Electric Energy']
      end
    end
  end

  def electricity_garage_lighting(custom_meter_infos, unit, thermal_zones)
    custom_meter_infos['Central:ElectricityGarageLighting'] = { 'fuel_type' => 'Electricity', 'key_var_groups' => [] }
    @model.getLightss.each do |lights|
      next unless lights.endUseSubcategory.include? Constants.ObjectNameLightingGarage

      custom_meter_infos['Central:ElectricityGarageLighting']['key_var_groups'] << ["#{lights.name}", 'Lights Electric Energy']
    end
  end

  def electricity_interior_equipment(custom_meter_infos, unit, thermal_zones)
    custom_meter_infos["#{unit.name}:ElectricityInteriorEquipment"] = { 'fuel_type' => 'Electricity', 'key_var_groups' => [] }
    unit.spaces.each do |space|
      space.electricEquipment.each do |equip|
        next if equip.endUseSubcategory.include? 'pan heater'

        custom_meter_infos["#{unit.name}:ElectricityInteriorEquipment"]['key_var_groups'] << ["#{equip.name}", 'Electric Equipment Electric Energy']
      end
    end
    custom_meter_infos['Central:ElectricityInteriorEquipment'] = { 'fuel_type' => 'Electricity', 'key_var_groups' => [] }
    @model.getSpaces.each do |space|
      next if space.buildingUnit.is_initialized

      space.electricEquipment.each do |equip|
        custom_meter_infos['Central:ElectricityInteriorEquipment']['key_var_groups'] << ["#{equip.name}", 'Electric Equipment Electric Energy']
      end
    end
  end

  def electricity_fans_heating(custom_meter_infos, unit, thermal_zones)
    custom_meter_infos["#{unit.name}:ElectricityFansHeating"] = { 'fuel_type' => 'Electricity', 'key_var_groups' => [] }
    thermal_zones.each do |thermal_zone|
      heating_equipment = HVAC.existing_heating_equipment(@model, @runner, thermal_zone)
      heating_equipment.each do |htg_equip|
        clg_coil, htg_coil, supp_htg_coil = HVAC.get_coils_from_hvac_equip(htg_equip)
        if htg_equip.is_a? OpenStudio::Model::AirLoopHVACUnitarySystem
          custom_meter_infos["#{unit.name}:ElectricityFansHeating"]['key_var_groups'] << ["#{htg_equip.supplyFan.get.name}", 'Fan Electric Energy']
        end
      end
    end
    @model.getPlantLoops.each do |plant_loop|
      next unless plant_loop.name.to_s == Constants.PlantLoopDomesticWater(unit.name.to_s)
      water_heater = Waterheater.get_water_heater(@model, plant_loop, @runner)
      if water_heater.is_a? OpenStudio::Model::WaterHeaterHeatPumpWrappedCondenser
        custom_meter_infos["#{unit.name}:ElectricityFansHeating"]['key_var_groups'] << ["#{water_heater.fan.name}", 'Fan Electric Energy']
      end
    end
  end

  def electricity_fans_cooling(custom_meter_infos, unit, thermal_zones)
    custom_meter_infos["#{unit.name}:ElectricityFansCooling"] = { 'fuel_type' => 'Electricity', 'key_var_groups' => [] }
    thermal_zones.each do |thermal_zone|
      cooling_equipment = HVAC.existing_cooling_equipment(@model, @runner, thermal_zone)
      cooling_equipment.each do |clg_equip|
        clg_coil, htg_coil, supp_htg_coil = HVAC.get_coils_from_hvac_equip(clg_equip)
        if clg_equip.is_a? OpenStudio::Model::AirLoopHVACUnitarySystem
          custom_meter_infos["#{unit.name}:ElectricityFansCooling"]['key_var_groups'] << ["#{clg_equip.supplyFan.get.name}", 'Fan Electric Energy']
        elsif clg_equip.is_a?(OpenStudio::Model::ZoneHVACPackagedTerminalAirConditioner) || clg_equip.is_a?(OpenStudio::Model::ZoneHVACFourPipeFanCoil)
          custom_meter_infos["#{unit.name}:ElectricityFansCooling"]['key_var_groups'] << ["#{clg_equip.supplyAirFan.name}", 'Fan Electric Energy'] # FIXME: all fan coil fan energy is assigned to fan cooling
        end
      end
    end
  end

  def electricity_pumps_heating(custom_meter_infos, unit, thermal_zones)
    custom_meter_infos["#{unit.name}:ElectricityPumpsHeating"] = { 'fuel_type' => 'Electricity', 'key_var_groups' => [] }
    custom_meter_infos['Central:ElectricityPumpsHeating'] = { 'fuel_type' => 'Electricity', 'key_var_groups' => [] }
    @model.getEnergyManagementSystemOutputVariables.each do |ems_output_var|
      if ems_output_var.name.to_s.include? 'Central htg pump:Pumps:Electricity'
        custom_meter_infos["#{unit.name}:ElectricityPumpsHeating"]['key_var_groups'] << ['', "#{ems_output_var.name}"]
      elsif ems_output_var.name.to_s.include?('htg pump:Pumps:Electricity') && (ems_output_var.emsVariableName.to_s == "#{unit.name}_pumps_h".gsub(' ', '_'))
        custom_meter_infos["#{unit.name}:ElectricityPumpsHeating"]['key_var_groups'] << ['', "#{ems_output_var.name}"]
      end
    end
    @model.getPumpConstantSpeeds.each do |pump| # shw pump
      next unless pump.name.to_s.include? Constants.ObjectNameSolarHotWater

      if ((unit.name.to_s == 'unit 1') && (not pump.name.to_s.include? 'unit')) || pump.name.to_s.end_with?("#{unit.name.to_s} pump")
        custom_meter_infos["#{unit.name}:ElectricityPumpsHeating"]['key_var_groups'] << ["#{pump.name}", 'Pump Electric Energy']
      end
    end
  end

  def electricity_pumps_cooling(custom_meter_infos, unit, thermal_zones)
    custom_meter_infos["#{unit.name}:ElectricityPumpsCooling"] = { 'fuel_type' => 'Electricity', 'key_var_groups' => [] }
    custom_meter_infos['Central:ElectricityPumpsCooling'] = { 'fuel_type' => 'Electricity', 'key_var_groups' => [] }
    @model.getEnergyManagementSystemOutputVariables.each do |ems_output_var|
      if ems_output_var.name.to_s.include? 'Central clg pump:Pumps:Electricity'
        custom_meter_infos["#{unit.name}:ElectricityPumpsCooling"]['key_var_groups'] << ['', "#{ems_output_var.name}"]
      elsif ems_output_var.name.to_s.include?('clg pump:Pumps:Electricity') && (ems_output_var.emsVariableName.to_s == "#{unit.name}_pumps_c".gsub(' ', '_'))
        custom_meter_infos["#{unit.name}:ElectricityPumpsCooling"]['key_var_groups'] << ['', "#{ems_output_var.name}"]
      end
    end
  end

  def electricity_water_systems(custom_meter_infos, unit, thermal_zones)
    custom_meter_infos["#{unit.name}:ElectricityWaterSystems"] = { 'fuel_type' => 'Electricity', 'key_var_groups' => [] }
    @model.getPlantLoops.each do |plant_loop|
<<<<<<< HEAD
      if plant_loop.name.to_s == Constants.PlantLoopDomesticWater(unit.name.to_s)
        water_heater = Waterheater.get_water_heater(@model, plant_loop, @runner)

        if water_heater.is_a?(OpenStudio::Model::WaterHeaterMixed) or water_heater.is_a?(OpenStudio::Model::WaterHeaterStratified)
          custom_meter_infos["#{unit.name}:ElectricityWaterSystems"]["key_var_groups"] << ["#{water_heater.name}", "Water Heater Off Cycle Parasitic Electric Energy"]
          custom_meter_infos["#{unit.name}:ElectricityWaterSystems"]["key_var_groups"] << ["#{water_heater.name}", "Water Heater On Cycle Parasitic Electric Energy"]
          next if water_heater.heaterFuelType != "Electricity"

          custom_meter_infos["#{unit.name}:ElectricityWaterSystems"]["key_var_groups"] << ["#{water_heater.name}", "Water Heater Electric Energy"]
        elsif water_heater.is_a? OpenStudio::Model::WaterHeaterHeatPumpWrappedCondenser
          custom_meter_infos["#{unit.name}:ElectricityWaterSystems"]["key_var_groups"] << ["#{water_heater.name}", "Water Heater Off Cycle Ancillary Electric Energy"]
          custom_meter_infos["#{unit.name}:ElectricityWaterSystems"]["key_var_groups"] << ["#{water_heater.name}", "Water Heater On Cycle Ancillary Electric Energy"]

          tank = water_heater.tank.to_WaterHeaterStratified.get
          custom_meter_infos["#{unit.name}:ElectricityWaterSystems"]["key_var_groups"] << ["#{tank.name}", "Water Heater Electric Energy"]
          custom_meter_infos["#{unit.name}:ElectricityWaterSystems"]["key_var_groups"] << ["#{tank.name}", "Water Heater Off Cycle Parasitic Electric Energy"]
          custom_meter_infos["#{unit.name}:ElectricityWaterSystems"]["key_var_groups"] << ["#{tank.name}", "Water Heater On Cycle Parasitic Electric Energy"]

          coil = water_heater.dXCoil.to_CoilWaterHeatingAirToWaterHeatPumpWrapped.get
          custom_meter_infos["#{unit.name}:ElectricityWaterSystems"]["key_var_groups"] << ["#{coil.name}", "Cooling Coil Crankcase Heater Electric Energy"]
          custom_meter_infos["#{unit.name}:ElectricityWaterSystems"]["key_var_groups"] << ["#{coil.name}", "Cooling Coil Water Heating Electric Energy"]
        end
=======
      next unless plant_loop.name.to_s == Constants.PlantLoopDomesticWater(unit.name.to_s)
      water_heater = Waterheater.get_water_heater(@model, plant_loop, @runner)

      if water_heater.is_a? OpenStudio::Model::WaterHeaterMixed
        custom_meter_infos["#{unit.name}:ElectricityWaterSystems"]['key_var_groups'] << ["#{water_heater.name}", 'Water Heater Off Cycle Parasitic Electric Energy']
        custom_meter_infos["#{unit.name}:ElectricityWaterSystems"]['key_var_groups'] << ["#{water_heater.name}", 'Water Heater On Cycle Parasitic Electric Energy']
        next if water_heater.heaterFuelType != 'Electricity'

        custom_meter_infos["#{unit.name}:ElectricityWaterSystems"]['key_var_groups'] << ["#{water_heater.name}", 'Water Heater Electric Energy']
      elsif water_heater.is_a? OpenStudio::Model::WaterHeaterHeatPumpWrappedCondenser
        custom_meter_infos["#{unit.name}:ElectricityWaterSystems"]['key_var_groups'] << ["#{water_heater.name}", 'Water Heater Off Cycle Ancillary Electric Energy']
        custom_meter_infos["#{unit.name}:ElectricityWaterSystems"]['key_var_groups'] << ["#{water_heater.name}", 'Water Heater On Cycle Ancillary Electric Energy']

        tank = water_heater.tank.to_WaterHeaterStratified.get
        custom_meter_infos["#{unit.name}:ElectricityWaterSystems"]['key_var_groups'] << ["#{tank.name}", 'Water Heater Electric Energy']
        custom_meter_infos["#{unit.name}:ElectricityWaterSystems"]['key_var_groups'] << ["#{tank.name}", 'Water Heater Off Cycle Parasitic Electric Energy']
        custom_meter_infos["#{unit.name}:ElectricityWaterSystems"]['key_var_groups'] << ["#{tank.name}", 'Water Heater On Cycle Parasitic Electric Energy']

        coil = water_heater.dXCoil.to_CoilWaterHeatingAirToWaterHeatPumpWrapped.get
        custom_meter_infos["#{unit.name}:ElectricityWaterSystems"]['key_var_groups'] << ["#{coil.name}", 'Cooling Coil Crankcase Heater Electric Energy']
        custom_meter_infos["#{unit.name}:ElectricityWaterSystems"]['key_var_groups'] << ["#{coil.name}", 'Cooling Coil Water Heating Electric Energy']
>>>>>>> c52e56fc
      end
    end
    shw_tank = Waterheater.get_shw_storage_tank(@model, unit)
    unless shw_tank.nil?
      custom_meter_infos["#{unit.name}:ElectricityWaterSystems"]['key_var_groups'] << ["#{shw_tank.name}", 'Water Heater Electric Energy']
      custom_meter_infos["#{unit.name}:ElectricityWaterSystems"]['key_var_groups'] << ["#{shw_tank.name}", 'Water Heater Off Cycle Parasitic Electric Energy']
      custom_meter_infos["#{unit.name}:ElectricityWaterSystems"]['key_var_groups'] << ["#{shw_tank.name}", 'Water Heater On Cycle Parasitic Electric Energy']
    end
  end

  def electricity_photovoltaics(custom_meter_infos, unit, thermal_zones)
    custom_meter_infos['Central:ElectricityPhotovoltaics'] = { 'fuel_type' => 'Electricity', 'key_var_groups' => [] }
    @model.getGeneratorPVWattss.each do |generator_pvwatts|
      custom_meter_infos['Central:ElectricityPhotovoltaics']['key_var_groups'] << ["#{generator_pvwatts.name}", 'Generator Produced DC Electric Energy']
    end
    @model.getElectricLoadCenterInverterPVWattss.each do |electric_load_center_inverter_pvwatts|
      custom_meter_infos['Central:ElectricityPhotovoltaics']['key_var_groups'] << ["#{electric_load_center_inverter_pvwatts.name}", 'Inverter Conversion Loss Decrement Energy']
    end
  end

  def natural_gas_heating(custom_meter_infos, unit, thermal_zones)
    custom_meter_infos["#{unit.name}:NaturalGasHeating"] = { 'fuel_type' => 'NaturalGas', 'key_var_groups' => [] }
    thermal_zones.each do |thermal_zone|
      heating_equipment = HVAC.existing_heating_equipment(@model, @runner, thermal_zone)
      heating_equipment.each do |htg_equip|
        clg_coil, htg_coil, supp_htg_coil = HVAC.get_coils_from_hvac_equip(htg_equip)

        if htg_equip.is_a? OpenStudio::Model::AirLoopHVACUnitarySystem
          next if htg_coil.is_a?(OpenStudio::Model::CoilHeatingElectric) || htg_coil.is_a?(OpenStudio::Model::CoilHeatingDXSingleSpeed) || htg_coil.is_a?(OpenStudio::Model::CoilHeatingDXMultiSpeed)

          if htg_coil.is_a? OpenStudio::Model::CoilHeatingGas
            next if htg_coil.fuelType != 'NaturalGas'
          end

          custom_meter_infos["#{unit.name}:NaturalGasHeating"]['key_var_groups'] << ["#{htg_coil.name}", 'Heating Coil Gas Energy']
          custom_meter_infos["#{unit.name}:NaturalGasHeating"]['key_var_groups'] << ["#{htg_coil.name}", 'Heating Coil Ancillary Gas Energy']

        elsif htg_equip.is_a? OpenStudio::Model::ZoneHVACBaseboardConvectiveWater
          @model.getPlantLoops.each do |plant_loop|
            is_specified_zone = false
            units_served = []
            plant_loop.demandComponents.each do |demand_component|
              next unless demand_component.to_CoilHeatingWaterBaseboard.is_initialized

              demand_coil = demand_component.to_CoilHeatingWaterBaseboard.get
              thermal_zone_served = demand_coil.containingZoneHVACComponent.get.thermalZone.get
              thermal_zone_served.spaces.each do |space_served|
                unit_served = space_served.buildingUnit.get
                next if units_served.include? unit_served

                units_served << unit_served
              end
              next if thermal_zone_served != thermal_zone

              is_specified_zone = true
            end
            next unless is_specified_zone

            plant_loop.supplyComponents.each do |supply_component|
              next unless supply_component.to_BoilerHotWater.is_initialized
              next if supply_component.to_BoilerHotWater.get.fuelType != 'NaturalGas'

              custom_meter_infos["#{unit.name}:NaturalGasHeating"]['key_var_groups'] << ["#{supply_component.name}", 'Boiler Gas Energy']
            end
          end

        elsif htg_equip.is_a?(OpenStudio::Model::ZoneHVACFourPipeFanCoil) || htg_equip.is_a?(OpenStudio::Model::ZoneHVACPackagedTerminalAirConditioner)
          @model.getPlantLoops.each do |plant_loop|
            is_specified_zone = false
            units_served = []
            plant_loop.demandComponents.each do |demand_component|
              next unless demand_component.to_CoilHeatingWater.is_initialized

              demand_coil = demand_component.to_CoilHeatingWater.get
              thermal_zone_served = demand_coil.containingZoneHVACComponent.get.thermalZone.get
              thermal_zone_served.spaces.each do |space_served|
                unit_served = space_served.buildingUnit.get
                next if units_served.include? unit_served

                units_served << unit_served
              end
              next if thermal_zone_served != thermal_zone

              is_specified_zone = true
            end
            next unless is_specified_zone

            plant_loop.supplyComponents.each do |supply_component|
              next unless supply_component.to_BoilerHotWater.is_initialized
              next if supply_component.to_BoilerHotWater.get.fuelType != 'NaturalGas'

              custom_meter_infos["#{unit.name}:NaturalGasHeating"]['key_var_groups'] << ["#{supply_component.name}", 'Boiler Gas Energy']
            end
          end
        end
      end
    end
  end

  def natural_gas_interior_equipment(custom_meter_infos, unit, thermal_zones)
    custom_meter_infos["#{unit.name}:NaturalGasInteriorEquipment"] = { 'fuel_type' => 'NaturalGas', 'key_var_groups' => [] }
    unit.spaces.each do |space|
      space.gasEquipment.each do |equip|
        custom_meter_infos["#{unit.name}:NaturalGasInteriorEquipment"]['key_var_groups'] << ["#{equip.name}", 'Gas Equipment Gas Energy']
      end
      space.otherEquipment.each do |equip|
        next if equip.fuelType != 'NaturalGas'

        custom_meter_infos["#{unit.name}:NaturalGasInteriorEquipment"]['key_var_groups'] << ["#{equip.name}", 'Other Equipment Gas Energy']
      end
    end
    custom_meter_infos['Central:NaturalGasInteriorEquipment'] = { 'fuel_type' => 'NaturalGas', 'key_var_groups' => [] }
    @model.getSpaces.each do |space|
      next if space.buildingUnit.is_initialized

      space.gasEquipment.each do |equip|
        custom_meter_infos['Central:NaturalGasInteriorEquipment']['key_var_groups'] << ["#{equip.name}", 'Gas Equipment Gas Energy']
      end
      space.otherEquipment.each do |equip|
        next if equip.fuelType != 'NaturalGas'

        custom_meter_infos['Central:NaturalGasInteriorEquipment']['key_var_groups'] << ["#{equip.name}", 'Other Equipment Gas Energy']
      end
    end
  end

  def natural_gas_water_systems(custom_meter_infos, unit, thermal_zones)
    custom_meter_infos["#{unit.name}:NaturalGasWaterSystems"] = { 'fuel_type' => 'NaturalGas', 'key_var_groups' => [] }
    @model.getPlantLoops.each do |plant_loop|
<<<<<<< HEAD
      if plant_loop.name.to_s == Constants.PlantLoopDomesticWater(unit.name.to_s)
        water_heater = Waterheater.get_water_heater(@model, plant_loop, @runner)
        next unless water_heater.is_a?(OpenStudio::Model::WaterHeaterMixed) or water_heater.is_a?(OpenStudio::Model::WaterHeaterStratified)
        next if water_heater.heaterFuelType != "NaturalGas"
=======
      next unless plant_loop.name.to_s == Constants.PlantLoopDomesticWater(unit.name.to_s)
      water_heater = Waterheater.get_water_heater(@model, plant_loop, @runner)
      next unless water_heater.is_a? OpenStudio::Model::WaterHeaterMixed
      next if water_heater.heaterFuelType != 'NaturalGas'
>>>>>>> c52e56fc

      custom_meter_infos["#{unit.name}:NaturalGasWaterSystems"]['key_var_groups'] << ["#{water_heater.name}", 'Water Heater Gas Energy']
    end
  end

  def fuel_oil_heating(custom_meter_infos, unit, thermal_zones)
    custom_meter_infos["#{unit.name}:FuelOilHeating"] = { 'fuel_type' => 'FuelOil#1', 'key_var_groups' => [] }
    custom_meter_infos['Central:FuelOilHeating'] = { 'fuel_type' => 'FuelOil#1', 'key_var_groups' => [] }
    thermal_zones.each do |thermal_zone|
      heating_equipment = HVAC.existing_heating_equipment(@model, @runner, thermal_zone)
      heating_equipment.each do |htg_equip|
        clg_coil, htg_coil, supp_htg_coil = HVAC.get_coils_from_hvac_equip(htg_equip)

        if htg_equip.is_a? OpenStudio::Model::AirLoopHVACUnitarySystem
          next if htg_coil.is_a?(OpenStudio::Model::CoilHeatingElectric) || htg_coil.is_a?(OpenStudio::Model::CoilHeatingDXSingleSpeed) || htg_coil.is_a?(OpenStudio::Model::CoilHeatingDXMultiSpeed)

          if htg_coil.is_a? OpenStudio::Model::CoilHeatingGas
            next if htg_coil.fuelType != 'FuelOil#1'
          end

          custom_meter_infos["#{unit.name}:FuelOilHeating"]['key_var_groups'] << ["#{htg_coil.name}", 'Heating Coil FuelOil#1 Energy']
          custom_meter_infos["#{unit.name}:FuelOilHeating"]['key_var_groups'] << ["#{htg_coil.name}", 'Heating Coil Ancillary FuelOil#1 Energy']

        elsif htg_equip.is_a? OpenStudio::Model::ZoneHVACBaseboardConvectiveWater
          @model.getPlantLoops.each do |plant_loop|
            is_specified_zone = false
            units_served = []
            plant_loop.demandComponents.each do |demand_component|
              next unless demand_component.to_CoilHeatingWaterBaseboard.is_initialized

              demand_coil = demand_component.to_CoilHeatingWaterBaseboard.get
              thermal_zone_served = demand_coil.containingZoneHVACComponent.get.thermalZone.get
              thermal_zone_served.spaces.each do |space_served|
                unit_served = space_served.buildingUnit.get
                next if units_served.include? unit_served

                units_served << unit_served
              end
              next if thermal_zone_served != thermal_zone

              is_specified_zone = true
            end
            next unless is_specified_zone

            plant_loop.supplyComponents.each do |supply_component|
              next unless supply_component.to_BoilerHotWater.is_initialized
              next if supply_component.to_BoilerHotWater.get.fuelType != 'FuelOil#1'

              if units_served.length != 1 # this is a central system
                custom_meter_infos['Central:FuelOilHeating']['key_var_groups'] << ["#{supply_component.name}", 'Boiler FuelOil#1 Energy']
              else
                custom_meter_infos["#{unit.name}:FuelOilHeating"]['key_var_groups'] << ["#{supply_component.name}", 'Boiler FuelOil#1 Energy']
              end
            end
          end

        elsif htg_equip.is_a?(OpenStudio::Model::ZoneHVACFourPipeFanCoil) || htg_equip.is_a?(OpenStudio::Model::ZoneHVACPackagedTerminalAirConditioner)
          @model.getPlantLoops.each do |plant_loop|
            is_specified_zone = false
            units_served = []
            plant_loop.demandComponents.each do |demand_component|
              next unless demand_component.to_CoilHeatingWater.is_initialized

              demand_coil = demand_component.to_CoilHeatingWater.get
              thermal_zone_served = demand_coil.containingZoneHVACComponent.get.thermalZone.get
              thermal_zone_served.spaces.each do |space_served|
                unit_served = space_served.buildingUnit.get
                next if units_served.include? unit_served

                units_served << unit_served
              end
              next if thermal_zone_served != thermal_zone

              is_specified_zone = true
            end
            next unless is_specified_zone

            plant_loop.supplyComponents.each do |supply_component|
              next unless supply_component.to_BoilerHotWater.is_initialized
              next if supply_component.to_BoilerHotWater.get.fuelType != 'FuelOil#1'

              if units_served.length != 1 # this is a central system
                custom_meter_infos['Central:FuelOilHeating']['key_var_groups'] << ["#{supply_component.name}", 'Boiler FuelOil#1 Energy']
              else
                custom_meter_infos["#{unit.name}:FuelOilHeating"]['key_var_groups'] << ["#{supply_component.name}", 'Boiler FuelOil#1 Energy']
              end
            end
          end

        end
      end
    end
  end

  def fuel_oil_water_systems(custom_meter_infos, unit, thermal_zones)
    custom_meter_infos["#{unit.name}:FuelOilWaterSystems"] = { 'fuel_type' => 'FuelOil#1', 'key_var_groups' => [] }
    @model.getPlantLoops.each do |plant_loop|
<<<<<<< HEAD
      if plant_loop.name.to_s == Constants.PlantLoopDomesticWater(unit.name.to_s)
        water_heater = Waterheater.get_water_heater(@model, plant_loop, @runner)
        next unless water_heater.is_a?(OpenStudio::Model::WaterHeaterMixed) or water_heater.is_a?(OpenStudio::Model::WaterHeaterStratified)
        next if water_heater.heaterFuelType != "FuelOil#1"
=======
      next unless plant_loop.name.to_s == Constants.PlantLoopDomesticWater(unit.name.to_s)
      water_heater = Waterheater.get_water_heater(@model, plant_loop, @runner)
      next unless water_heater.is_a? OpenStudio::Model::WaterHeaterMixed
      next if water_heater.heaterFuelType != 'FuelOil#1'
>>>>>>> c52e56fc

      custom_meter_infos["#{unit.name}:FuelOilWaterSystems"]['key_var_groups'] << ["#{water_heater.name}", 'Water Heater FuelOil#1 Energy']
    end
  end

  def propane_heating(custom_meter_infos, unit, thermal_zones)
    custom_meter_infos["#{unit.name}:PropaneHeating"] = { 'fuel_type' => 'PropaneGas', 'key_var_groups' => [] }
    custom_meter_infos['Central:PropaneHeating'] = { 'fuel_type' => 'PropaneGas', 'key_var_groups' => [] }
    thermal_zones.each do |thermal_zone|
      heating_equipment = HVAC.existing_heating_equipment(@model, @runner, thermal_zone)
      heating_equipment.each do |htg_equip|
        clg_coil, htg_coil, supp_htg_coil = HVAC.get_coils_from_hvac_equip(htg_equip)

        if htg_equip.is_a? OpenStudio::Model::AirLoopHVACUnitarySystem
          next if htg_coil.is_a?(OpenStudio::Model::CoilHeatingElectric) || htg_coil.is_a?(OpenStudio::Model::CoilHeatingDXSingleSpeed) || htg_coil.is_a?(OpenStudio::Model::CoilHeatingDXMultiSpeed)

          if htg_coil.is_a? OpenStudio::Model::CoilHeatingGas
            next if htg_coil.fuelType != 'PropaneGas'
          end

          custom_meter_infos["#{unit.name}:PropaneHeating"]['key_var_groups'] << ["#{htg_coil.name}", 'Heating Coil Propane Energy']
          custom_meter_infos["#{unit.name}:PropaneHeating"]['key_var_groups'] << ["#{htg_coil.name}", 'Heating Coil Ancillary Propane Energy']

        elsif htg_equip.is_a? OpenStudio::Model::ZoneHVACBaseboardConvectiveWater
          @model.getPlantLoops.each do |plant_loop|
            is_specified_zone = false
            units_served = []
            plant_loop.demandComponents.each do |demand_component|
              next unless demand_component.to_CoilHeatingWaterBaseboard.is_initialized

              demand_coil = demand_component.to_CoilHeatingWaterBaseboard.get
              thermal_zone_served = demand_coil.containingZoneHVACComponent.get.thermalZone.get
              thermal_zone_served.spaces.each do |space_served|
                unit_served = space_served.buildingUnit.get
                next if units_served.include? unit_served

                units_served << unit_served
              end
              next if thermal_zone_served != thermal_zone

              is_specified_zone = true
            end
            next unless is_specified_zone

            plant_loop.supplyComponents.each do |supply_component|
              next unless supply_component.to_BoilerHotWater.is_initialized
              next if supply_component.to_BoilerHotWater.get.fuelType != 'PropaneGas'

              if units_served.length != 1 # this is a central system
                custom_meter_infos['Central:PropaneHeating']['key_var_groups'] << ["#{supply_component.name}", 'Boiler Propane Energy']
              else
                custom_meter_infos["#{unit.name}:PropaneHeating"]['key_var_groups'] << ["#{supply_component.name}", 'Boiler Propane Energy']
              end
            end
          end

        elsif htg_equip.is_a?(OpenStudio::Model::ZoneHVACFourPipeFanCoil) || htg_equip.is_a?(OpenStudio::Model::ZoneHVACPackagedTerminalAirConditioner)
          @model.getPlantLoops.each do |plant_loop|
            is_specified_zone = false
            units_served = []
            plant_loop.demandComponents.each do |demand_component|
              next unless demand_component.to_CoilHeatingWater.is_initialized

              demand_coil = demand_component.to_CoilHeatingWater.get
              thermal_zone_served = demand_coil.containingZoneHVACComponent.get.thermalZone.get
              thermal_zone_served.spaces.each do |space_served|
                unit_served = space_served.buildingUnit.get
                next if units_served.include? unit_served

                units_served << unit_served
              end
              next if thermal_zone_served != thermal_zone

              is_specified_zone = true
            end
            next unless is_specified_zone

            plant_loop.supplyComponents.each do |supply_component|
              next unless supply_component.to_BoilerHotWater.is_initialized
              next if supply_component.to_BoilerHotWater.get.fuelType != 'PropaneGas'

              if units_served.length != 1 # this is a central system
                custom_meter_infos['Central:PropaneHeating']['key_var_groups'] << ["#{supply_component.name}", 'Boiler Propane Energy']
              else
                custom_meter_infos["#{unit.name}:PropaneHeating"]['key_var_groups'] << ["#{supply_component.name}", 'Boiler Propane Energy']
              end
            end
          end
        end
      end
    end
  end

  def propane_interior_equipment(custom_meter_infos, unit, thermal_zones)
    custom_meter_infos["#{unit.name}:PropaneInteriorEquipment"] = { 'fuel_type' => 'PropaneGas', 'key_var_groups' => [] }
    unit.spaces.each do |space|
      space.otherEquipment.each do |equip|
        next if equip.fuelType != 'PropaneGas'

        custom_meter_infos["#{unit.name}:PropaneInteriorEquipment"]['key_var_groups'] << ["#{equip.name}", 'Other Equipment Propane Energy']
      end
    end
    custom_meter_infos['Central:PropaneInteriorEquipment'] = { 'fuel_type' => 'PropaneGas', 'key_var_groups' => [] }
    @model.getSpaces.each do |space|
      next if space.buildingUnit.is_initialized

      space.otherEquipment.each do |equip|
        next if equip.fuelType != 'PropaneGas'

        custom_meter_infos['Central:PropaneInteriorEquipment']['key_var_groups'] << ["#{equip.name}", 'Other Equipment Propane Energy']
      end
    end
  end

  def propane_water_systems(custom_meter_infos, unit, thermal_zones)
    custom_meter_infos["#{unit.name}:PropaneWaterSystems"] = { 'fuel_type' => 'PropaneGas', 'key_var_groups' => [] }
    @model.getPlantLoops.each do |plant_loop|
<<<<<<< HEAD
      if plant_loop.name.to_s == Constants.PlantLoopDomesticWater(unit.name.to_s)
        water_heater = Waterheater.get_water_heater(@model, plant_loop, @runner)
        next unless water_heater.is_a?(OpenStudio::Model::WaterHeaterMixed) or water_heater.is_a?(OpenStudio::Model::WaterHeaterStratified)
        next if water_heater.heaterFuelType != "PropaneGas"
=======
      next unless plant_loop.name.to_s == Constants.PlantLoopDomesticWater(unit.name.to_s)
      water_heater = Waterheater.get_water_heater(@model, plant_loop, @runner)
      next unless water_heater.is_a? OpenStudio::Model::WaterHeaterMixed
      next if water_heater.heaterFuelType != 'PropaneGas'
>>>>>>> c52e56fc

      custom_meter_infos["#{unit.name}:PropaneWaterSystems"]['key_var_groups'] << ["#{water_heater.name}", 'Water Heater Propane Energy']
    end
  end

  def wood_heating(custom_meter_infos, unit, thermal_zones)
    custom_meter_infos["#{unit.name}:WoodHeating"] = { 'fuel_type' => 'OtherFuel1', 'key_var_groups' => [] }
    thermal_zones.each do |thermal_zone|
      heating_equipment = HVAC.existing_heating_equipment(@model, @runner, thermal_zone)
      heating_equipment.each do |htg_equip|
        clg_coil, htg_coil, supp_htg_coil = HVAC.get_coils_from_hvac_equip(htg_equip)

        next unless htg_equip.is_a? OpenStudio::Model::AirLoopHVACUnitarySystem
        if htg_coil.is_a? OpenStudio::Model::CoilHeatingGas
          next if htg_coil.fuelType != 'OtherFuel1'
        end

        custom_meter_infos["#{unit.name}:WoodHeating"]['key_var_groups'] << ["#{htg_coil.name}", 'Heating Coil OtherFuel1 Energy']
      end
    end
  end

  def electricity_refrigerator(custom_meter_infos, unit, thermal_zones)
    custom_meter_infos["#{unit.name}:ElectricityRefrigerator"] = { 'fuel_type' => 'Electricity', 'key_var_groups' => [] }
    unit.spaces.each do |space|
      space.electricEquipment.each do |equip|
        next unless equip.endUseSubcategory.include? Constants.ObjectNameRefrigerator

        custom_meter_infos["#{unit.name}:ElectricityRefrigerator"]['key_var_groups'] << ["#{equip.name}", 'Electric Equipment Electric Energy']
      end
    end
  end

  def electricity_clothes_washer(custom_meter_infos, unit, thermal_zones)
    custom_meter_infos["#{unit.name}:ElectricityClothesWasher"] = { 'fuel_type' => 'Electricity', 'key_var_groups' => [] }
    unit.spaces.each do |space|
      space.electricEquipment.each do |equip|
        next unless equip.endUseSubcategory.include? Constants.ObjectNameClothesWasher

        custom_meter_infos["#{unit.name}:ElectricityClothesWasher"]['key_var_groups'] << ["#{equip.name}", 'Electric Equipment Electric Energy']
      end
    end
  end

  def electricity_clothes_dryer(custom_meter_infos, unit, thermal_zones)
    custom_meter_infos["#{unit.name}:ElectricityClothesDryer"] = { 'fuel_type' => 'Electricity', 'key_var_groups' => [] }
    unit.spaces.each do |space|
      space.electricEquipment.each do |equip|
        next unless equip.endUseSubcategory.include? Constants.ObjectNameClothesDryer(nil)

        custom_meter_infos["#{unit.name}:ElectricityClothesDryer"]['key_var_groups'] << ["#{equip.name}", 'Electric Equipment Electric Energy']
      end
    end
  end

  def natural_gas_clothes_dryer(custom_meter_infos, unit, thermal_zones)
    custom_meter_infos["#{unit.name}:NaturalGasClothesDryer"] = { 'fuel_type' => 'NaturalGas', 'key_var_groups' => [] }
    unit.spaces.each do |space|
      space.otherEquipment.each do |equip|
        next unless equip.fuelType == 'NaturalGas'
        next unless equip.endUseSubcategory.include? Constants.ObjectNameClothesDryer(nil)

        custom_meter_infos["#{unit.name}:NaturalGasClothesDryer"]['key_var_groups'] << ["#{equip.name}", 'Other Equipment Gas Energy']
      end
    end
  end

  def propane_clothes_dryer(custom_meter_infos, unit, thermal_zones)
    custom_meter_infos["#{unit.name}:PropaneClothesDryer"] = { 'fuel_type' => 'PropaneGas', 'key_var_groups' => [] }
    unit.spaces.each do |space|
      space.otherEquipment.each do |equip|
        next unless equip.fuelType == 'PropaneGas'
        next unless equip.endUseSubcategory.include? Constants.ObjectNameClothesDryer(nil)

        custom_meter_infos["#{unit.name}:PropaneClothesDryer"]['key_var_groups'] << ["#{equip.name}", 'Other Equipment Propane Energy']
      end
    end
  end

  def electricity_cooking_range(custom_meter_infos, unit, thermal_zones)
    custom_meter_infos["#{unit.name}:ElectricityCookingRange"] = { 'fuel_type' => 'Electricity', 'key_var_groups' => [] }
    unit.spaces.each do |space|
      space.electricEquipment.each do |equip|
        next unless equip.endUseSubcategory.include? Constants.ObjectNameCookingRange(nil)

        custom_meter_infos["#{unit.name}:ElectricityCookingRange"]['key_var_groups'] << ["#{equip.name}", 'Electric Equipment Electric Energy']
      end
    end
  end

  def natural_gas_cooking_range(custom_meter_infos, unit, thermal_zones)
    custom_meter_infos["#{unit.name}:NaturalGasCookingRange"] = { 'fuel_type' => 'NaturalGas', 'key_var_groups' => [] }
    unit.spaces.each do |space|
      space.otherEquipment.each do |equip|
        next unless equip.fuelType == 'NaturalGas'
        next unless equip.endUseSubcategory.include? Constants.ObjectNameCookingRange(nil)

        custom_meter_infos["#{unit.name}:NaturalGasCookingRange"]['key_var_groups'] << ["#{equip.name}", 'Other Equipment Gas Energy']
      end
    end
  end

  def propane_cooking_range(custom_meter_infos, unit, thermal_zones)
    custom_meter_infos["#{unit.name}:PropaneCookingRange"] = { 'fuel_type' => 'PropaneGas', 'key_var_groups' => [] }
    unit.spaces.each do |space|
      space.otherEquipment.each do |equip|
        next unless equip.fuelType == 'PropaneGas'
        next unless equip.endUseSubcategory.include? Constants.ObjectNameCookingRange(nil)

        custom_meter_infos["#{unit.name}:PropaneCookingRange"]['key_var_groups'] << ["#{equip.name}", 'Other Equipment Propane Energy']
      end
    end
  end

  def electricity_dishwasher(custom_meter_infos, unit, thermal_zones)
    custom_meter_infos["#{unit.name}:ElectricityDishwasher"] = { 'fuel_type' => 'Electricity', 'key_var_groups' => [] }
    unit.spaces.each do |space|
      space.electricEquipment.each do |equip|
        next unless equip.endUseSubcategory.include? Constants.ObjectNameDishwasher

        custom_meter_infos["#{unit.name}:ElectricityDishwasher"]['key_var_groups'] << ["#{equip.name}", 'Electric Equipment Electric Energy']
      end
    end
  end

  def electricity_plug_loads(custom_meter_infos, unit, thermal_zones)
    custom_meter_infos["#{unit.name}:ElectricityPlugLoads"] = { 'fuel_type' => 'Electricity', 'key_var_groups' => [] }
    unit.spaces.each do |space|
      space.electricEquipment.each do |equip|
        next unless equip.endUseSubcategory.include? Constants.ObjectNameMiscPlugLoads

        custom_meter_infos["#{unit.name}:ElectricityPlugLoads"]['key_var_groups'] << ["#{equip.name}", 'Electric Equipment Electric Energy']
      end
    end
  end

  def electricity_house_fan(custom_meter_infos, unit, thermal_zones)
    custom_meter_infos["#{unit.name}:ElectricityHouseFan"] = { 'fuel_type' => 'Electricity', 'key_var_groups' => [] }
    unit.spaces.each do |space|
      space.electricEquipment.each do |equip|
        next unless equip.endUseSubcategory.include? 'house fan'

        custom_meter_infos["#{unit.name}:ElectricityHouseFan"]['key_var_groups'] << ["#{equip.name}", 'Electric Equipment Electric Energy']
      end
    end
  end

  def electricity_range_fan(custom_meter_infos, unit, thermal_zones)
    custom_meter_infos["#{unit.name}:ElectricityRangeFan"] = { 'fuel_type' => 'Electricity', 'key_var_groups' => [] }
    unit.spaces.each do |space|
      space.electricEquipment.each do |equip|
        next unless equip.endUseSubcategory.include? 'range fan'

        custom_meter_infos["#{unit.name}:ElectricityRangeFan"]['key_var_groups'] << ["#{equip.name}", 'Electric Equipment Electric Energy']
      end
    end
  end

  def electricity_bath_fan(custom_meter_infos, unit, thermal_zones)
    custom_meter_infos["#{unit.name}:ElectricityBathFan"] = { 'fuel_type' => 'Electricity', 'key_var_groups' => [] }
    unit.spaces.each do |space|
      space.electricEquipment.each do |equip|
        next unless equip.endUseSubcategory.include? 'bath fan'

        custom_meter_infos["#{unit.name}:ElectricityBathFan"]['key_var_groups'] << ["#{equip.name}", 'Electric Equipment Electric Energy']
      end
    end
  end

  def electricity_ceiling_fan(custom_meter_infos, unit, thermal_zones)
    custom_meter_infos["#{unit.name}:ElectricityCeilingFan"] = { 'fuel_type' => 'Electricity', 'key_var_groups' => [] }
    unit.spaces.each do |space|
      space.electricEquipment.each do |equip|
        next unless equip.endUseSubcategory.include? Constants.ObjectNameCeilingFan

        custom_meter_infos["#{unit.name}:ElectricityCeilingFan"]['key_var_groups'] << ["#{equip.name}", 'Electric Equipment Electric Energy']
      end
    end
  end

  def electricity_extra_refrigerator(custom_meter_infos, unit, thermal_zones)
    custom_meter_infos["#{unit.name}:ElectricityExtraRefrigerator"] = { 'fuel_type' => 'Electricity', 'key_var_groups' => [] }
    unit.spaces.each do |space|
      space.electricEquipment.each do |equip|
        next unless equip.endUseSubcategory.include? Constants.ObjectNameExtraRefrigerator

        custom_meter_infos["#{unit.name}:ElectricityExtraRefrigerator"]['key_var_groups'] << ["#{equip.name}", 'Electric Equipment Electric Energy']
      end
    end

    custom_meter_infos['Central:ElectricityExtraRefrigerator'] = { 'fuel_type' => 'Electricity', 'key_var_groups' => [] }
    @model.getSpaces.each do |space|
      next if space.buildingUnit.is_initialized

      space.electricEquipment.each do |equip|
        next unless equip.endUseSubcategory.include? Constants.ObjectNameExtraRefrigerator

        custom_meter_infos['Central:ElectricityExtraRefrigerator']['key_var_groups'] << ["#{equip.name}", 'Electric Equipment Electric Energy']
      end
    end
  end

  def electricity_freezer(custom_meter_infos, unit, thermal_zones)
    custom_meter_infos["#{unit.name}:ElectricityFreezer"] = { 'fuel_type' => 'Electricity', 'key_var_groups' => [] }
    unit.spaces.each do |space|
      space.electricEquipment.each do |equip|
        next unless equip.endUseSubcategory.include? Constants.ObjectNameFreezer

        custom_meter_infos["#{unit.name}:ElectricityFreezer"]['key_var_groups'] << ["#{equip.name}", 'Electric Equipment Electric Energy']
      end
    end

    custom_meter_infos['Central:ElectricityFreezer'] = { 'fuel_type' => 'Electricity', 'key_var_groups' => [] }
    @model.getSpaces.each do |space|
      next if space.buildingUnit.is_initialized

      space.electricEquipment.each do |equip|
        next unless equip.endUseSubcategory.include? Constants.ObjectNameFreezer

        custom_meter_infos['Central:ElectricityFreezer']['key_var_groups'] << ["#{equip.name}", 'Electric Equipment Electric Energy']
      end
    end
  end

  def electricity_pool_heater(custom_meter_infos, unit, thermal_zones)
    custom_meter_infos["#{unit.name}:ElectricityPoolHeater"] = { 'fuel_type' => 'Electricity', 'key_var_groups' => [] }
    unit.spaces.each do |space|
      space.electricEquipment.each do |equip|
        next unless equip.endUseSubcategory.include? Constants.ObjectNamePoolHeater(Constants.FuelTypeElectric)

        custom_meter_infos["#{unit.name}:ElectricityPoolHeater"]['key_var_groups'] << ["#{equip.name}", 'Electric Equipment Electric Energy']
      end
    end
  end

  def natural_gas_pool_heater(custom_meter_infos, unit, thermal_zones)
    custom_meter_infos["#{unit.name}:NaturalGasPoolHeater"] = { 'fuel_type' => 'NaturalGas', 'key_var_groups' => [] }
    unit.spaces.each do |space|
      space.gasEquipment.each do |equip|
        next unless equip.endUseSubcategory.include? Constants.ObjectNamePoolHeater(Constants.FuelTypeGas)

        custom_meter_infos["#{unit.name}:NaturalGasPoolHeater"]['key_var_groups'] << ["#{equip.name}", 'Gas Equipment Gas Energy']
      end
    end
  end

  def electricity_pool_pump(custom_meter_infos, unit, thermal_zones)
    custom_meter_infos["#{unit.name}:ElectricityPoolPump"] = { 'fuel_type' => 'Electricity', 'key_var_groups' => [] }
    unit.spaces.each do |space|
      space.electricEquipment.each do |equip|
        next unless equip.endUseSubcategory.include? Constants.ObjectNamePoolPump

        custom_meter_infos["#{unit.name}:ElectricityPoolPump"]['key_var_groups'] << ["#{equip.name}", 'Electric Equipment Electric Energy']
      end
    end
  end

  def electricity_hot_tub_heater(custom_meter_infos, unit, thermal_zones)
    custom_meter_infos["#{unit.name}:ElectricityHotTubHeater"] = { 'fuel_type' => 'Electricity', 'key_var_groups' => [] }
    unit.spaces.each do |space|
      space.electricEquipment.each do |equip|
        next unless equip.endUseSubcategory.include? Constants.ObjectNameHotTubHeater(Constants.FuelTypeElectric)

        custom_meter_infos["#{unit.name}:ElectricityHotTubHeater"]['key_var_groups'] << ["#{equip.name}", 'Electric Equipment Electric Energy']
      end
    end
  end

  def natural_gas_hot_tub_heater(custom_meter_infos, unit, thermal_zones)
    custom_meter_infos["#{unit.name}:NaturalGasHotTubHeater"] = { 'fuel_type' => 'NaturalGas', 'key_var_groups' => [] }
    unit.spaces.each do |space|
      space.gasEquipment.each do |equip|
        next unless equip.endUseSubcategory.include? Constants.ObjectNameHotTubHeater(Constants.FuelTypeGas)

        custom_meter_infos["#{unit.name}:NaturalGasHotTubHeater"]['key_var_groups'] << ["#{equip.name}", 'Gas Equipment Gas Energy']
      end
    end
  end

  def electricity_hot_tub_pump(custom_meter_infos, unit, thermal_zones)
    custom_meter_infos["#{unit.name}:ElectricityHotTubPump"] = { 'fuel_type' => 'Electricity', 'key_var_groups' => [] }
    unit.spaces.each do |space|
      space.electricEquipment.each do |equip|
        next unless equip.endUseSubcategory.include? Constants.ObjectNameHotTubPump

        custom_meter_infos["#{unit.name}:ElectricityHotTubPump"]['key_var_groups'] << ["#{equip.name}", 'Electric Equipment Electric Energy']
      end
    end
  end

  def natural_gas_grill(custom_meter_infos, unit, thermal_zones)
    custom_meter_infos["#{unit.name}:NaturalGasGrill"] = { 'fuel_type' => 'NaturalGas', 'key_var_groups' => [] }
    unit.spaces.each do |space|
      space.gasEquipment.each do |equip|
        next unless equip.endUseSubcategory.include? Constants.ObjectNameGasGrill

        custom_meter_infos["#{unit.name}:NaturalGasGrill"]['key_var_groups'] << ["#{equip.name}", 'Gas Equipment Gas Energy']
      end
    end

    custom_meter_infos['Central:NaturalGasGrill'] = { 'fuel_type' => 'NaturalGas', 'key_var_groups' => [] }
    @model.getSpaces.each do |space|
      next if space.buildingUnit.is_initialized

      space.gasEquipment.each do |equip|
        next unless equip.endUseSubcategory.include? Constants.ObjectNameGasGrill

        custom_meter_infos['Central:NaturalGasGrill']['key_var_groups'] << ["#{equip.name}", 'Gas Equipment Gas Energy']
      end
    end
  end

  def natural_gas_lighting(custom_meter_infos, unit, thermal_zones)
    custom_meter_infos["#{unit.name}:NaturalGasLighting"] = { 'fuel_type' => 'NaturalGas', 'key_var_groups' => [] }
    unit.spaces.each do |space|
      space.gasEquipment.each do |equip|
        next unless equip.endUseSubcategory.include? Constants.ObjectNameGasLighting

        custom_meter_infos["#{unit.name}:NaturalGasLighting"]['key_var_groups'] << ["#{equip.name}", 'Gas Equipment Gas Energy']
      end
    end

    custom_meter_infos['Central:NaturalGasLighting'] = { 'fuel_type' => 'NaturalGas', 'key_var_groups' => [] }
    @model.getSpaces.each do |space|
      next if space.buildingUnit.is_initialized

      space.gasEquipment.each do |equip|
        next unless equip.endUseSubcategory.include? Constants.ObjectNameGasLighting

        custom_meter_infos['Central:NaturalGasLighting']['key_var_groups'] << ["#{equip.name}", 'Gas Equipment Gas Energy']
      end
    end
  end

  def natural_gas_fireplace(custom_meter_infos, unit, thermal_zones)
    custom_meter_infos["#{unit.name}:NaturalGasFireplace"] = { 'fuel_type' => 'NaturalGas', 'key_var_groups' => [] }
    unit.spaces.each do |space|
      space.gasEquipment.each do |equip|
        next unless equip.endUseSubcategory.include? Constants.ObjectNameGasFireplace

        custom_meter_infos["#{unit.name}:NaturalGasFireplace"]['key_var_groups'] << ["#{equip.name}", 'Gas Equipment Gas Energy']
      end
    end

    custom_meter_infos['Central:NaturalGasFireplace'] = { 'fuel_type' => 'NaturalGas', 'key_var_groups' => [] }
    @model.getSpaces.each do |space|
      next if space.buildingUnit.is_initialized

      space.gasEquipment.each do |equip|
        next unless equip.endUseSubcategory.include? Constants.ObjectNameGasFireplace

        custom_meter_infos['Central:NaturalGasFireplace']['key_var_groups'] << ["#{equip.name}", 'Gas Equipment Gas Energy']
      end
    end
  end

  def electricity_well_pump(custom_meter_infos, unit, thermal_zones)
    custom_meter_infos["#{unit.name}:ElectricityWellPump"] = { 'fuel_type' => 'Electricity', 'key_var_groups' => [] }
    unit.spaces.each do |space|
      space.electricEquipment.each do |equip|
        next unless equip.endUseSubcategory.include? Constants.ObjectNameWellPump

        custom_meter_infos["#{unit.name}:ElectricityWellPump"]['key_var_groups'] << ["#{equip.name}", 'Electric Equipment Electric Energy']
      end
    end
  end

  def electricity_recirc_pump(custom_meter_infos, unit, thermal_zones)
    custom_meter_infos["#{unit.name}:ElectricityRecircPump"] = { 'fuel_type' => 'Electricity', 'key_var_groups' => [] }
    unit.spaces.each do |space|
      space.electricEquipment.each do |equip|
        next unless equip.endUseSubcategory.include? Constants.ObjectNameHotWaterRecircPump

        custom_meter_infos["#{unit.name}:ElectricityRecircPump"]['key_var_groups'] << ["#{equip.name}", 'Electric Equipment Electric Energy']
      end
    end
  end

  def electricity_vehicle(custom_meter_infos, unit, thermal_zones)
    custom_meter_infos["#{unit.name}:ElectricityVehicle"] = { 'fuel_type' => 'Electricity', 'key_var_groups' => [] }
    unit.spaces.each do |space|
      space.electricEquipment.each do |equip|
        next unless equip.endUseSubcategory.include? Constants.ObjectNameElectricVehicle

        custom_meter_infos["#{unit.name}:ElectricityVehicle"]['key_var_groups'] << ["#{equip.name}", 'Electric Equipment Electric Energy']
      end
    end
  end
end

class Electricity
  def initialize
  end
  attr_accessor :heating, :central_heating, :heating_supplemental, :cooling, :central_cooling, :interior_lighting, :exterior_lighting, :exterior_holiday_lighting,
                :garage_lighting, :interior_equipment, :fans_heating, :fans_cooling, :pumps_heating, :central_pumps_heating, :pumps_cooling,
                :central_pumps_cooling, :water_systems, :photovoltaics, :refrigerator, :clothes_washer, :clothes_dryer, :cooking_range,
                :dishwasher, :plug_loads, :house_fan, :range_fan, :bath_fan, :ceiling_fan, :extra_refrigerator, :freezer, :pool_heater,
                :pool_pump, :hot_tub_heater, :hot_tub_pump, :well_pump, :recirc_pump, :vehicle, :total_end_uses
end

class NaturalGas
  def initialize
  end
  attr_accessor :heating, :central_heating, :interior_equipment, :water_systems, :clothes_dryer, :cooking_range, :pool_heater,
                :hot_tub_heater, :grill, :lighting, :fireplace, :total_end_uses
end

class FuelOil
  def initialize
  end
  attr_accessor :heating, :central_heating, :interior_equipment, :water_systems, :total_end_uses
end

class Propane
  def initialize
  end
  attr_accessor :heating, :central_heating, :interior_equipment, :water_systems, :clothes_dryer, :cooking_range, :total_end_uses
end

class Wood
  def initialize
  end
  attr_accessor :heating, :total_end_uses
end

class HoursSetpointNotMet
  def initialize
  end
  attr_accessor :heating, :cooling
end<|MERGE_RESOLUTION|>--- conflicted
+++ resolved
@@ -444,6 +444,7 @@
       electricityWaterSystems = add_unit(sql_file, electricityWaterSystems, "SELECT VariableValue/1000000000 FROM ReportMeterData WHERE ReportMeterDataDictionaryIndex IN (SELECT ReportMeterDataDictionaryIndex FROM ReportMeterDataDictionary WHERE VariableType='Sum' AND VariableName IN ('#{unit_name}:ELECTRICITYWATERSYSTEMS') AND ReportingFrequency='#{@reporting_frequency_eplus}' AND VariableUnits='J') AND TimeIndex IN (SELECT TimeIndex FROM Time WHERE EnvironmentPeriodIndex='#{env_period_ix}')")
 
       next unless @include_enduse_subcategories
+
       electricityRefrigerator = add_unit(sql_file, electricityRefrigerator, "SELECT VariableValue/1000000000 FROM ReportMeterData WHERE ReportMeterDataDictionaryIndex IN (SELECT ReportMeterDataDictionaryIndex FROM ReportMeterDataDictionary WHERE VariableType='Sum' AND VariableName IN ('#{unit_name}:ELECTRICITYREFRIGERATOR') AND ReportingFrequency='#{@reporting_frequency_eplus}' AND VariableUnits='J') AND TimeIndex IN (SELECT TimeIndex FROM Time WHERE EnvironmentPeriodIndex='#{env_period_ix}')")
       electricityClothesWasher = add_unit(sql_file, electricityClothesWasher, "SELECT VariableValue/1000000000 FROM ReportMeterData WHERE ReportMeterDataDictionaryIndex IN (SELECT ReportMeterDataDictionaryIndex FROM ReportMeterDataDictionary WHERE VariableType='Sum' AND VariableName IN ('#{unit_name}:ELECTRICITYCLOTHESWASHER') AND ReportingFrequency='#{@reporting_frequency_eplus}' AND VariableUnits='J') AND TimeIndex IN (SELECT TimeIndex FROM Time WHERE EnvironmentPeriodIndex='#{env_period_ix}')")
       electricityClothesDryer = add_unit(sql_file, electricityClothesDryer, "SELECT VariableValue/1000000000 FROM ReportMeterData WHERE ReportMeterDataDictionaryIndex IN (SELECT ReportMeterDataDictionaryIndex FROM ReportMeterDataDictionary WHERE VariableType='Sum' AND VariableName IN ('#{unit_name}:ELECTRICITYCLOTHESDRYER') AND ReportingFrequency='#{@reporting_frequency_eplus}' AND VariableUnits='J') AND TimeIndex IN (SELECT TimeIndex FROM Time WHERE EnvironmentPeriodIndex='#{env_period_ix}')")
@@ -560,6 +561,7 @@
       naturalGasWaterSystems = add_unit(sql_file, naturalGasWaterSystems, "SELECT VariableValue/1000000000 FROM ReportMeterData WHERE ReportMeterDataDictionaryIndex IN (SELECT ReportMeterDataDictionaryIndex FROM ReportMeterDataDictionary WHERE VariableType='Sum' AND VariableName IN ('#{unit_name}:NATURALGASWATERSYSTEMS') AND ReportingFrequency='#{@reporting_frequency_eplus}' AND VariableUnits='J') AND TimeIndex IN (SELECT TimeIndex FROM Time WHERE EnvironmentPeriodIndex='#{env_period_ix}')")
 
       next unless @include_enduse_subcategories
+
       naturalGasClothesDryer = add_unit(sql_file, naturalGasClothesDryer, "SELECT VariableValue/1000000000 FROM ReportMeterData WHERE ReportMeterDataDictionaryIndex IN (SELECT ReportMeterDataDictionaryIndex FROM ReportMeterDataDictionary WHERE VariableType='Sum' AND VariableName IN ('#{unit_name}:NATURALGASCLOTHESDRYER') AND ReportingFrequency='#{@reporting_frequency_eplus}' AND VariableUnits='J') AND TimeIndex IN (SELECT TimeIndex FROM Time WHERE EnvironmentPeriodIndex='#{env_period_ix}')")
       naturalGasCookingRange = add_unit(sql_file, naturalGasCookingRange, "SELECT VariableValue/1000000000 FROM ReportMeterData WHERE ReportMeterDataDictionaryIndex IN (SELECT ReportMeterDataDictionaryIndex FROM ReportMeterDataDictionary WHERE VariableType='Sum' AND VariableName IN ('#{unit_name}:NATURALGASCOOKINGRANGE') AND ReportingFrequency='#{@reporting_frequency_eplus}' AND VariableUnits='J') AND TimeIndex IN (SELECT TimeIndex FROM Time WHERE EnvironmentPeriodIndex='#{env_period_ix}')")
       naturalGasPoolHeater = add_unit(sql_file, naturalGasPoolHeater, "SELECT VariableValue/1000000000 FROM ReportMeterData WHERE ReportMeterDataDictionaryIndex IN (SELECT ReportMeterDataDictionaryIndex FROM ReportMeterDataDictionary WHERE VariableType='Sum' AND VariableName IN ('#{unit_name}:NATURALGASPOOLHEATER') AND ReportingFrequency='#{@reporting_frequency_eplus}' AND VariableUnits='J') AND TimeIndex IN (SELECT TimeIndex FROM Time WHERE EnvironmentPeriodIndex='#{env_period_ix}')")
@@ -820,6 +822,7 @@
       wood_heating(custom_meter_infos, unit, thermal_zones)
 
       next unless @include_enduse_subcategories
+
       electricity_refrigerator(custom_meter_infos, unit, thermal_zones)
       electricity_clothes_washer(custom_meter_infos, unit, thermal_zones)
       electricity_clothes_dryer(custom_meter_infos, unit, thermal_zones)
@@ -973,6 +976,7 @@
         clg_coil, htg_coil, supp_htg_coil = HVAC.get_coils_from_hvac_equip(htg_equip)
 
         next unless htg_equip.is_a? OpenStudio::Model::AirLoopHVACUnitarySystem
+
         unless supp_htg_coil.nil?
           custom_meter_infos["#{unit.name}:ElectricityHeatingSupplemental"]['key_var_groups'] << ["#{supp_htg_coil.name}", 'Heating Coil Electric Energy']
         end
@@ -1098,6 +1102,7 @@
     end
     @model.getPlantLoops.each do |plant_loop|
       next unless plant_loop.name.to_s == Constants.PlantLoopDomesticWater(unit.name.to_s)
+
       water_heater = Waterheater.get_water_heater(@model, plant_loop, @runner)
       if water_heater.is_a? OpenStudio::Model::WaterHeaterHeatPumpWrappedCondenser
         custom_meter_infos["#{unit.name}:ElectricityFansHeating"]['key_var_groups'] << ["#{water_heater.fan.name}", 'Fan Electric Energy']
@@ -1154,34 +1159,11 @@
   def electricity_water_systems(custom_meter_infos, unit, thermal_zones)
     custom_meter_infos["#{unit.name}:ElectricityWaterSystems"] = { 'fuel_type' => 'Electricity', 'key_var_groups' => [] }
     @model.getPlantLoops.each do |plant_loop|
-<<<<<<< HEAD
-      if plant_loop.name.to_s == Constants.PlantLoopDomesticWater(unit.name.to_s)
-        water_heater = Waterheater.get_water_heater(@model, plant_loop, @runner)
-
-        if water_heater.is_a?(OpenStudio::Model::WaterHeaterMixed) or water_heater.is_a?(OpenStudio::Model::WaterHeaterStratified)
-          custom_meter_infos["#{unit.name}:ElectricityWaterSystems"]["key_var_groups"] << ["#{water_heater.name}", "Water Heater Off Cycle Parasitic Electric Energy"]
-          custom_meter_infos["#{unit.name}:ElectricityWaterSystems"]["key_var_groups"] << ["#{water_heater.name}", "Water Heater On Cycle Parasitic Electric Energy"]
-          next if water_heater.heaterFuelType != "Electricity"
-
-          custom_meter_infos["#{unit.name}:ElectricityWaterSystems"]["key_var_groups"] << ["#{water_heater.name}", "Water Heater Electric Energy"]
-        elsif water_heater.is_a? OpenStudio::Model::WaterHeaterHeatPumpWrappedCondenser
-          custom_meter_infos["#{unit.name}:ElectricityWaterSystems"]["key_var_groups"] << ["#{water_heater.name}", "Water Heater Off Cycle Ancillary Electric Energy"]
-          custom_meter_infos["#{unit.name}:ElectricityWaterSystems"]["key_var_groups"] << ["#{water_heater.name}", "Water Heater On Cycle Ancillary Electric Energy"]
-
-          tank = water_heater.tank.to_WaterHeaterStratified.get
-          custom_meter_infos["#{unit.name}:ElectricityWaterSystems"]["key_var_groups"] << ["#{tank.name}", "Water Heater Electric Energy"]
-          custom_meter_infos["#{unit.name}:ElectricityWaterSystems"]["key_var_groups"] << ["#{tank.name}", "Water Heater Off Cycle Parasitic Electric Energy"]
-          custom_meter_infos["#{unit.name}:ElectricityWaterSystems"]["key_var_groups"] << ["#{tank.name}", "Water Heater On Cycle Parasitic Electric Energy"]
-
-          coil = water_heater.dXCoil.to_CoilWaterHeatingAirToWaterHeatPumpWrapped.get
-          custom_meter_infos["#{unit.name}:ElectricityWaterSystems"]["key_var_groups"] << ["#{coil.name}", "Cooling Coil Crankcase Heater Electric Energy"]
-          custom_meter_infos["#{unit.name}:ElectricityWaterSystems"]["key_var_groups"] << ["#{coil.name}", "Cooling Coil Water Heating Electric Energy"]
-        end
-=======
       next unless plant_loop.name.to_s == Constants.PlantLoopDomesticWater(unit.name.to_s)
+
       water_heater = Waterheater.get_water_heater(@model, plant_loop, @runner)
 
-      if water_heater.is_a? OpenStudio::Model::WaterHeaterMixed
+      if water_heater.is_a? OpenStudio::Model::WaterHeaterMixed or water_heater.is_a? OpenStudio::Model::WaterHeaterStratified
         custom_meter_infos["#{unit.name}:ElectricityWaterSystems"]['key_var_groups'] << ["#{water_heater.name}", 'Water Heater Off Cycle Parasitic Electric Energy']
         custom_meter_infos["#{unit.name}:ElectricityWaterSystems"]['key_var_groups'] << ["#{water_heater.name}", 'Water Heater On Cycle Parasitic Electric Energy']
         next if water_heater.heaterFuelType != 'Electricity'
@@ -1199,7 +1181,6 @@
         coil = water_heater.dXCoil.to_CoilWaterHeatingAirToWaterHeatPumpWrapped.get
         custom_meter_infos["#{unit.name}:ElectricityWaterSystems"]['key_var_groups'] << ["#{coil.name}", 'Cooling Coil Crankcase Heater Electric Energy']
         custom_meter_infos["#{unit.name}:ElectricityWaterSystems"]['key_var_groups'] << ["#{coil.name}", 'Cooling Coil Water Heating Electric Energy']
->>>>>>> c52e56fc
       end
     end
     shw_tank = Waterheater.get_shw_storage_tank(@model, unit)
@@ -1329,17 +1310,11 @@
   def natural_gas_water_systems(custom_meter_infos, unit, thermal_zones)
     custom_meter_infos["#{unit.name}:NaturalGasWaterSystems"] = { 'fuel_type' => 'NaturalGas', 'key_var_groups' => [] }
     @model.getPlantLoops.each do |plant_loop|
-<<<<<<< HEAD
-      if plant_loop.name.to_s == Constants.PlantLoopDomesticWater(unit.name.to_s)
-        water_heater = Waterheater.get_water_heater(@model, plant_loop, @runner)
-        next unless water_heater.is_a?(OpenStudio::Model::WaterHeaterMixed) or water_heater.is_a?(OpenStudio::Model::WaterHeaterStratified)
-        next if water_heater.heaterFuelType != "NaturalGas"
-=======
       next unless plant_loop.name.to_s == Constants.PlantLoopDomesticWater(unit.name.to_s)
+
       water_heater = Waterheater.get_water_heater(@model, plant_loop, @runner)
-      next unless water_heater.is_a? OpenStudio::Model::WaterHeaterMixed
+      next unless water_heater.is_a? OpenStudio::Model::WaterHeaterMixed or water_heater.is_a? OpenStudio::Model::WaterHeaterStratified
       next if water_heater.heaterFuelType != 'NaturalGas'
->>>>>>> c52e56fc
 
       custom_meter_infos["#{unit.name}:NaturalGasWaterSystems"]['key_var_groups'] << ["#{water_heater.name}", 'Water Heater Gas Energy']
     end
@@ -1437,17 +1412,11 @@
   def fuel_oil_water_systems(custom_meter_infos, unit, thermal_zones)
     custom_meter_infos["#{unit.name}:FuelOilWaterSystems"] = { 'fuel_type' => 'FuelOil#1', 'key_var_groups' => [] }
     @model.getPlantLoops.each do |plant_loop|
-<<<<<<< HEAD
-      if plant_loop.name.to_s == Constants.PlantLoopDomesticWater(unit.name.to_s)
-        water_heater = Waterheater.get_water_heater(@model, plant_loop, @runner)
-        next unless water_heater.is_a?(OpenStudio::Model::WaterHeaterMixed) or water_heater.is_a?(OpenStudio::Model::WaterHeaterStratified)
-        next if water_heater.heaterFuelType != "FuelOil#1"
-=======
       next unless plant_loop.name.to_s == Constants.PlantLoopDomesticWater(unit.name.to_s)
+
       water_heater = Waterheater.get_water_heater(@model, plant_loop, @runner)
-      next unless water_heater.is_a? OpenStudio::Model::WaterHeaterMixed
+      next unless water_heater.is_a? OpenStudio::Model::WaterHeaterMixed or water_heater.is_a? OpenStudio::Model::WaterHeaterStratified
       next if water_heater.heaterFuelType != 'FuelOil#1'
->>>>>>> c52e56fc
 
       custom_meter_infos["#{unit.name}:FuelOilWaterSystems"]['key_var_groups'] << ["#{water_heater.name}", 'Water Heater FuelOil#1 Energy']
     end
@@ -1565,17 +1534,11 @@
   def propane_water_systems(custom_meter_infos, unit, thermal_zones)
     custom_meter_infos["#{unit.name}:PropaneWaterSystems"] = { 'fuel_type' => 'PropaneGas', 'key_var_groups' => [] }
     @model.getPlantLoops.each do |plant_loop|
-<<<<<<< HEAD
-      if plant_loop.name.to_s == Constants.PlantLoopDomesticWater(unit.name.to_s)
-        water_heater = Waterheater.get_water_heater(@model, plant_loop, @runner)
-        next unless water_heater.is_a?(OpenStudio::Model::WaterHeaterMixed) or water_heater.is_a?(OpenStudio::Model::WaterHeaterStratified)
-        next if water_heater.heaterFuelType != "PropaneGas"
-=======
       next unless plant_loop.name.to_s == Constants.PlantLoopDomesticWater(unit.name.to_s)
+
       water_heater = Waterheater.get_water_heater(@model, plant_loop, @runner)
-      next unless water_heater.is_a? OpenStudio::Model::WaterHeaterMixed
+      next unless water_heater.is_a? OpenStudio::Model::WaterHeaterMixed or water_heater.is_a? OpenStudio::Model::WaterHeaterStratified
       next if water_heater.heaterFuelType != 'PropaneGas'
->>>>>>> c52e56fc
 
       custom_meter_infos["#{unit.name}:PropaneWaterSystems"]['key_var_groups'] << ["#{water_heater.name}", 'Water Heater Propane Energy']
     end
@@ -1589,6 +1552,7 @@
         clg_coil, htg_coil, supp_htg_coil = HVAC.get_coils_from_hvac_equip(htg_equip)
 
         next unless htg_equip.is_a? OpenStudio::Model::AirLoopHVACUnitarySystem
+
         if htg_coil.is_a? OpenStudio::Model::CoilHeatingGas
           next if htg_coil.fuelType != 'OtherFuel1'
         end
