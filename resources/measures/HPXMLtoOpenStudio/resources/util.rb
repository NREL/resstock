--- conflicted
+++ resolved
@@ -1162,11 +1162,7 @@
       if plant_loop.name.to_s == Constants.PlantLoopDomesticWater(unit.name.to_s)
         water_heater = Waterheater.get_water_heater(@model, plant_loop, @runner)
 
-<<<<<<< HEAD
-        if water_heater.is_a? OpenStudio::Model::WaterHeaterMixed or water_heater.is_a? OpenStudio::Model::WaterHeaterStratified
-=======
         if water_heater.is_a?(OpenStudio::Model::WaterHeaterMixed) or water_heater.is_a?(OpenStudio::Model::WaterHeaterStratified)
->>>>>>> 78d739aa
           custom_meter_infos["#{unit.name}:ElectricityWaterSystems"]["key_var_groups"] << ["#{water_heater.name}", "Water Heater Off Cycle Parasitic Electric Energy"]
           custom_meter_infos["#{unit.name}:ElectricityWaterSystems"]["key_var_groups"] << ["#{water_heater.name}", "Water Heater On Cycle Parasitic Electric Energy"]
           next if water_heater.heaterFuelType != "Electricity"
@@ -1316,13 +1312,8 @@
     @model.getPlantLoops.each do |plant_loop|
       if plant_loop.name.to_s == Constants.PlantLoopDomesticWater(unit.name.to_s)
         water_heater = Waterheater.get_water_heater(@model, plant_loop, @runner)
-<<<<<<< HEAD
-        if water_heater.is_a? OpenStudio::Model::WaterHeaterMixed or water_heater.is_a? OpenStudio::Model::WaterHeaterStratified
-          next if water_heater.heaterFuelType != "NaturalGas"
-=======
         next unless water_heater.is_a?(OpenStudio::Model::WaterHeaterMixed) or water_heater.is_a?(OpenStudio::Model::WaterHeaterStratified)
         next if water_heater.heaterFuelType != "NaturalGas"
->>>>>>> 78d739aa
 
           custom_meter_infos["#{unit.name}:NaturalGasWaterSystems"]["key_var_groups"] << ["#{water_heater.name}", "Water Heater Gas Energy"]
         end
@@ -1424,13 +1415,8 @@
     @model.getPlantLoops.each do |plant_loop|
       if plant_loop.name.to_s == Constants.PlantLoopDomesticWater(unit.name.to_s)
         water_heater = Waterheater.get_water_heater(@model, plant_loop, @runner)
-<<<<<<< HEAD
-        if water_heater.is_a? OpenStudio::Model::WaterHeaterMixed or water_heater.is_a? OpenStudio::Model::WaterHeaterStratified
-          next if water_heater.heaterFuelType != "FuelOil#1"
-=======
         next unless water_heater.is_a?(OpenStudio::Model::WaterHeaterMixed) or water_heater.is_a?(OpenStudio::Model::WaterHeaterStratified)
         next if water_heater.heaterFuelType != "FuelOil#1"
->>>>>>> 78d739aa
 
           custom_meter_infos["#{unit.name}:FuelOilWaterSystems"]["key_var_groups"] << ["#{water_heater.name}", "Water Heater FuelOil#1 Energy"]
         end
@@ -1552,13 +1538,8 @@
     @model.getPlantLoops.each do |plant_loop|
       if plant_loop.name.to_s == Constants.PlantLoopDomesticWater(unit.name.to_s)
         water_heater = Waterheater.get_water_heater(@model, plant_loop, @runner)
-<<<<<<< HEAD
-        if water_heater.is_a? OpenStudio::Model::WaterHeaterMixed or water_heater.is_a? OpenStudio::Model::WaterHeaterStratified
-          next if water_heater.heaterFuelType != "PropaneGas"
-=======
         next unless water_heater.is_a?(OpenStudio::Model::WaterHeaterMixed) or water_heater.is_a?(OpenStudio::Model::WaterHeaterStratified)
         next if water_heater.heaterFuelType != "PropaneGas"
->>>>>>> 78d739aa
 
           custom_meter_infos["#{unit.name}:PropaneWaterSystems"]["key_var_groups"] << ["#{water_heater.name}", "Water Heater Propane Energy"]
         end
