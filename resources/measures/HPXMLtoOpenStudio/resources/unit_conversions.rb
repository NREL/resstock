--- conflicted
+++ resolved
@@ -29,25 +29,17 @@
       return x * 0.9478171203133172
     elsif (from == 'gj') && (to == 'mbtu')
       return x * 0.9478171203133172
-<<<<<<< HEAD
-    elsif from == 'j' and to == 'mbtu'
+    elsif (from == 'j') && (to == 'mbtu')
       return x * 0.9478171203133172 / 1000000000.0
-    elsif from == 'gj' and to == 'kwh'
-=======
     elsif (from == 'gj') && (to == 'kwh')
->>>>>>> 0c41e3e5
       return x * 277.778
     elsif (from == 'gj') && (to == 'therm')
       return x * 9.48043
     elsif (from == 'kwh') && (to == 'btu')
       return x * 3412.141633127942
-<<<<<<< HEAD
-    elsif from == 'kwh' and to == 'mbtu'
+    elsif (from == 'kwh') && (to == 'mbtu')
       return x * 0.003412141633127942
-    elsif from == 'kwh' and to == 'j'
-=======
     elsif (from == 'kwh') && (to == 'j')
->>>>>>> 0c41e3e5
       return x * 3600000.0
     elsif (from == 'wh') && (to == 'gj')
       return x * 0.0000036
@@ -59,13 +51,9 @@
       return x * 293071.0701722222
     elsif (from == 'therm') && (to == 'btu')
       return x * 100000.0
-<<<<<<< HEAD
-    elsif from == 'therm' and to == 'mbtu'
+    elsif (from == 'therm') && (to == 'mbtu')
       return x / 10.0
-    elsif from == 'therm' and to == 'kbtu'
-=======
     elsif (from == 'therm') && (to == 'kbtu')
->>>>>>> 0c41e3e5
       return x * 100.0
     elsif (from == 'therm') && (to == 'kwh')
       return x * 29.307107017222222
