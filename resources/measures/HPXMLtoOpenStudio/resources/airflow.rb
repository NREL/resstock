require_relative 'constants'
require_relative 'unit_conversions'
require_relative 'schedules'
require_relative 'weather'
require_relative 'util'
require_relative 'psychrometrics'
require_relative 'unit_conversions'
require_relative 'hvac'

class Airflow
  def self.apply(model, runner, infil, mech_vent, nat_vent, duct_systems, cfis_systems)
    weather = WeatherProcess.new(model, runner)
    if weather.error?
      return false
    end

    @infMethodRes = 'RESIDENTIAL'
    @infMethodASHRAE = 'ASHRAE-ENHANCED'
    @infMethodSG = 'SHERMAN-GRIMSRUD'

    # Get building units
    units = Geometry.get_building_units(model, runner)
    if units.nil?
      return false
    end

    model_spaces = model.getSpaces

    # Populate building object
    building = Building.new
    spaces = []
    model_spaces.each do |space|
      next if Geometry.space_is_below_grade(space)

      spaces << space
    end
    building.building_height = Geometry.get_height_of_spaces(spaces)
    unless model.getBuilding.standardsNumberOfAboveGroundStories.is_initialized
      runner.registerError('Cannot determine the number of above grade stories.')
      return false
    end
    building.crawlspace = []
    building.unfinished_basement = []
    building.unfinished_attic = []
    building.stories = model.getBuilding.standardsNumberOfAboveGroundStories.get

    building.ag_ext_wall_area = 0
    building.ag_ffa = 0
    building.above_grade_volume = 0
    units = Geometry.get_building_units(model, runner)
    units.each do |unit|
      building.above_grade_volume += Geometry.get_above_grade_finished_volume_from_spaces(unit.spaces, runner)
      building.ag_ext_wall_area += Geometry.calculate_above_grade_exterior_wall_area(unit.spaces)
      building.ag_ffa += Geometry.get_above_grade_finished_floor_area_from_spaces(unit.spaces, runner)
    end

    model.getThermalZones.each do |thermal_zone|
      if Geometry.is_garage(thermal_zone)
        building.garage = ZoneInfo.new(thermal_zone, Geometry.get_height_of_spaces(thermal_zone.spaces), UnitConversions.convert(thermal_zone.floorArea, 'm^2', 'ft^2'), Geometry.get_zone_volume(thermal_zone, runner), Geometry.get_z_origin_for_zone(thermal_zone), nil, nil)
      elsif Geometry.is_unfinished_basement(thermal_zone)
        building.unfinished_basement << ZoneInfo.new(thermal_zone, Geometry.get_height_of_spaces(thermal_zone.spaces), UnitConversions.convert(thermal_zone.floorArea, 'm^2', 'ft^2'), Geometry.get_zone_volume(thermal_zone, runner), Geometry.get_z_origin_for_zone(thermal_zone), infil.unfinished_basement_ach, nil)
      elsif Geometry.is_crawl(thermal_zone)
        building.crawlspace << ZoneInfo.new(thermal_zone, Geometry.get_height_of_spaces(thermal_zone.spaces), UnitConversions.convert(thermal_zone.floorArea, 'm^2', 'ft^2'), Geometry.get_zone_volume(thermal_zone, runner), Geometry.get_z_origin_for_zone(thermal_zone), infil.crawl_ach, nil)
      elsif Geometry.is_pier_beam(thermal_zone)
        building.pierbeam = ZoneInfo.new(thermal_zone, Geometry.get_height_of_spaces(thermal_zone.spaces), UnitConversions.convert(thermal_zone.floorArea, 'm^2', 'ft^2'), Geometry.get_zone_volume(thermal_zone, runner), Geometry.get_z_origin_for_zone(thermal_zone), infil.pier_beam_ach, nil)
      elsif Geometry.is_unfinished_attic(thermal_zone)
        building.unfinished_attic << ZoneInfo.new(thermal_zone, Geometry.get_height_of_spaces(thermal_zone.spaces), UnitConversions.convert(thermal_zone.floorArea, 'm^2', 'ft^2'), Geometry.get_zone_volume(thermal_zone, runner), Geometry.get_z_origin_for_zone(thermal_zone), infil.unfinished_attic_const_ach, infil.unfinished_attic_sla)
      end
    end

    return false if building.ag_ffa.nil?

    building_height = nil
    num_floors = model.getBuilding.additionalProperties.getFeatureAsInteger('num_floors')
    if Geometry.get_building_type(model) == Constants.BuildingTypeMultifamily
      units.each do |unit|
        Geometry.get_thermal_zones_from_spaces(unit.spaces).each do |thermal_zone|
          next unless Geometry.is_living(thermal_zone)

          building.building_height = num_floors.get.to_f * Geometry.get_height_of_spaces(thermal_zone.spaces)
        end
      end
    end

    building_height = building.building_height
    wind_speed = process_wind_speed_correction(infil.terrain, infil.shelter_coef, Geometry.get_closest_neighbor_distance(model), building_height)
    if not process_infiltration(model, infil, wind_speed, building, weather)
      return false
    end

    # Global sensors

    pbar_sensor = OpenStudio::Model::EnergyManagementSystemSensor.new(model, 'Site Outdoor Air Barometric Pressure')
    pbar_sensor.setName("#{Constants.ObjectNameNaturalVentilation} pb s")

    vwind_sensor = OpenStudio::Model::EnergyManagementSystemSensor.new(model, 'Site Wind Speed')
    vwind_sensor.setName("#{Constants.ObjectNameAirflow} vw s")

    wout_sensor = OpenStudio::Model::EnergyManagementSystemSensor.new(model, 'Site Outdoor Air Humidity Ratio')
    wout_sensor.setName("#{Constants.ObjectNameNaturalVentilation} wt s")

    # Adiabatic construction for ducts

    adiabatic_mat = OpenStudio::Model::MasslessOpaqueMaterial.new(model, 'Rough', 176.1)
    adiabatic_mat.setName('Adiabatic')
    adiabatic_const = OpenStudio::Model::Construction.new(model)
    adiabatic_const.setName('AdiabaticConst')
    adiabatic_const.insertLayer(0, adiabatic_mat)

    schedules_file = SchedulesFile.new(runner: runner, model: model)
    if not schedules_file.validated?
      return false
    end

    sch = nil
    units.each_with_index do |unit, unit_index|
      obj_name_airflow = Constants.ObjectNameAirflow(unit.name.to_s.gsub('unit ', '')).gsub('|', '_')
      obj_name_infil = Constants.ObjectNameInfiltration(unit.name.to_s.gsub('unit ', '')).gsub('|', '_')
      obj_name_natvent = Constants.ObjectNameNaturalVentilation(unit.name.to_s.gsub('unit ', '')).gsub('|', '_')
      obj_name_mech_vent = Constants.ObjectNameMechanicalVentilation(unit.name.to_s.gsub('unit ', '')).gsub('|', '_')

      nbeds, nbaths = Geometry.get_unit_beds_baths(model, unit, runner)
      if nbeds.nil? || nbaths.nil?
        return false
      end

      unit_ag_ext_wall_area = Geometry.calculate_above_grade_exterior_wall_area(unit.spaces)
      unit_ag_ffa = Geometry.get_above_grade_finished_floor_area_from_spaces(unit.spaces, runner)
      unit_ffa = Geometry.get_finished_floor_area_from_spaces(unit.spaces, runner)
      unit_window_area = Geometry.get_window_area_from_spaces(unit.spaces)

      # Determine geometry for spaces and zones that are unit specific
      unit_living = nil
      unit_finished_basement = nil
      Geometry.get_thermal_zones_from_spaces(unit.spaces).each do |thermal_zone|
        if Geometry.is_finished_basement(thermal_zone)
          unit_finished_basement = ZoneInfo.new(thermal_zone, Geometry.get_height_of_spaces(thermal_zone.spaces), UnitConversions.convert(thermal_zone.floorArea, 'm^2', 'ft^2'), Geometry.get_zone_volume(thermal_zone, runner), Geometry.get_z_origin_for_zone(thermal_zone), infil.finished_basement_ach, nil)
        elsif Geometry.is_living(thermal_zone)
          unit_living = ZoneInfo.new(thermal_zone, Geometry.get_height_of_spaces(thermal_zone.spaces), UnitConversions.convert(thermal_zone.floorArea, 'm^2', 'ft^2'), Geometry.get_zone_volume(thermal_zone, runner), Geometry.get_z_origin_for_zone(thermal_zone), nil, nil)
        end
      end

      # Search for mini-split heat pump
      unit_has_mshp = HVAC.has_mshp(model, runner, unit_living.zone)

      # Determine if forced air equipment
      has_forced_air_equipment = false
      if unit_living.zone.airLoopHVACs.length > 0
        has_forced_air_equipment = true
      end
      if unit_has_mshp && (not HVAC.has_ducted_mshp(model, runner, unit_living.zone))
        has_forced_air_equipment = false
      end

      # Common sensors

      tin_sensor = OpenStudio::Model::EnergyManagementSystemSensor.new(model, 'Zone Mean Air Temperature')
      tin_sensor.setName("#{obj_name_airflow} tin s")
      tin_sensor.setKeyName(unit_living.zone.name.to_s)

      tout_sensor = OpenStudio::Model::EnergyManagementSystemSensor.new(model, 'Zone Outdoor Air Drybulb Temperature')
      tout_sensor.setName("#{obj_name_airflow} tt s")
      tout_sensor.setKeyName(unit_living.zone.name.to_s)

      success, infil_output = process_infiltration_for_unit(model, runner, obj_name_infil, infil, wind_speed, building, weather, unit_ag_ffa, unit_ag_ext_wall_area, unit_living, unit_finished_basement)
      return false if not success

      success, mv_output = process_mech_vent_for_unit(model, runner, obj_name_mech_vent, unit, infil.is_existing_home, infil_output.a_o, mech_vent, building, nbeds, nbaths, weather, unit_ffa, unit_living, units.size, has_forced_air_equipment)
      return false if not success

      cfis_programs = {}
      if mech_vent.type == Constants.VentTypeCFIS
        cfis_systems.each do |cfis, air_loops|
          success, cfis_output = process_cfis_for_unit(model, runner, cfis, unit, obj_name_mech_vent)
          return false if not success

          cfis_programs = create_cfis_objects(model, runner, unit_living, cfis, cfis_output, air_loops, cfis_programs, obj_name_mech_vent)
        end
      end

      success, nv_output = process_nat_vent_for_unit(model, runner, obj_name_natvent, nat_vent, wind_speed, infil, building, weather, unit_window_area, unit_living)
      return false if not success

      nv_program = create_nat_vent_objects(model, runner, obj_name_natvent, unit_living, nat_vent, nv_output, tin_sensor, tout_sensor, pbar_sensor, vwind_sensor, wout_sensor)

      duct_programs = {}
      duct_lks = {}
      duct_systems.each do |ducts, air_loops|
        success, ducts_output = process_ducts_for_unit(model, runner, ducts, building, unit, unit_index, unit_ffa, unit_has_mshp, unit_living, unit_finished_basement, has_forced_air_equipment)
        return false if not success

        air_loops.each do |air_loop|
          next unless unit_living.zone.airLoopHVACs.include? air_loop # next if airloop doesn't serve this unit
          next if (ducts_output.location_name == unit_living.zone.name.to_s) || (ducts_output.location_name == 'none') || (not has_forced_air_equipment)

          obj_name_ducts = Constants.ObjectNameDucts(air_loop.name).gsub('|', '_')
          duct_lk_supply_fan_equiv_var = OpenStudio::Model::EnergyManagementSystemGlobalVariable.new(model, "#{obj_name_ducts} lk sup fan equiv".gsub(' ', '_'))
          duct_lk_return_fan_equiv_var = OpenStudio::Model::EnergyManagementSystemGlobalVariable.new(model, "#{obj_name_ducts} lk ret fan equiv".gsub(' ', '_'))
          duct_lks[obj_name_ducts] = [duct_lk_supply_fan_equiv_var, duct_lk_return_fan_equiv_var]
        end

        duct_programs, cfis_programs = create_ducts_objects(model, runner, unit, unit_living, unit_finished_basement, mech_vent, ducts_output, tin_sensor, pbar_sensor, has_forced_air_equipment, adiabatic_const, air_loops, duct_programs, duct_lks, cfis_programs)
      end

      infil_program = create_infil_mech_vent_objects(model, runner, obj_name_infil, obj_name_mech_vent, unit_living, infil, mech_vent, wind_speed, mv_output, infil_output, tin_sensor, tout_sensor, vwind_sensor, duct_lks, cfis_programs, nbeds, sch, schedules_file)

      create_ems_program_managers(model, infil_program, nv_program, cfis_programs, duct_programs, obj_name_airflow, obj_name_mech_vent)

      # Store info for HVAC Sizing measure
      if not unit_living.ELA.nil?
        unit_living.zone.additionalProperties.setFeature(Constants.SizingInfoZoneInfiltrationELA, unit_living.ELA.to_f)
        unit_living.zone.additionalProperties.setFeature(Constants.SizingInfoZoneInfiltrationCFM, unit_living.inf_flow.to_f)
      else
        unit_living.zone.additionalProperties.setFeature(Constants.SizingInfoZoneInfiltrationELA, 0.0)
        unit_living.zone.additionalProperties.setFeature(Constants.SizingInfoZoneInfiltrationCFM, 0.0)
      end
      unless unit_finished_basement.nil?
        unit_finished_basement.zone.additionalProperties.setFeature(Constants.SizingInfoZoneInfiltrationCFM, unit_finished_basement.inf_flow)
      end
    end # end unit loop

    # Store info for HVAC Sizing measure
    unless building.crawlspace.empty?
      building.crawlspace.each do |cs|
        cs.zone.additionalProperties.setFeature(Constants.SizingInfoZoneInfiltrationCFM, cs.inf_flow.to_f)
      end
    end
    unless building.pierbeam.nil?
      building.pierbeam.zone.additionalProperties.setFeature(Constants.SizingInfoZoneInfiltrationCFM, building.pierbeam.inf_flow.to_f)
    end
    unless building.unfinished_basement.empty?
      building.unfinished_basement.each do |ub|
        ub.zone.additionalProperties.setFeature(Constants.SizingInfoZoneInfiltrationCFM, ub.inf_flow.to_f)
      end
    end
    unless building.unfinished_attic.empty?
      building.unfinished_attic.each do |ua|
        ua.zone.additionalProperties.setFeature(Constants.SizingInfoZoneInfiltrationCFM, ua.inf_flow)
      end
    end

    terrain = { Constants.TerrainOcean => 'Ocean', # Ocean, Bayou flat country
                Constants.TerrainPlains => 'Country',   # Flat, open country
                Constants.TerrainRural => 'Country',    # Flat, open country
                Constants.TerrainSuburban => 'Suburbs', # Rough, wooded country, suburbs
                Constants.TerrainCity => 'City' } # Towns, city outskirts, center of large cities
    model.getSite.setTerrain(terrain[infil.terrain])

    model.getScheduleDays.each do |obj| # remove any orphaned day schedules
      next if obj.directUseCount > 0

      obj.remove
    end
  end

  def self.remove(model, obj_name_airflow, obj_name_natvent,
                  obj_name_infil, obj_name_ducts, obj_name_mech_vent)

    # Remove existing EMS

    obj_name_airflow_underscore = obj_name_airflow.gsub(' ', '_')
    obj_name_natvent_underscore = obj_name_natvent.gsub(' ', '_')
    obj_name_infil_underscore = obj_name_infil.gsub(' ', '_')
    obj_name_ducts_underscore = obj_name_ducts.gsub(' ', '_')
    obj_name_mechvent_underscore = obj_name_mech_vent.gsub(' ', '_')

    model.getEnergyManagementSystemProgramCallingManagers.each do |pcm|
      next unless (pcm.name.to_s.start_with?(obj_name_airflow) ||
          pcm.name.to_s.start_with?(obj_name_natvent) ||
          pcm.name.to_s.start_with?(obj_name_infil) ||
          pcm.name.to_s.start_with?(obj_name_ducts) ||
          pcm.name.to_s.start_with?(obj_name_mech_vent))
      pcm.remove
    end

    model.getEnergyManagementSystemSensors.each do |sensor|
      next unless (sensor.name.to_s.start_with?(obj_name_airflow_underscore) ||
          sensor.name.to_s.start_with?(obj_name_natvent_underscore) ||
          sensor.name.to_s.start_with?(obj_name_infil_underscore) ||
          sensor.name.to_s.start_with?(obj_name_ducts_underscore))
      sensor.remove
    end

    model.getEnergyManagementSystemActuators.each do |actuator|
      next unless (actuator.name.to_s.start_with?(obj_name_airflow_underscore) ||
          actuator.name.to_s.start_with?(obj_name_natvent_underscore) ||
          actuator.name.to_s.start_with?(obj_name_infil_underscore) ||
          actuator.name.to_s.start_with?(obj_name_ducts_underscore))
      actuatedComponent = actuator.actuatedComponent
      if actuatedComponent.is_a? OpenStudio::Model::OptionalModelObject # 2.4.0 or higher
        actuatedComponent = actuatedComponent.get
      end
      if actuatedComponent.to_ElectricEquipment.is_initialized
        actuatedComponent.to_ElectricEquipment.get.electricEquipmentDefinition.remove
      elsif actuatedComponent.to_OtherEquipment.is_initialized
        actuatedComponent.to_OtherEquipment.get.otherEquipmentDefinition.remove
      else
        actuatedComponent.remove
      end
      actuator.remove
    end

    model.getEnergyManagementSystemPrograms.each do |program|
      next unless (program.name.to_s.start_with?(obj_name_airflow_underscore) ||
          program.name.to_s.start_with?(obj_name_natvent_underscore) ||
          program.name.to_s.start_with?(obj_name_infil_underscore) ||
          program.name.to_s.start_with?(obj_name_ducts_underscore) ||
          program.name.to_s.start_with?(obj_name_mechvent_underscore))
      program.remove
    end

    model.getEnergyManagementSystemSubroutines.each do |subroutine|
      next unless (subroutine.name.to_s.start_with?(obj_name_airflow_underscore) ||
          subroutine.name.to_s.start_with?(obj_name_natvent_underscore) ||
          subroutine.name.to_s.start_with?(obj_name_infil_underscore) ||
          subroutine.name.to_s.start_with?(obj_name_ducts_underscore))
      subroutine.remove
    end

    model.getEnergyManagementSystemGlobalVariables.each do |ems_global_var|
      next unless (ems_global_var.name.to_s.start_with?(obj_name_airflow_underscore) ||
          ems_global_var.name.to_s.start_with?(obj_name_natvent_underscore) ||
          ems_global_var.name.to_s.start_with?(obj_name_infil_underscore) ||
          ems_global_var.name.to_s.start_with?(obj_name_ducts_underscore) ||
          ems_global_var.name.to_s.start_with?(obj_name_mechvent_underscore))
      ems_global_var.remove
    end

    model.getEnergyManagementSystemInternalVariables.each do |ems_internal_var|
      next unless (ems_internal_var.name.to_s.start_with?(obj_name_airflow_underscore) ||
          ems_internal_var.name.to_s.start_with?(obj_name_natvent_underscore) ||
          ems_internal_var.name.to_s.start_with?(obj_name_infil_underscore) ||
          ems_internal_var.name.to_s.start_with?(obj_name_ducts_underscore) ||
          ems_internal_var.name.to_s.start_with?(obj_name_mechvent_underscore))
      ems_internal_var.remove
    end

    model.getEnergyManagementSystemOutputVariables.each do |ems_output_var|
      if (ems_output_var.name.to_s.start_with? obj_name_mechvent_underscore)
        ems_output_var.remove
      end
    end

    # Remove existing infiltration

    model.getScheduleRulesets.each do |schedule|
      next unless schedule.name.to_s.start_with? obj_name_infil

      schedule.remove
    end

    model.getSpaces.each do |space|
      space.spaceInfiltrationEffectiveLeakageAreas.each do |leakage_area|
        next unless leakage_area.name.to_s.start_with? obj_name_infil

        leakage_area.remove
      end
      space.spaceInfiltrationDesignFlowRates.each do |flow_rate|
        next unless flow_rate.name.to_s.start_with? obj_name_infil

        flow_rate.remove
      end
    end

    # Remove existing natural ventilation

    model.getScheduleRulesets.each do |schedule|
      next unless schedule.name.to_s.start_with? obj_name_natvent

      schedule.remove
    end

    # Remove existing mechanical ventilation

    model.getZoneHVACEnergyRecoveryVentilators.each do |erv|
      next unless erv.name.to_s.start_with? obj_name_mech_vent

      erv.remove
    end

    model.getScheduleRulesets.each do |schedule|
      next unless schedule.name.to_s.start_with? obj_name_mech_vent

      schedule.remove
    end

    model.getScheduleFixedIntervals.each do |schedule|
      next unless schedule.name.to_s.start_with? obj_name_mech_vent

      schedule.remove
    end

    # Remove existing ducts

    model.getThermalZones.each do |thermal_zone|
      next unless thermal_zone.name.to_s.start_with? obj_name_ducts

      thermal_zone.spaces.each do |space|
        space.surfaces.each do |surface|
          if surface.surfacePropertyConvectionCoefficients.is_initialized
            surface.surfacePropertyConvectionCoefficients.get.remove
          end
        end
        space.remove
      end
      thermal_zone.airLoopHVACs.each do |air_loop|
        thermal_zone.removeReturnPlenum(air_loop)
      end
      thermal_zone.remove
    end

    # Remove adiabatic construction/material

    model.getLayeredConstructions.each do |construction|
      next unless construction.name.to_s == 'AdiabaticConst'

      construction.layers.each do |material|
        material.remove
      end
      construction.remove
    end
  end

  def self.get_default_shelter_coefficient()
    return 0.5 # Table 4.2.2(1)(g)
  end

  def self.get_default_vented_attic_sla()
    return 1.0 / 300.0 # Table 4.2.2(1) - Attics
  end

  def self.get_default_vented_crawl_sla()
    return 1.0 / 150.0 # Table 4.2.2(1) - Crawlspaces
  end

  private

  def self.process_wind_speed_correction(terrain, shelter_coef, neighbors_min_nonzero_offset, building_height)
    wind_speed = WindSpeed.new
    wind_speed.height = 32.8 # ft (Standard weather station height)

    # Open, Unrestricted at Weather Station
    wind_speed.terrain_multiplier = 1.0 # Used for DOE-2's correlation
    wind_speed.terrain_exponent = 0.15 # Used for DOE-2's correlation
    wind_speed.ashrae_terrain_thickness = 270
    wind_speed.ashrae_terrain_exponent = 0.14

    if terrain == Constants.TerrainOcean
      wind_speed.site_terrain_multiplier = 1.30 # Used for DOE-2's correlation
      wind_speed.site_terrain_exponent = 0.10 # Used for DOE-2's correlation
      wind_speed.ashrae_site_terrain_thickness = 210 # Ocean, Bayou flat country
      wind_speed.ashrae_site_terrain_exponent = 0.10 # Ocean, Bayou flat country
    elsif terrain == Constants.TerrainPlains
      wind_speed.site_terrain_multiplier = 1.00 # Used for DOE-2's correlation
      wind_speed.site_terrain_exponent = 0.15 # Used for DOE-2's correlation
      wind_speed.ashrae_site_terrain_thickness = 270 # Flat, open country
      wind_speed.ashrae_site_terrain_exponent = 0.14 # Flat, open country
    elsif terrain == Constants.TerrainRural
      wind_speed.site_terrain_multiplier = 0.85 # Used for DOE-2's correlation
      wind_speed.site_terrain_exponent = 0.20 # Used for DOE-2's correlation
      wind_speed.ashrae_site_terrain_thickness = 270 # Flat, open country
      wind_speed.ashrae_site_terrain_exponent = 0.14 # Flat, open country
    elsif terrain == Constants.TerrainSuburban
      wind_speed.site_terrain_multiplier = 0.67 # Used for DOE-2's correlation
      wind_speed.site_terrain_exponent = 0.25 # Used for DOE-2's correlation
      wind_speed.ashrae_site_terrain_thickness = 370 # Rough, wooded country, suburbs
      wind_speed.ashrae_site_terrain_exponent = 0.22 # Rough, wooded country, suburbs
    elsif terrain == Constants.TerrainCity
      wind_speed.site_terrain_multiplier = 0.47 # Used for DOE-2's correlation
      wind_speed.site_terrain_exponent = 0.35 # Used for DOE-2's correlation
      wind_speed.ashrae_site_terrain_thickness = 460 # Towns, city outskirts, center of large cities
      wind_speed.ashrae_site_terrain_exponent = 0.33 # Towns, city outskirts, center of large cities
    end

    # Local Shielding
    if shelter_coef == Constants.Auto
      if neighbors_min_nonzero_offset == 0
        # Typical shelter for isolated rural house
        wind_speed.S_wo = 0.90
      elsif neighbors_min_nonzero_offset > building_height
        # Typical shelter caused by other building across the street
        wind_speed.S_wo = 0.70
      else
        # Typical shelter for urban buildings where sheltering obstacles
        # are less than one building height away.
        # Recommended by C.Christensen.
        wind_speed.S_wo = 0.50
      end
    else
      wind_speed.S_wo = Float(shelter_coef)
    end

    # S-G Shielding Coefficients are roughly 1/3 of AIM2 Shelter Coefficients
    wind_speed.shielding_coef = wind_speed.S_wo / 3.0

    return wind_speed
  end

  def self.process_infiltration(model, infil, wind_speed, building, weather)
    spaces = []
    spaces << building.garage if not building.garage.nil?
    # Multiple foundation spaces
    spaces += building.unfinished_basement if not building.unfinished_basement.empty?
    spaces += building.crawlspace if not building.crawlspace.empty?
    spaces << building.pierbeam if not building.pierbeam.nil?
    spaces += building.unfinished_attic if not building.unfinished_attic.empty?

    unless building.garage.nil?
      building.garage.inf_method = @infMethodSG
      building.garage.hor_lk_frac = 0.4 # DOE-2 Default
      building.garage.neutral_level = 0.5 # DOE-2 Default
      building.garage.SLA = Airflow.get_infiltration_SLA_from_ACH50(infil.garage_ach50, 0.67, building.garage.area, building.garage.volume)
      building.garage.ACH = Airflow.get_infiltration_ACH_from_SLA(building.garage.SLA, 1.0, weather)
      building.garage.inf_flow = building.garage.ACH / UnitConversions.convert(1.0, 'hr', 'min') * building.garage.volume # cfm
    end

    unless building.unfinished_basement.empty?
      building.unfinished_basement.each do |ub|
        # building.unfinished_basement.inf_method = @infMethodRes # Used for constant ACH
        # building.unfinished_basement.inf_flow = building.unfinished_basement.ACH / UnitConversions.convert(1.0, "hr", "min") * building.unfinished_basement.volume
        ub.inf_method = @infMethodRes # Used for constant ACH
        ub.inf_flow = ub.ACH / UnitConversions.convert(1.0, 'hr', 'min') * ub.volume
      end
    end

    unless building.crawlspace.empty?
      building.crawlspace.each do |cs|
        cs.inf_method = @infMethodRes
        cs.inf_flow = cs.ACH / UnitConversions.convert(1.0, 'hr', 'min') * cs.volume
      end
    end

    unless building.pierbeam.nil?
      building.pierbeam.inf_method = @infMethodRes
      building.pierbeam.inf_flow = building.pierbeam.ACH / UnitConversions.convert(1.0, 'hr', 'min') * building.pierbeam.volume
    end

    unless building.unfinished_attic.empty?
      building.unfinished_attic.each do |ua|
        if not ua.SLA.nil?
          ua.inf_method = @infMethodSG
          ua.hor_lk_frac = 0.75 # Same as Energy Gauge USA Attic Model
          ua.neutral_level = 0.5 # DOE-2 Default
          ua.ACH = Airflow.get_infiltration_ACH_from_SLA(ua.SLA, 1.0, weather)
        elsif not ua.ACH.nil?
          ua.inf_method = @infMethodRes
        end
        ua.inf_flow = ua.ACH / UnitConversions.convert(1.0, 'hr', 'min') * ua.volume
      end
    end

    process_infiltration_for_spaces(model, spaces, wind_speed)
    return true
  end

  def self.process_infiltration_for_unit(model, runner, obj_name_infil, infil, wind_speed, building, weather, unit_ag_ffa, unit_ag_ext_wall_area, unit_living, unit_finished_basement)
    spaces = []
    spaces << unit_living
    spaces << unit_finished_basement if not unit_finished_basement.nil?

    outside_air_density = UnitConversions.convert(weather.header.LocalPressure, 'atm', 'Btu/ft^3') / (Gas.Air.r * (weather.data.AnnualAvgDrybulb + 460.0))
    inf_conv_factor = 776.25 # [ft/min]/[inH2O^(1/2)*ft^(3/2)/lbm^(1/2)]
    delta_pref = 0.016 # inH2O

    # Living Space Infiltration
    if not infil.living_ach50.nil?
      unit_living.inf_method = @infMethodASHRAE

      # Based on "Field Validation of Algebraic Equations for Stack and
      # Wind Driven Air Infiltration Calculations" by Walker and Wilson (1998)

      # Pressure Exponent
      n_i = 0.67

      # Calculate SLA for above-grade portion of the building
      building.SLA = Airflow.get_infiltration_SLA_from_ACH50(infil.living_ach50, n_i, building.ag_ffa, building.above_grade_volume)

      # Calculate unit ELA proportional to exposed exterior wall
      n_units = model.getBuilding.additionalProperties.getFeatureAsInteger('num_units')
      has_rear_units = model.getBuilding.additionalProperties.getFeatureAsBoolean('has_rear_units')
      num_floors = model.getBuilding.additionalProperties.getFeatureAsInteger('num_floors')
      if n_units.is_initialized
        n_units = n_units.get
      end
      if has_rear_units.is_initialized
        has_rear_units = has_rear_units.get
      end
      if num_floors.is_initialized
        num_floors = num_floors.get.to_f
      end

      building_type = Geometry.get_building_type(model)
      # Infiltration for MF/SFA
      if (building_type == Constants.BuildingTypeMultifamily) || (building_type == Constants.BuildingTypeSingleFamilyAttached)
        facade_areas = {}

        model.getThermalZones.each do |thermal_zone|
          next unless thermal_zone.name.to_s.start_with? 'living'

          thermal_zone.spaces.each do |space|
            space.surfaces.each do |surface|
              next if surface.surfaceType.downcase != 'wall'
              next if surface.outsideBoundaryCondition.downcase == 'foundation'

              if not facade_areas[Geometry.get_facade_for_surface(surface)]
                facade_areas[Geometry.get_facade_for_surface(surface)] = 0
              end
              facade_areas[Geometry.get_facade_for_surface(surface)] += surface.grossArea
            end
          end
        end

        building_ag_ffa = unit_ag_ffa * n_units
        mf_building_ELA = building_ag_ffa * building.SLA

        if Geometry.get_building_type(model) == Constants.BuildingTypeMultifamily
          num_units_per_floor = n_units / num_floors
        elsif Geometry.get_building_type(model) == Constants.BuildingTypeSingleFamilyAttached
          num_floors = 1.0
          num_units_per_floor = n_units
        end

        if (num_units_per_floor == 1) || (num_units_per_floor == 2) || ((num_units_per_floor == 4) && has_rear_units) # No middle unit(s)
          a_o_frac = 1 / num_floors / num_units_per_floor # all units have same exterior wall area
          a_o = mf_building_ELA * a_o_frac
        else # Has middle unit(s)
          if has_rear_units
            n_end_units = 4 * num_floors
            n_mid_units = n_units - n_end_units
            ext_wall_area_end = facade_areas['front'] + facade_areas['left']
            ext_wall_area_mid = facade_areas['front']
            ext_wall_area_building = (n_end_units * ext_wall_area_end) + (n_mid_units * ext_wall_area_mid)
            ext_wall_area_building = UnitConversions.convert(ext_wall_area_building, 'm^2', 'ft^2')
          else
            n_end_units = 2 * num_floors
            n_mid_units = n_units - n_end_units
            ext_wall_area_end = facade_areas['front'] + facade_areas['left'] + facade_areas['back']
            ext_wall_area_mid = facade_areas['front'] + facade_areas['back']
            ext_wall_area_building = (n_end_units * ext_wall_area_end) + (n_mid_units * ext_wall_area_mid)
            ext_wall_area_building = UnitConversions.convert(ext_wall_area_building, 'm^2', 'ft^2')
          end
          a_o = building.SLA * building_ag_ffa * (unit_ag_ext_wall_area / ext_wall_area_building) # Effective Leakage Area (ft^2) - Unit
        end
      else # SFD
        num_floors = building.stories
        a_o = building.SLA * building.ag_ffa * (unit_ag_ext_wall_area / building.ag_ext_wall_area) # Effective Leakage Area (ft^2) - Unit
        building_ag_ffa = building.ag_ffa
        ext_wall_area_building = building.ag_ext_wall_area
      end

      # Calculate SLA for unit
      unit_living.SLA = a_o / unit_ag_ffa

      # Flow Coefficient (cfm/inH2O^n) (based on ASHRAE HoF)
      c_i = a_o * (2.0 / outside_air_density)**0.5 * delta_pref**(0.5 - n_i) * inf_conv_factor

      if infil.has_flue_chimney
        y_i = 0.2 # Fraction of leakage through the flue; 0.2 is a "typical" value according to THE ALBERTA AIR INFILTRATION MODEL, Walker and Wilson, 1990
        if building_type == Constants.BuildingTypeMultifamily
          flue_height = unit_living.height * num_floors + 2.0 # ft
        else
          flue_height = building.building_height + 2.0 # ft
        end
        s_wflue = 1.0 # Flue Shelter Coefficient
      else
        y_i = 0.0 # Fraction of leakage through the flu
        flue_height = 0.0 # ft
        s_wflue = 0.0 # Flue Shelter Coefficient
      end

      vented_crawl = false
      if not building.crawlspace.empty?
        building.crawlspace.each do |cs|
          if cs.ACH > 0
            vented_crawl = true
          end
        end
      end

      if ((not building.pierbeam.nil?) && (building.pierbeam.ACH > 0))
        vented_crawl = true
      end

      # MF vented_crawl
      found_type = model.getBuilding.additionalProperties.getFeatureAsString('found_type')
      if found_type.is_initialized
        found_type = found_type.get
        if ((infil.crawl_ach > 0.0) && (found_type == 'crawlspace')) || ((infil.pier_beam_ach > 0) && (found_type == 'pier and beam'))
          vented_crawl = true
        end
      end

      # Leakage distributions per Iain Walker (LBL) recommendations
      if vented_crawl
        # 15% ceiling, 35% walls, 50% floor leakage distribution for vented crawl
        leakage_ceiling = 0.15
        leakage_walls = 0.35
        leakage_floor = 0.50
      else
        # 25% ceiling, 50% walls, 25% floor leakage distribution for slab/basement/unvented crawl
        leakage_ceiling = 0.25
        leakage_walls = 0.50
        leakage_floor = 0.25
      end
      if leakage_ceiling + leakage_walls + leakage_floor != 1
        runner.registerError("Invalid air leakage distribution specified (#{leakage_ceiling}, #{leakage_walls}, #{leakage_floor}); does not add up to 1.")
        return false
      end
      r_i = (leakage_ceiling + leakage_floor)
      x_i = (leakage_ceiling - leakage_floor)
      r_i *= (1 - y_i)
      x_i *= (1 - y_i)

      unit_living.hor_lk_frac = r_i
      z_f = flue_height / (unit_living.height + unit_living.coord_z)

      # Calculate Stack Coefficient
      m_o = (x_i + (2.0 * n_i + 1.0) * y_i)**2.0 / (2 - r_i)

      if m_o <=  1.0
        m_i = m_o # eq. 10
      else
        m_i = 1.0 # eq. 11
      end

      if infil.has_flue_chimney
        # Eq. 13
        x_c = r_i + (2.0 * (1.0 - r_i - y_i)) / (n_i + 1.0) - 2.0 * y_i * (z_f - 1.0)**n_i
        # Additive flue function, Eq. 12
        f_i = n_i * y_i * (z_f - 1.0)**((3.0 * n_i - 1.0) / 3.0) * (1.0 - (3.0 * (x_c - x_i)**2.0 * r_i**(1 - n_i)) / (2.0 * (z_f + 1.0)))
      else
        # Critical value of ceiling-floor leakage difference where the
        # neutral level is located at the ceiling (eq. 13)
        x_c = r_i + (2.0 * (1.0 - r_i - y_i)) / (n_i + 1.0)
        # Additive flue function (eq. 12)
        f_i = 0.0
      end

      f_s = ((1.0 + n_i * r_i) / (n_i + 1.0)) * (0.5 - 0.5 * m_i**1.2)**(n_i + 1.0) + f_i

      stack_coef = f_s * (UnitConversions.convert(outside_air_density * Constants.g * unit_living.height, 'lbm/(ft*s^2)', 'inH2O') / (Constants.AssumedInsideTemp + 460.0))**n_i # inH2O^n/R^n

      # Calculate wind coefficient
      if vented_crawl

        if x_i > 1.0 - 2.0 * y_i
          # Critical floor to ceiling difference above which f_w does not change (eq. 25)
          x_i = 1.0 - 2.0 * y_i
        end

        # Redefined R for wind calculations for houses with crawlspaces (eq. 21)
        r_x = 1.0 - r_i * (n_i / 2.0 + 0.2)
        # Redefined Y for wind calculations for houses with crawlspaces (eq. 22)
        y_x = 1.0 - y_i / 4.0
        # Used to calculate X_x (eq.24)
        x_s = (1.0 - r_i) / 5.0 - 1.5 * y_i
        # Redefined X for wind calculations for houses with crawlspaces (eq. 23)
        x_x = 1.0 - (((x_i - x_s) / (2.0 - r_i))**2.0)**0.75
        # Wind factor (eq. 20)
        f_w = 0.19 * (2.0 - n_i) * x_x * r_x * y_x

      else

        j_i = (x_i + r_i + 2.0 * y_i) / 2.0
        f_w = 0.19 * (2.0 - n_i) * (1.0 - ((x_i + r_i) / 2.0)**(1.5 - y_i)) - y_i / 4.0 * (j_i - 2.0 * y_i * j_i**4.0)

      end

      wind_coef = f_w * UnitConversions.convert(outside_air_density / 2.0, 'lbm/ft^3', 'inH2O/mph^2')**n_i # inH2O^n/mph^2n
      unit_living.ACH = Airflow.get_infiltration_ACH_from_SLA(unit_living.SLA, num_floors, weather)

      # Convert living space ACH to cfm:
      unit_living.inf_flow = unit_living.ACH / UnitConversions.convert(1.0, 'hr', 'min') * unit_living.volume # cfm

    elsif not infil.living_constant_ach.nil?

      unit_living.inf_method = @infMethodRes

      unit_living.ACH = infil.living_constant_ach
      unit_living.inf_flow = unit_living.ACH / UnitConversions.convert(1.0, 'hr', 'min') * unit_living.volume # cfm
    end

    unless unit_finished_basement.nil?
      unit_finished_basement.inf_method = @infMethodRes # Used for constant ACH
      unit_finished_basement.inf_flow = unit_finished_basement.ACH / UnitConversions.convert(1.0, 'hr', 'min') * unit_finished_basement.volume
    end

    process_infiltration_for_spaces(model, spaces, wind_speed)

    infil_output = InfiltrationOutput.new(a_o, c_i, n_i, stack_coef, wind_coef, y_i, s_wflue)
    return true, infil_output
  end

  def self.process_infiltration_for_spaces(model, spaces, wind_speed)
    spaces.each do |space|
      space.f_t_SG = wind_speed.site_terrain_multiplier * ((space.height + space.coord_z) / 32.8)**wind_speed.site_terrain_exponent / (wind_speed.terrain_multiplier * (wind_speed.height / 32.8)**wind_speed.terrain_exponent)

      if space.inf_method == @infMethodSG
        space.f_s_SG = 2.0 / 3.0 * (1 + space.hor_lk_frac / 2.0) * (2.0 * space.neutral_level * (1.0 - space.neutral_level))**0.5 / (space.neutral_level**0.5 + (1.0 - space.neutral_level)**0.5)
        space.f_w_SG = wind_speed.shielding_coef * (1.0 - space.hor_lk_frac)**(1.0 / 3.0) * space.f_t_SG
        space.C_s_SG = space.f_s_SG**2.0 * Constants.g * space.height / (Constants.AssumedInsideTemp + 460.0)
        space.C_w_SG = space.f_w_SG**2.0
        space.ELA = space.SLA * space.area # ft^2
      elsif space.inf_method == @infMethodASHRAE
        space.ELA = space.SLA * space.area # ft^2
      end

      space.zone.spaces.each do |s|
        next if Geometry.is_living(s)

        obj_name = "#{Constants.ObjectNameInfiltration}|#{s.name}"
        if (space.inf_method == @infMethodRes) && (space.ACH.to_f > 0)
          flow_rate = OpenStudio::Model::SpaceInfiltrationDesignFlowRate.new(model)
          flow_rate.setName(obj_name)
          flow_rate.setSchedule(model.alwaysOnDiscreteSchedule)
          flow_rate.setAirChangesperHour(space.ACH)
          flow_rate.setSpace(s)
          flow_rate.setConstantTermCoefficient(1)
          flow_rate.setTemperatureTermCoefficient(0)
          flow_rate.setVelocityTermCoefficient(0)
          flow_rate.setVelocitySquaredTermCoefficient(0)
        elsif (space.inf_method == @infMethodSG) && (space.ELA.to_f > 0)
          leakage_area = OpenStudio::Model::SpaceInfiltrationEffectiveLeakageArea.new(model)
          leakage_area.setName(obj_name)
          leakage_area.setSchedule(model.alwaysOnDiscreteSchedule)
          leakage_area.setEffectiveAirLeakageArea(UnitConversions.convert(space.ELA, 'ft^2', 'cm^2'))
          leakage_area.setStackCoefficient(UnitConversions.convert(space.C_s_SG, 'ft^2/(s^2*R)', 'L^2/(s^2*cm^4*K)'))
          leakage_area.setWindCoefficient(space.C_w_SG * 0.01)
          leakage_area.setSpace(s)
        elsif space.inf_method == @infMethodASHRAE
          # nop
        end
      end
    end
  end

  def self.process_mech_vent_for_unit(model, runner, obj_name_mech_vent, unit, is_existing_home, ela, mech_vent, building, nbeds, nbaths, weather, unit_ffa, unit_living, num_units, has_forced_air_equipment)
    if mech_vent.type == Constants.VentTypeCFIS
      if not has_forced_air_equipment
        runner.registerError('A CFIS ventilation system has been selected but the building does not have central, forced air equipment.')
        return false
      end
    end

    if not mech_vent.frac_62_2.nil?
      # Get ASHRAE 62.2 required ventilation rate (excluding infiltration credit)
      ashrae_mv_without_infil_credit = Airflow.get_mech_vent_whole_house_cfm(1, nbeds, unit_ffa, mech_vent.ashrae_std)

      # Determine mechanical ventilation infiltration credit (per ASHRAE 62.2)
      rate_credit = 0 # default to no credit
      if mech_vent.infil_credit
        if (mech_vent.ashrae_std == '2010') && is_existing_home
          # ASHRAE Standard 62.2 2010
          # Only applies to existing buildings
          # 2 cfm per 100ft^2 of occupiable floor area
          default_rate = 2.0 * unit_ffa / 100.0 # cfm
          # Half the excess infiltration rate above the default rate is credited toward mech vent:
          rate_credit = [(unit_living.inf_flow - default_rate) / 2.0, 0].max
        elsif (mech_vent.ashrae_std == '2013') && (num_units == 1)
          # ASHRAE Standard 62.2 2013
          # Only applies to single-family homes (Section 8.2.1: "The required mechanical ventilation
          # rate shall not be reduced as described in Section 4.1.3.").
          nl = 1000.0 * ela / unit_living.area * (unit_living.height / 8.2)**0.4 # Normalized leakage, eq. 4.4
          qinf = nl * weather.data.WSF * unit_living.area / 7.3 # Effective annual average infiltration rate, cfm, eq. 4.5a
          rate_credit = [(2.0 / 3.0) * ashrae_mv_without_infil_credit, qinf].min
        end
      end

      # Apply infiltration credit (if any)
      ashrae_vent_rate = [ashrae_mv_without_infil_credit - rate_credit, 0.0].max # cfm

      # Apply fraction of ASHRAE value
      whole_house_vent_rate = mech_vent.frac_62_2 * ashrae_vent_rate # cfm
    elsif not mech_vent.whole_house_cfm.nil?
      whole_house_vent_rate = mech_vent.whole_house_cfm
    end

    # Spot Ventilation
    spot_fan_power = 0.3 # W/cfm/fan, per HSP
    bath_exhaust_sch_operation = 60.0 # min/day, per HSP
    range_hood_exhaust_operation = 60.0 # min/day, per HSP

    # Fraction of fan heat that goes to the space
    if mech_vent.type == Constants.VentTypeExhaust
      frac_fan_heat = 0.0 # Fan heat does not enter space
      num_fans = 1
    elsif (mech_vent.type == Constants.VentTypeSupply) || (mech_vent.type == Constants.VentTypeCFIS)
      frac_fan_heat = 1.0 # Fan heat does enter space
      num_fans = 1
    elsif mech_vent.type == Constants.VentTypeBalanced
      frac_fan_heat = 0.5 # Assumes supply fan heat enters space
      num_fans = 2
    else
      frac_fan_heat = 0.0
      num_fans = 0
    end

    # Search for clothes dryer
    has_dryer = false
    (model.getElectricEquipments + model.getOtherEquipments).each do |equip|
      next unless (equip.name.to_s == Constants.ObjectNameClothesDryer(Constants.FuelTypeElectric, unit.name.to_s)) || (equip.name.to_s == Constants.ObjectNameClothesDryer(Constants.FuelTypeGas, unit.name.to_s)) || (equip.name.to_s == Constants.ObjectNameClothesDryer(Constants.FuelTypePropane, unit.name.to_s))

      has_dryer = true
      break
    end

    if (not has_dryer) && (mech_vent.dryer_exhaust > 0)
      runner.registerWarning("No clothes dryer object was found in #{unit.name.to_s} but the clothes dryer exhaust specified is non-zero. Overriding clothes dryer exhaust to be zero.")
    end

    n_whole_baths = nbaths.to_i.to_f # round down to nearest integer
    bathroom_hour_avg_exhaust = mech_vent.bathroom_exhaust * n_whole_baths * bath_exhaust_sch_operation / 60.0 # cfm
    range_hood_hour_avg_exhaust = mech_vent.range_exhaust * range_hood_exhaust_operation / 60.0 # cfm

    #--- Calculate HRV/ERV effectiveness values. Calculated here for use in sizing routines.

    apparent_sensible_effectiveness = 0.0
    sensible_effectiveness = 0.0
    latent_effectiveness = 0.0

    if (mech_vent.type == Constants.VentTypeBalanced) && (mech_vent.sensible_efficiency > 0) && (whole_house_vent_rate > 0)
      # Must assume an operating condition (HVI seems to use CSA 439)
      t_sup_in = 0
      w_sup_in = 0.0028
      t_exh_in = 22
      w_exh_in = 0.0065
      cp_a = 1006
      p_fan = whole_house_vent_rate * mech_vent.fan_power # Watts

      m_fan = UnitConversions.convert(whole_house_vent_rate, 'cfm', 'm^3/s') * 16.02 * Psychrometrics.rhoD_fT_w_P(UnitConversions.convert(t_sup_in, 'C', 'F'), w_sup_in, 14.7) # kg/s

      # The following is derived from (taken from CSA 439):
      #    E_SHR = (m_sup,fan * Cp * (Tsup,out - Tsup,in) - P_sup,fan) / (m_exh,fan * Cp * (Texh,in - Tsup,in) + P_exh,fan)
      t_sup_out = t_sup_in + (mech_vent.sensible_efficiency * (m_fan * cp_a * (t_exh_in - t_sup_in) + p_fan) + p_fan) / (m_fan * cp_a)

      # Calculate the apparent sensible effectiveness
      apparent_sensible_effectiveness = (t_sup_out - t_sup_in) / (t_exh_in - t_sup_in)

      # Calculate the supply temperature before the fan
      t_sup_out_gross = t_sup_out - p_fan / (m_fan * cp_a)

      # Sensible effectiveness of the HX only
      sensible_effectiveness = (t_sup_out_gross - t_sup_in) / (t_exh_in - t_sup_in)

      if (sensible_effectiveness < 0.0) || (sensible_effectiveness > 1.0)
        runner.registerError("The calculated ERV/HRV sensible effectiveness is #{sensible_effectiveness} but should be between 0 and 1. Please revise ERV/HRV efficiency values.")
        return false
      end

      # Use summer test condition to determine the latent effectiveness since TRE is generally specified under the summer condition
      if mech_vent.total_efficiency > 0

        t_sup_in = 35.0
        w_sup_in = 0.0178
        t_exh_in = 24.0
        w_exh_in = 0.0092

        m_fan = UnitConversions.convert(whole_house_vent_rate, 'cfm', 'm^3/s') * UnitConversions.convert(Psychrometrics.rhoD_fT_w_P(UnitConversions.convert(t_sup_in, 'C', 'F'), w_sup_in, 14.7), 'lbm/ft^3', 'kg/m^3') # kg/s

        t_sup_out_gross = t_sup_in - sensible_effectiveness * (t_sup_in - t_exh_in)
        t_sup_out = t_sup_out_gross + p_fan / (m_fan * cp_a)

        h_sup_in = Psychrometrics.h_fT_w_SI(t_sup_in, w_sup_in)
        h_exh_in = Psychrometrics.h_fT_w_SI(t_exh_in, w_exh_in)
        h_sup_out = h_sup_in - (mech_vent.total_efficiency * (m_fan * (h_sup_in - h_exh_in) + p_fan) + p_fan) / m_fan

        w_sup_out = Psychrometrics.w_fT_h_SI(t_sup_out, h_sup_out)
        latent_effectiveness = [0.0, (w_sup_out - w_sup_in) / (w_exh_in - w_sup_in)].max

        if (latent_effectiveness < 0.0) || (latent_effectiveness > 1.0)
          runner.registerError("The calculated ERV/HRV latent effectiveness is #{latent_effectiveness} but should be between 0 and 1. Please revise ERV/HRV efficiency values.")
          return false
        end

      else
        latent_effectiveness = 0.0
      end
    else
      if mech_vent.total_efficiency > 0
        apparent_sensible_effectiveness = mech_vent.total_efficiency
        sensible_effectiveness = mech_vent.total_efficiency
        latent_effectiveness = mech_vent.total_efficiency
      end
    end

    # Store info for HVAC Sizing measure
    unit.additionalProperties.setFeature(Constants.SizingInfoMechVentType, mech_vent.type)
    unit.additionalProperties.setFeature(Constants.SizingInfoMechVentTotalEfficiency, mech_vent.total_efficiency.to_f)
    unit.additionalProperties.setFeature(Constants.SizingInfoMechVentLatentEffectiveness, latent_effectiveness.to_f)
    unit.additionalProperties.setFeature(Constants.SizingInfoMechVentApparentSensibleEffectiveness, apparent_sensible_effectiveness.to_f)
    unit.additionalProperties.setFeature(Constants.SizingInfoMechVentWholeHouseRate, whole_house_vent_rate.to_f)

    mv_output = MechanicalVentilationOutput.new(frac_fan_heat, num_fans, whole_house_vent_rate, bathroom_hour_avg_exhaust, range_hood_hour_avg_exhaust, spot_fan_power, latent_effectiveness, sensible_effectiveness, has_dryer)
    return true, mv_output
  end

  def self.process_nat_vent_for_unit(model, runner, obj_name_natvent, nat_vent, wind_speed, infil, building, weather, unit_window_area, unit_living)
    thermostatsetpointdualsetpoint = unit_living.zone.thermostatSetpointDualSetpoint

    # Get heating setpoints
    heatingSetpointWeekday = Array.new
    heatingSetpointWeekend = Array.new
    coolingSetpointWeekday = Array.new
    coolingSetpointWeekend = Array.new
    if thermostatsetpointdualsetpoint.is_initialized
      thermostatsetpointdualsetpoint = thermostatsetpointdualsetpoint.get

      heatingSetpointWeekday = HVAC.get_setpoint_schedule(thermostatsetpointdualsetpoint.heatingSetpointTemperatureSchedule.get.to_Schedule.get.to_ScheduleRuleset.get, 'weekday', runner)
      heatingSetpointWeekend = HVAC.get_setpoint_schedule(thermostatsetpointdualsetpoint.heatingSetpointTemperatureSchedule.get.to_Schedule.get.to_ScheduleRuleset.get, 'weekend', runner)
      if heatingSetpointWeekday.nil? || heatingSetpointWeekend.nil?
        return false
      end

      heatingSetpointWeekday = heatingSetpointWeekday[0].map { |j| UnitConversions.convert(j, 'C', 'F') } # get january hourly setpoints
      heatingSetpointWeekend = heatingSetpointWeekend[0].map { |j| UnitConversions.convert(j, 'C', 'F') } # get january hourly setpoints

      coolingSetpointWeekday = HVAC.get_setpoint_schedule(thermostatsetpointdualsetpoint.coolingSetpointTemperatureSchedule.get.to_Schedule.get.to_ScheduleRuleset.get, 'weekday', runner)
      coolingSetpointWeekend = HVAC.get_setpoint_schedule(thermostatsetpointdualsetpoint.coolingSetpointTemperatureSchedule.get.to_Schedule.get.to_ScheduleRuleset.get, 'weekend', runner)
      if coolingSetpointWeekday.nil? || coolingSetpointWeekend.nil?
        return false
      end

      coolingSetpointWeekday = coolingSetpointWeekday[6].map { |j| UnitConversions.convert(j, 'C', 'F') } # get july hourly setpoints
      coolingSetpointWeekend = coolingSetpointWeekend[6].map { |j| UnitConversions.convert(j, 'C', 'F') } # get july hourly setpoints
    end

    if heatingSetpointWeekday.empty?
      runner.registerWarning("No heating setpoint schedule found. Assuming #{Constants.DefaultHeatingSetpoint} F for natural ventilation calculations.")
      ovlp_ssn_hourly_temp = Array.new(24, UnitConversions.convert(Constants.DefaultHeatingSetpoint + nat_vent.ovlp_offset, 'F', 'C'))
      heatingSetpointWeekday = Array.new(24, Constants.DefaultHeatingSetpoint)
      heatingSetpointWeekend = Array.new(24, Constants.DefaultHeatingSetpoint)
    else
      ovlp_ssn_hourly_temp = Array.new(24, UnitConversions.convert([heatingSetpointWeekday.max, heatingSetpointWeekend.max].max + nat_vent.ovlp_offset, 'F', 'C'))
    end
    if coolingSetpointWeekday.empty?
      runner.registerWarning("No cooling setpoint schedule found. Assuming #{Constants.DefaultCoolingSetpoint} F for natural ventilation calculations.")
      coolingSetpointWeekday = Array.new(24, Constants.DefaultCoolingSetpoint)
      coolingSetpointWeekend = Array.new(24, Constants.DefaultCoolingSetpoint)
    end
    ovlp_ssn_hourly_weekend_temp = ovlp_ssn_hourly_temp

    # Get heating and cooling seasons
    heating_season, cooling_season = HVAC.calc_heating_and_cooling_seasons(model, weather, runner)
    if heating_season.nil? || cooling_season.nil?
      return false
    end

    # Specify an array of hourly lower-temperature-limits for natural ventilation
    htg_ssn_hourly_temp = Array.new
    coolingSetpointWeekday.each do |x|
      htg_ssn_hourly_temp << UnitConversions.convert(x - nat_vent.htg_offset, 'F', 'C')
    end
    htg_ssn_hourly_weekend_temp = Array.new
    coolingSetpointWeekend.each do |x|
      htg_ssn_hourly_weekend_temp << UnitConversions.convert(x - nat_vent.htg_offset, 'F', 'C')
    end

    clg_ssn_hourly_temp = Array.new
    heatingSetpointWeekday.each do |x|
      clg_ssn_hourly_temp << UnitConversions.convert(x + nat_vent.clg_offset, 'F', 'C')
    end
    clg_ssn_hourly_weekend_temp = Array.new
    heatingSetpointWeekend.each do |x|
      clg_ssn_hourly_weekend_temp << UnitConversions.convert(x + nat_vent.clg_offset, 'F', 'C')
    end

    # Explanation for FRAC-VENT-AREA equation:
    # From DOE22 Vol2-Dictionary: For VENT-METHOD = S-G, this is 0.6 times
    # the open window area divided by the floor area.
    # According to 2010 BA Benchmark, 33% of the windows on any facade will
    # be open at any given time and can only be opened to 20% of their area.

    area = 0.6 * unit_window_area * nat_vent.frac_windows_open * nat_vent.frac_window_area_openable # ft^2 (For S-G, this is 0.6*(open window area))
    max_rate = 20.0 # Air Changes per hour
    max_flow_rate = max_rate * unit_living.volume / UnitConversions.convert(1.0, 'hr', 'min')
    nv_neutral_level = 0.5
    hor_vent_frac = 0.0
    f_s_nv = 2.0 / 3.0 * (1.0 + hor_vent_frac / 2.0) * (2.0 * nv_neutral_level * (1 - nv_neutral_level))**0.5 / (nv_neutral_level**0.5 + (1 - nv_neutral_level)**0.5)
    f_w_nv = wind_speed.shielding_coef * (1 - hor_vent_frac)**(1.0 / 3.0) * unit_living.f_t_SG
    c_s = f_s_nv**2.0 * Constants.g * unit_living.height / (Constants.AssumedInsideTemp + 460.0)
    c_w = f_w_nv**2.0

    season_type = []
    (0..11).to_a.each do |month|
      if (heating_season[month] == 1.0) && (cooling_season[month] == 0.0)
        season_type << Constants.SeasonHeating
      elsif (heating_season[month] == 0.0) && (cooling_season[month] == 1.0)
        season_type << Constants.SeasonCooling
      elsif (heating_season[month] == 1.0) && (cooling_season[month] == 1.0)
        season_type << Constants.SeasonOverlap
      else
        season_type << Constants.SeasonNone
      end
    end

    temp_hourly_wkdy = []
    temp_hourly_wked = []
    season_type.each_with_index do |ssn_type, month|
      if ssn_type == Constants.SeasonHeating
        ssn_schedule_wkdy = htg_ssn_hourly_temp
        ssn_schedule_wked = htg_ssn_hourly_weekend_temp
      elsif ssn_type == Constants.SeasonCooling
        ssn_schedule_wkdy = clg_ssn_hourly_temp
        ssn_schedule_wked = clg_ssn_hourly_weekend_temp
      else
        ssn_schedule_wkdy = ovlp_ssn_hourly_temp
        ssn_schedule_wked = ovlp_ssn_hourly_weekend_temp
      end
      temp_hourly_wkdy << ssn_schedule_wkdy
      temp_hourly_wked << ssn_schedule_wked
    end

    temp_sch = HourlyByMonthSchedule.new(model, runner, obj_name_natvent + ' temp schedule', temp_hourly_wkdy, temp_hourly_wked, normalize_values = false, create_sch_object = true, winter_design_day_sch = nil, summer_design_day_sch = nil, schedule_type_limits_name = Constants.ScheduleTypeLimitsTemperature)

    nv_output = NaturalVentilationOutput.new(area, max_flow_rate, temp_sch, c_s, c_w, season_type)
    return true, nv_output
  end

  def self.process_cfis_for_unit(model, runner, cfis, unit, obj_name_mech_vent)
    # Validate Inputs
    if cfis.open_time < 0
      runner.registerError('Mechanical Ventilation: CFIS minimum damper open time must be greater than or equal to 0.')
      return false
    end
    if (cfis.airflow_frac < 0) || (cfis.airflow_frac > 1)
      runner.registerError('Mechanical Ventilation: CFIS blower airflow rate must be greater than or equal to 0 and less than or equal to 1.')
      return false
    end

    t_sum_open_var = OpenStudio::Model::EnergyManagementSystemGlobalVariable.new(model, "#{obj_name_mech_vent.gsub(' ', '_')}_cfis_t_sum_open") # Sums the time during an hour the CFIS damper has been open
    on_for_hour_var = OpenStudio::Model::EnergyManagementSystemGlobalVariable.new(model, "#{obj_name_mech_vent.gsub(' ', '_')}_cfis_on_for_hour") # Flag to open the CFIS damper for the remainder of the hour
    f_damper_open_var = OpenStudio::Model::EnergyManagementSystemGlobalVariable.new(model, "#{obj_name_mech_vent.gsub(' ', '_')}_cfis_f_damper_open") # Fraction of timestep the CFIS damper is open. Used by infiltration and duct leakage programs
    cfis_output = CFISOutput.new(t_sum_open_var, on_for_hour_var, f_damper_open_var)
    return true, cfis_output
  end

  def self.process_ducts_for_unit(model, runner, ducts, building, unit, unit_index, unit_ffa, unit_has_mshp, unit_living, unit_finished_basement, has_forced_air_equipment)
    # Validate Inputs
    if ducts.total_leakage < 0
      runner.registerError('Ducts: Total Leakage must be greater than or equal to 0.')
      return false
    end
    if (ducts.supply_frac < 0) || (ducts.supply_frac > 1)
      runner.registerError('Ducts: Supply Leakage Fraction of Total must be greater than or equal to 0 and less than or equal to 1.')
      return false
    end
    if (ducts.return_frac < 0) || (ducts.return_frac > 1)
      runner.registerError('Ducts: Return Leakage Fraction of Total must be greater than or equal to 0 and less than or equal to 1.')
      return false
    end
    if (ducts.ah_supply_frac < 0) || (ducts.ah_supply_frac > 1)
      runner.registerError('Ducts: Supply Air Handler Leakage Fraction of Total must be greater than or equal to 0 and less than or equal to 1.')
      return false
    end
    if (ducts.ah_return_frac < 0) || (ducts.ah_return_frac > 1)
      runner.registerError('Ducts: Return Air Handler Leakage Fraction of Total must be greater than or equal to 0 and less than or equal to 1.')
      return false
    end
    if ducts.r < 0
      runner.registerError('Ducts: Insulation Nominal R-Value must be greater than or equal to 0.')
      return false
    end
    if ducts.supply_area_mult < 0
      runner.registerError('Ducts: Supply Surface Area Multiplier must be greater than or equal to 0.')
      return false
    end
    if ducts.return_area_mult < 0
      runner.registerError('Ducts: Return Surface Area Multiplier must be greater than or equal to 0.')
      return false
    end

    if unit_has_mshp # has mshp
      miniSplitHPIsDucted = HVAC.has_ducted_mshp(model, runner, unit_living.zone)
      if (ducts.location != 'none') && (not miniSplitHPIsDucted) # if not ducted but specified ducts, warning and override
        runner.registerWarning('No ducted HVAC equipment was found but ducts were specified. Overriding duct specification.')
        ducts.location = 'none'
      elsif (ducts.location == 'none') && miniSplitHPIsDucted # if ducted but specified no ducts, warning
        runner.registerWarning('A ducted mini-split heat pump was found but no ducts were specified.')
      end
    end

    no_ducted_equip = !HVAC.has_ducted_equipment(model, runner, unit_living.zone)
    if (ducts.location != 'none') && no_ducted_equip
      runner.registerWarning('No ducted HVAC equipment was found but ducts were specified. Overriding duct specification.')
      ducts.location = 'none'
    end

    location_zone, location_name = get_location(ducts.location, unit, unit_index)

    if location_name == 'none'
      location_zone = unit_living.zone
      location_name = unit_living.zone.name.to_s
    end

    num_stories = building.stories
    unless unit_finished_basement.nil?
      num_stories +=  1
    end

    if ducts.norm_leakage_25pa.nil?
      # Normalize values in case user inadvertently entered values that add up to the total duct leakage,
      # as opposed to adding up to 1
      sumFractionOfTotal = (ducts.supply_frac + ducts.return_frac + ducts.ah_supply_frac + ducts.ah_return_frac)
      if sumFractionOfTotal > 0
        ducts.supply_frac = ducts.supply_frac / sumFractionOfTotal
        ducts.return_frac = ducts.return_frac / sumFractionOfTotal
        ducts.ah_supply_frac = ducts.ah_supply_frac / sumFractionOfTotal
        ducts.ah_return_frac = ducts.ah_return_frac / sumFractionOfTotal
      end
      # Calculate actual leakages from percentages
      supply_leakage = ducts.supply_frac * ducts.total_leakage
      return_leakage = ducts.return_frac * ducts.total_leakage
      ah_supply_leakage = ducts.ah_supply_frac * ducts.total_leakage
      ah_return_leakage = ducts.ah_return_frac * ducts.total_leakage
    end

    # Calculate duct areas
    # Based on ASHRAE Standard 152 (https://www.energy.gov/eere/buildings/downloads/ashrae-standard-152-spreadsheet)
    f_out = Airflow.get_location_frac_leakage(ducts.location_frac, building.stories) # Fraction of ducts in primary duct location (remaining ducts are in above-grade conditioned space).
    ducts.num_returns = Airflow.get_num_returns(ducts.num_returns, num_stories)
    supply_surface_area = Airflow.get_duct_supply_surface_area(unit_ffa) * ducts.supply_area_mult * f_out
    return_surface_area = Airflow.get_duct_return_surface_area(unit_ffa, ducts.num_returns) * ducts.return_area_mult * f_out

    # Calculate Duct UA value
    if location_name != unit_living.zone.name.to_s
      supply_r = Airflow.get_duct_insulation_rvalue(ducts.r, true)
      return_r = Airflow.get_duct_insulation_rvalue(ducts.r, false)
      supply_ua = supply_surface_area / supply_r
      return_ua = return_surface_area / return_r
    else
      supply_r = 0
      return_r = 0
      supply_ua = 0
      return_ua = 0
    end

    # Only if using the Fractional Leakage Option Type:
    if ducts.norm_leakage_25pa.nil?
      supply_loss = f_out * (supply_leakage + ah_supply_leakage)
      return_loss = f_out * (return_leakage + ah_return_leakage)
    end

    unless ducts.norm_leakage_25pa.nil?
      fan_AirFlowRate = 1000.0 # TODO: what should fan_AirFlowRate be?
      ducts = calc_duct_leakage_from_test(ducts, unit_ffa, fan_AirFlowRate)
    end

    total_unbalance = (supply_loss - return_loss).abs

    if (not location_name == unit_living.zone.name.to_s) && (not location_name == 'none')
      # Calculate d.frac_oa = fraction of unbalanced make-up air that is outside air
      if total_unbalance <= 0
        # Handle the exception for if there is no leakage unbalance.
        frac_oa = 0
      elsif (not unit_finished_basement.nil?) && (unit_finished_basement.zone == location_zone)
        frac_oa = 0
      elsif not building.unfinished_basement.empty?
        building.unfinished_basement.each do |ub|
          if ub.zone == location_zone
            frac_oa = 0
            break
          else
            frac_oa = 1
          end
        end
      elsif not building.crawlspace.empty?
        building.crawlspace.each do |cs|
          if (cs.zone == location_zone) && (cs.ACH == 0)
            frac_oa = 0
            break
          else
            frac_oa = 1
          end
        end
      elsif (not building.pierbeam.nil?) && (building.pierbeam.zone == location_zone) && (building.pierbeam.ACH == 0)
        frac_oa = 0
      # elsif not building.unfinished_attic.nil? and building.unfinished_attic.zone == location_zone and building.unfinished_attic.ACH == 0
      #   frac_oa = 0
      elsif not building.unfinished_attic.empty?
        building.unfinished_attic.each do |ua|
          if (ua.zone == location_zone) && (ua.ACH == 0)
            frac_oa = 0
            break
          else
            frac_oa = 1
          end
        end
      else
        # Assume that all of the unbalanced make-up air is driven infiltration from outdoors.
        # This assumes that the holes for attic ventilation are much larger than any attic bypasses.
        frac_oa = 1
      end
    else
      frac_oa = 0
    end

    # Store info for HVAC Sizing measure
    unit.additionalProperties.setFeature(Constants.SizingInfoDuctsSupplyRvalue, supply_r.to_f)
    unit.additionalProperties.setFeature(Constants.SizingInfoDuctsReturnRvalue, return_r.to_f)
    unit.additionalProperties.setFeature(Constants.SizingInfoDuctsSupplyLoss, supply_loss.to_f)
    unit.additionalProperties.setFeature(Constants.SizingInfoDuctsReturnLoss, return_loss.to_f)
    unit.additionalProperties.setFeature(Constants.SizingInfoDuctsSupplySurfaceArea, supply_surface_area.to_f)
    unit.additionalProperties.setFeature(Constants.SizingInfoDuctsReturnSurfaceArea, return_surface_area.to_f)
    unit.additionalProperties.setFeature(Constants.SizingInfoDuctsLocationZone, location_name)
    unit.additionalProperties.setFeature(Constants.SizingInfoDuctsLocationFrac, f_out.to_f)

    ducts_output = DuctsOutput.new(location_name, location_zone, supply_loss, return_loss, frac_oa, total_unbalance, supply_ua, return_ua)
    return true, ducts_output
  end

  def self.create_nat_vent_objects(model, runner, obj_name_natvent, unit_living, nat_vent, nv_output, tin_sensor, tout_sensor, pbar_sensor, vwind_sensor, wout_sensor)
    avail_sch = OpenStudio::Model::ScheduleRuleset.new(model)
    avail_sch.setName(obj_name_natvent + ' avail schedule')

    Schedule.set_schedule_type_limits(model, avail_sch, Constants.ScheduleTypeLimitsOnOff)

    year_description = model.getYearDescription
    assumed_year = year_description.assumedYear
    num_days_in_months = Constants.NumDaysInMonths(year_description.isLeapYear)

    time = []
    for h in 1..24
      time[h] = OpenStudio::Time.new(0, h, 0, 0)
    end

    (1..12).to_a.each do |m|
      date_s = OpenStudio::Date.new(OpenStudio::MonthOfYear.new(m), 1, assumed_year)
      date_e = OpenStudio::Date.new(OpenStudio::MonthOfYear.new(m), num_days_in_months[m - 1], assumed_year)

      if (((nv_output.season_type[m - 1] == Constants.SeasonHeating) && nat_vent.htg_season) || ((nv_output.season_type[m - 1] == Constants.SeasonCooling) && nat_vent.clg_season) || ((nv_output.season_type[m - 1] == Constants.SeasonOverlap) && nat_vent.ovlp_season)) && (nat_vent.num_weekdays + nat_vent.num_weekends != 0)
        on_rule = OpenStudio::Model::ScheduleRule.new(avail_sch)
        on_rule.setName(obj_name_natvent + " availability schedule #{Schedule.allday_name} ruleset#{m} on")
        on_rule_day = on_rule.daySchedule
        on_rule_day.setName(obj_name_natvent + " availability schedule #{Schedule.allday_name}1 on")
        for h in 1..24
          on_rule_day.addValue(time[h], 1)
        end
        if nat_vent.num_weekdays >= 1
          on_rule.setApplyMonday(true)
        end
        if nat_vent.num_weekdays >= 2
          on_rule.setApplyWednesday(true)
        end
        if nat_vent.num_weekdays >= 3
          on_rule.setApplyFriday(true)
        end
        if nat_vent.num_weekdays >= 4
          on_rule.setApplyTuesday(true)
        end
        if nat_vent.num_weekdays == 5
          on_rule.setApplyThursday(true)
        end
        if nat_vent.num_weekends >= 1
          on_rule.setApplySaturday(true)
        end
        if nat_vent.num_weekends == 2
          on_rule.setApplySunday(true)
        end
        on_rule.setStartDate(date_s)
        on_rule.setEndDate(date_e)
      else
        off_rule = OpenStudio::Model::ScheduleRule.new(avail_sch)
        off_rule.setName(obj_name_natvent + " availability schedule #{Schedule.allday_name} ruleset#{m} off")
        off_rule_day = off_rule.daySchedule
        off_rule_day.setName(obj_name_natvent + " availability schedule #{Schedule.allday_name}1 off")
        for h in 1..24
          off_rule_day.addValue(time[h], 0)
        end
        Schedule.set_weekday_rule(off_rule)
        Schedule.set_weekend_rule(off_rule)
        off_rule.setStartDate(date_s)
        off_rule.setEndDate(date_e)
      end
    end

    # Get minimum heating season setpoint
    thermostatsetpointdualsetpoint = unit_living.zone.thermostatSetpointDualSetpoint
    heatingSetpointWeekday = Array.new
    heatingSetpointWeekend = Array.new

    if thermostatsetpointdualsetpoint.is_initialized
      thermostatsetpointdualsetpoint = thermostatsetpointdualsetpoint.get

      heatingSetpointWeekday = HVAC.get_setpoint_schedule(thermostatsetpointdualsetpoint.heatingSetpointTemperatureSchedule.get.to_Schedule.get.to_ScheduleRuleset.get, 'weekday', runner)
      heatingSetpointWeekend = HVAC.get_setpoint_schedule(thermostatsetpointdualsetpoint.heatingSetpointTemperatureSchedule.get.to_Schedule.get.to_ScheduleRuleset.get, 'weekend', runner)
      if heatingSetpointWeekday.nil? or heatingSetpointWeekend.nil?
        return false
      end
    end

    # TODO: Min of weekday and weekend
    min_htg_sp_wkdy = heatingSetpointWeekday.min.min
    min_htg_sp_wknd = heatingSetpointWeekend.min.min
    min_htg_sp = [min_htg_sp_wkdy, min_htg_sp_wknd].min

    # Sensors

<<<<<<< HEAD
    # Add a new sensor here for the outage schedule (otg_availability_schedule)
    otg_sensor = OpenStudio::Model::EnergyManagementSystemSensor.new(model, "Schedule Value")
    otg_sensor.setName("#{obj_name_natvent} outage s")
    otg_sensor.setKeyName(model.alwaysOnDiscreteSchedule.name.to_s)

    nvavail_sensor = OpenStudio::Model::EnergyManagementSystemSensor.new(model, "Schedule Value")
=======
    nvavail_sensor = OpenStudio::Model::EnergyManagementSystemSensor.new(model, 'Schedule Value')
>>>>>>> c52e56fc
    nvavail_sensor.setName("#{obj_name_natvent} nva s")
    nvavail_sensor.setKeyName(avail_sch.name.to_s)

    nvsp_sensor = OpenStudio::Model::EnergyManagementSystemSensor.new(model, 'Schedule Value')
    nvsp_sensor.setName("#{obj_name_natvent} sp s")
    nvsp_sensor.setKeyName(nv_output.temp_sch.schedule.name.to_s)

    clg_season_sensor = otg_sensor = OpenStudio::Model::EnergyManagementSystemSensor.new(model, "Schedule Value")
    otg_sensor.setName("residential cooling season")
    otg_sensor.setKeyName(model.alwaysOnDiscreteSchedule.name.to_s)

    # Actuator

    living_space = unit_living.zone.spaces[0]

    natvent_flow = OpenStudio::Model::SpaceInfiltrationDesignFlowRate.new(model)
    natvent_flow.setName(obj_name_natvent + ' flow')
    natvent_flow.setSchedule(model.alwaysOnDiscreteSchedule)
    natvent_flow.setSpace(living_space)
    natvent_flow_actuator = OpenStudio::Model::EnergyManagementSystemActuator.new(natvent_flow, 'Zone Infiltration', 'Air Exchange Flow Rate')
    natvent_flow_actuator.setName("#{natvent_flow.name} act")

    # Program

    nv_program = OpenStudio::Model::EnergyManagementSystemProgram.new(model)
    nv_program.setName(obj_name_natvent + ' program')
    nv_program.addLine("Set Tdiff = #{tin_sensor.name}-#{tout_sensor.name}")
    nv_program.addLine('Set dT = (@Abs Tdiff)')
    nv_program.addLine("Set pt = (@RhFnTdbWPb #{tout_sensor.name} #{wout_sensor.name} #{pbar_sensor.name})")
    nv_program.addLine("Set NVA = #{UnitConversions.convert(nv_output.area, 'ft^2', 'cm^2')}")
    nv_program.addLine("Set Cs = #{UnitConversions.convert(nv_output.c_s, 'ft^2/(s^2*R)', 'L^2/(s^2*cm^4*K)')}")
    nv_program.addLine("Set Cw = #{nv_output.c_w * 0.01}")
    nv_program.addLine("Set MNV = #{UnitConversions.convert(nv_output.max_flow_rate, 'cfm', 'm^3/s')}")
    nv_program.addLine("Set MHR = #{nat_vent.max_oa_hr}")
    nv_program.addLine("Set MRH = #{nat_vent.max_oa_rh}")
    nv_program.addLine("Set temp1 = (#{nvavail_sensor.name}*NVA)")
    nv_program.addLine("Set SGNV = temp1*((((Cs*dT)+(Cw*(#{vwind_sensor.name}^2)))^0.5)/1000)")
    nv_program.addLine("If ((#{otg_sensor.name} > 0) && (#{tin_sensor.name} > #{tout_sensor.name}) && (#{tin_sensor.name} > #{nvsp_sensor.name})) || ((#{otg_sensor.name} > 0) && (#{tin_sensor.name} > #{tout_sensor.name}) && (#{clg_season_sensor.name} > 0) && (#{tin_sensor.name} > #{min_htg_sp}))")
    nv_program.addLine("  Set SGNV = NVA * ((((Cs*dT)+(Cw*(#{vwind_sensor.name}^2)))^0.5)/1000)") # Recalculate airflow regardless of availability sensor if it's an outage
    nv_program.addLine("  Set #{natvent_flow_actuator.name} = @Min SGNV MNV")
    nv_program.addLine("ElseIf (#{wout_sensor.name}<MHR) && (pt<MRH) && (#{tin_sensor.name}>#{nvsp_sensor.name})")
    nv_program.addLine("  Set temp2 = (#{tin_sensor.name}-#{nvsp_sensor.name})")
    nv_program.addLine("  Set NVadj1 = temp2/(#{tin_sensor.name}-#{tout_sensor.name})")
    nv_program.addLine('  Set NVadj2 = (@Min NVadj1 1)')
    nv_program.addLine('  Set NVadj3 = (@Max NVadj2 0)')
    nv_program.addLine('  Set NVadj = SGNV*NVadj3')
    nv_program.addLine("  Set #{natvent_flow_actuator.name} = (@Min NVadj MNV)")
    nv_program.addLine('Else')
    nv_program.addLine("  Set #{natvent_flow_actuator.name} = 0")
    nv_program.addLine('EndIf')

    return nv_program
  end

  def self.create_return_air_duct_zone(model, obj_name_ducts, ducts_output, adiabatic_const)
    # Create the return air plenum zone, space
    ra_duct_zone = OpenStudio::Model::ThermalZone.new(model)
    ra_duct_zone.setName(obj_name_ducts + ' ret air zone')
    ra_duct_zone.setVolume(0.25)

    sw_point = OpenStudio::Point3d.new(0, 74, 0)
    nw_point = OpenStudio::Point3d.new(0, 74.1, 0)
    ne_point = OpenStudio::Point3d.new(0.1, 74.1, 0)
    se_point = OpenStudio::Point3d.new(0.1, 74, 0)
    ra_duct_polygon = Geometry.make_polygon(sw_point, nw_point, ne_point, se_point)

    ra_space = OpenStudio::Model::Space::fromFloorPrint(ra_duct_polygon, 1, model)
    ra_space = ra_space.get
    ra_space.setName(obj_name_ducts + ' ret air space')
    ra_space.setThermalZone(ra_duct_zone)

    ra_space.surfaces.each do |surface|
      surface.setConstruction(adiabatic_const)
      surface.setOutsideBoundaryCondition('Adiabatic')
      surface.setSunExposure('NoSun')
      surface.setWindExposure('NoWind')
      surface_property_convection_coefficients = OpenStudio::Model::SurfacePropertyConvectionCoefficients.new(surface)
      surface_property_convection_coefficients.setConvectionCoefficient1Location('Inside')
      surface_property_convection_coefficients.setConvectionCoefficient1Type('Value')
      surface_property_convection_coefficients.setConvectionCoefficient1(999)
    end

    return ra_duct_zone
  end

  def self.create_ducts_objects(model, runner, unit, unit_living, unit_finished_basement, mech_vent, ducts_output, tin_sensor, pbar_sensor, has_forced_air_equipment, adiabatic_const, air_loops, duct_programs, duct_lks, cfis_programs)
    max_supply_fan_mfrs = []
    fan_rtf_sensors = []
    air_loops.each do |air_loop|
      next unless unit_living.zone.airLoopHVACs.include? air_loop # next if airloop doesn't serve this unit

      obj_name_ducts = Constants.ObjectNameDucts(air_loop.name).gsub('|', '_')

      # Get the supply fan
      supply_fan = nil
      if air_loop.to_AirLoopHVAC.is_initialized
        air_loop.supplyComponents.each do |supply_component|
          next unless supply_component.to_AirLoopHVACUnitarySystem.is_initialized

          air_loop_unitary = supply_component.to_AirLoopHVACUnitarySystem.get
          supply_fan = air_loop_unitary.supplyFan.get
        end
      end

      if mech_vent.type == Constants.VentTypeCFIS
        max_supply_fan_mfr = OpenStudio::Model::EnergyManagementSystemInternalVariable.new(model, 'Fan Maximum Mass Flow Rate')
        max_supply_fan_mfr.setName("#{obj_name_ducts} max sup fan mfr")
        max_supply_fan_mfr.setInternalDataIndexKeyName(supply_fan.name.to_s)
        max_supply_fan_mfrs << max_supply_fan_mfr.name
      end

      fan_rtf_sensor = OpenStudio::Model::EnergyManagementSystemSensor.new(model, 'Fan Runtime Fraction')
      fan_rtf_sensor.setName("#{obj_name_ducts} fan rtf s")
      fan_rtf_sensor.setKeyName(supply_fan.name.to_s)
      fan_rtf_sensors << fan_rtf_sensor.name
    end

    cfis_output = nil
    cfis_airflow_frac = nil
    cfis_programs.each do |cfis, value|
      cfis_airflow_frac = cfis.airflow_frac
      cfis_program, cfis_output, supply_fan = value
      cfis_output.fan_rtf_sensors = fan_rtf_sensors
      cfis_output.max_supply_fan_mfrs = max_supply_fan_mfrs
    end

    if (ducts_output.location_name == unit_living.zone.name.to_s) || (ducts_output.location_name == 'none') || (not has_forced_air_equipment)
      runner.registerInfo('Either no forced air equipment or ducts in conditioned space.')
      return duct_programs, cfis_programs
    end

    # Create one duct system per airloop or ducted mshp
    air_loops.each do |air_loop|
      next unless unit_living.zone.airLoopHVACs.include? air_loop # next if airloop doesn't serve this unit

      obj_name_ducts = Constants.ObjectNameDucts(air_loop.name).gsub('|', '_')

      duct_lk_supply_fan_equiv_var, duct_lk_return_fan_equiv_var = duct_lks[obj_name_ducts]

      max_supply_fan_mfr = nil
      model.getEnergyManagementSystemInternalVariables.each do |v|
        next if v.name.to_s != "#{obj_name_ducts} max sup fan mfr".gsub(' ', '_')

        max_supply_fan_mfr = v
      end

      fan_rtf_sensor = nil
      model.getEnergyManagementSystemSensors.each do |s|
        next if s.name.to_s != "#{obj_name_ducts} fan rtf s".gsub(' ', '_')

        fan_rtf_sensor = s
      end

      win_sensor = OpenStudio::Model::EnergyManagementSystemSensor.new(model, 'Zone Mean Air Humidity Ratio')
      win_sensor.setName("#{obj_name_ducts} win s")
      win_sensor.setKeyName(unit_living.zone.name.to_s)

      ra_duct_zone = create_return_air_duct_zone(model, obj_name_ducts, ducts_output, adiabatic_const)

      # Get the air demand inlet node
      air_demand_inlet_node = nil
      if air_loop.to_AirLoopHVAC.is_initialized
        air_demand_inlet_node = air_loop.demandInletNode
      end

      # Set the return plenums
      if air_loop.to_AirLoopHVAC.is_initialized
        unit_living.zone.setReturnPlenum(ra_duct_zone, air_loop)
        unless unit_finished_basement.nil?
          unit_finished_basement.zone.setReturnPlenum(ra_duct_zone, air_loop)
        end
        air_loop.demandComponents.each do |demand_component|
          next unless demand_component.to_AirLoopHVACReturnPlenum.is_initialized

          demand_component.setName("#{air_loop.name} return plenum")
        end
      end

      living_zone_return_air_node = nil
      unit_living.zone.returnAirModelObjects.each do |return_air_model_obj|
        next if return_air_model_obj.to_Node.get.airLoopHVAC.get != air_loop

        living_zone_return_air_node = return_air_model_obj
      end

      # Other equipment objects to cancel out the supply air leakage directly into the return plenum

      living_space = unit_living.zone.spaces[0]

      other_equip_def = OpenStudio::Model::OtherEquipmentDefinition.new(model)
      other_equip_def.setName("#{obj_name_ducts} SupSLkToLvEq")
      other_equip = OpenStudio::Model::OtherEquipment.new(other_equip_def)
      other_equip.setName(other_equip_def.name.to_s)
      other_equip.setFuelType('None')
      other_equip.setSchedule(model.alwaysOnDiscreteSchedule)
      other_equip.setSpace(living_space)
      supply_sens_lkage_to_liv_actuator = OpenStudio::Model::EnergyManagementSystemActuator.new(other_equip, 'OtherEquipment', 'Power Level')
      supply_sens_lkage_to_liv_actuator.setName("#{other_equip.name} act")

      other_equip_def = OpenStudio::Model::OtherEquipmentDefinition.new(model)
      other_equip_def.setName("#{obj_name_ducts} SupLatLkToLvEq")
      other_equip = OpenStudio::Model::OtherEquipment.new(other_equip_def)
      other_equip.setName(other_equip_def.name.to_s)
      other_equip.setFuelType('None')
      other_equip.setSchedule(model.alwaysOnDiscreteSchedule)
      other_equip.setSpace(living_space)
      supply_lat_lkage_to_liv_actuator = OpenStudio::Model::EnergyManagementSystemActuator.new(other_equip, 'OtherEquipment', 'Power Level')
      supply_lat_lkage_to_liv_actuator.setName("#{other_equip.name} act")

      # Supply duct conduction load added to the living space
      other_equip_def = OpenStudio::Model::OtherEquipmentDefinition.new(model)
      other_equip_def.setName("#{obj_name_ducts} SupDCnToLvEq")
      other_equip = OpenStudio::Model::OtherEquipment.new(other_equip_def)
      other_equip.setName(other_equip_def.name.to_s)
      other_equip.setFuelType('None')
      other_equip.setSchedule(model.alwaysOnDiscreteSchedule)
      other_equip.setSpace(living_space)
      supply_duct_cond_to_liv_actuator = OpenStudio::Model::EnergyManagementSystemActuator.new(other_equip, 'OtherEquipment', 'Power Level')
      supply_duct_cond_to_liv_actuator.setName("#{other_equip.name} act")

      # Supply duct conduction impact on the air handler zone.
      other_equip_def = OpenStudio::Model::OtherEquipmentDefinition.new(model)
      other_equip_def.setName("#{obj_name_ducts} SupDCnToAhEq")
      other_equip = OpenStudio::Model::OtherEquipment.new(other_equip_def)
      other_equip.setName(other_equip_def.name.to_s)
      other_equip.setFuelType('None')
      other_equip.setSchedule(model.alwaysOnDiscreteSchedule)
      other_equip.setSpace(ducts_output.location_zone.spaces[0])
      supply_duct_cond_to_ah_actuator = OpenStudio::Model::EnergyManagementSystemActuator.new(other_equip, 'OtherEquipment', 'Power Level')
      supply_duct_cond_to_ah_actuator.setName("#{other_equip.name} act")

      # Return duct conduction load added to the return plenum zone
      other_equip_def = OpenStudio::Model::OtherEquipmentDefinition.new(model)
      other_equip_def.setName("#{obj_name_ducts} RetDCnToPlEq")
      other_equip = OpenStudio::Model::OtherEquipment.new(other_equip_def)
      other_equip.setName(other_equip_def.name.to_s)
      other_equip.setFuelType('None')
      other_equip.setSchedule(model.alwaysOnDiscreteSchedule)
      other_equip.setSpace(ra_duct_zone.spaces[0])
      return_duct_cond_to_plenum_actuator = OpenStudio::Model::EnergyManagementSystemActuator.new(other_equip, 'OtherEquipment', 'Power Level')
      return_duct_cond_to_plenum_actuator.setName("#{other_equip.name} act")

      # Return duct conduction impact on the air handler zone.
      other_equip_def = OpenStudio::Model::OtherEquipmentDefinition.new(model)
      other_equip_def.setName("#{obj_name_ducts} RetDCnToAhEquip")
      other_equip = OpenStudio::Model::OtherEquipment.new(other_equip_def)
      other_equip.setName(other_equip_def.name.to_s)
      other_equip.setFuelType('None')
      other_equip.setSchedule(model.alwaysOnDiscreteSchedule)
      other_equip.setSpace(ducts_output.location_zone.spaces[0])
      return_duct_cond_to_ah_actuator = OpenStudio::Model::EnergyManagementSystemActuator.new(other_equip, 'OtherEquipment', 'Power Level')
      return_duct_cond_to_ah_actuator.setName("#{other_equip.name} act")

      # Supply duct sensible leakage impact on the air handler zone.
      other_equip_def = OpenStudio::Model::OtherEquipmentDefinition.new(model)
      other_equip_def.setName("#{obj_name_ducts} SupSLkToAhEq")
      other_equip = OpenStudio::Model::OtherEquipment.new(other_equip_def)
      other_equip.setName(other_equip_def.name.to_s)
      other_equip.setFuelType('None')
      other_equip.setSchedule(model.alwaysOnDiscreteSchedule)
      other_equip.setSpace(ducts_output.location_zone.spaces[0])
      supply_sens_lkage_to_ah_actuator = OpenStudio::Model::EnergyManagementSystemActuator.new(other_equip, 'OtherEquipment', 'Power Level')
      supply_sens_lkage_to_ah_actuator.setName("#{other_equip.name} act")

      # Supply duct latent leakage impact on the air handler zone.
      other_equip_def = OpenStudio::Model::OtherEquipmentDefinition.new(model)
      other_equip_def.setName("#{obj_name_ducts} SupLatLkToAhEq")
      other_equip = OpenStudio::Model::OtherEquipment.new(other_equip_def)
      other_equip.setName(other_equip_def.name.to_s)
      other_equip.setFuelType('None')
      other_equip.setSchedule(model.alwaysOnDiscreteSchedule)
      other_equip.setSpace(ducts_output.location_zone.spaces[0])
      supply_lat_lkage_to_ah_actuator = OpenStudio::Model::EnergyManagementSystemActuator.new(other_equip, 'OtherEquipment', 'Power Level')
      supply_lat_lkage_to_ah_actuator.setName("#{other_equip.name} act")

      # Return duct sensible leakage impact on the return plenum
      other_equip_def = OpenStudio::Model::OtherEquipmentDefinition.new(model)
      other_equip_def.setName("#{obj_name_ducts} RetSLkEq")
      other_equip = OpenStudio::Model::OtherEquipment.new(other_equip_def)
      other_equip.setName(other_equip_def.name.to_s)
      other_equip.setFuelType('None')
      other_equip.setSchedule(model.alwaysOnDiscreteSchedule)
      other_equip.setSpace(ra_duct_zone.spaces[0])
      return_sens_lkage_actuator = OpenStudio::Model::EnergyManagementSystemActuator.new(other_equip, 'OtherEquipment', 'Power Level')
      return_sens_lkage_actuator.setName("#{other_equip.name} act")

      # Return duct latent leakage impact on the return plenum
      other_equip_def = OpenStudio::Model::OtherEquipmentDefinition.new(model)
      other_equip_def.setName("#{obj_name_ducts} RetLatLkEq")
      other_equip = OpenStudio::Model::OtherEquipment.new(other_equip_def)
      other_equip.setName(other_equip_def.name.to_s)
      other_equip.setFuelType('None')
      other_equip.setSchedule(model.alwaysOnDiscreteSchedule)
      other_equip.setSpace(ra_duct_zone.spaces[0])
      return_lat_lkage_actuator = OpenStudio::Model::EnergyManagementSystemActuator.new(other_equip, 'OtherEquipment', 'Power Level')
      return_lat_lkage_actuator.setName("#{other_equip.name} act")

      # Two objects are required to model the air exchange between the air handler zone and the living space since
      # ZoneMixing objects can not account for direction of air flow (both are controlled by EMS)

      # Accounts for lks from the AH zone to the Living zone

      zone_mixing_ah_to_living = OpenStudio::Model::ZoneMixing.new(unit_living.zone)
      zone_mixing_ah_to_living.setName("#{obj_name_ducts} AhToLivMix")
      zone_mixing_ah_to_living.setSourceZone(ducts_output.location_zone)
      ah_to_liv_flow_rate_actuator = OpenStudio::Model::EnergyManagementSystemActuator.new(zone_mixing_ah_to_living, 'ZoneMixing', 'Air Exchange Flow Rate')
      ah_to_liv_flow_rate_actuator.setName("#{zone_mixing_ah_to_living.name} act")

      zone_mixing_living_to_ah = OpenStudio::Model::ZoneMixing.new(ducts_output.location_zone)
      zone_mixing_living_to_ah.setName("#{obj_name_ducts} LivToAhMix")
      zone_mixing_living_to_ah.setSourceZone(unit_living.zone)
      liv_to_ah_flow_rate_actuator = OpenStudio::Model::EnergyManagementSystemActuator.new(zone_mixing_living_to_ah, 'ZoneMixing', 'Air Exchange Flow Rate')
      liv_to_ah_flow_rate_actuator.setName("#{zone_mixing_living_to_ah.name} act")

      # Sensors

      ah_mfr_sensor = OpenStudio::Model::EnergyManagementSystemSensor.new(model, 'System Node Mass Flow Rate')
      ah_mfr_sensor.setName("#{obj_name_ducts} ah mfr s")
      ah_mfr_sensor.setKeyName(air_demand_inlet_node.name.to_s)

      ah_vfr_sensor = OpenStudio::Model::EnergyManagementSystemSensor.new(model, 'System Node Current Density Volume Flow Rate')
      ah_vfr_sensor.setName("#{obj_name_ducts} ah vfr s")
      ah_vfr_sensor.setKeyName(air_demand_inlet_node.name.to_s)

      ah_tout_sensor = OpenStudio::Model::EnergyManagementSystemSensor.new(model, 'System Node Temperature')
      ah_tout_sensor.setName("#{obj_name_ducts} ah tt s")
      ah_tout_sensor.setKeyName(air_demand_inlet_node.name.to_s)

      if not living_zone_return_air_node.nil?
        ra_t_sensor = OpenStudio::Model::EnergyManagementSystemSensor.new(model, 'System Node Temperature')
        ra_t_sensor.setName("#{obj_name_ducts} ra t s")
        ra_t_sensor.setKeyName(living_zone_return_air_node.name.to_s)
      else
        ra_t_sensor = tin_sensor
      end

      ah_wout_sensor = OpenStudio::Model::EnergyManagementSystemSensor.new(model, 'System Node Humidity Ratio')
      ah_wout_sensor.setName("#{obj_name_ducts} ah wt s")
      ah_wout_sensor.setKeyName(air_demand_inlet_node.name.to_s)

      if not living_zone_return_air_node.nil?
        ra_w_sensor = OpenStudio::Model::EnergyManagementSystemSensor.new(model, 'System Node Humidity Ratio')
        ra_w_sensor.setName("#{obj_name_ducts} ra w s")
        ra_w_sensor.setKeyName(living_zone_return_air_node.name.to_s)
      else
        ra_w_sensor = OpenStudio::Model::EnergyManagementSystemSensor.new(model, 'Zone Mean Air Humidity Ratio')
        ra_w_sensor.setName("#{obj_name_ducts} ra w s")
        ra_w_sensor.setKeyName(unit_living.zone.name.to_s)
      end

      ah_t_sensor = OpenStudio::Model::EnergyManagementSystemSensor.new(model, 'Zone Air Temperature')
      ah_t_sensor.setName("#{obj_name_ducts} ah t s")
      ah_t_sensor.setKeyName(ducts_output.location_name)

      ah_w_sensor = OpenStudio::Model::EnergyManagementSystemSensor.new(model, 'Zone Mean Air Humidity Ratio')
      ah_w_sensor.setName("#{obj_name_ducts} ah w s")
      ah_w_sensor.setKeyName(ducts_output.location_name)

      # Global Variables

      ah_mfr_var = OpenStudio::Model::EnergyManagementSystemGlobalVariable.new(model, "#{obj_name_ducts} AhMfr".gsub(' ', '_'))
      fan_rtf_var = OpenStudio::Model::EnergyManagementSystemGlobalVariable.new(model, "#{obj_name_ducts} FanRtf".gsub(' ', '_'))
      ah_vfr_var = OpenStudio::Model::EnergyManagementSystemGlobalVariable.new(model, "#{obj_name_ducts} AhVfr".gsub(' ', '_'))
      ah_tout_var = OpenStudio::Model::EnergyManagementSystemGlobalVariable.new(model, "#{obj_name_ducts} AhTt".gsub(' ', '_'))
      ra_t_var = OpenStudio::Model::EnergyManagementSystemGlobalVariable.new(model, "#{obj_name_ducts} RaT".gsub(' ', '_'))
      ah_wout_var = OpenStudio::Model::EnergyManagementSystemGlobalVariable.new(model, "#{obj_name_ducts} AhWt".gsub(' ', '_'))
      ra_w_var = OpenStudio::Model::EnergyManagementSystemGlobalVariable.new(model, "#{obj_name_ducts} RaW".gsub(' ', '_'))
      ah_t_var = OpenStudio::Model::EnergyManagementSystemGlobalVariable.new(model, "#{obj_name_ducts} AhT".gsub(' ', '_'))
      ah_w_var = OpenStudio::Model::EnergyManagementSystemGlobalVariable.new(model, "#{obj_name_ducts} AhW".gsub(' ', '_'))

      supply_sens_lkage_to_liv_var = OpenStudio::Model::EnergyManagementSystemGlobalVariable.new(model, "#{obj_name_ducts} SupSLkToLv".gsub(' ', '_'))
      supply_lat_lkage_to_liv_var = OpenStudio::Model::EnergyManagementSystemGlobalVariable.new(model, "#{obj_name_ducts} SupLatLkToLv".gsub(' ', '_'))
      supply_duct_cond_to_liv_var = OpenStudio::Model::EnergyManagementSystemGlobalVariable.new(model, "#{obj_name_ducts} SupDCnToLv".gsub(' ', '_'))
      supply_duct_cond_to_ah_var = OpenStudio::Model::EnergyManagementSystemGlobalVariable.new(model, "#{obj_name_ducts} SupDCnToAh".gsub(' ', '_'))
      return_duct_cond_to_plenum_var = OpenStudio::Model::EnergyManagementSystemGlobalVariable.new(model, "#{obj_name_ducts} RetDCnToPl".gsub(' ', '_'))
      return_duct_cond_to_ah_var = OpenStudio::Model::EnergyManagementSystemGlobalVariable.new(model, "#{obj_name_ducts} RetDCnToAh".gsub(' ', '_'))
      supply_sens_lkage_to_ah_var = OpenStudio::Model::EnergyManagementSystemGlobalVariable.new(model, "#{obj_name_ducts} SupSLkToAh".gsub(' ', '_'))
      supply_lat_lkage_to_ah_var = OpenStudio::Model::EnergyManagementSystemGlobalVariable.new(model, "#{obj_name_ducts} SupLatLkToAh".gsub(' ', '_'))
      return_sens_lkage_var = OpenStudio::Model::EnergyManagementSystemGlobalVariable.new(model, "#{obj_name_ducts} RetSLk".gsub(' ', '_'))
      return_lat_lkage_var = OpenStudio::Model::EnergyManagementSystemGlobalVariable.new(model, "#{obj_name_ducts} RetLatLk".gsub(' ', '_'))
      liv_to_ah_flow_rate_var = OpenStudio::Model::EnergyManagementSystemGlobalVariable.new(model, "#{obj_name_ducts} LivToAh".gsub(' ', '_'))
      ah_to_liv_flow_rate_var = OpenStudio::Model::EnergyManagementSystemGlobalVariable.new(model, "#{obj_name_ducts} AhToLiv".gsub(' ', '_'))

      # Duct Subroutine

      duct_subroutine = OpenStudio::Model::EnergyManagementSystemSubroutine.new(model)
      duct_subroutine.setName("#{obj_name_ducts} lk subrout")
      duct_subroutine.addLine("Set f_sup = #{ducts_output.supply_loss}")
      duct_subroutine.addLine("Set f_ret = #{ducts_output.return_loss}")
      duct_subroutine.addLine("Set f_OA = #{ducts_output.frac_oa * ducts_output.total_unbalance}")
      duct_subroutine.addLine("Set oafrate = f_OA * #{ah_vfr_var.name}")
      duct_subroutine.addLine("Set suplkfrate = f_sup * #{ah_vfr_var.name}")
      duct_subroutine.addLine("Set retlkfrate = f_ret * #{ah_vfr_var.name}")

      if ducts_output.return_loss > ducts_output.supply_loss
        # Supply air flow rate is greater than return flow rate
        # Living zone is pressurized in this case
        duct_subroutine.addLine("Set #{liv_to_ah_flow_rate_var.name} = (@Abs (retlkfrate-suplkfrate-oafrate))")
        duct_subroutine.addLine("Set #{ah_to_liv_flow_rate_var.name} = 0")
        duct_subroutine.addLine("Set #{duct_lk_supply_fan_equiv_var.name} = oafrate")
        duct_subroutine.addLine("Set #{duct_lk_return_fan_equiv_var.name} = 0")
      else
        # Living zone is depressurized in this case
        duct_subroutine.addLine("Set #{ah_to_liv_flow_rate_var.name} = (@Abs (suplkfrate-retlkfrate-oafrate))")
        duct_subroutine.addLine("Set #{liv_to_ah_flow_rate_var.name} = 0")
        duct_subroutine.addLine("Set #{duct_lk_supply_fan_equiv_var.name} = 0")
        duct_subroutine.addLine("Set #{duct_lk_return_fan_equiv_var.name} = oafrate")
      end

      if ducts_output.location_name != unit_living.zone.name.to_s
        duct_subroutine.addLine("If #{ah_mfr_var.name}>0")
        duct_subroutine.addLine("Set h_SA=(@HFnTdbW #{ah_tout_var.name} #{ah_wout_var.name})")
        duct_subroutine.addLine("Set h_AHZ=(@HFnTdbW #{ah_t_var.name} #{ah_w_var.name})")
        duct_subroutine.addLine("Set h_RA=(@HFnTdbW #{ra_t_var.name} #{ra_w_var.name})")
        duct_subroutine.addLine("Set h_fg=(@HfgAirFnWTdb #{ah_wout_var.name} #{ah_tout_var.name})")
        duct_subroutine.addLine("Set SALkQtot=f_sup*#{ah_mfr_var.name}*(h_RA-h_SA)")
        duct_subroutine.addLine("Set temp1=h_fg*(#{ra_w_var.name}-#{ah_wout_var.name})")
        duct_subroutine.addLine("Set #{supply_lat_lkage_to_liv_var.name} = f_sup*#{ah_mfr_var.name}*temp1")
        duct_subroutine.addLine("Set #{supply_sens_lkage_to_liv_var.name} = SALkQtot-#{supply_lat_lkage_to_liv_var.name}")
        duct_subroutine.addLine("Set eTm=(#{fan_rtf_var.name}/(#{ah_mfr_var.name}*1006.0))*#{UnitConversions.convert(ducts_output.supply_ua, 'Btu/(hr*F)', 'W/K').round(3)}")
        duct_subroutine.addLine('Set eTm=0-eTm')
        duct_subroutine.addLine("Set temp4=#{ah_t_var.name}")
        duct_subroutine.addLine("Set tsup=temp4+((#{ah_tout_var.name}-#{ah_t_var.name})*(@Exp eTm))")
        duct_subroutine.addLine("Set temp5=tsup-#{ah_tout_var.name}")
        duct_subroutine.addLine("Set #{supply_duct_cond_to_liv_var.name} = #{ah_mfr_var.name}*1006.0*temp5")
        duct_subroutine.addLine("Set #{supply_duct_cond_to_ah_var.name} = 0-#{supply_duct_cond_to_liv_var.name}")
        duct_subroutine.addLine("Set eTm=(#{fan_rtf_var.name}/(#{ah_mfr_var.name}*1006.0))*#{UnitConversions.convert(ducts_output.return_ua, 'Btu/(hr*F)', 'W/K').round(3)}")
        duct_subroutine.addLine('Set eTm=0-eTm')
        duct_subroutine.addLine("Set temp6=#{ah_t_var.name}")
        duct_subroutine.addLine("Set tret=temp6+((#{ra_t_var.name}-#{ah_t_var.name})*(@Exp eTm))")
        duct_subroutine.addLine("Set temp7=tret-#{ra_t_var.name}")
        duct_subroutine.addLine("Set #{return_duct_cond_to_plenum_var.name}=#{ah_mfr_var.name}*1006.0*temp7")
        duct_subroutine.addLine("Set #{return_duct_cond_to_ah_var.name}=0-#{return_duct_cond_to_plenum_var.name}")
        duct_subroutine.addLine("Set #{return_lat_lkage_var.name}=0")
        duct_subroutine.addLine("Set temp2=(#{ah_t_var.name}-#{ra_t_var.name})")
        duct_subroutine.addLine("Set #{return_sens_lkage_var.name}=f_ret*#{ah_mfr_var.name}*1006.0*temp2")
        duct_subroutine.addLine("Set QtLkToAHZn=f_sup*#{ah_mfr_var.name}*(h_SA-h_AHZ)")
        duct_subroutine.addLine("Set temp3=(#{ah_wout_var.name}-#{ah_w_var.name})")
        duct_subroutine.addLine("Set #{supply_lat_lkage_to_ah_var.name}=f_sup*#{ah_mfr_var.name}*h_fg")
        duct_subroutine.addLine("Set #{supply_lat_lkage_to_ah_var.name}=#{supply_lat_lkage_to_ah_var.name}*temp3")
        duct_subroutine.addLine("Set #{supply_sens_lkage_to_ah_var.name}=QtLkToAHZn-#{supply_lat_lkage_to_ah_var.name}")
        duct_subroutine.addLine('Else')
        duct_subroutine.addLine("Set #{supply_lat_lkage_to_liv_var.name}=0")
        duct_subroutine.addLine("Set #{supply_sens_lkage_to_liv_var.name}=0")
        duct_subroutine.addLine("Set #{supply_duct_cond_to_liv_var.name}=0")
        duct_subroutine.addLine("Set #{supply_duct_cond_to_ah_var.name}=0")
        duct_subroutine.addLine("Set #{return_duct_cond_to_plenum_var.name}=0")
        duct_subroutine.addLine("Set #{return_duct_cond_to_ah_var.name}=0")
        duct_subroutine.addLine("Set #{return_lat_lkage_var.name}=0")
        duct_subroutine.addLine("Set #{return_sens_lkage_var.name}=0")
        duct_subroutine.addLine("Set #{supply_lat_lkage_to_ah_var.name}=0")
        duct_subroutine.addLine("Set #{supply_sens_lkage_to_ah_var.name}=0")
        duct_subroutine.addLine('EndIf')
      else
        duct_subroutine.addLine("Set #{supply_lat_lkage_to_liv_var.name}=0")
        duct_subroutine.addLine("Set #{supply_sens_lkage_to_liv_var.name}=0")
        duct_subroutine.addLine("Set #{supply_duct_cond_to_liv_var.name}=0")
        duct_subroutine.addLine("Set #{supply_duct_cond_to_ah_var.name}=0")
        duct_subroutine.addLine("Set #{return_duct_cond_to_plenum_var.name}=0")
        duct_subroutine.addLine("Set #{return_duct_cond_to_ah_var.name}=0")
        duct_subroutine.addLine("Set #{return_lat_lkage_var.name}=0")
        duct_subroutine.addLine("Set #{return_sens_lkage_var.name}=0")
        duct_subroutine.addLine("Set #{supply_lat_lkage_to_ah_var.name}=0")
        duct_subroutine.addLine("Set #{supply_sens_lkage_to_ah_var.name}=0")
      end

      # Duct Program

      duct_program = OpenStudio::Model::EnergyManagementSystemProgram.new(model)
      duct_program.setName(obj_name_ducts + ' program')
      duct_program.addLine("Set #{ah_mfr_var.name} = #{ah_mfr_sensor.name}")
      duct_program.addLine("Set #{fan_rtf_var.name} = #{fan_rtf_sensor.name}")
      duct_program.addLine("Set #{ah_vfr_var.name} = #{ah_vfr_sensor.name}")
      duct_program.addLine("Set #{ah_tout_var.name} = #{ah_tout_sensor.name}")
      duct_program.addLine("Set #{ah_wout_var.name} = #{ah_wout_sensor.name}")
      duct_program.addLine("Set #{ra_t_var.name} = #{ra_t_sensor.name}")
      duct_program.addLine("Set #{ra_w_var.name} = #{ra_w_sensor.name}")
      duct_program.addLine("Set #{ah_t_var.name} = #{ah_t_sensor.name}")
      duct_program.addLine("Set #{ah_w_var.name} = #{ah_w_sensor.name}")
      duct_program.addLine("Run #{duct_subroutine.name}")

      if mech_vent.type != Constants.VentTypeCFIS
        duct_program.addLine("Set #{supply_sens_lkage_to_liv_actuator.name} = #{supply_sens_lkage_to_liv_var.name}")
        duct_program.addLine("Set #{supply_lat_lkage_to_liv_actuator.name} = #{supply_lat_lkage_to_liv_var.name}")
        duct_program.addLine("Set #{supply_duct_cond_to_liv_actuator.name} = #{supply_duct_cond_to_liv_var.name}")
        duct_program.addLine("Set #{supply_duct_cond_to_ah_actuator.name} = #{supply_duct_cond_to_ah_var.name}")
        duct_program.addLine("Set #{supply_sens_lkage_to_ah_actuator.name} = #{supply_sens_lkage_to_ah_var.name}")
        duct_program.addLine("Set #{supply_lat_lkage_to_ah_actuator.name} = #{supply_lat_lkage_to_ah_var.name}")
        duct_program.addLine("Set #{return_sens_lkage_actuator.name} = #{return_sens_lkage_var.name}")
        duct_program.addLine("Set #{return_lat_lkage_actuator.name} = #{return_lat_lkage_var.name}")
        duct_program.addLine("Set #{return_duct_cond_to_plenum_actuator.name} = #{return_duct_cond_to_plenum_var.name}")
        duct_program.addLine("Set #{return_duct_cond_to_ah_actuator.name} = #{return_duct_cond_to_ah_var.name}")
        duct_program.addLine("Set #{ah_to_liv_flow_rate_actuator.name} = #{ah_to_liv_flow_rate_var.name}")
        duct_program.addLine("Set #{liv_to_ah_flow_rate_actuator.name} = #{liv_to_ah_flow_rate_var.name}")
      else

        duct_program.addLine("Set dl_1 = #{supply_sens_lkage_to_liv_var.name}")
        duct_program.addLine("Set dl_2 = #{supply_lat_lkage_to_liv_var.name}")
        duct_program.addLine("Set dl_3 = #{supply_duct_cond_to_liv_var.name}")
        duct_program.addLine("Set dl_4 = #{supply_duct_cond_to_ah_var.name}")
        duct_program.addLine("Set dl_5 = #{supply_sens_lkage_to_ah_var.name}")
        duct_program.addLine("Set dl_6 = #{supply_lat_lkage_to_ah_var.name}")
        duct_program.addLine("Set dl_7 = #{return_sens_lkage_var.name}")
        duct_program.addLine("Set dl_8 = #{return_lat_lkage_var.name}")
        duct_program.addLine("Set dl_9 = #{return_duct_cond_to_plenum_var.name}")
        duct_program.addLine("Set dl_10 = #{return_duct_cond_to_ah_var.name}")
        duct_program.addLine("Set dl_11 = #{ah_to_liv_flow_rate_var.name}")
        duct_program.addLine("Set dl_12 = #{liv_to_ah_flow_rate_var.name}")

        duct_program.addLine("If #{cfis_output.on_for_hour_var.name}")
        duct_program.addLine("   Set cfis_m3s = (#{max_supply_fan_mfr.name} / 1.16097654) * #{cfis_airflow_frac}") # Density of 1.16097654 was back calculated using E+ results
        duct_program.addLine("   Set temp1 = 1.0 - #{fan_rtf_sensor.name}")
        duct_program.addLine("   Set #{ah_vfr_var.name} = temp1*#{cfis_output.f_damper_open_var.name}*cfis_m3s")
        duct_program.addLine("   Set rho_in = (@RhoAirFnPbTdbW #{pbar_sensor.name} #{tin_sensor.name} #{win_sensor.name})")
        duct_program.addLine("   Set #{ah_mfr_var.name} = #{ah_vfr_sensor.name} * rho_in")
        duct_program.addLine("   Set temp2 = 1.0 - #{fan_rtf_sensor.name}")
        duct_program.addLine("   Set #{fan_rtf_var.name} = temp2*#{cfis_output.f_damper_open_var.name}")
        duct_program.addLine("   Set #{ah_tout_var.name} = #{ra_t_sensor.name}")
        duct_program.addLine("   Set #{ah_wout_var.name} = #{ra_w_sensor.name}")
        duct_program.addLine("   Set #{ra_t_var.name} = #{ra_t_sensor.name}")
        duct_program.addLine("   Set #{ra_w_var.name} = #{ra_w_sensor.name}")

        duct_program.addLine("   Run #{duct_subroutine.name}")

        duct_program.addLine("   Set #{supply_sens_lkage_to_liv_actuator.name} = #{supply_sens_lkage_to_liv_var.name} + dl_1")
        duct_program.addLine("   Set #{supply_lat_lkage_to_liv_actuator.name} = #{supply_lat_lkage_to_liv_var.name} + dl_2")
        duct_program.addLine("   Set #{supply_duct_cond_to_liv_actuator.name} = #{supply_duct_cond_to_liv_var.name} + dl_3")
        duct_program.addLine("   Set #{supply_duct_cond_to_ah_actuator.name} = #{supply_duct_cond_to_ah_var.name} + dl_4")
        duct_program.addLine("   Set #{supply_sens_lkage_to_ah_actuator.name} = #{supply_sens_lkage_to_ah_var.name} + dl_5")
        duct_program.addLine("   Set #{supply_lat_lkage_to_ah_actuator.name} = #{supply_lat_lkage_to_ah_var.name} + dl_6")
        duct_program.addLine("   Set #{return_sens_lkage_actuator.name} = #{return_sens_lkage_var.name} + dl_7")
        duct_program.addLine("   Set #{return_lat_lkage_actuator.name} = #{return_lat_lkage_var.name} + dl_8")
        duct_program.addLine("   Set #{return_duct_cond_to_plenum_actuator.name} = #{return_duct_cond_to_plenum_var.name} + dl_9")
        duct_program.addLine("   Set #{return_duct_cond_to_ah_actuator.name} = #{return_duct_cond_to_ah_var.name} + dl_10")
        duct_program.addLine("   Set #{ah_to_liv_flow_rate_actuator.name} = #{ah_to_liv_flow_rate_var.name} + dl_11")
        duct_program.addLine("   Set #{liv_to_ah_flow_rate_actuator.name} = #{liv_to_ah_flow_rate_var.name} + dl_12")

        duct_program.addLine('Else')
        duct_program.addLine("   Set #{supply_sens_lkage_to_liv_actuator.name} = dl_1")
        duct_program.addLine("   Set #{supply_lat_lkage_to_liv_actuator.name} = dl_2")
        duct_program.addLine("   Set #{supply_duct_cond_to_liv_actuator.name} = dl_3")
        duct_program.addLine("   Set #{supply_duct_cond_to_ah_actuator.name} = dl_4")
        duct_program.addLine("   Set #{supply_sens_lkage_to_ah_actuator.name} = dl_5")
        duct_program.addLine("   Set #{supply_lat_lkage_to_ah_actuator.name} = dl_6")
        duct_program.addLine("   Set #{return_sens_lkage_actuator.name} = dl_7")
        duct_program.addLine("   Set #{return_lat_lkage_actuator.name} = dl_8")
        duct_program.addLine("   Set #{return_duct_cond_to_plenum_actuator.name} = dl_9")
        duct_program.addLine("   Set #{return_duct_cond_to_ah_actuator.name} = dl_10")
        duct_program.addLine("   Set #{ah_to_liv_flow_rate_actuator.name} = dl_11")
        duct_program.addLine("   Set #{liv_to_ah_flow_rate_actuator.name} = dl_12")
        duct_program.addLine('EndIf')
      end

      duct_programs[obj_name_ducts] = duct_program

      runner.registerInfo("Created ducts for #{air_loop.name}.")
    end # end airloop loop

    return duct_programs, cfis_programs
  end

  def self.create_cfis_objects(model, runner, unit_living, cfis, cfis_output, air_loops, cfis_programs, obj_name_mech_vent)
    # CFIS Program
    cfis_program = OpenStudio::Model::EnergyManagementSystemProgram.new(model)
    cfis_program.setName(obj_name_mech_vent + ' cfis init program')
    cfis_program.addLine("Set #{cfis_output.t_sum_open_var.name} = 0")
    cfis_program.addLine("Set #{cfis_output.on_for_hour_var.name} = 0")
    cfis_program.addLine("Set #{cfis_output.f_damper_open_var.name} = 0")

    supply_fan = nil
    air_loops.each do |air_loop|
      next unless unit_living.zone.airLoopHVACs.include? air_loop # next if airloop doesn't serve this unit

      air_loop.supplyComponents.each do |supply_component|
        next unless supply_component.to_AirLoopHVACUnitarySystem.is_initialized

        air_loop_unitary = supply_component.to_AirLoopHVACUnitarySystem.get
        supply_fan = air_loop_unitary.supplyFan.get
      end
    end

    cfis_programs[cfis] = [cfis_program, cfis_output, supply_fan]

    runner.registerInfo('Created a CFIS system.')

    return cfis_programs
  end

  def self.create_infil_mech_vent_objects(model, runner, obj_name_infil, obj_name_mech_vent, unit_living, infil, mech_vent, wind_speed, mv_output, infil_output, tin_sensor, tout_sensor, vwind_sensor, duct_lks, cfis_programs, nbeds, sch, schedules_file)
    # Design day schedules used when autosizing
    winter_design_day_sch = OpenStudio::Model::ScheduleDay.new(model)
    winter_design_day_sch.addValue(OpenStudio::Time.new(0, 24, 0, 0), 0)
    summer_design_day_sch = OpenStudio::Model::ScheduleDay.new(model)
    summer_design_day_sch.addValue(OpenStudio::Time.new(0, 24, 0, 0), 1)

    # Sensors

    range_array = [0.0] * 24
    range_array[mech_vent.range_exhaust_hour - 1] = 1.0
    range_hood_sch = HourlyByMonthSchedule.new(model, runner, obj_name_mech_vent + ' range exhaust schedule', [range_array] * 12, [range_array] * 12, normalize_values = false, create_sch_object = true, winter_design_day_sch = winter_design_day_sch, summer_design_day_sch = summer_design_day_sch, schedule_type_limits_name = Constants.ScheduleTypeLimitsOnOff)
    range_sch_sensor = OpenStudio::Model::EnergyManagementSystemSensor.new(model, 'Schedule Value')
    range_sch_sensor.setName("#{obj_name_infil} range sch s")
    range_sch_sensor.setKeyName(range_hood_sch.schedule.name.to_s)

    bathroom_array = [0.0] * 24
    bathroom_array[mech_vent.bathroom_exhaust_hour - 1] = 1.0
    bath_exhaust_sch = HourlyByMonthSchedule.new(model, runner, obj_name_mech_vent + ' bath exhaust schedule', [bathroom_array] * 12, [bathroom_array] * 12, normalize_values = false, create_sch_object = true, winter_design_day_sch = winter_design_day_sch, summer_design_day_sch = summer_design_day_sch, schedule_type_limits_name = Constants.ScheduleTypeLimitsOnOff)
    bath_sch_sensor = OpenStudio::Model::EnergyManagementSystemSensor.new(model, 'Schedule Value')
    bath_sch_sensor.setName("#{obj_name_infil} bath sch s")
    bath_sch_sensor.setKeyName(bath_exhaust_sch.schedule.name.to_s)

    if mv_output.has_dryer && (mech_vent.dryer_exhaust > 0)
      if sch.nil?
        sch = schedules_file.create_schedule_file(col_name: 'clothes_dryer_exhaust')
      end

      dryer_sch_sensor = OpenStudio::Model::EnergyManagementSystemSensor.new(model, 'Schedule Value')
      dryer_sch_sensor.setName("#{obj_name_infil} dryer sch s")
      dryer_sch_sensor.setKeyName(sch.name.to_s)
    end

    wh_sch_sensor = OpenStudio::Model::EnergyManagementSystemSensor.new(model, 'Schedule Value')
    wh_sch_sensor.setName("#{obj_name_infil} wh sch s")
    wh_sch_sensor.setKeyName(model.alwaysOnDiscreteSchedule.name.to_s)

    if mech_vent.type == Constants.VentTypeBalanced

      balanced_flow_rate = [UnitConversions.convert(mv_output.whole_house_vent_rate, 'cfm', 'm^3/s'), 0.0000001].max

      supply_fan = OpenStudio::Model::FanOnOff.new(model)
      supply_fan.setName(obj_name_mech_vent + ' erv supply fan')
      supply_fan.setFanEfficiency(1)
      supply_fan.setPressureRise(0)
      supply_fan.setMaximumFlowRate(balanced_flow_rate)
      supply_fan.setMotorEfficiency(1)
      supply_fan.setMotorInAirstreamFraction(1)

      exhaust_fan = OpenStudio::Model::FanOnOff.new(model)
      exhaust_fan.setName(obj_name_mech_vent + ' erv exhaust fan')
      exhaust_fan.setFanEfficiency(1)
      exhaust_fan.setPressureRise(0)
      exhaust_fan.setMaximumFlowRate(balanced_flow_rate)
      exhaust_fan.setMotorEfficiency(1)
      exhaust_fan.setMotorInAirstreamFraction(0)

      erv_controller = OpenStudio::Model::ZoneHVACEnergyRecoveryVentilatorController.new(model)
      erv_controller.setName(obj_name_mech_vent + ' erv controller')
      erv_controller.setExhaustAirTemperatureLimit('NoExhaustAirTemperatureLimit')
      erv_controller.setExhaustAirEnthalpyLimit('NoExhaustAirEnthalpyLimit')
      erv_controller.setTimeofDayEconomizerFlowControlSchedule(model.alwaysOffDiscreteSchedule)
      erv_controller.setHighHumidityControlFlag(false)

      heat_exchanger = OpenStudio::Model::HeatExchangerAirToAirSensibleAndLatent.new(model)
      heat_exchanger.setName(obj_name_mech_vent + ' erv heat exchanger')
      heat_exchanger.setNominalSupplyAirFlowRate(balanced_flow_rate)
      heat_exchanger.setSensibleEffectivenessat100HeatingAirFlow(mv_output.sensible_effectiveness)
      heat_exchanger.setLatentEffectivenessat100HeatingAirFlow(mv_output.latent_effectiveness)
      heat_exchanger.setSensibleEffectivenessat75HeatingAirFlow(mv_output.sensible_effectiveness)
      heat_exchanger.setLatentEffectivenessat75HeatingAirFlow(mv_output.latent_effectiveness)
      heat_exchanger.setSensibleEffectivenessat100CoolingAirFlow(mv_output.sensible_effectiveness)
      heat_exchanger.setLatentEffectivenessat100CoolingAirFlow(mv_output.latent_effectiveness)
      heat_exchanger.setSensibleEffectivenessat75CoolingAirFlow(mv_output.sensible_effectiveness)
      heat_exchanger.setLatentEffectivenessat75CoolingAirFlow(mv_output.latent_effectiveness)

      zone_hvac = OpenStudio::Model::ZoneHVACEnergyRecoveryVentilator.new(model, heat_exchanger, supply_fan, exhaust_fan)
      zone_hvac.setName(obj_name_mech_vent + ' erv')
      zone_hvac.setController(erv_controller)
      zone_hvac.setSupplyAirFlowRate(balanced_flow_rate)
      zone_hvac.setExhaustAirFlowRate(balanced_flow_rate)
      zone_hvac.setVentilationRateperUnitFloorArea(0)
      zone_hvac.setVentilationRateperOccupant(0)
      zone_hvac.addToThermalZone(unit_living.zone)

      HVAC.prioritize_zone_hvac(model, runner, unit_living.zone)

    end

    # Actuators

    living_space = unit_living.zone.spaces[0]

    equip_def = OpenStudio::Model::ElectricEquipmentDefinition.new(model)
    equip_def.setName(obj_name_infil + ' house fan')
    equip = OpenStudio::Model::ElectricEquipment.new(equip_def)
    equip.setName(obj_name_infil + ' house fan')
    equip.setSpace(living_space)
    equip_def.setFractionRadiant(0)
    equip_def.setFractionLatent(0)
    equip_def.setFractionLost(1.0 - mv_output.frac_fan_heat)
    equip.setSchedule(model.alwaysOnDiscreteSchedule)
    equip.setEndUseSubcategory(obj_name_mech_vent + ' house fan')
    whole_house_fan_actuator = OpenStudio::Model::EnergyManagementSystemActuator.new(equip, 'ElectricEquipment', 'Electric Power Level')
    whole_house_fan_actuator.setName("#{equip.name} act")

    equip_def = OpenStudio::Model::ElectricEquipmentDefinition.new(model)
    equip_def.setName(obj_name_infil + ' range fan')
    equip = OpenStudio::Model::ElectricEquipment.new(equip_def)
    equip.setName(obj_name_infil + ' range fan')
    equip.setSpace(living_space)
    equip_def.setFractionRadiant(0)
    equip_def.setFractionLatent(0)
    equip_def.setFractionLost(1)
    equip.setSchedule(model.alwaysOnDiscreteSchedule)
    equip.setEndUseSubcategory(obj_name_mech_vent + ' range fan')
    range_hood_fan_actuator = OpenStudio::Model::EnergyManagementSystemActuator.new(equip, 'ElectricEquipment', 'Electric Power Level')
    range_hood_fan_actuator.setName("#{equip.name} act")

    equip_def = OpenStudio::Model::ElectricEquipmentDefinition.new(model)
    equip_def.setName(obj_name_infil + ' bath fan')
    equip = OpenStudio::Model::ElectricEquipment.new(equip_def)
    equip.setName(obj_name_infil + ' bath fan')
    equip.setSpace(living_space)
    equip_def.setFractionRadiant(0)
    equip_def.setFractionLatent(0)
    equip_def.setFractionLost(1)
    equip.setSchedule(model.alwaysOnDiscreteSchedule)
    equip.setEndUseSubcategory(obj_name_mech_vent + ' bath fan')
    bath_exhaust_sch_fan_actuator = OpenStudio::Model::EnergyManagementSystemActuator.new(equip, 'ElectricEquipment', 'Electric Power Level')
    bath_exhaust_sch_fan_actuator.setName("#{equip.name} act")

    infil_flow = OpenStudio::Model::SpaceInfiltrationDesignFlowRate.new(model)
    infil_flow.setName(obj_name_infil + ' flow')
    infil_flow.setSchedule(model.alwaysOnDiscreteSchedule)
    infil_flow.setSpace(living_space)
    infil_flow_actuator = OpenStudio::Model::EnergyManagementSystemActuator.new(infil_flow, 'Zone Infiltration', 'Air Exchange Flow Rate')
    infil_flow_actuator.setName("#{infil_flow.name} act")

    # Program

    infil_program = OpenStudio::Model::EnergyManagementSystemProgram.new(model)
    infil_program.setName(obj_name_infil + ' program')
    if unit_living.inf_method == @infMethodASHRAE
      if unit_living.SLA > 0
        infil_program.addLine("Set p_m = #{wind_speed.ashrae_terrain_exponent}")
        infil_program.addLine("Set p_s = #{wind_speed.ashrae_site_terrain_exponent}")
        infil_program.addLine("Set s_m = #{wind_speed.ashrae_terrain_thickness}")
        infil_program.addLine("Set s_s = #{wind_speed.ashrae_site_terrain_thickness}")
        infil_program.addLine("Set z_m = #{UnitConversions.convert(wind_speed.height, 'ft', 'm')}")
        infil_program.addLine("Set z_s = #{UnitConversions.convert(unit_living.height, 'ft', 'm')}")
        infil_program.addLine('Set f_t = (((s_m/z_m)^p_m)*((z_s/s_s)^p_s))')
        infil_program.addLine("Set Tdiff = #{tin_sensor.name}-#{tout_sensor.name}")
        infil_program.addLine('Set dT = @Abs Tdiff')
        infil_program.addLine("Set c = #{((UnitConversions.convert(infil_output.c_i, 'cfm', 'm^3/s') / (UnitConversions.convert(1.0, 'inH2O', 'Pa')**infil_output.n_i))).round(4)}")
        infil_program.addLine("Set Cs = #{(infil_output.stack_coef * (UnitConversions.convert(1.0, 'inH2O/R', 'Pa/K')**infil_output.n_i)).round(4)}")
        infil_program.addLine("Set Cw = #{(infil_output.wind_coef * (UnitConversions.convert(1.0, 'inH2O/mph^2', 'Pa*s^2/m^2')**infil_output.n_i)).round(4)}")
        infil_program.addLine("Set n = #{infil_output.n_i}")
        infil_program.addLine("Set sft = (f_t*#{(((wind_speed.S_wo * (1.0 - infil_output.y_i)) + (infil_output.s_wflue * (1.5 * infil_output.y_i))))})")
        infil_program.addLine("Set temp1 = ((c*Cw)*((sft*#{vwind_sensor.name})^(2*n)))^2")
        infil_program.addLine('Set Qn = (((c*Cs*(dT^n))^2)+temp1)^0.5')
      else
        infil_program.addLine('Set Qn = 0')
      end
    elsif unit_living.inf_method == @infMethodRes
      infil_program.addLine("Set Qn = #{unit_living.ACH * UnitConversions.convert(unit_living.volume, 'ft^3', 'm^3') / UnitConversions.convert(1.0, 'hr', 's')}")
    end

    infil_program.addLine("Set Tdiff = #{tin_sensor.name}-#{tout_sensor.name}")
    infil_program.addLine('Set dT = @Abs Tdiff')
    infil_program.addLine("Set QWHV = #{wh_sch_sensor.name}*#{UnitConversions.convert(mv_output.whole_house_vent_rate, 'cfm', 'm^3/s').round(4)}")

    cfis_outdoor_airflow = 0.0
    cfis_programs.each do |cfis, value| # TODO: this assumes we always have exactly one cfis system
      cfis_program, cfis_output, supply_fan = value

      if cfis.open_time > 0.0
        cfis_outdoor_airflow = mv_output.whole_house_vent_rate * (60.0 / cfis.open_time)
      end

      supply_fan = supply_fan.to_FanOnOff.get

      supply_fan_pressure_rise = OpenStudio::Model::EnergyManagementSystemInternalVariable.new(model, 'Fan Nominal Pressure Rise')
      supply_fan_pressure_rise.setName("#{obj_name_mech_vent} sup fan press".gsub(' ', '_'))
      supply_fan_pressure_rise.setInternalDataIndexKeyName(supply_fan.name.to_s)

      supply_fan_efficiency = OpenStudio::Model::EnergyManagementSystemInternalVariable.new(model, 'Fan Nominal Total Efficiency')
      supply_fan_efficiency.setName("#{obj_name_mech_vent} sup fan eff".gsub(' ', '_'))
      supply_fan_efficiency.setInternalDataIndexKeyName(supply_fan.name.to_s)

      infil_program.addLine("Set fan_rtf_var = (#{cfis_output.fan_rtf_sensors.join('+')})")
      infil_program.addLine("Set CFIS_fan_power = #{supply_fan_pressure_rise.name} / #{supply_fan_efficiency.name} * #{UnitConversions.convert(1.0, 'cfm', 'm^3/s').round(6)}") # W/cfm

      infil_program.addLine('If @ABS(Minute - ZoneTimeStep*60) < 0.1')
      infil_program.addLine("  Set #{cfis_output.t_sum_open_var.name} = 0") # New hour, time on summation re-initializes to 0
      infil_program.addLine("  Set #{cfis_output.on_for_hour_var.name} = 0")
      infil_program.addLine('EndIf')

      infil_program.addLine("Set CFIS_t_min_hr_open = #{cfis.open_time}") # minutes per hour the CFIS damper is open
      infil_program.addLine("Set CFIS_Q_duct = #{UnitConversions.convert(cfis_outdoor_airflow, 'cfm', 'm^3/s')}")
      infil_program.addLine("Set #{cfis_output.f_damper_open_var.name} = 0") # fraction of the timestep the CFIS damper is open

      infil_program.addLine("If #{cfis_output.t_sum_open_var.name} < CFIS_t_min_hr_open")
      infil_program.addLine("  Set CFIS_t_fan_on = 60 - (CFIS_t_min_hr_open - #{cfis_output.t_sum_open_var.name})") # minute at which the blower needs to turn on to meet the ventilation requirements
      infil_program.addLine("  If ((Minute+0.00001) >= CFIS_t_fan_on) || #{cfis_output.on_for_hour_var.name}")

      # Supply fan needs to run for remainder of hour to achieve target minutes per hour of operation
      infil_program.addLine("    If #{cfis_output.on_for_hour_var.name}")
      infil_program.addLine("      Set #{cfis_output.f_damper_open_var.name} = 1")
      infil_program.addLine('    Else')
      infil_program.addLine('      Set cfistemp1 = (@Mod (60.0-CFIS_t_fan_on) (60.0*ZoneTimeStep))')
      infil_program.addLine("      Set #{cfis_output.f_damper_open_var.name} = cfistemp1/(60.0*ZoneTimeStep)") # calculates the portion of the current timestep the CFIS damper needs to be open
      infil_program.addLine("      Set #{cfis_output.on_for_hour_var.name} = 1") # CFIS damper will need to open for all the remaining timesteps in this hour
      infil_program.addLine('    EndIf')
      infil_program.addLine("    Set QWHV = #{cfis_output.f_damper_open_var.name}*CFIS_Q_duct")
      infil_program.addLine("    Set cfistemp2 = #{cfis_output.f_damper_open_var.name}*(ZoneTimeStep*60)")
      infil_program.addLine("    Set #{cfis_output.t_sum_open_var.name} = #{cfis_output.t_sum_open_var.name}+cfistemp2")
      infil_program.addLine("    Set mxsfmfr=@MAX(#{cfis_output.max_supply_fan_mfrs.join(' ')})")
      infil_program.addLine("    Set cfis_cfm = (mxsfmfr/1.16097654)*#{cfis.airflow_frac} * #{UnitConversions.convert(1.0, 'm^3/s', 'cfm')}") # Density of 1.16097654 was back calculated using E+ results
      infil_program.addLine("    Set cfis_frac = #{cfis_output.f_damper_open_var.name}*(1-fan_rtf_var)")
      infil_program.addLine("    Set #{whole_house_fan_actuator.name} = CFIS_fan_power*cfis_cfm*cfis_frac")
      infil_program.addLine('  Else')
      infil_program.addLine('    Set cfistemp4 = fan_rtf_var*ZoneTimeStep*60')
      infil_program.addLine("    If (#{cfis_output.t_sum_open_var.name}+cfistemp4) > CFIS_t_min_hr_open")
      # Damper is only open for a portion of this time step to achieve target minutes per hour
      infil_program.addLine("      Set cfistemp5 = CFIS_t_min_hr_open-#{cfis_output.t_sum_open_var.name}")
      infil_program.addLine("      Set #{cfis_output.f_damper_open_var.name} = cfistemp5/(ZoneTimeStep*60)")
      infil_program.addLine("      Set QWHV = #{cfis_output.f_damper_open_var.name}*CFIS_Q_duct")
      infil_program.addLine("      Set #{cfis_output.t_sum_open_var.name} = CFIS_t_min_hr_open")
      infil_program.addLine('    Else')
      # Damper is open and using call for heat/cool to supply fresh air
      infil_program.addLine('      Set cfistemp6 = fan_rtf_var*ZoneTimeStep*60')
      infil_program.addLine("      Set #{cfis_output.t_sum_open_var.name} = #{cfis_output.t_sum_open_var.name}+cfistemp6")
      infil_program.addLine("      Set #{cfis_output.f_damper_open_var.name} = 1")
      infil_program.addLine('      Set QWHV = fan_rtf_var*CFIS_Q_duct')
      infil_program.addLine('    EndIf')
      # Fan power is metered under fan cooling and heating meters
      infil_program.addLine("    Set #{whole_house_fan_actuator.name} = 0")
      infil_program.addLine('  EndIf')
      infil_program.addLine('Else')
      # The ventilation requirement for the hour has been met
      infil_program.addLine('  Set QWHV = 0')
      infil_program.addLine("  Set #{whole_house_fan_actuator.name} = 0")
      infil_program.addLine('EndIf')

      # Create EMS output variable for CFIS tests
      ems_output_var = OpenStudio::Model::EnergyManagementSystemOutputVariable.new(model, 'CFIS_fan_power')
      ems_output_var.setName("#{obj_name_mech_vent} cfis fan power".gsub(' ', '_'))
      ems_output_var.setTypeOfDataInVariable('Averaged')
      ems_output_var.setUpdateFrequency('ZoneTimestep')
      ems_output_var.setEMSProgramOrSubroutineName(infil_program)
      ems_output_var.setUnits('W/cfm')
    end

    infil_program.addLine("Set Qrange = #{range_sch_sensor.name}*#{UnitConversions.convert(mv_output.range_hood_hour_avg_exhaust, 'cfm', 'm^3/s').round(4)}")
    if mv_output.has_dryer && (mech_vent.dryer_exhaust > 0)
      infil_program.addLine("Set Qdryer = #{dryer_sch_sensor.name}*#{UnitConversions.convert(mech_vent.dryer_exhaust, 'cfm', 'm^3/s').round(4)}")
    else
      infil_program.addLine('Set Qdryer = 0.0')
    end
    infil_program.addLine("Set Qbath = #{bath_sch_sensor.name}*#{UnitConversions.convert(mv_output.bathroom_hour_avg_exhaust, 'cfm', 'm^3/s').round(4)}")
    infil_program.addLine('Set QhpwhOut = 0')
    infil_program.addLine('Set QhpwhIn = 0')
    infil_program.addLine('Set QductsOut = 0')
    infil_program.addLine('Set QductsIn = 0')
    duct_lks.each do |obj_name_ducts, value|
      duct_lk_supply_fan_equiv_var, duct_lk_return_fan_equiv_var = value
      infil_program.addLine("Set QductsOut = QductsOut+#{duct_lk_return_fan_equiv_var.name}")
      infil_program.addLine("Set QductsIn = QductsIn+#{duct_lk_supply_fan_equiv_var.name}")
    end
    if mech_vent.type == Constants.VentTypeBalanced
      infil_program.addLine('Set Qout = Qrange+Qbath+Qdryer+QhpwhOut+QductsOut')
      infil_program.addLine('Set Qin = QhpwhIn+QductsIn')
      infil_program.addLine('Set Qu = (@Abs (Qout-Qin))')
      infil_program.addLine('Set Qb = QWHV + (@Min Qout Qin)')
    else
      if mech_vent.type == Constants.VentTypeExhaust
        infil_program.addLine('Set Qout = QWHV+Qrange+Qbath+Qdryer+QhpwhOut+QductsOut')
        infil_program.addLine('Set Qin = QhpwhIn+QductsIn')
        infil_program.addLine('Set Qu = (@Abs (Qout-Qin))')
        infil_program.addLine('Set Qb = (@Min Qout Qin)')
      else # mech_vent.type == Constants.VentTypeSupply
        infil_program.addLine('Set Qout = Qrange+Qbath+Qdryer+QhpwhOut+QductsOut')
        infil_program.addLine('Set Qin = QWHV+QhpwhIn+QductsIn')
        infil_program.addLine('Set Qu = @Abs (Qout- Qin)')
        infil_program.addLine('Set Qb = (@Min Qout Qin)')
      end
    end
    if mech_vent.type != Constants.VentTypeCFIS
      if mech_vent.fan_power != 0
        infil_program.addLine("Set faneff_wh = #{UnitConversions.convert(300.0 / mech_vent.fan_power, 'cfm', 'm^3/s')}")
      else
        infil_program.addLine('Set faneff_wh = 1')
      end
      infil_program.addLine("Set #{whole_house_fan_actuator.name} = (QWHV*300)/faneff_wh*#{mv_output.num_fans}")
    end

    if mv_output.spot_fan_power != 0
      infil_program.addLine("Set faneff_sp = #{UnitConversions.convert(300.0 / mv_output.spot_fan_power, 'cfm', 'm^3/s')}")
    else
      infil_program.addLine('Set faneff_sp = 1')
    end

    infil_program.addLine("Set #{range_hood_fan_actuator.name} = (Qrange*300)/faneff_sp")
    infil_program.addLine("Set #{bath_exhaust_sch_fan_actuator.name} = (Qbath*300)/faneff_sp")
    infil_program.addLine('Set Q_acctd_for_elsewhere = QhpwhOut+QhpwhIn+QductsOut+QductsIn')
    infil_program.addLine("Set #{infil_flow_actuator.name} = (((Qu^2)+(Qn^2))^0.5)-Q_acctd_for_elsewhere")
    infil_program.addLine("Set #{infil_flow_actuator.name} = (@Max #{infil_flow_actuator.name} 0)")

    return infil_program
  end

  def self.create_ems_program_managers(model, infil_program, nv_program, cfis_programs, duct_programs, obj_name_airflow, obj_name_mech_vent)
    program_calling_manager = OpenStudio::Model::EnergyManagementSystemProgramCallingManager.new(model)
    program_calling_manager.setName(obj_name_airflow + ' program calling manager')
    program_calling_manager.setCallingPoint('BeginTimestepBeforePredictor')
    program_calling_manager.addProgram(infil_program)
    program_calling_manager.addProgram(nv_program)

    cfis_programs.each do |cfis, value|
      cfis_program, cfis_output, supply_fan = value
      program_calling_manager = OpenStudio::Model::EnergyManagementSystemProgramCallingManager.new(model)
      program_calling_manager.setName(obj_name_mech_vent + ' cfis init program 1 calling manager')
      program_calling_manager.setCallingPoint('BeginNewEnvironment')
      program_calling_manager.addProgram(cfis_program)

      program_calling_manager = OpenStudio::Model::EnergyManagementSystemProgramCallingManager.new(model)
      program_calling_manager.setName(obj_name_mech_vent + ' cfis init program 2 calling manager')
      program_calling_manager.setCallingPoint('AfterNewEnvironmentWarmUpIsComplete')
      program_calling_manager.addProgram(cfis_program)
    end

    duct_programs.each do |obj_name_ducts, duct_program|
      program_calling_manager = OpenStudio::Model::EnergyManagementSystemProgramCallingManager.new(model)
      program_calling_manager.setName(obj_name_ducts + ' program calling manager')
      program_calling_manager.setCallingPoint('EndOfSystemTimestepAfterHVACReporting')
      program_calling_manager.addProgram(duct_program)
    end
  end

  def self.get_location(location, unit, unit_index)
    location_zone = nil
    location_name = 'none'

    location_hierarchy = [Constants.SpaceTypeFinishedBasement,
                          Constants.SpaceTypeUnfinishedBasement,
                          Constants.SpaceTypeCrawl,
                          Constants.SpaceTypePierBeam,
                          Constants.SpaceTypeUnfinishedAttic,
                          Constants.SpaceTypeGarage,
                          Constants.SpaceTypeLiving]

    # Get space
    space = Geometry.get_space_from_location(unit, location, location_hierarchy)
    return location_zone, location_name if space.nil?

    location_zone = space.thermalZone.get
    location_name = location_zone.name.to_s
    return location_zone, location_name
  end

  def self.calc_duct_leakage_from_test(ducts, ffa, fan_AirFlowRate)
    '''
    Calculates duct leakage inputs based on duct blaster type lkage measurements (cfm @ 25 Pa per 100 ft2 conditioned floor area).
    Requires assumptions about supply/return leakage split, air handler leakage, and duct plenum (de)pressurization.
    '''

    '''
    # Assumptions
    supply_duct_lkage_frac = 0.67 # 2013 RESNET Standards, Appendix A, p.A-28
    return_duct_lkage_frac = 0.33 # 2013 RESNET Standards, Appendix A, p.A-28
    ah_lkage = 0.025 # 2.5% of air handler flow at 25 P (Reference: ASHRAE Standard 152-2004, Annex C, p 33; Walker et al 2010. "Air Leakage of Furnaces and Air Handlers")
    ducts.ah_supply_frac = 0.20 # (Reference: Walker et al 2010. "Air Leakage of Furnaces and Air Handlers")
    ducts.ah_return_frac = 0.80 # (Reference: Walker et al 2010. "Air Leakage of Furnaces and Air Handlers")
    p_supply = 25.0 # Assume average operating pressure in ducts is 25 Pa,
    p_return = 25.0 # though it is likely lower (Reference: Pigg and Francisco 2008 "A Field Study of Exterior Duct Leakage in New Wisconsin Homes")

    # Conversion
    cfm25 = ducts.norm_leakage_25pa * ffa / 100.0 #denormalize leakage
    ah_cfm25 = ah_lkage * fan_AirFlowRate # air handler leakage flow rate at 25 Pa
    ah_supply_lk_cfm25 = [ah_cfm25 * ducts.ah_supply_frac, cfm25 * supply_duct_lkage_frac].min
    ah_return_lk_cfm25 = [ah_cfm25 * ducts.ah_return_frac, cfm25 * return_duct_lkage_frac].min
    supply_lk_cfm25 = [cfm25 * supply_duct_lkage_frac - ah_supply_lk_cfm25, 0].max
    return_lk_cfm25 = [cfm25 * return_duct_lkage_frac - ah_return_lk_cfm25, 0].max

    supply_lk_oper = Airflow.calc_duct_leakage_at_diff_pressure(supply_lk_cfm25, 25.0, p_supply) # cfm at operating pressure
    return_lk_oper = Airflow.calc_duct_leakage_at_diff_pressure(return_lk_cfm25, 25.0, p_return) # cfm at operating pressure
    ah_supply_lk_oper = Airflow.calc_duct_leakage_at_diff_pressure(ah_supply_lk_cfm25, 25.0, p_supply) # cfm at operating pressure
    ah_return_lk_oper = Airflow.calc_duct_leakage_at_diff_pressure(ah_return_lk_cfm25, 25.0, p_return) # cfm at operating pressure

    if fan_AirFlowRate == 0
        supply_leakage = 0
        return_leakage = 0
        ah_supply_leakage = 0
        ah_return_leakage = 0
    else
        supply_leakage = supply_lk_oper / fan_AirFlowRate
        return_leakage = return_lk_oper / fan_AirFlowRate
        ah_supply_leakage = ah_supply_lk_oper / fan_AirFlowRate
        ah_return_leakage = ah_return_lk_oper / fan_AirFlowRate
    end

    supply_loss = supply_leakage + ah_supply_leakage
    return_loss = return_leakage + ah_return_leakage

    # Leakage to outside was specified, so dont account for location fraction
    location_frac_leakage = 1
    '''
  end

  def self.get_location_frac_leakage(location_frac, num_conditioned_floors_above_grade)
    if location_frac == Constants.Auto
      if num_conditioned_floors_above_grade == 1
        location_frac_leakage = 1
      else
        location_frac_leakage = 0.75
      end
    else
      location_frac_leakage = location_frac.to_f
    end
    return location_frac_leakage
  end

  def self.get_infiltration_ACH_from_SLA(sla, numStories, weather)
    # Returns the infiltration annual average ACH given a SLA.
    w = calc_infiltration_w_factor(weather)

    # Equation from ASHRAE 119-1998 (using numStories for simplification)
    norm_lkage = 1000.0 * sla * numStories**0.3

    # Equation from ASHRAE 136-1993
    return norm_lkage * w
  end

  def self.get_infiltration_SLA_from_ACH(ach, numStories, weather)
    # Returns the infiltration SLA given an annual average ACH.
    w = calc_infiltration_w_factor(weather)

    return ach / (w * 1000 * numStories**0.3)
  end

  def self.get_infiltration_SLA_from_ACH50(ach50, n_i, conditionedFloorArea, conditionedVolume, pressure_difference_Pa = 50)
    # Returns the infiltration SLA given a ACH50.
    return ((ach50 * 0.2835 * 4.0**n_i * conditionedVolume) / (conditionedFloorArea * UnitConversions.convert(1.0, 'ft^2', 'in^2') * pressure_difference_Pa**n_i * 60.0))
  end

  def self.get_infiltration_ACH50_from_SLA(sla, n_i, conditionedFloorArea, conditionedVolume, pressure_difference_Pa = 50)
    # Returns the infiltration ACH50 given a SLA.
    return ((sla * conditionedFloorArea * UnitConversions.convert(1.0, 'ft^2', 'in^2') * pressure_difference_Pa**n_i * 60.0) / (0.2835 * 4.0**n_i * conditionedVolume))
  end

  def self.calc_duct_leakage_at_diff_pressure(q_old, p_old, p_new)
    return q_old * (p_new / p_old)**0.6 # Derived from Equation C-1 (Annex C), p34, ASHRAE Standard 152-2004.
  end

  def self.get_duct_insulation_rvalue(nominalR, isSupply)
    # Insulated duct values based on "True R-Values of Round Residential Ductwork"
    # by Palmiter & Kruse 2006. Linear extrapolation from SEEM's "DuctTrueRValues"
    # worksheet in, e.g., ExistingResidentialSingleFamily_SEEMRuns_v05.xlsm.
    #
    # Nominal | 4.2 | 6.0 | 8.0 | 11.0
    # --------|-----|-----|-----|----
    # Supply  | 4.5 | 5.7 | 6.8 | 8.4
    # Return  | 4.9 | 6.3 | 7.8 | 9.7
    #
    # Uninsulated ducts are set to R-1.7 based on ASHRAE HOF and the above paper.
    if nominalR <= 0
      return 1.7
    end
    if isSupply
      return 2.2438 + 0.5619 * nominalR
    else
      return 2.0388 + 0.7053 * nominalR
    end
  end

  def self.get_duct_supply_surface_area(ffa)
    return 0.27 * ffa # ft^2
  end

  def self.get_duct_return_surface_area(ffa, num_returns)
    if num_returns < 6
      b_r = 0.05 * num_returns
    else
      b_r = 0.25
    end
    return b_r * ffa # ft^2
  end

  def self.get_num_returns(num_returns, num_conditioned_floors)
    if num_returns.nil?
      return 0
    elsif num_returns == Constants.Auto
      return num_conditioned_floors
    end

    return num_returns.to_i
  end

  def self.get_mech_vent_whole_house_cfm(frac622, num_beds, ffa, std)
    # Returns the ASHRAE 62.2 whole house mechanical ventilation rate, excluding any infiltration credit.
    if std == '2013'
      return frac622 * ((num_beds + 1.0) * 7.5 + 0.03 * ffa)
    end

    return frac622 * ((num_beds + 1.0) * 7.5 + 0.01 * ffa)
  end

  def self.calc_infiltration_w_factor(weather)
    # Returns a w factor for infiltration calculations; see ticket #852 for derivation.
    hdd65f = weather.data.HDD65F
    ws = weather.data.AnnualAvgWindspeed
    a = 0.36250748
    b = 0.365317169
    c = 0.028902855
    d = 0.050181043
    e = 0.009596674
    f = -0.041567541
    # in ACH
    w = (a + b * hdd65f / 10000.0 + c * (hdd65f / 10000.0)**2.0 + d * ws + e * ws**2 + f * hdd65f / 10000.0 * ws)
    return w
  end
end

class Ducts
  def initialize(total_leakage, norm_leakage_25pa, supply_area_mult, return_area_mult, r, supply_frac, return_frac, ah_supply_frac, ah_return_frac, location_frac, num_returns, location)
    @total_leakage = total_leakage
    @norm_leakage_25pa = norm_leakage_25pa
    @supply_area_mult = supply_area_mult
    @return_area_mult = return_area_mult
    @r = r
    @supply_frac = supply_frac
    @return_frac = return_frac
    @ah_supply_frac = ah_supply_frac
    @ah_return_frac = ah_return_frac
    @location_frac = location_frac
    @num_returns = num_returns
    @location = location
  end
  attr_accessor(:total_leakage, :norm_leakage_25pa, :supply_area_mult, :return_area_mult, :r, :supply_frac, :return_frac, :ah_supply_frac, :ah_return_frac, :location_frac, :num_returns, :location)
end

class DuctsOutput
  def initialize(location_name, location_zone, supply_loss, return_loss, frac_oa, total_unbalance, supply_ua, return_ua)
    @location_name = location_name
    @location_zone = location_zone
    @supply_loss = supply_loss
    @return_loss = return_loss
    @frac_oa = frac_oa
    @total_unbalance = total_unbalance
    @supply_ua = supply_ua
    @return_ua = return_ua
  end
  attr_accessor(:location_name, :location_zone, :supply_loss, :return_loss, :frac_oa, :total_unbalance, :supply_ua, :return_ua)
end

class Infiltration
  def initialize(living_ach50, living_constant_ach, shelter_coef, garage_ach50, crawl_ach, unfinished_attic_sla, unfinished_attic_const_ach, unfinished_basement_ach, finished_basement_ach, pier_beam_ach, has_flue_chimney, is_existing_home, terrain)
    @living_ach50 = living_ach50
    @living_constant_ach = living_constant_ach
    @shelter_coef = shelter_coef
    @garage_ach50 = garage_ach50
    @crawl_ach = crawl_ach
    @unfinished_attic_sla = unfinished_attic_sla
    @unfinished_attic_const_ach = unfinished_attic_const_ach
    @unfinished_basement_ach = unfinished_basement_ach
    @finished_basement_ach = finished_basement_ach
    @pier_beam_ach = pier_beam_ach
    @has_flue_chimney = has_flue_chimney
    @is_existing_home = is_existing_home
    @terrain = terrain
  end
  attr_accessor(:living_ach50, :living_constant_ach, :shelter_coef, :garage_ach50, :crawl_ach, :unfinished_attic_sla, :unfinished_attic_const_ach, :unfinished_basement_ach, :finished_basement_ach, :pier_beam_ach, :has_flue_chimney, :is_existing_home, :terrain)
end

class InfiltrationOutput
  def initialize(a_o, c_i, n_i, stack_coef, wind_coef, y_i, s_wflue)
    @a_o = a_o
    @c_i = c_i
    @n_i = n_i
    @stack_coef = stack_coef
    @wind_coef = wind_coef
    @y_i = y_i
    @s_wflue = s_wflue
  end
  attr_accessor(:a_o, :c_i, :n_i, :stack_coef, :wind_coef, :y_i, :s_wflue)
end

class NaturalVentilation
  def initialize(htg_offset, clg_offset, ovlp_offset, htg_season, clg_season, ovlp_season, num_weekdays, num_weekends, frac_windows_open, frac_window_area_openable, max_oa_hr, max_oa_rh)
    @htg_offset = htg_offset
    @clg_offset = clg_offset
    @ovlp_offset = ovlp_offset
    @htg_season = htg_season
    @clg_season = clg_season
    @ovlp_season = ovlp_season
    @num_weekdays = num_weekdays
    @num_weekends = num_weekends
    @frac_windows_open = frac_windows_open
    @frac_window_area_openable = frac_window_area_openable
    @max_oa_hr = max_oa_hr
    @max_oa_rh = max_oa_rh
  end
  attr_accessor(:htg_offset, :clg_offset, :ovlp_offset, :htg_season, :clg_season, :ovlp_season, :num_weekdays, :num_weekends, :frac_windows_open, :frac_window_area_openable, :max_oa_hr, :max_oa_rh)
end

class NaturalVentilationOutput
  def initialize(area, max_flow_rate, temp_sch, c_s, c_w, season_type)
    @area = area
    @max_flow_rate = max_flow_rate
    @temp_sch = temp_sch
    @c_s = c_s
    @c_w = c_w
    @season_type = season_type
  end
  attr_accessor(:area, :max_flow_rate, :temp_sch, :c_s, :c_w, :season_type)
end

class MechanicalVentilation
  def initialize(type, infil_credit, total_efficiency, frac_62_2, whole_house_cfm, fan_power, sensible_efficiency, ashrae_std, dryer_exhaust, range_exhaust, range_exhaust_hour, bathroom_exhaust, bathroom_exhaust_hour)
    @type = type
    @infil_credit = infil_credit
    @total_efficiency = total_efficiency
    @frac_62_2 = frac_62_2
    @whole_house_cfm = whole_house_cfm
    @fan_power = fan_power
    @sensible_efficiency = sensible_efficiency
    @ashrae_std = ashrae_std
    @dryer_exhaust = dryer_exhaust
    @range_exhaust = range_exhaust
    @range_exhaust_hour = range_exhaust_hour
    @bathroom_exhaust = bathroom_exhaust
    @bathroom_exhaust_hour = bathroom_exhaust_hour
  end
  attr_accessor(:type, :infil_credit, :total_efficiency, :frac_62_2, :whole_house_cfm, :fan_power, :sensible_efficiency, :ashrae_std, :dryer_exhaust, :range_exhaust, :range_exhaust_hour, :bathroom_exhaust, :bathroom_exhaust_hour)
end

class MechanicalVentilationOutput
  def initialize(frac_fan_heat, num_fans, whole_house_vent_rate, bathroom_hour_avg_exhaust, range_hood_hour_avg_exhaust, spot_fan_power, latent_effectiveness, sensible_effectiveness, has_dryer)
    @frac_fan_heat = frac_fan_heat
    @num_fans = num_fans
    @whole_house_vent_rate = whole_house_vent_rate
    @bathroom_hour_avg_exhaust = bathroom_hour_avg_exhaust
    @range_hood_hour_avg_exhaust = range_hood_hour_avg_exhaust
    @spot_fan_power = spot_fan_power
    @latent_effectiveness = latent_effectiveness
    @sensible_effectiveness = sensible_effectiveness
    @has_dryer = has_dryer
  end
  attr_accessor(:frac_fan_heat, :num_fans, :whole_house_vent_rate, :bathroom_hour_avg_exhaust, :range_hood_hour_avg_exhaust, :spot_fan_power, :latent_effectiveness, :sensible_effectiveness, :has_dryer)
end

class CFIS
  def initialize(open_time, airflow_frac)
    @open_time = open_time
    @airflow_frac = airflow_frac
  end
  attr_accessor(:open_time, :airflow_frac)
end

class CFISOutput
  def initialize(t_sum_open_var, on_for_hour_var, f_damper_open_var)
    @t_sum_open_var = t_sum_open_var
    @on_for_hour_var = on_for_hour_var
    @f_damper_open_var = f_damper_open_var
  end
  attr_accessor(:t_sum_open_var, :on_for_hour_var, :f_damper_open_var, :max_supply_fan_mfrs, :fan_rtf_sensors)
end

class ZoneInfo
  def initialize(zone, height, area, volume, coord_z, ach = nil, sla = nil)
    @zone = zone
    @height = height
    @area = area
    @volume = volume
    @coord_z = coord_z
    @ACH = ach
    @SLA = sla
  end
  attr_accessor(:zone, :height, :area, :volume, :coord_z, :inf_method, :SLA, :ACH, :inf_flow, :hor_lk_frac, :neutral_level, :f_t_SG, :f_s_SG, :f_w_SG, :C_s_SG, :C_w_SG, :ELA)
end

class WindSpeed
  def initialize
  end
  attr_accessor(:height, :terrain_multiplier, :terrain_exponent, :ashrae_terrain_thickness, :ashrae_terrain_exponent, :site_terrain_multiplier, :site_terrain_exponent, :ashrae_site_terrain_thickness, :ashrae_site_terrain_exponent, :S_wo, :shielding_coef)
end

class Building
  def initialize
  end
  attr_accessor(:ffa, :ag_ffa, :ag_ext_wall_area, :building_height, :stories, :above_grade_volume, :SLA, :garage, :unfinished_basement, :crawlspace, :pierbeam, :unfinished_attic)
end<|MERGE_RESOLUTION|>--- conflicted
+++ resolved
@@ -1395,16 +1395,12 @@
 
     # Sensors
 
-<<<<<<< HEAD
     # Add a new sensor here for the outage schedule (otg_availability_schedule)
     otg_sensor = OpenStudio::Model::EnergyManagementSystemSensor.new(model, "Schedule Value")
     otg_sensor.setName("#{obj_name_natvent} outage s")
     otg_sensor.setKeyName(model.alwaysOnDiscreteSchedule.name.to_s)
 
     nvavail_sensor = OpenStudio::Model::EnergyManagementSystemSensor.new(model, "Schedule Value")
-=======
-    nvavail_sensor = OpenStudio::Model::EnergyManagementSystemSensor.new(model, 'Schedule Value')
->>>>>>> c52e56fc
     nvavail_sensor.setName("#{obj_name_natvent} nva s")
     nvavail_sensor.setKeyName(avail_sch.name.to_s)
 
