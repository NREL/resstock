require_relative "constants"
require_relative "unit_conversions"
require_relative "schedules"
require_relative "weather"
require_relative "util"
require_relative "psychrometrics"
require_relative "unit_conversions"
require_relative "hvac"

class Airflow
  def self.apply(model, runner, infil, mech_vent, nat_vent, duct_systems, cfis_systems)
    weather = WeatherProcess.new(model, runner)
    if weather.error?
      return false
    end

    @infMethodRes = 'RESIDENTIAL'
    @infMethodASHRAE = 'ASHRAE-ENHANCED'
    @infMethodSG = 'SHERMAN-GRIMSRUD'

    # Get building units
    units = Geometry.get_building_units(model, runner)
    if units.nil?
      return false
    end

    model_spaces = model.getSpaces

    # Populate building object
    building = Building.new
    spaces = []
    model_spaces.each do |space|
      next if Geometry.space_is_below_grade(space)

      spaces << space
    end
    building.building_height = Geometry.get_height_of_spaces(spaces)
    unless model.getBuilding.standardsNumberOfAboveGroundStories.is_initialized
      runner.registerError("Cannot determine the number of above grade stories.")
      return false
    end
    building.stories = model.getBuilding.standardsNumberOfAboveGroundStories.get
<<<<<<< HEAD
    building.above_grade_volume = Geometry.get_above_grade_finished_volume(model, runner)
=======
    building.above_grade_volume = Geometry.get_above_grade_finished_volume(model)
>>>>>>> 6e2ec449
    building.ag_ext_wall_area = Geometry.calculate_above_grade_exterior_wall_area(model_spaces)
    model.getThermalZones.each do |thermal_zone|
      if Geometry.is_garage(thermal_zone)
        building.garage = ZoneInfo.new(thermal_zone, Geometry.get_height_of_spaces(thermal_zone.spaces), UnitConversions.convert(thermal_zone.floorArea, "m^2", "ft^2"), Geometry.get_zone_volume(thermal_zone, runner), Geometry.get_z_origin_for_zone(thermal_zone), nil, nil)
      elsif Geometry.is_unfinished_basement(thermal_zone)
        building.unfinished_basement = ZoneInfo.new(thermal_zone, Geometry.get_height_of_spaces(thermal_zone.spaces), UnitConversions.convert(thermal_zone.floorArea, "m^2", "ft^2"), Geometry.get_zone_volume(thermal_zone, runner), Geometry.get_z_origin_for_zone(thermal_zone), infil.unfinished_basement_ach, nil)
      elsif Geometry.is_crawl(thermal_zone)
        building.crawlspace = ZoneInfo.new(thermal_zone, Geometry.get_height_of_spaces(thermal_zone.spaces), UnitConversions.convert(thermal_zone.floorArea, "m^2", "ft^2"), Geometry.get_zone_volume(thermal_zone, runner), Geometry.get_z_origin_for_zone(thermal_zone), infil.crawl_ach, nil)
      elsif Geometry.is_pier_beam(thermal_zone)
        building.pierbeam = ZoneInfo.new(thermal_zone, Geometry.get_height_of_spaces(thermal_zone.spaces), UnitConversions.convert(thermal_zone.floorArea, "m^2", "ft^2"), Geometry.get_zone_volume(thermal_zone, runner), Geometry.get_z_origin_for_zone(thermal_zone), infil.pier_beam_ach, nil)
      elsif Geometry.is_unfinished_attic(thermal_zone)
        building.unfinished_attic = ZoneInfo.new(thermal_zone, Geometry.get_height_of_spaces(thermal_zone.spaces), UnitConversions.convert(thermal_zone.floorArea, "m^2", "ft^2"), Geometry.get_zone_volume(thermal_zone, runner), Geometry.get_z_origin_for_zone(thermal_zone), infil.unfinished_attic_const_ach, infil.unfinished_attic_sla)
      end
    end
<<<<<<< HEAD
=======
    building.ffa = Geometry.get_finished_floor_area_from_spaces(model_spaces, runner)
    return false if building.ffa.nil?

>>>>>>> 6e2ec449
    building.ag_ffa = Geometry.get_above_grade_finished_floor_area_from_spaces(model_spaces, runner)
    return false if building.ag_ffa.nil?

    wind_speed = process_wind_speed_correction(infil.terrain, infil.shelter_coef, Geometry.get_closest_neighbor_distance(model), building.building_height)
    if not process_infiltration(model, infil, wind_speed, building, weather)
      return false
    end

    # Global sensors

    pbar_sensor = OpenStudio::Model::EnergyManagementSystemSensor.new(model, "Site Outdoor Air Barometric Pressure")
    pbar_sensor.setName("#{Constants.ObjectNameNaturalVentilation} pb s")

    vwind_sensor = OpenStudio::Model::EnergyManagementSystemSensor.new(model, "Site Wind Speed")
    vwind_sensor.setName("#{Constants.ObjectNameAirflow} vw s")

    wout_sensor = OpenStudio::Model::EnergyManagementSystemSensor.new(model, "Site Outdoor Air Humidity Ratio")
    wout_sensor.setName("#{Constants.ObjectNameNaturalVentilation} wt s")

    # Adiabatic construction for ducts

    adiabatic_mat = OpenStudio::Model::MasslessOpaqueMaterial.new(model, "Rough", 176.1)
    adiabatic_mat.setName("Adiabatic")
    adiabatic_const = OpenStudio::Model::Construction.new(model)
    adiabatic_const.setName("AdiabaticConst")
    adiabatic_const.insertLayer(0, adiabatic_mat)

    units.each_with_index do |unit, unit_index|
      obj_name_airflow = Constants.ObjectNameAirflow(unit.name.to_s.gsub("unit ", "")).gsub("|", "_")
      obj_name_infil = Constants.ObjectNameInfiltration(unit.name.to_s.gsub("unit ", "")).gsub("|", "_")
      obj_name_natvent = Constants.ObjectNameNaturalVentilation(unit.name.to_s.gsub("unit ", "")).gsub("|", "_")
      obj_name_mech_vent = Constants.ObjectNameMechanicalVentilation(unit.name.to_s.gsub("unit ", "")).gsub("|", "_")

      nbeds, nbaths = Geometry.get_unit_beds_baths(model, unit, runner)
      if nbeds.nil? or nbaths.nil?
        return false
      end

      unit_ag_ext_wall_area = Geometry.calculate_above_grade_exterior_wall_area(unit.spaces)
      unit_ag_ffa = Geometry.get_above_grade_finished_floor_area_from_spaces(unit.spaces, runner)
      unit_ffa = Geometry.get_finished_floor_area_from_spaces(unit.spaces, runner)
      unit_window_area = Geometry.get_window_area_from_spaces(unit.spaces)

      # Determine geometry for spaces and zones that are unit specific
      unit_living = nil
      unit_finished_basement = nil
      Geometry.get_thermal_zones_from_spaces(unit.spaces).each do |thermal_zone|
        if Geometry.is_finished_basement(thermal_zone)
          unit_finished_basement = ZoneInfo.new(thermal_zone, Geometry.get_height_of_spaces(thermal_zone.spaces), UnitConversions.convert(thermal_zone.floorArea, "m^2", "ft^2"), Geometry.get_zone_volume(thermal_zone, runner), Geometry.get_z_origin_for_zone(thermal_zone), infil.finished_basement_ach, nil)
        elsif Geometry.is_living(thermal_zone)
          unit_living = ZoneInfo.new(thermal_zone, Geometry.get_height_of_spaces(thermal_zone.spaces), UnitConversions.convert(thermal_zone.floorArea, "m^2", "ft^2"), Geometry.get_zone_volume(thermal_zone, runner), Geometry.get_z_origin_for_zone(thermal_zone), nil, nil)
        end
      end

      # Search for mini-split heat pump
      unit_has_mshp = HVAC.has_mshp(model, runner, unit_living.zone)

      # Determine if forced air equipment
      has_forced_air_equipment = false
      if unit_living.zone.airLoopHVACs.length > 0
        has_forced_air_equipment = true
      end
      if unit_has_mshp and not HVAC.has_ducted_mshp(model, runner, unit_living.zone)
        has_forced_air_equipment = false
      end

      # Common sensors

      tin_sensor = OpenStudio::Model::EnergyManagementSystemSensor.new(model, "Zone Mean Air Temperature")
      tin_sensor.setName("#{obj_name_airflow} tin s")
      tin_sensor.setKeyName(unit_living.zone.name.to_s)

      tout_sensor = OpenStudio::Model::EnergyManagementSystemSensor.new(model, "Zone Outdoor Air Drybulb Temperature")
      tout_sensor.setName("#{obj_name_airflow} tt s")
      tout_sensor.setKeyName(unit_living.zone.name.to_s)

      # Update model

      success, infil_output = process_infiltration_for_unit(model, runner, obj_name_infil, infil, wind_speed, building, weather, unit_ag_ffa, unit_ag_ext_wall_area, unit_living, unit_finished_basement)
      return false if not success

      success, mv_output = process_mech_vent_for_unit(model, runner, obj_name_mech_vent, unit, infil.is_existing_home, infil_output.a_o, mech_vent, building, nbeds, nbaths, weather, unit_ffa, unit_living, units.size, has_forced_air_equipment)
      return false if not success

      cfis_programs = {}
      if mech_vent.type == Constants.VentTypeCFIS
        cfis_systems.each do |cfis, air_loops|
          success, cfis_output = process_cfis_for_unit(model, runner, cfis, unit, obj_name_mech_vent)
          return false if not success

          cfis_programs = create_cfis_objects(model, runner, unit_living, cfis, cfis_output, air_loops, cfis_programs, obj_name_mech_vent)
        end
      end

      success, nv_output = process_nat_vent_for_unit(model, runner, obj_name_natvent, nat_vent, wind_speed, infil, building, weather, unit_window_area, unit_living)
      return false if not success

      nv_program = create_nat_vent_objects(model, runner, obj_name_natvent, unit_living, nat_vent, nv_output, tin_sensor, tout_sensor, pbar_sensor, vwind_sensor, wout_sensor)

      duct_programs = {}
      duct_lks = {}
      duct_systems.each do |ducts, air_loops|
        success, ducts_output = process_ducts_for_unit(model, runner, ducts, building, unit, unit_index, unit_ffa, unit_has_mshp, unit_living, unit_finished_basement, has_forced_air_equipment)
        return false if not success

        air_loops.each do |air_loop|
          next unless unit_living.zone.airLoopHVACs.include? air_loop # next if airloop doesn't serve this unit
          next if ducts_output.location_name == unit_living.zone.name.to_s or ducts_output.location_name == "none" or not has_forced_air_equipment

          obj_name_ducts = Constants.ObjectNameDucts(air_loop.name).gsub("|", "_")
          duct_lk_supply_fan_equiv_var = OpenStudio::Model::EnergyManagementSystemGlobalVariable.new(model, "#{obj_name_ducts} lk sup fan equiv".gsub(" ", "_"))
          duct_lk_return_fan_equiv_var = OpenStudio::Model::EnergyManagementSystemGlobalVariable.new(model, "#{obj_name_ducts} lk ret fan equiv".gsub(" ", "_"))
          duct_lks[obj_name_ducts] = [duct_lk_supply_fan_equiv_var, duct_lk_return_fan_equiv_var]
        end

        duct_programs, cfis_programs = create_ducts_objects(model, runner, unit, unit_living, unit_finished_basement, mech_vent, ducts_output, tin_sensor, pbar_sensor, has_forced_air_equipment, adiabatic_const, air_loops, duct_programs, duct_lks, cfis_programs)
      end

      infil_program = create_infil_mech_vent_objects(model, runner, obj_name_infil, obj_name_mech_vent, unit_living, infil, mech_vent, wind_speed, mv_output, infil_output, tin_sensor, tout_sensor, vwind_sensor, duct_lks, cfis_programs, nbeds)

      create_ems_program_managers(model, infil_program, nv_program, cfis_programs, duct_programs, obj_name_airflow, obj_name_mech_vent)

      # Store info for HVAC Sizing measure
      if not unit_living.ELA.nil?
        unit_living.zone.additionalProperties.setFeature(Constants.SizingInfoZoneInfiltrationELA, unit_living.ELA.to_f)
        unit_living.zone.additionalProperties.setFeature(Constants.SizingInfoZoneInfiltrationCFM, unit_living.inf_flow.to_f)
      else
        unit_living.zone.additionalProperties.setFeature(Constants.SizingInfoZoneInfiltrationELA, 0.0)
        unit_living.zone.additionalProperties.setFeature(Constants.SizingInfoZoneInfiltrationCFM, 0.0)
      end
      unless unit_finished_basement.nil?
        unit_finished_basement.zone.additionalProperties.setFeature(Constants.SizingInfoZoneInfiltrationCFM, unit_finished_basement.inf_flow)
      end
    end # end unit loop

    # Store info for HVAC Sizing measure
    unless building.crawlspace.nil?
      building.crawlspace.zone.additionalProperties.setFeature(Constants.SizingInfoZoneInfiltrationCFM, building.crawlspace.inf_flow.to_f)
    end
    unless building.pierbeam.nil?
      building.pierbeam.zone.additionalProperties.setFeature(Constants.SizingInfoZoneInfiltrationCFM, building.pierbeam.inf_flow.to_f)
    end
    unless building.unfinished_basement.nil?
      building.unfinished_basement.zone.additionalProperties.setFeature(Constants.SizingInfoZoneInfiltrationCFM, building.unfinished_basement.inf_flow.to_f)
    end
    unless building.unfinished_attic.nil?
      building.unfinished_attic.zone.additionalProperties.setFeature(Constants.SizingInfoZoneInfiltrationCFM, building.unfinished_attic.inf_flow)
    end

    terrain = { Constants.TerrainOcean => "Ocean", # Ocean, Bayou flat country
                Constants.TerrainPlains => "Country",   # Flat, open country
                Constants.TerrainRural => "Country",    # Flat, open country
                Constants.TerrainSuburban => "Suburbs", # Rough, wooded country, suburbs
                Constants.TerrainCity => "City" } # Towns, city outskirts, center of large cities
    model.getSite.setTerrain(terrain[infil.terrain])

    model.getScheduleDays.each do |obj| # remove any orphaned day schedules
      next if obj.directUseCount > 0

      obj.remove
    end
  end

  def self.remove(model, obj_name_airflow, obj_name_natvent,
                  obj_name_infil, obj_name_ducts, obj_name_mech_vent)

    # Remove existing EMS

    obj_name_airflow_underscore = obj_name_airflow.gsub(" ", "_")
    obj_name_natvent_underscore = obj_name_natvent.gsub(" ", "_")
    obj_name_infil_underscore = obj_name_infil.gsub(" ", "_")
    obj_name_ducts_underscore = obj_name_ducts.gsub(" ", "_")
    obj_name_mechvent_underscore = obj_name_mech_vent.gsub(" ", "_")

    model.getEnergyManagementSystemProgramCallingManagers.each do |pcm|
      if (pcm.name.to_s.start_with? obj_name_airflow or
          pcm.name.to_s.start_with? obj_name_natvent or
          pcm.name.to_s.start_with? obj_name_infil or
          pcm.name.to_s.start_with? obj_name_ducts or
          pcm.name.to_s.start_with? obj_name_mech_vent)
        pcm.remove
      end
    end

    model.getEnergyManagementSystemSensors.each do |sensor|
      if (sensor.name.to_s.start_with? obj_name_airflow_underscore or
          sensor.name.to_s.start_with? obj_name_natvent_underscore or
          sensor.name.to_s.start_with? obj_name_infil_underscore or
          sensor.name.to_s.start_with? obj_name_ducts_underscore)
        sensor.remove
      end
    end

    model.getEnergyManagementSystemActuators.each do |actuator|
      if (actuator.name.to_s.start_with? obj_name_airflow_underscore or
          actuator.name.to_s.start_with? obj_name_natvent_underscore or
          actuator.name.to_s.start_with? obj_name_infil_underscore or
          actuator.name.to_s.start_with? obj_name_ducts_underscore)
        actuatedComponent = actuator.actuatedComponent
        if actuatedComponent.is_a? OpenStudio::Model::OptionalModelObject # 2.4.0 or higher
          actuatedComponent = actuatedComponent.get
        end
        if actuatedComponent.to_ElectricEquipment.is_initialized
          actuatedComponent.to_ElectricEquipment.get.electricEquipmentDefinition.remove
        elsif actuatedComponent.to_OtherEquipment.is_initialized
          actuatedComponent.to_OtherEquipment.get.otherEquipmentDefinition.remove
        else
          actuatedComponent.remove
        end
        actuator.remove
      end
    end

    model.getEnergyManagementSystemPrograms.each do |program|
      if (program.name.to_s.start_with? obj_name_airflow_underscore or
          program.name.to_s.start_with? obj_name_natvent_underscore or
          program.name.to_s.start_with? obj_name_infil_underscore or
          program.name.to_s.start_with? obj_name_ducts_underscore or
          program.name.to_s.start_with? obj_name_mechvent_underscore)
        program.remove
      end
    end

    model.getEnergyManagementSystemSubroutines.each do |subroutine|
      if (subroutine.name.to_s.start_with? obj_name_airflow_underscore or
          subroutine.name.to_s.start_with? obj_name_natvent_underscore or
          subroutine.name.to_s.start_with? obj_name_infil_underscore or
          subroutine.name.to_s.start_with? obj_name_ducts_underscore)
        subroutine.remove
      end
    end

    model.getEnergyManagementSystemGlobalVariables.each do |ems_global_var|
      if (ems_global_var.name.to_s.start_with? obj_name_airflow_underscore or
          ems_global_var.name.to_s.start_with? obj_name_natvent_underscore or
          ems_global_var.name.to_s.start_with? obj_name_infil_underscore or
          ems_global_var.name.to_s.start_with? obj_name_ducts_underscore or
          ems_global_var.name.to_s.start_with? obj_name_mechvent_underscore)
        ems_global_var.remove
      end
    end

    model.getEnergyManagementSystemInternalVariables.each do |ems_internal_var|
      if (ems_internal_var.name.to_s.start_with? obj_name_airflow_underscore or
          ems_internal_var.name.to_s.start_with? obj_name_natvent_underscore or
          ems_internal_var.name.to_s.start_with? obj_name_infil_underscore or
          ems_internal_var.name.to_s.start_with? obj_name_ducts_underscore or
          ems_internal_var.name.to_s.start_with? obj_name_mechvent_underscore)
        ems_internal_var.remove
      end
    end

    model.getEnergyManagementSystemOutputVariables.each do |ems_output_var|
      if (ems_output_var.name.to_s.start_with? obj_name_mechvent_underscore)
        ems_output_var.remove
      end
    end

    # Remove existing infiltration

    model.getScheduleRulesets.each do |schedule|
      next unless schedule.name.to_s.start_with? obj_name_infil

      schedule.remove
    end

    model.getSpaces.each do |space|
      space.spaceInfiltrationEffectiveLeakageAreas.each do |leakage_area|
        next unless leakage_area.name.to_s.start_with? obj_name_infil

        leakage_area.remove
      end
      space.spaceInfiltrationDesignFlowRates.each do |flow_rate|
        next unless flow_rate.name.to_s.start_with? obj_name_infil

        flow_rate.remove
      end
    end

    # Remove existing natural ventilation

    model.getScheduleRulesets.each do |schedule|
      next unless schedule.name.to_s.start_with? obj_name_natvent

      schedule.remove
    end

    # Remove existing mechanical ventilation

    model.getZoneHVACEnergyRecoveryVentilators.each do |erv|
      next unless erv.name.to_s.start_with? obj_name_mech_vent

      erv.remove
    end

    model.getScheduleRulesets.each do |schedule|
      next unless schedule.name.to_s.start_with? obj_name_mech_vent

      schedule.remove
    end

    model.getScheduleFixedIntervals.each do |schedule|
      next unless schedule.name.to_s.start_with? obj_name_mech_vent

      schedule.remove
    end

    # Remove existing ducts

    model.getThermalZones.each do |thermal_zone|
      next unless thermal_zone.name.to_s.start_with? obj_name_ducts

      thermal_zone.spaces.each do |space|
        space.surfaces.each do |surface|
          if surface.surfacePropertyConvectionCoefficients.is_initialized
            surface.surfacePropertyConvectionCoefficients.get.remove
          end
        end
        space.remove
      end
      thermal_zone.airLoopHVACs.each do |air_loop|
        thermal_zone.removeReturnPlenum(air_loop)
      end
      thermal_zone.remove
    end

    # Remove adiabatic construction/material

    model.getLayeredConstructions.each do |construction|
      next unless construction.name.to_s == "AdiabaticConst"

      construction.layers.each do |material|
        material.remove
      end
      construction.remove
    end
  end

  def self.get_default_shelter_coefficient()
    return 0.5 # Table 4.2.2(1)(g)
  end

  def self.get_default_vented_attic_sla()
    return 1.0 / 300.0 # Table 4.2.2(1) - Attics
  end

  def self.get_default_vented_crawl_sla()
    return 1.0 / 150.0 # Table 4.2.2(1) - Crawlspaces
  end

  private

  def self.process_wind_speed_correction(terrain, shelter_coef, neighbors_min_nonzero_offset, building_height)
    wind_speed = WindSpeed.new
    wind_speed.height = 32.8 # ft (Standard weather station height)

    # Open, Unrestricted at Weather Station
    wind_speed.terrain_multiplier = 1.0 # Used for DOE-2's correlation
    wind_speed.terrain_exponent = 0.15 # Used for DOE-2's correlation
    wind_speed.ashrae_terrain_thickness = 270
    wind_speed.ashrae_terrain_exponent = 0.14

    if terrain == Constants.TerrainOcean
      wind_speed.site_terrain_multiplier = 1.30 # Used for DOE-2's correlation
      wind_speed.site_terrain_exponent = 0.10 # Used for DOE-2's correlation
      wind_speed.ashrae_site_terrain_thickness = 210 # Ocean, Bayou flat country
      wind_speed.ashrae_site_terrain_exponent = 0.10 # Ocean, Bayou flat country
    elsif terrain == Constants.TerrainPlains
      wind_speed.site_terrain_multiplier = 1.00 # Used for DOE-2's correlation
      wind_speed.site_terrain_exponent = 0.15 # Used for DOE-2's correlation
      wind_speed.ashrae_site_terrain_thickness = 270 # Flat, open country
      wind_speed.ashrae_site_terrain_exponent = 0.14 # Flat, open country
    elsif terrain == Constants.TerrainRural
      wind_speed.site_terrain_multiplier = 0.85 # Used for DOE-2's correlation
      wind_speed.site_terrain_exponent = 0.20 # Used for DOE-2's correlation
      wind_speed.ashrae_site_terrain_thickness = 270 # Flat, open country
      wind_speed.ashrae_site_terrain_exponent = 0.14 # Flat, open country
    elsif terrain == Constants.TerrainSuburban
      wind_speed.site_terrain_multiplier = 0.67 # Used for DOE-2's correlation
      wind_speed.site_terrain_exponent = 0.25 # Used for DOE-2's correlation
      wind_speed.ashrae_site_terrain_thickness = 370 # Rough, wooded country, suburbs
      wind_speed.ashrae_site_terrain_exponent = 0.22 # Rough, wooded country, suburbs
    elsif terrain == Constants.TerrainCity
      wind_speed.site_terrain_multiplier = 0.47 # Used for DOE-2's correlation
      wind_speed.site_terrain_exponent = 0.35 # Used for DOE-2's correlation
      wind_speed.ashrae_site_terrain_thickness = 460 # Towns, city outskirts, center of large cities
      wind_speed.ashrae_site_terrain_exponent = 0.33 # Towns, city outskirts, center of large cities
    end

    # Local Shielding
    if shelter_coef == Constants.Auto
      if neighbors_min_nonzero_offset == 0
        # Typical shelter for isolated rural house
        wind_speed.S_wo = 0.90
      elsif neighbors_min_nonzero_offset > building_height
        # Typical shelter caused by other building across the street
        wind_speed.S_wo = 0.70
      else
        # Typical shelter for urban buildings where sheltering obstacles
        # are less than one building height away.
        # Recommended by C.Christensen.
        wind_speed.S_wo = 0.50
      end
    else
      wind_speed.S_wo = Float(shelter_coef)
    end

    # S-G Shielding Coefficients are roughly 1/3 of AIM2 Shelter Coefficients
    wind_speed.shielding_coef = wind_speed.S_wo / 3.0

    return wind_speed
  end

  def self.process_infiltration(model, infil, wind_speed, building, weather)
    spaces = []
    spaces << building.garage if not building.garage.nil?
    spaces << building.unfinished_basement if not building.unfinished_basement.nil?
    spaces << building.crawlspace if not building.crawlspace.nil?
    spaces << building.pierbeam if not building.pierbeam.nil?
    spaces << building.unfinished_attic if not building.unfinished_attic.nil?

    unless building.garage.nil?
      building.garage.inf_method = @infMethodSG
      building.garage.hor_lk_frac = 0.4 # DOE-2 Default
      building.garage.neutral_level = 0.5 # DOE-2 Default
      building.garage.SLA = Airflow.get_infiltration_SLA_from_ACH50(infil.garage_ach50, 0.67, building.garage.area, building.garage.volume)
      building.garage.ACH = Airflow.get_infiltration_ACH_from_SLA(building.garage.SLA, 1.0, weather)
      building.garage.inf_flow = building.garage.ACH / UnitConversions.convert(1.0, "hr", "min") * building.garage.volume # cfm
    end

    unless building.unfinished_basement.nil?
      building.unfinished_basement.inf_method = @infMethodRes # Used for constant ACH
      building.unfinished_basement.inf_flow = building.unfinished_basement.ACH / UnitConversions.convert(1.0, "hr", "min") * building.unfinished_basement.volume
    end

    unless building.crawlspace.nil?
      building.crawlspace.inf_method = @infMethodRes
      building.crawlspace.inf_flow = building.crawlspace.ACH / UnitConversions.convert(1.0, "hr", "min") * building.crawlspace.volume
    end

    unless building.pierbeam.nil?
      building.pierbeam.inf_method = @infMethodRes
      building.pierbeam.inf_flow = building.pierbeam.ACH / UnitConversions.convert(1.0, "hr", "min") * building.pierbeam.volume
    end

    unless building.unfinished_attic.nil?
      if not building.unfinished_attic.SLA.nil?
        building.unfinished_attic.inf_method = @infMethodSG
        building.unfinished_attic.hor_lk_frac = 0.75 # Same as Energy Gauge USA Attic Model
        building.unfinished_attic.neutral_level = 0.5 # DOE-2 Default
        building.unfinished_attic.ACH = Airflow.get_infiltration_ACH_from_SLA(building.unfinished_attic.SLA, 1.0, weather)
      elsif not building.unfinished_attic.ACH.nil?
        building.unfinished_attic.inf_method = @infMethodRes
      end
      building.unfinished_attic.inf_flow = building.unfinished_attic.ACH / UnitConversions.convert(1.0, "hr", "min") * building.unfinished_attic.volume
    end

    process_infiltration_for_spaces(model, spaces, wind_speed)

    return true
  end

  def self.process_infiltration_for_unit(model, runner, obj_name_infil, infil, wind_speed, building, weather, unit_ag_ffa, unit_ag_ext_wall_area, unit_living, unit_finished_basement)
    spaces = []
    spaces << unit_living
    spaces << unit_finished_basement if not unit_finished_basement.nil?

    outside_air_density = UnitConversions.convert(weather.header.LocalPressure, "atm", "Btu/ft^3") / (Gas.Air.r * (weather.data.AnnualAvgDrybulb + 460.0))
    inf_conv_factor = 776.25 # [ft/min]/[inH2O^(1/2)*ft^(3/2)/lbm^(1/2)]
    delta_pref = 0.016 # inH2O

    # Living Space Infiltration
    if not infil.living_ach50.nil?
      unit_living.inf_method = @infMethodASHRAE

      # Based on "Field Validation of Algebraic Equations for Stack and
      # Wind Driven Air Infiltration Calculations" by Walker and Wilson (1998)

      # Pressure Exponent
      n_i = 0.67

      # Calculate SLA for above-grade portion of the building
      building.SLA = Airflow.get_infiltration_SLA_from_ACH50(infil.living_ach50, n_i, building.ag_ffa, building.above_grade_volume)

      # Effective Leakage Area (ft^2)
      a_o = building.SLA * building.ag_ffa * (unit_ag_ext_wall_area / building.ag_ext_wall_area)

      # Calculate SLA for unit
      unit_living.SLA = a_o / unit_ag_ffa

      # Flow Coefficient (cfm/inH2O^n) (based on ASHRAE HoF)
      c_i = a_o * (2.0 / outside_air_density)**0.5 * delta_pref**(0.5 - n_i) * inf_conv_factor

      if infil.has_flue_chimney
        y_i = 0.2 # Fraction of leakage through the flue; 0.2 is a "typical" value according to THE ALBERTA AIR INFIL1RATION MODEL, Walker and Wilson, 1990
        flue_height = building.building_height + 2.0 # ft
        s_wflue = 1.0 # Flue Shelter Coefficient
      else
        y_i = 0.0 # Fraction of leakage through the flu
        flue_height = 0.0 # ft
        s_wflue = 0.0 # Flue Shelter Coefficient
      end

      vented_crawl = false
      if (not building.crawlspace.nil? and building.crawlspace.ACH > 0) or (not building.pierbeam.nil? and building.pierbeam.ACH > 0)
        vented_crawl = true
      end

      # Leakage distributions per Iain Walker (LBL) recommendations
      if vented_crawl
        # 15% ceiling, 35% walls, 50% floor leakage distribution for vented crawl
        leakkage_ceiling = 0.15
        leakage_walls = 0.35
        leakage_floor = 0.50
      else
        # 25% ceiling, 50% walls, 25% floor leakage distribution for slab/basement/unvented crawl
        leakkage_ceiling = 0.25
        leakage_walls = 0.50
        leakage_floor = 0.25
      end
      if leakkage_ceiling + leakage_walls + leakage_floor != 1
        runner.registerError("Invalid air leakage distribution specified (#{leakkage_ceiling}, #{leakage_walls}, #{leakage_floor}); does not add up to 1.")
        return false
      end
      r_i = (leakkage_ceiling + leakage_floor)
      x_i = (leakkage_ceiling - leakage_floor)
      r_i = r_i * (1 - y_i)
      x_i = x_i * (1 - y_i)

      unit_living.hor_lk_frac = r_i
      z_f = flue_height / (unit_living.height + unit_living.coord_z)

      # Calculate Stack Coefficient
      m_o = (x_i + (2.0 * n_i + 1.0) * y_i)**2.0 / (2 - r_i)

      if m_o <=  1.0
        m_i = m_o # eq. 10
      else
        m_i = 1.0 # eq. 11
      end

      if infil.has_flue_chimney
        # Eq. 13
        x_c = r_i + (2.0 * (1.0 - r_i - y_i)) / (n_i + 1.0) - 2.0 * y_i * (z_f - 1.0)**n_i
        # Additive flue function, Eq. 12
        f_i = n_i * y_i * (z_f - 1.0)**((3.0 * n_i - 1.0) / 3.0) * (1.0 - (3.0 * (x_c - x_i)**2.0 * r_i**(1 - n_i)) / (2.0 * (z_f + 1.0)))
      else
        # Critical value of ceiling-floor leakage difference where the
        # neutral level is located at the ceiling (eq. 13)
        x_c = r_i + (2.0 * (1.0 - r_i - y_i)) / (n_i + 1.0)
        # Additive flue function (eq. 12)
        f_i = 0.0
      end

      f_s = ((1.0 + n_i * r_i) / (n_i + 1.0)) * (0.5 - 0.5 * m_i**(1.2))**(n_i + 1.0) + f_i

      stack_coef = f_s * (UnitConversions.convert(outside_air_density * Constants.g * unit_living.height, "lbm/(ft*s^2)", "inH2O") / (Constants.AssumedInsideTemp + 460.0))**n_i # inH2O^n/R^n

      # Calculate wind coefficient
      if vented_crawl

        if x_i > 1.0 - 2.0 * y_i
          # Critical floor to ceiling difference above which f_w does not change (eq. 25)
          x_i = 1.0 - 2.0 * y_i
        end

        # Redefined R for wind calculations for houses with crawlspaces (eq. 21)
        r_x = 1.0 - r_i * (n_i / 2.0 + 0.2)
        # Redefined Y for wind calculations for houses with crawlspaces (eq. 22)
        y_x = 1.0 - y_i / 4.0
        # Used to calculate X_x (eq.24)
        x_s = (1.0 - r_i) / 5.0 - 1.5 * y_i
        # Redefined X for wind calculations for houses with crawlspaces (eq. 23)
        x_x = 1.0 - (((x_i - x_s) / (2.0 - r_i))**2.0)**0.75
        # Wind factor (eq. 20)
        f_w = 0.19 * (2.0 - n_i) * x_x * r_x * y_x

      else

        j_i = (x_i + r_i + 2.0 * y_i) / 2.0
        f_w = 0.19 * (2.0 - n_i) * (1.0 - ((x_i + r_i) / 2.0)**(1.5 - y_i)) - y_i / 4.0 * (j_i - 2.0 * y_i * j_i**4.0)

      end

      wind_coef = f_w * UnitConversions.convert(outside_air_density / 2.0, "lbm/ft^3", "inH2O/mph^2")**n_i # inH2O^n/mph^2n

      unit_living.ACH = Airflow.get_infiltration_ACH_from_SLA(unit_living.SLA, building.stories, weather)

      # Convert living space ACH to cfm:
      unit_living.inf_flow = unit_living.ACH / UnitConversions.convert(1.0, "hr", "min") * unit_living.volume # cfm

    elsif not infil.living_constant_ach.nil?

      unit_living.inf_method = @infMethodRes

      unit_living.ACH = infil.living_constant_ach
      unit_living.inf_flow = unit_living.ACH / UnitConversions.convert(1.0, "hr", "min") * unit_living.volume # cfm

    end

    unless unit_finished_basement.nil?
      unit_finished_basement.inf_method = @infMethodRes # Used for constant ACH
      unit_finished_basement.inf_flow = unit_finished_basement.ACH / UnitConversions.convert(1.0, "hr", "min") * unit_finished_basement.volume
    end

    process_infiltration_for_spaces(model, spaces, wind_speed)

    infil_output = InfiltrationOutput.new(a_o, c_i, n_i, stack_coef, wind_coef, y_i, s_wflue)
    return true, infil_output
  end

  def self.process_infiltration_for_spaces(model, spaces, wind_speed)
    spaces.each do |space|
      space.f_t_SG = wind_speed.site_terrain_multiplier * ((space.height + space.coord_z) / 32.8)**wind_speed.site_terrain_exponent / (wind_speed.terrain_multiplier * (wind_speed.height / 32.8)**wind_speed.terrain_exponent)

      if space.inf_method == @infMethodSG
        space.f_s_SG = 2.0 / 3.0 * (1 + space.hor_lk_frac / 2.0) * (2.0 * space.neutral_level * (1.0 - space.neutral_level))**0.5 / (space.neutral_level**0.5 + (1.0 - space.neutral_level)**0.5)
        space.f_w_SG = wind_speed.shielding_coef * (1.0 - space.hor_lk_frac)**(1.0 / 3.0) * space.f_t_SG
        space.C_s_SG = space.f_s_SG**2.0 * Constants.g * space.height / (Constants.AssumedInsideTemp + 460.0)
        space.C_w_SG = space.f_w_SG**2.0
        space.ELA = space.SLA * space.area # ft^2
      elsif space.inf_method == @infMethodASHRAE
        space.ELA = space.SLA * space.area # ft^2
      end

      space.zone.spaces.each do |s|
        next if Geometry.is_living(s)

        obj_name = "#{Constants.ObjectNameInfiltration}|#{s.name}"
        if space.inf_method == @infMethodRes and space.ACH.to_f > 0
          flow_rate = OpenStudio::Model::SpaceInfiltrationDesignFlowRate.new(model)
          flow_rate.setName(obj_name)
          flow_rate.setSchedule(model.alwaysOnDiscreteSchedule)
          flow_rate.setAirChangesperHour(space.ACH)
          flow_rate.setSpace(s)
          flow_rate.setConstantTermCoefficient(1)
          flow_rate.setTemperatureTermCoefficient(0)
          flow_rate.setVelocityTermCoefficient(0)
          flow_rate.setVelocitySquaredTermCoefficient(0)
        elsif space.inf_method == @infMethodSG and space.ELA.to_f > 0
          leakage_area = OpenStudio::Model::SpaceInfiltrationEffectiveLeakageArea.new(model)
          leakage_area.setName(obj_name)
          leakage_area.setSchedule(model.alwaysOnDiscreteSchedule)
          leakage_area.setEffectiveAirLeakageArea(UnitConversions.convert(space.ELA, "ft^2", "cm^2"))
          leakage_area.setStackCoefficient(UnitConversions.convert(space.C_s_SG, "ft^2/(s^2*R)", "L^2/(s^2*cm^4*K)"))
          leakage_area.setWindCoefficient(space.C_w_SG * 0.01)
          leakage_area.setSpace(s)
        elsif space.inf_method == @infMethodASHRAE
          # nop
        end
      end
    end
  end

  def self.process_mech_vent_for_unit(model, runner, obj_name_mech_vent, unit, is_existing_home, ela, mech_vent, building, nbeds, nbaths, weather, unit_ffa, unit_living, num_units, has_forced_air_equipment)
    if mech_vent.type == Constants.VentTypeCFIS
      if not has_forced_air_equipment
        runner.registerError("A CFIS ventilation system has been selected but the building does not have central, forced air equipment.")
        return false
      end
    end

    if not mech_vent.frac_62_2.nil?
      # Get ASHRAE 62.2 required ventilation rate (excluding infiltration credit)
      ashrae_mv_without_infil_credit = Airflow.get_mech_vent_whole_house_cfm(1, nbeds, unit_ffa, mech_vent.ashrae_std)

      # Determine mechanical ventilation infiltration credit (per ASHRAE 62.2)
      rate_credit = 0 # default to no credit
      if mech_vent.infil_credit
        if mech_vent.ashrae_std == '2010' and is_existing_home
          # ASHRAE Standard 62.2 2010
          # Only applies to existing buildings
          # 2 cfm per 100ft^2 of occupiable floor area
          default_rate = 2.0 * unit_ffa / 100.0 # cfm
          # Half the excess infiltration rate above the default rate is credited toward mech vent:
          rate_credit = [(unit_living.inf_flow - default_rate) / 2.0, 0].max
        elsif mech_vent.ashrae_std == '2013' and num_units == 1
          # ASHRAE Standard 62.2 2013
          # Only applies to single-family homes (Section 8.2.1: "The required mechanical ventilation
          # rate shall not be reduced as described in Section 4.1.3.").
          nl = 1000.0 * ela / unit_living.area * (unit_living.height / 8.2)**0.4 # Normalized leakage, eq. 4.4
          qinf = nl * weather.data.WSF * unit_living.area / 7.3 # Effective annual average infiltration rate, cfm, eq. 4.5a
          rate_credit = [(2.0 / 3.0) * ashrae_mv_without_infil_credit, qinf].min
        end
      end

      # Apply infiltration credit (if any)
      ashrae_vent_rate = [ashrae_mv_without_infil_credit - rate_credit, 0.0].max # cfm

      # Apply fraction of ASHRAE value
      whole_house_vent_rate = mech_vent.frac_62_2 * ashrae_vent_rate # cfm
    elsif not mech_vent.whole_house_cfm.nil?
      whole_house_vent_rate = mech_vent.whole_house_cfm
    end

    # Spot Ventilation
    spot_fan_power = 0.3 # W/cfm/fan, per HSP
    bath_exhaust_sch_operation = 60.0 # min/day, per HSP
    range_hood_exhaust_operation = 60.0 # min/day, per HSP

    # Fraction of fan heat that goes to the space
    if mech_vent.type == Constants.VentTypeExhaust
      frac_fan_heat = 0.0 # Fan heat does not enter space
      num_fans = 1
    elsif mech_vent.type == Constants.VentTypeSupply or mech_vent.type == Constants.VentTypeCFIS
      frac_fan_heat = 1.0 # Fan heat does enter space
      num_fans = 1
    elsif mech_vent.type == Constants.VentTypeBalanced
      frac_fan_heat = 0.5 # Assumes supply fan heat enters space
      num_fans = 2
    else
      frac_fan_heat = 0.0
      num_fans = 0
    end

    # Get the clothes washer so we can use the day shift for the clothes dryer
    if mech_vent.dryer_exhaust > 0
      cw_day_shift = 0.0
      model.getElectricEquipments.each do |ee|
        next if ee.name.to_s != Constants.ObjectNameClothesWasher(unit.name.to_s)

        cw_day_shift = ee.additionalProperties.getFeatureAsDouble(Constants.ClothesWasherDayShift).get
        break
      end
      dryer_exhaust_day_shift = cw_day_shift + 1.0 / 24.0
    end

    # Search for clothes dryer
    has_dryer = false
    (model.getElectricEquipments + model.getOtherEquipments).each do |equip|
      next unless equip.name.to_s == Constants.ObjectNameClothesDryer(Constants.FuelTypeElectric, unit.name.to_s) or equip.name.to_s == Constants.ObjectNameClothesDryer(Constants.FuelTypeGas, unit.name.to_s) or equip.name.to_s == Constants.ObjectNameClothesDryer(Constants.FuelTypePropane, unit.name.to_s)

      has_dryer = true
      break
    end

    if not has_dryer and mech_vent.dryer_exhaust > 0
      runner.registerWarning("No clothes dryer object was found in #{unit.name.to_s} but the clothes dryer exhaust specified is non-zero. Overriding clothes dryer exhaust to be zero.")
    end

    bathroom_hour_avg_exhaust = mech_vent.bathroom_exhaust * nbaths * bath_exhaust_sch_operation / 60.0 # cfm
    range_hood_hour_avg_exhaust = mech_vent.range_exhaust * range_hood_exhaust_operation / 60.0 # cfm

    #--- Calculate HRV/ERV effectiveness values. Calculated here for use in sizing routines.

    apparent_sensible_effectiveness = 0.0
    sensible_effectiveness = 0.0
    latent_effectiveness = 0.0

    if mech_vent.type == Constants.VentTypeBalanced and mech_vent.sensible_efficiency > 0 and whole_house_vent_rate > 0
      # Must assume an operating condition (HVI seems to use CSA 439)
      t_sup_in = 0
      w_sup_in = 0.0028
      t_exh_in = 22
      w_exh_in = 0.0065
      cp_a = 1006
      p_fan = whole_house_vent_rate * mech_vent.fan_power # Watts

      m_fan = UnitConversions.convert(whole_house_vent_rate, "cfm", "m^3/s") * 16.02 * Psychrometrics.rhoD_fT_w_P(UnitConversions.convert(t_sup_in, "C", "F"), w_sup_in, 14.7) # kg/s

      # The following is derived from (taken from CSA 439):
      #    E_SHR = (m_sup,fan * Cp * (Tsup,out - Tsup,in) - P_sup,fan) / (m_exh,fan * Cp * (Texh,in - Tsup,in) + P_exh,fan)
      t_sup_out = t_sup_in + (mech_vent.sensible_efficiency * (m_fan * cp_a * (t_exh_in - t_sup_in) + p_fan) + p_fan) / (m_fan * cp_a)

      # Calculate the apparent sensible effectiveness
      apparent_sensible_effectiveness = (t_sup_out - t_sup_in) / (t_exh_in - t_sup_in)

      # Calculate the supply temperature before the fan
      t_sup_out_gross = t_sup_out - p_fan / (m_fan * cp_a)

      # Sensible effectiveness of the HX only
      sensible_effectiveness = (t_sup_out_gross - t_sup_in) / (t_exh_in - t_sup_in)

      if (sensible_effectiveness < 0.0) or (sensible_effectiveness > 1.0)
        runner.registerError("The calculated ERV/HRV sensible effectiveness is #{sensible_effectiveness} but should be between 0 and 1. Please revise ERV/HRV efficiency values.")
        return false
      end

      # Use summer test condition to determine the latent effectiveness since TRE is generally specified under the summer condition
      if mech_vent.total_efficiency > 0

        t_sup_in = 35.0
        w_sup_in = 0.0178
        t_exh_in = 24.0
        w_exh_in = 0.0092

        m_fan = UnitConversions.convert(whole_house_vent_rate, "cfm", "m^3/s") * UnitConversions.convert(Psychrometrics.rhoD_fT_w_P(UnitConversions.convert(t_sup_in, "C", "F"), w_sup_in, 14.7), "lbm/ft^3", "kg/m^3") # kg/s

        t_sup_out_gross = t_sup_in - sensible_effectiveness * (t_sup_in - t_exh_in)
        t_sup_out = t_sup_out_gross + p_fan / (m_fan * cp_a)

        h_sup_in = Psychrometrics.h_fT_w_SI(t_sup_in, w_sup_in)
        h_exh_in = Psychrometrics.h_fT_w_SI(t_exh_in, w_exh_in)
        h_sup_out = h_sup_in - (mech_vent.total_efficiency * (m_fan * (h_sup_in - h_exh_in) + p_fan) + p_fan) / m_fan

        w_sup_out = Psychrometrics.w_fT_h_SI(t_sup_out, h_sup_out)
        latent_effectiveness = [0.0, (w_sup_out - w_sup_in) / (w_exh_in - w_sup_in)].max

        if (latent_effectiveness < 0.0) or (latent_effectiveness > 1.0)
          runner.registerError("The calculated ERV/HRV latent effectiveness is #{latent_effectiveness} but should be between 0 and 1. Please revise ERV/HRV efficiency values.")
          return false
        end

      else
        latent_effectiveness = 0.0
      end
    else
      if mech_vent.total_efficiency > 0
        apparent_sensible_effectiveness = mech_vent.total_efficiency
        sensible_effectiveness = mech_vent.total_efficiency
        latent_effectiveness = mech_vent.total_efficiency
      end
    end

    # Store info for HVAC Sizing measure
    unit.additionalProperties.setFeature(Constants.SizingInfoMechVentType, mech_vent.type)
    unit.additionalProperties.setFeature(Constants.SizingInfoMechVentTotalEfficiency, mech_vent.total_efficiency.to_f)
    unit.additionalProperties.setFeature(Constants.SizingInfoMechVentLatentEffectiveness, latent_effectiveness.to_f)
    unit.additionalProperties.setFeature(Constants.SizingInfoMechVentApparentSensibleEffectiveness, apparent_sensible_effectiveness.to_f)
    unit.additionalProperties.setFeature(Constants.SizingInfoMechVentWholeHouseRate, whole_house_vent_rate.to_f)

    mv_output = MechanicalVentilationOutput.new(frac_fan_heat, num_fans, whole_house_vent_rate, bathroom_hour_avg_exhaust, range_hood_hour_avg_exhaust, spot_fan_power, latent_effectiveness, sensible_effectiveness, dryer_exhaust_day_shift, has_dryer)
    return true, mv_output
  end

  def self.process_nat_vent_for_unit(model, runner, obj_name_natvent, nat_vent, wind_speed, infil, building, weather, unit_window_area, unit_living)
    thermostatsetpointdualsetpoint = unit_living.zone.thermostatSetpointDualSetpoint

    # Get heating setpoints
    heatingSetpointWeekday = Array.new(24, Constants.NoHeatingSetpoint)
    heatingSetpointWeekend = Array.new(24, Constants.NoHeatingSetpoint)
    if thermostatsetpointdualsetpoint.is_initialized
      thermostatsetpointdualsetpoint.get.heatingSetpointTemperatureSchedule.get.to_Schedule.get.to_ScheduleRuleset.get.scheduleRules.each do |rule|
        if rule.applyMonday and rule.applyTuesday and rule.applyWednesday and rule.applyThursday and rule.applyFriday
          rule.daySchedule.values.each_with_index do |value, hour|
            if value > heatingSetpointWeekday[hour]
              heatingSetpointWeekday[hour] = UnitConversions.convert(value, "C", "F")
            end
          end
        end
        if rule.applySaturday and rule.applySunday
          rule.daySchedule.values.each_with_index do |value, hour|
            if value > heatingSetpointWeekend[hour]
              heatingSetpointWeekend[hour] = UnitConversions.convert(value, "C", "F")
            end
          end
        end
      end
    end

    # Get cooling setpoints
    coolingSetpointWeekday = Array.new(24, Constants.NoCoolingSetpoint)
    coolingSetpointWeekend = Array.new(24, Constants.NoCoolingSetpoint)
    if thermostatsetpointdualsetpoint.is_initialized
      thermostatsetpointdualsetpoint.get.coolingSetpointTemperatureSchedule.get.to_Schedule.get.to_ScheduleRuleset.get.scheduleRules.each do |rule|
        if rule.applyMonday and rule.applyTuesday and rule.applyWednesday and rule.applyThursday and rule.applyFriday
          rule.daySchedule.values.each_with_index do |value, hour|
            if value < coolingSetpointWeekday[hour]
              coolingSetpointWeekday[hour] = UnitConversions.convert(value, "C", "F")
            end
          end
        end
        if rule.applySaturday and rule.applySunday
          rule.daySchedule.values.each_with_index do |value, hour|
            if value < coolingSetpointWeekend[hour]
              coolingSetpointWeekend[hour] = UnitConversions.convert(value, "C", "F")
            end
          end
        end
      end
    end

    if heatingSetpointWeekday.all? { |x| x == Constants.NoHeatingSetpoint }
      runner.registerWarning("No heating setpoint schedule found. Assuming #{Constants.DefaultHeatingSetpoint} F for natural ventilation calculations.")
      ovlp_ssn_hourly_temp = Array.new(24, UnitConversions.convert(Constants.DefaultHeatingSetpoint + nat_vent.ovlp_offset, "F", "C"))
    else
      ovlp_ssn_hourly_temp = Array.new(24, UnitConversions.convert([heatingSetpointWeekday.max, heatingSetpointWeekend.max].max + nat_vent.ovlp_offset, "F", "C"))
    end
    if coolingSetpointWeekday.all? { |x| x == Constants.NoCoolingSetpoint }
      runner.registerWarning("No cooling setpoint schedule found. Assuming #{Constants.DefaultCoolingSetpoint} F for natural ventilation calculations.")
    end
    ovlp_ssn_hourly_weekend_temp = ovlp_ssn_hourly_temp

    # Get heating and cooling seasons
    heating_season, cooling_season = HVAC.calc_heating_and_cooling_seasons(model, weather, runner)
    if heating_season.nil? or cooling_season.nil?
      return false
    end

    # Specify an array of hourly lower-temperature-limits for natural ventilation
    htg_ssn_hourly_temp = Array.new
    coolingSetpointWeekday.each do |x|
      if x == Constants.NoCoolingSetpoint
        htg_ssn_hourly_temp << UnitConversions.convert(Constants.DefaultCoolingSetpoint - nat_vent.htg_offset, "F", "C")
      else
        htg_ssn_hourly_temp << UnitConversions.convert(x - nat_vent.htg_offset, "F", "C")
      end
    end
    htg_ssn_hourly_weekend_temp = Array.new
    coolingSetpointWeekend.each do |x|
      if x == Constants.NoCoolingSetpoint
        htg_ssn_hourly_weekend_temp << UnitConversions.convert(Constants.DefaultCoolingSetpoint - nat_vent.htg_offset, "F", "C")
      else
        htg_ssn_hourly_weekend_temp << UnitConversions.convert(x - nat_vent.htg_offset, "F", "C")
      end
    end

    clg_ssn_hourly_temp = Array.new
    heatingSetpointWeekday.each do |x|
      if x == Constants.NoHeatingSetpoint
        clg_ssn_hourly_temp << UnitConversions.convert(Constants.DefaultHeatingSetpoint + nat_vent.clg_offset, "F", "C")
      else
        clg_ssn_hourly_temp << UnitConversions.convert(x + nat_vent.clg_offset, "F", "C")
      end
    end
    clg_ssn_hourly_weekend_temp = Array.new
    heatingSetpointWeekend.each do |x|
      if x == Constants.NoHeatingSetpoint
        clg_ssn_hourly_weekend_temp << UnitConversions.convert(Constants.DefaultHeatingSetpoint + nat_vent.clg_offset, "F", "C")
      else
        clg_ssn_hourly_weekend_temp << UnitConversions.convert(x + nat_vent.clg_offset, "F", "C")
      end
    end

    # Explanation for FRAC-VENT-AREA equation:
    # From DOE22 Vol2-Dictionary: For VENT-METHOD = S-G, this is 0.6 times
    # the open window area divided by the floor area.
    # According to 2010 BA Benchmark, 33% of the windows on any facade will
    # be open at any given time and can only be opened to 20% of their area.

    area = 0.6 * unit_window_area * nat_vent.frac_windows_open * nat_vent.frac_window_area_openable # ft^2 (For S-G, this is 0.6*(open window area))
    max_rate = 20.0 # Air Changes per hour
    max_flow_rate = max_rate * unit_living.volume / UnitConversions.convert(1.0, "hr", "min")
    nv_neutral_level = 0.5
    hor_vent_frac = 0.0
    f_s_nv = 2.0 / 3.0 * (1.0 + hor_vent_frac / 2.0) * (2.0 * nv_neutral_level * (1 - nv_neutral_level))**0.5 / (nv_neutral_level**0.5 + (1 - nv_neutral_level)**0.5)
    f_w_nv = wind_speed.shielding_coef * (1 - hor_vent_frac)**(1.0 / 3.0) * unit_living.f_t_SG
    c_s = f_s_nv**2.0 * Constants.g * unit_living.height / (Constants.AssumedInsideTemp + 460.0)
    c_w = f_w_nv**2.0

    season_type = []
    (0..11).to_a.each do |month|
      if heating_season[month] == 1.0 and cooling_season[month] == 0.0
        season_type << Constants.SeasonHeating
      elsif heating_season[month] == 0.0 and cooling_season[month] == 1.0
        season_type << Constants.SeasonCooling
      elsif heating_season[month] == 1.0 and cooling_season[month] == 1.0
        season_type << Constants.SeasonOverlap
      else
        season_type << Constants.SeasonNone
      end
    end

    temp_hourly_wkdy = []
    temp_hourly_wked = []
    season_type.each_with_index do |ssn_type, month|
      if ssn_type == Constants.SeasonHeating
        ssn_schedule_wkdy = htg_ssn_hourly_temp
        ssn_schedule_wked = htg_ssn_hourly_weekend_temp
      elsif ssn_type == Constants.SeasonCooling
        ssn_schedule_wkdy = clg_ssn_hourly_temp
        ssn_schedule_wked = clg_ssn_hourly_weekend_temp
      else
        ssn_schedule_wkdy = ovlp_ssn_hourly_temp
        ssn_schedule_wked = ovlp_ssn_hourly_weekend_temp
      end
      temp_hourly_wkdy << ssn_schedule_wkdy
      temp_hourly_wked << ssn_schedule_wked
    end

    temp_sch = HourlyByMonthSchedule.new(model, runner, obj_name_natvent + " temp schedule", temp_hourly_wkdy, temp_hourly_wked, normalize_values = false)

    nv_output = NaturalVentilationOutput.new(area, max_flow_rate, temp_sch, c_s, c_w, season_type)
    return true, nv_output
  end

  def self.process_cfis_for_unit(model, runner, cfis, unit, obj_name_mech_vent)
    # Validate Inputs
    if cfis.open_time < 0
      runner.registerError("Mechanical Ventilation: CFIS minimum damper open time must be greater than or equal to 0.")
      return false
    end
    if cfis.airflow_frac < 0 or cfis.airflow_frac > 1
      runner.registerError("Mechanical Ventilation: CFIS blower airflow rate must be greater than or equal to 0 and less than or equal to 1.")
      return false
    end

    t_sum_open_var = OpenStudio::Model::EnergyManagementSystemGlobalVariable.new(model, "#{obj_name_mech_vent.gsub(" ", "_")}_cfis_t_sum_open") # Sums the time during an hour the CFIS damper has been open
    on_for_hour_var = OpenStudio::Model::EnergyManagementSystemGlobalVariable.new(model, "#{obj_name_mech_vent.gsub(" ", "_")}_cfis_on_for_hour") # Flag to open the CFIS damper for the remainder of the hour
    f_damper_open_var = OpenStudio::Model::EnergyManagementSystemGlobalVariable.new(model, "#{obj_name_mech_vent.gsub(" ", "_")}_cfis_f_damper_open") # Fraction of timestep the CFIS damper is open. Used by infiltration and duct leakage programs
    cfis_output = CFISOutput.new(t_sum_open_var, on_for_hour_var, f_damper_open_var)
    return true, cfis_output
  end

  def self.process_ducts_for_unit(model, runner, ducts, building, unit, unit_index, unit_ffa, unit_has_mshp, unit_living, unit_finished_basement, has_forced_air_equipment)
    # Validate Inputs
    if ducts.total_leakage < 0
      runner.registerError("Ducts: Total Leakage must be greater than or equal to 0.")
      return false
    end
    if ducts.supply_frac < 0 or ducts.supply_frac > 1
      runner.registerError("Ducts: Supply Leakage Fraction of Total must be greater than or equal to 0 and less than or equal to 1.")
      return false
    end
    if ducts.return_frac < 0 or ducts.return_frac > 1
      runner.registerError("Ducts: Return Leakage Fraction of Total must be greater than or equal to 0 and less than or equal to 1.")
      return false
    end
    if ducts.ah_supply_frac < 0 or ducts.ah_supply_frac > 1
      runner.registerError("Ducts: Supply Air Handler Leakage Fraction of Total must be greater than or equal to 0 and less than or equal to 1.")
      return false
    end
    if ducts.ah_return_frac < 0 or ducts.ah_return_frac > 1
      runner.registerError("Ducts: Return Air Handler Leakage Fraction of Total must be greater than or equal to 0 and less than or equal to 1.")
      return false
    end
    if ducts.r < 0
      runner.registerError("Ducts: Insulation Nominal R-Value must be greater than or equal to 0.")
      return false
    end
    if ducts.supply_area_mult < 0
      runner.registerError("Ducts: Supply Surface Area Multiplier must be greater than or equal to 0.")
      return false
    end
    if ducts.return_area_mult < 0
      runner.registerError("Ducts: Return Surface Area Multiplier must be greater than or equal to 0.")
      return false
    end

    if unit_has_mshp # has mshp
      miniSplitHPIsDucted = HVAC.has_ducted_mshp(model, runner, unit_living.zone)
      if ducts.location != "none" and not miniSplitHPIsDucted # if not ducted but specified ducts, warning and override
        runner.registerWarning("No ducted HVAC equipment was found but ducts were specified. Overriding duct specification.")
        ducts.location = "none"
      elsif ducts.location == "none" and miniSplitHPIsDucted # if ducted but specified no ducts, warning
        runner.registerWarning("A ducted mini-split heat pump was found but no ducts were specified.")
      end
    end

    no_ducted_equip = !HVAC.has_ducted_equipment(model, runner, unit_living.zone)
    if ducts.location != "none" and no_ducted_equip
      runner.registerWarning("No ducted HVAC equipment was found but ducts were specified. Overriding duct specification.")
      ducts.location = "none"
    end

    location_zone, location_name = get_location(ducts.location, unit, unit_index)

    if location_name == "none"
      location_zone = unit_living.zone
      location_name = unit_living.zone.name.to_s
    end

    num_stories = building.stories
    unless unit_finished_basement.nil?
      num_stories +=  1
    end

    if ducts.norm_leakage_25pa.nil?
      # Normalize values in case user inadvertently entered values that add up to the total duct leakage,
      # as opposed to adding up to 1
      sumFractionOfTotal = (ducts.supply_frac + ducts.return_frac + ducts.ah_supply_frac + ducts.ah_return_frac)
      if sumFractionOfTotal > 0
        ducts.supply_frac = ducts.supply_frac / sumFractionOfTotal
        ducts.return_frac = ducts.return_frac / sumFractionOfTotal
        ducts.ah_supply_frac = ducts.ah_supply_frac / sumFractionOfTotal
        ducts.ah_return_frac = ducts.ah_return_frac / sumFractionOfTotal
      end
      # Calculate actual leakages from percentages
      supply_leakage = ducts.supply_frac * ducts.total_leakage
      return_leakage = ducts.return_frac * ducts.total_leakage
      ah_supply_leakage = ducts.ah_supply_frac * ducts.total_leakage
      ah_return_leakage = ducts.ah_return_frac * ducts.total_leakage
    end

    # Fraction of ducts in primary duct location (remaining ducts are in above-grade conditioned space).
    location_frac_leakage = Airflow.get_location_frac_leakage(ducts.location_frac, num_stories)

    location_frac_conduction = location_frac_leakage
    ducts.num_returns = Airflow.get_num_returns(ducts.num_returns, num_stories)
    supply_surface_area = Airflow.get_duct_supply_surface_area(ducts.supply_area_mult, unit_ffa, num_stories)
    return_surface_area = Airflow.get_return_surface_area(ducts.return_area_mult, unit_ffa, num_stories, ducts.num_returns)

    # Calculate Duct UA value
    if location_name != unit_living.zone.name.to_s
      unconditioned_duct_area = supply_surface_area * location_frac_conduction
      supply_r = Airflow.get_duct_insulation_rvalue(ducts.r, true)
      return_r = Airflow.get_duct_insulation_rvalue(ducts.r, false)
      unconditioned_ua = unconditioned_duct_area / supply_r
      return_ua = return_surface_area / return_r
    else
      location_frac_conduction = 0
      unconditioned_ua = 0
      return_ua = 0
      supply_r = 0
      return_r = 0
    end

    # Only if using the Fractional Leakage Option Type:
    if ducts.norm_leakage_25pa.nil?
      supply_loss = location_frac_leakage * supply_leakage + ah_supply_leakage
      return_loss = return_leakage + ah_return_leakage
    end

    unless ducts.norm_leakage_25pa.nil?
      fan_AirFlowRate = 1000.0 # TODO: what should fan_AirFlowRate be?
      ducts = calc_duct_leakage_from_test(ducts, unit_ffa, fan_AirFlowRate)
    end

    total_unbalance = (supply_loss - return_loss).abs

    if not location_name == unit_living.zone.name.to_s and not location_name == "none"
      # Calculate d.frac_oa = fraction of unbalanced make-up air that is outside air
      if total_unbalance <= 0
        # Handle the exception for if there is no leakage unbalance.
        frac_oa = 0
      elsif not unit_finished_basement.nil? and unit_finished_basement.zone == location_zone
        frac_oa = 0
      elsif not building.unfinished_basement.nil? and building.unfinished_basement.zone == location_zone
        frac_oa = 0
      elsif not building.crawlspace.nil? and building.crawlspace.zone == location_zone and building.crawlspace.ACH == 0
        frac_oa = 0
      elsif not building.pierbeam.nil? and building.pierbeam.zone == location_zone and building.pierbeam.ACH == 0
        frac_oa = 0
      elsif not building.unfinished_attic.nil? and building.unfinished_attic.zone == location_zone and building.unfinished_attic.ACH == 0
        frac_oa = 0
      else
        # Assume that all of the unbalanced make-up air is driven infiltration from outdoors.
        # This assumes that the holes for attic ventilation are much larger than any attic bypasses.
        frac_oa = 1
      end
    else
      frac_oa = 0
    end

    # Store info for HVAC Sizing measure
    unit.additionalProperties.setFeature(Constants.SizingInfoDuctsSupplyRvalue, supply_r.to_f)
    unit.additionalProperties.setFeature(Constants.SizingInfoDuctsReturnRvalue, return_r.to_f)
    unit.additionalProperties.setFeature(Constants.SizingInfoDuctsSupplyLoss, supply_loss.to_f)
    unit.additionalProperties.setFeature(Constants.SizingInfoDuctsReturnLoss, return_loss.to_f)
    unit.additionalProperties.setFeature(Constants.SizingInfoDuctsSupplySurfaceArea, supply_surface_area.to_f)
    unit.additionalProperties.setFeature(Constants.SizingInfoDuctsReturnSurfaceArea, return_surface_area.to_f)
    unit.additionalProperties.setFeature(Constants.SizingInfoDuctsLocationZone, location_name)
    unit.additionalProperties.setFeature(Constants.SizingInfoDuctsLocationFrac, location_frac_leakage.to_f)

    ducts_output = DuctsOutput.new(location_name, location_zone, supply_loss, return_loss, frac_oa, total_unbalance, unconditioned_ua, return_ua)
    return true, ducts_output
  end

  def self.create_nat_vent_objects(model, runner, obj_name_natvent, unit_living, nat_vent, nv_output, tin_sensor, tout_sensor, pbar_sensor, vwind_sensor, wout_sensor)
    avail_sch = OpenStudio::Model::ScheduleRuleset.new(model)
    avail_sch.setName(obj_name_natvent + " avail schedule")

    day_endm = [0, 31, 59, 90, 120, 151, 181, 212, 243, 273, 304, 334, 365]
    day_startm = [0, 1, 32, 60, 91, 121, 152, 182, 213, 244, 274, 305, 335]

    time = []
    for h in 1..24
      time[h] = OpenStudio::Time.new(0, h, 0, 0)
    end

    (1..12).to_a.each do |m|
      date_s = OpenStudio::Date::fromDayOfYear(day_startm[m])
      date_e = OpenStudio::Date::fromDayOfYear(day_endm[m])

      if ((nv_output.season_type[m - 1] == Constants.SeasonHeating and nat_vent.htg_season) or (nv_output.season_type[m - 1] == Constants.SeasonCooling and nat_vent.clg_season) or (nv_output.season_type[m - 1] == Constants.SeasonOverlap and nat_vent.ovlp_season)) and (nat_vent.num_weekdays + nat_vent.num_weekends != 0)
        on_rule = OpenStudio::Model::ScheduleRule.new(avail_sch)
        on_rule.setName(obj_name_natvent + " availability schedule #{Schedule.allday_name} ruleset#{m} on")
        on_rule_day = on_rule.daySchedule
        on_rule_day.setName(obj_name_natvent + " availability schedule #{Schedule.allday_name}1 on")
        for h in 1..24
          on_rule_day.addValue(time[h], 1)
        end
        if nat_vent.num_weekdays >= 1
          on_rule.setApplyMonday(true)
        end
        if nat_vent.num_weekdays >= 2
          on_rule.setApplyWednesday(true)
        end
        if nat_vent.num_weekdays >= 3
          on_rule.setApplyFriday(true)
        end
        if nat_vent.num_weekdays >= 4
          on_rule.setApplyTuesday(true)
        end
        if nat_vent.num_weekdays == 5
          on_rule.setApplyThursday(true)
        end
        if nat_vent.num_weekends >= 1
          on_rule.setApplySaturday(true)
        end
        if nat_vent.num_weekends == 2
          on_rule.setApplySunday(true)
        end
        on_rule.setStartDate(date_s)
        on_rule.setEndDate(date_e)
      else
        off_rule = OpenStudio::Model::ScheduleRule.new(avail_sch)
        off_rule.setName(obj_name_natvent + " availability schedule #{Schedule.allday_name} ruleset#{m} off")
        off_rule_day = off_rule.daySchedule
        off_rule_day.setName(obj_name_natvent + " availability schedule #{Schedule.allday_name}1 off")
        for h in 1..24
          off_rule_day.addValue(time[h], 0)
        end
        off_rule.setApplyMonday(true)
        off_rule.setApplyTuesday(true)
        off_rule.setApplyWednesday(true)
        off_rule.setApplyThursday(true)
        off_rule.setApplyFriday(true)
        off_rule.setApplySaturday(true)
        off_rule.setApplySunday(true)
        off_rule.setStartDate(date_s)
        off_rule.setEndDate(date_e)
      end
    end

    # Sensors

    nvavail_sensor = OpenStudio::Model::EnergyManagementSystemSensor.new(model, "Schedule Value")
    nvavail_sensor.setName("#{obj_name_natvent} nva s")
    nvavail_sensor.setKeyName(avail_sch.name.to_s)

    nvsp_sensor = OpenStudio::Model::EnergyManagementSystemSensor.new(model, "Schedule Value")
    nvsp_sensor.setName("#{obj_name_natvent} sp s")
    nvsp_sensor.setKeyName(nv_output.temp_sch.schedule.name.to_s)

    # Actuator

    living_space = unit_living.zone.spaces[0]

    natvent_flow = OpenStudio::Model::SpaceInfiltrationDesignFlowRate.new(model)
    natvent_flow.setName(obj_name_natvent + " flow")
    natvent_flow.setSchedule(model.alwaysOnDiscreteSchedule)
    natvent_flow.setSpace(living_space)
    natvent_flow_actuator = OpenStudio::Model::EnergyManagementSystemActuator.new(natvent_flow, "Zone Infiltration", "Air Exchange Flow Rate")
    natvent_flow_actuator.setName("#{natvent_flow.name} act")

    # Program

    nv_program = OpenStudio::Model::EnergyManagementSystemProgram.new(model)
    nv_program.setName(obj_name_natvent + " program")
    nv_program.addLine("Set Tdiff = #{tin_sensor.name}-#{tout_sensor.name}")
    nv_program.addLine("Set dT = (@Abs Tdiff)")
    nv_program.addLine("Set pt = (@RhFnTdbWPb #{tout_sensor.name} #{wout_sensor.name} #{pbar_sensor.name})")
    nv_program.addLine("Set NVA = #{UnitConversions.convert(nv_output.area, "ft^2", "cm^2")}")
    nv_program.addLine("Set Cs = #{UnitConversions.convert(nv_output.c_s, "ft^2/(s^2*R)", "L^2/(s^2*cm^4*K)")}")
    nv_program.addLine("Set Cw = #{nv_output.c_w * 0.01}")
    nv_program.addLine("Set MNV = #{UnitConversions.convert(nv_output.max_flow_rate, "cfm", "m^3/s")}")
    nv_program.addLine("Set MHR = #{nat_vent.max_oa_hr}")
    nv_program.addLine("Set MRH = #{nat_vent.max_oa_rh}")
    nv_program.addLine("Set temp1 = (#{nvavail_sensor.name}*NVA)")
    nv_program.addLine("Set SGNV = temp1*((((Cs*dT)+(Cw*(#{vwind_sensor.name}^2)))^0.5)/1000)")
    nv_program.addLine("If (#{wout_sensor.name}<MHR) && (pt<MRH) && (#{tin_sensor.name}>#{nvsp_sensor.name})")
    nv_program.addLine("  Set temp2 = (#{tin_sensor.name}-#{nvsp_sensor.name})")
    nv_program.addLine("  Set NVadj1 = temp2/(#{tin_sensor.name}-#{tout_sensor.name})")
    nv_program.addLine("  Set NVadj2 = (@Min NVadj1 1)")
    nv_program.addLine("  Set NVadj3 = (@Max NVadj2 0)")
    nv_program.addLine("  Set NVadj = SGNV*NVadj3")
    nv_program.addLine("  Set #{natvent_flow_actuator.name} = (@Min NVadj MNV)")
    nv_program.addLine("Else")
    nv_program.addLine("  Set #{natvent_flow_actuator.name} = 0")
    nv_program.addLine("EndIf")

    return nv_program
  end

  def self.create_return_air_duct_zone(model, obj_name_ducts, ducts_output, adiabatic_const)
    # Create the return air plenum zone, space
    ra_duct_zone = OpenStudio::Model::ThermalZone.new(model)
    ra_duct_zone.setName(obj_name_ducts + " ret air zone")
    ra_duct_zone.setVolume(0.25)

    sw_point = OpenStudio::Point3d.new(0, 74, 0)
    nw_point = OpenStudio::Point3d.new(0, 74.1, 0)
    ne_point = OpenStudio::Point3d.new(0.1, 74.1, 0)
    se_point = OpenStudio::Point3d.new(0.1, 74, 0)
    ra_duct_polygon = Geometry.make_polygon(sw_point, nw_point, ne_point, se_point)

    ra_space = OpenStudio::Model::Space::fromFloorPrint(ra_duct_polygon, 1, model)
    ra_space = ra_space.get
    ra_space.setName(obj_name_ducts + " ret air space")
    ra_space.setThermalZone(ra_duct_zone)

    ra_space.surfaces.each do |surface|
      surface.setConstruction(adiabatic_const)
      surface.setOutsideBoundaryCondition("Adiabatic")
      surface.setSunExposure("NoSun")
      surface.setWindExposure("NoWind")
      surface_property_convection_coefficients = OpenStudio::Model::SurfacePropertyConvectionCoefficients.new(surface)
      surface_property_convection_coefficients.setConvectionCoefficient1Location("Inside")
      surface_property_convection_coefficients.setConvectionCoefficient1Type("Value")
      surface_property_convection_coefficients.setConvectionCoefficient1(999)
    end

    return ra_duct_zone
  end

  def self.create_ducts_objects(model, runner, unit, unit_living, unit_finished_basement, mech_vent, ducts_output, tin_sensor, pbar_sensor, has_forced_air_equipment, adiabatic_const, air_loops, duct_programs, duct_lks, cfis_programs)
    max_supply_fan_mfrs = []
    fan_rtf_sensors = []
    air_loops.each do |air_loop|
      next unless unit_living.zone.airLoopHVACs.include? air_loop # next if airloop doesn't serve this unit

      obj_name_ducts = Constants.ObjectNameDucts(air_loop.name).gsub("|", "_")

      # Get the supply fan
      supply_fan = nil
      if air_loop.to_AirLoopHVAC.is_initialized
        air_loop.supplyComponents.each do |supply_component|
          next unless supply_component.to_AirLoopHVACUnitarySystem.is_initialized

          air_loop_unitary = supply_component.to_AirLoopHVACUnitarySystem.get
          supply_fan = air_loop_unitary.supplyFan.get
        end
      end

      if mech_vent.type == Constants.VentTypeCFIS
        max_supply_fan_mfr = OpenStudio::Model::EnergyManagementSystemInternalVariable.new(model, "Fan Maximum Mass Flow Rate")
        max_supply_fan_mfr.setName("#{obj_name_ducts} max sup fan mfr")
        max_supply_fan_mfr.setInternalDataIndexKeyName(supply_fan.name.to_s)
        max_supply_fan_mfrs << max_supply_fan_mfr.name
      end

      fan_rtf_sensor = OpenStudio::Model::EnergyManagementSystemSensor.new(model, "Fan Runtime Fraction")
      fan_rtf_sensor.setName("#{obj_name_ducts} fan rtf s")
      fan_rtf_sensor.setKeyName(supply_fan.name.to_s)
      fan_rtf_sensors << fan_rtf_sensor.name
    end

    cfis_output = nil
    cfis_airflow_frac = nil
    cfis_programs.each do |cfis, value|
      cfis_airflow_frac = cfis.airflow_frac
      cfis_program, cfis_output, supply_fan = value
      cfis_output.fan_rtf_sensors = fan_rtf_sensors
      cfis_output.max_supply_fan_mfrs = max_supply_fan_mfrs
    end

    if ducts_output.location_name == unit_living.zone.name.to_s or ducts_output.location_name == "none" or not has_forced_air_equipment
      runner.registerInfo("Either no forced air equipment or ducts in conditioned space.")
      return duct_programs, cfis_programs
    end

    # Create one duct system per airloop or ducted mshp
    air_loops.each do |air_loop|
      next unless unit_living.zone.airLoopHVACs.include? air_loop # next if airloop doesn't serve this unit

      obj_name_ducts = Constants.ObjectNameDucts(air_loop.name).gsub("|", "_")

      duct_lk_supply_fan_equiv_var, duct_lk_return_fan_equiv_var = duct_lks[obj_name_ducts]

      max_supply_fan_mfr = nil
      model.getEnergyManagementSystemInternalVariables.each do |v|
        next if v.name.to_s != "#{obj_name_ducts} max sup fan mfr".gsub(" ", "_")

        max_supply_fan_mfr = v
      end

      fan_rtf_sensor = nil
      model.getEnergyManagementSystemSensors.each do |s|
        next if s.name.to_s != "#{obj_name_ducts} fan rtf s".gsub(" ", "_")

        fan_rtf_sensor = s
      end

      win_sensor = OpenStudio::Model::EnergyManagementSystemSensor.new(model, "Zone Mean Air Humidity Ratio")
      win_sensor.setName("#{obj_name_ducts} win s")
      win_sensor.setKeyName(unit_living.zone.name.to_s)

      ra_duct_zone = create_return_air_duct_zone(model, obj_name_ducts, ducts_output, adiabatic_const)

      # Get the air demand inlet node
      air_demand_inlet_node = nil
      if air_loop.to_AirLoopHVAC.is_initialized
        air_demand_inlet_node = air_loop.demandInletNode
      end

      # Set the return plenums
      if air_loop.to_AirLoopHVAC.is_initialized
        unit_living.zone.setReturnPlenum(ra_duct_zone, air_loop)
        unless unit_finished_basement.nil?
          unit_finished_basement.zone.setReturnPlenum(ra_duct_zone, air_loop)
        end
        air_loop.demandComponents.each do |demand_component|
          next unless demand_component.to_AirLoopHVACReturnPlenum.is_initialized

          demand_component.setName("#{air_loop.name} return plenum")
        end
      end

      living_zone_return_air_node = nil
      unit_living.zone.returnAirModelObjects.each do |return_air_model_obj|
        next if return_air_model_obj.to_Node.get.airLoopHVAC.get != air_loop

        living_zone_return_air_node = return_air_model_obj
      end

      # Other equipment objects to cancel out the supply air leakage directly into the return plenum

      living_space = unit_living.zone.spaces[0]

      other_equip_def = OpenStudio::Model::OtherEquipmentDefinition.new(model)
      other_equip_def.setName("#{obj_name_ducts} SupSLkToLvEq")
      other_equip = OpenStudio::Model::OtherEquipment.new(other_equip_def)
      other_equip.setName(other_equip_def.name.to_s)
      other_equip.setFuelType("None")
      other_equip.setSchedule(model.alwaysOnDiscreteSchedule)
      other_equip.setSpace(living_space)
      supply_sens_lkage_to_liv_actuator = OpenStudio::Model::EnergyManagementSystemActuator.new(other_equip, "OtherEquipment", "Power Level")
      supply_sens_lkage_to_liv_actuator.setName("#{other_equip.name} act")

      other_equip_def = OpenStudio::Model::OtherEquipmentDefinition.new(model)
      other_equip_def.setName("#{obj_name_ducts} SupLatLkToLvEq")
      other_equip = OpenStudio::Model::OtherEquipment.new(other_equip_def)
      other_equip.setName(other_equip_def.name.to_s)
      other_equip.setFuelType("None")
      other_equip.setSchedule(model.alwaysOnDiscreteSchedule)
      other_equip.setSpace(living_space)
      supply_lat_lkage_to_liv_actuator = OpenStudio::Model::EnergyManagementSystemActuator.new(other_equip, "OtherEquipment", "Power Level")
      supply_lat_lkage_to_liv_actuator.setName("#{other_equip.name} act")

      # Supply duct conduction load added to the living space
      other_equip_def = OpenStudio::Model::OtherEquipmentDefinition.new(model)
      other_equip_def.setName("#{obj_name_ducts} SupDCnToLvEq")
      other_equip = OpenStudio::Model::OtherEquipment.new(other_equip_def)
      other_equip.setName(other_equip_def.name.to_s)
      other_equip.setFuelType("None")
      other_equip.setSchedule(model.alwaysOnDiscreteSchedule)
      other_equip.setSpace(living_space)
      supply_duct_cond_to_liv_actuator = OpenStudio::Model::EnergyManagementSystemActuator.new(other_equip, "OtherEquipment", "Power Level")
      supply_duct_cond_to_liv_actuator.setName("#{other_equip.name} act")

      # Supply duct conduction impact on the air handler zone.
      other_equip_def = OpenStudio::Model::OtherEquipmentDefinition.new(model)
      other_equip_def.setName("#{obj_name_ducts} SupDCnToAhEq")
      other_equip = OpenStudio::Model::OtherEquipment.new(other_equip_def)
      other_equip.setName(other_equip_def.name.to_s)
      other_equip.setFuelType("None")
      other_equip.setSchedule(model.alwaysOnDiscreteSchedule)
      other_equip.setSpace(ducts_output.location_zone.spaces[0])
      supply_duct_cond_to_ah_actuator = OpenStudio::Model::EnergyManagementSystemActuator.new(other_equip, "OtherEquipment", "Power Level")
      supply_duct_cond_to_ah_actuator.setName("#{other_equip.name} act")

      # Return duct conduction load added to the return plenum zone
      other_equip_def = OpenStudio::Model::OtherEquipmentDefinition.new(model)
      other_equip_def.setName("#{obj_name_ducts} RetDCnToPlEq")
      other_equip = OpenStudio::Model::OtherEquipment.new(other_equip_def)
      other_equip.setName(other_equip_def.name.to_s)
      other_equip.setFuelType("None")
      other_equip.setSchedule(model.alwaysOnDiscreteSchedule)
      other_equip.setSpace(ra_duct_zone.spaces[0])
      return_duct_cond_to_plenum_actuator = OpenStudio::Model::EnergyManagementSystemActuator.new(other_equip, "OtherEquipment", "Power Level")
      return_duct_cond_to_plenum_actuator.setName("#{other_equip.name} act")

      # Return duct conduction impact on the air handler zone.
      other_equip_def = OpenStudio::Model::OtherEquipmentDefinition.new(model)
      other_equip_def.setName("#{obj_name_ducts} RetDCnToAhEquip")
      other_equip = OpenStudio::Model::OtherEquipment.new(other_equip_def)
      other_equip.setName(other_equip_def.name.to_s)
      other_equip.setFuelType("None")
      other_equip.setSchedule(model.alwaysOnDiscreteSchedule)
      other_equip.setSpace(ducts_output.location_zone.spaces[0])
      return_duct_cond_to_ah_actuator = OpenStudio::Model::EnergyManagementSystemActuator.new(other_equip, "OtherEquipment", "Power Level")
      return_duct_cond_to_ah_actuator.setName("#{other_equip.name} act")

      # Supply duct sensible leakage impact on the air handler zone.
      other_equip_def = OpenStudio::Model::OtherEquipmentDefinition.new(model)
      other_equip_def.setName("#{obj_name_ducts} SupSLkToAhEq")
      other_equip = OpenStudio::Model::OtherEquipment.new(other_equip_def)
      other_equip.setName(other_equip_def.name.to_s)
      other_equip.setFuelType("None")
      other_equip.setSchedule(model.alwaysOnDiscreteSchedule)
      other_equip.setSpace(ducts_output.location_zone.spaces[0])
      supply_sens_lkage_to_ah_actuator = OpenStudio::Model::EnergyManagementSystemActuator.new(other_equip, "OtherEquipment", "Power Level")
      supply_sens_lkage_to_ah_actuator.setName("#{other_equip.name} act")

      # Supply duct latent leakage impact on the air handler zone.
      other_equip_def = OpenStudio::Model::OtherEquipmentDefinition.new(model)
      other_equip_def.setName("#{obj_name_ducts} SupLatLkToAhEq")
      other_equip = OpenStudio::Model::OtherEquipment.new(other_equip_def)
      other_equip.setName(other_equip_def.name.to_s)
      other_equip.setFuelType("None")
      other_equip.setSchedule(model.alwaysOnDiscreteSchedule)
      other_equip.setSpace(ducts_output.location_zone.spaces[0])
      supply_lat_lkage_to_ah_actuator = OpenStudio::Model::EnergyManagementSystemActuator.new(other_equip, "OtherEquipment", "Power Level")
      supply_lat_lkage_to_ah_actuator.setName("#{other_equip.name} act")

      # Return duct sensible leakage impact on the return plenum
      other_equip_def = OpenStudio::Model::OtherEquipmentDefinition.new(model)
      other_equip_def.setName("#{obj_name_ducts} RetSLkEq")
      other_equip = OpenStudio::Model::OtherEquipment.new(other_equip_def)
      other_equip.setName(other_equip_def.name.to_s)
      other_equip.setFuelType("None")
      other_equip.setSchedule(model.alwaysOnDiscreteSchedule)
      other_equip.setSpace(ra_duct_zone.spaces[0])
      return_sens_lkage_actuator = OpenStudio::Model::EnergyManagementSystemActuator.new(other_equip, "OtherEquipment", "Power Level")
      return_sens_lkage_actuator.setName("#{other_equip.name} act")

      # Return duct latent leakage impact on the return plenum
      other_equip_def = OpenStudio::Model::OtherEquipmentDefinition.new(model)
      other_equip_def.setName("#{obj_name_ducts} RetLatLkEq")
      other_equip = OpenStudio::Model::OtherEquipment.new(other_equip_def)
      other_equip.setName(other_equip_def.name.to_s)
      other_equip.setFuelType("None")
      other_equip.setSchedule(model.alwaysOnDiscreteSchedule)
      other_equip.setSpace(ra_duct_zone.spaces[0])
      return_lat_lkage_actuator = OpenStudio::Model::EnergyManagementSystemActuator.new(other_equip, "OtherEquipment", "Power Level")
      return_lat_lkage_actuator.setName("#{other_equip.name} act")

      # Two objects are required to model the air exchange between the air handler zone and the living space since
      # ZoneMixing objects can not account for direction of air flow (both are controlled by EMS)

      # Accounts for lks from the AH zone to the Living zone

      zone_mixing_ah_to_living = OpenStudio::Model::ZoneMixing.new(unit_living.zone)
      zone_mixing_ah_to_living.setName("#{obj_name_ducts} AhToLivMix")
      zone_mixing_ah_to_living.setSourceZone(ducts_output.location_zone)
      ah_to_liv_flow_rate_actuator = OpenStudio::Model::EnergyManagementSystemActuator.new(zone_mixing_ah_to_living, "ZoneMixing", "Air Exchange Flow Rate")
      ah_to_liv_flow_rate_actuator.setName("#{zone_mixing_ah_to_living.name} act")

      zone_mixing_living_to_ah = OpenStudio::Model::ZoneMixing.new(ducts_output.location_zone)
      zone_mixing_living_to_ah.setName("#{obj_name_ducts} LivToAhMix")
      zone_mixing_living_to_ah.setSourceZone(unit_living.zone)
      liv_to_ah_flow_rate_actuator = OpenStudio::Model::EnergyManagementSystemActuator.new(zone_mixing_living_to_ah, "ZoneMixing", "Air Exchange Flow Rate")
      liv_to_ah_flow_rate_actuator.setName("#{zone_mixing_living_to_ah.name} act")

      # Sensors

      ah_mfr_sensor = OpenStudio::Model::EnergyManagementSystemSensor.new(model, "System Node Mass Flow Rate")
      ah_mfr_sensor.setName("#{obj_name_ducts} ah mfr s")
      ah_mfr_sensor.setKeyName(air_demand_inlet_node.name.to_s)

      ah_vfr_sensor = OpenStudio::Model::EnergyManagementSystemSensor.new(model, "System Node Current Density Volume Flow Rate")
      ah_vfr_sensor.setName("#{obj_name_ducts} ah vfr s")
      ah_vfr_sensor.setKeyName(air_demand_inlet_node.name.to_s)

      ah_tout_sensor = OpenStudio::Model::EnergyManagementSystemSensor.new(model, "System Node Temperature")
      ah_tout_sensor.setName("#{obj_name_ducts} ah tt s")
      ah_tout_sensor.setKeyName(air_demand_inlet_node.name.to_s)

      if not living_zone_return_air_node.nil?
        ra_t_sensor = OpenStudio::Model::EnergyManagementSystemSensor.new(model, "System Node Temperature")
        ra_t_sensor.setName("#{obj_name_ducts} ra t s")
        ra_t_sensor.setKeyName(living_zone_return_air_node.name.to_s)
      else
        ra_t_sensor = tin_sensor
      end

      ah_wout_sensor = OpenStudio::Model::EnergyManagementSystemSensor.new(model, "System Node Humidity Ratio")
      ah_wout_sensor.setName("#{obj_name_ducts} ah wt s")
      ah_wout_sensor.setKeyName(air_demand_inlet_node.name.to_s)

      if not living_zone_return_air_node.nil?
        ra_w_sensor = OpenStudio::Model::EnergyManagementSystemSensor.new(model, "System Node Humidity Ratio")
        ra_w_sensor.setName("#{obj_name_ducts} ra w s")
        ra_w_sensor.setKeyName(living_zone_return_air_node.name.to_s)
      else
        ra_w_sensor = OpenStudio::Model::EnergyManagementSystemSensor.new(model, "Zone Mean Air Humidity Ratio")
        ra_w_sensor.setName("#{obj_name_ducts} ra w s")
        ra_w_sensor.setKeyName(unit_living.zone.name.to_s)
      end

      ah_t_sensor = OpenStudio::Model::EnergyManagementSystemSensor.new(model, "Zone Air Temperature")
      ah_t_sensor.setName("#{obj_name_ducts} ah t s")
      ah_t_sensor.setKeyName(ducts_output.location_name)

      ah_w_sensor = OpenStudio::Model::EnergyManagementSystemSensor.new(model, "Zone Mean Air Humidity Ratio")
      ah_w_sensor.setName("#{obj_name_ducts} ah w s")
      ah_w_sensor.setKeyName(ducts_output.location_name)

      # Global Variables

      ah_mfr_var = OpenStudio::Model::EnergyManagementSystemGlobalVariable.new(model, "#{obj_name_ducts} AhMfr".gsub(" ", "_"))
      fan_rtf_var = OpenStudio::Model::EnergyManagementSystemGlobalVariable.new(model, "#{obj_name_ducts} FanRtf".gsub(" ", "_"))
      ah_vfr_var = OpenStudio::Model::EnergyManagementSystemGlobalVariable.new(model, "#{obj_name_ducts} AhVfr".gsub(" ", "_"))
      ah_tout_var = OpenStudio::Model::EnergyManagementSystemGlobalVariable.new(model, "#{obj_name_ducts} AhTt".gsub(" ", "_"))
      ra_t_var = OpenStudio::Model::EnergyManagementSystemGlobalVariable.new(model, "#{obj_name_ducts} RaT".gsub(" ", "_"))
      ah_wout_var = OpenStudio::Model::EnergyManagementSystemGlobalVariable.new(model, "#{obj_name_ducts} AhWt".gsub(" ", "_"))
      ra_w_var = OpenStudio::Model::EnergyManagementSystemGlobalVariable.new(model, "#{obj_name_ducts} RaW".gsub(" ", "_"))
      ah_t_var = OpenStudio::Model::EnergyManagementSystemGlobalVariable.new(model, "#{obj_name_ducts} AhT".gsub(" ", "_"))
      ah_w_var = OpenStudio::Model::EnergyManagementSystemGlobalVariable.new(model, "#{obj_name_ducts} AhW".gsub(" ", "_"))

      supply_sens_lkage_to_liv_var = OpenStudio::Model::EnergyManagementSystemGlobalVariable.new(model, "#{obj_name_ducts} SupSLkToLv".gsub(" ", "_"))
      supply_lat_lkage_to_liv_var = OpenStudio::Model::EnergyManagementSystemGlobalVariable.new(model, "#{obj_name_ducts} SupLatLkToLv".gsub(" ", "_"))
      supply_duct_cond_to_liv_var = OpenStudio::Model::EnergyManagementSystemGlobalVariable.new(model, "#{obj_name_ducts} SupDCnToLv".gsub(" ", "_"))
      supply_duct_cond_to_ah_var = OpenStudio::Model::EnergyManagementSystemGlobalVariable.new(model, "#{obj_name_ducts} SupDCnToAh".gsub(" ", "_"))
      return_duct_cond_to_plenum_var = OpenStudio::Model::EnergyManagementSystemGlobalVariable.new(model, "#{obj_name_ducts} RetDCnToPl".gsub(" ", "_"))
      return_duct_cond_to_ah_var = OpenStudio::Model::EnergyManagementSystemGlobalVariable.new(model, "#{obj_name_ducts} RetDCnToAh".gsub(" ", "_"))
      supply_sens_lkage_to_ah_var = OpenStudio::Model::EnergyManagementSystemGlobalVariable.new(model, "#{obj_name_ducts} SupSLkToAh".gsub(" ", "_"))
      supply_lat_lkage_to_ah_var = OpenStudio::Model::EnergyManagementSystemGlobalVariable.new(model, "#{obj_name_ducts} SupLatLkToAh".gsub(" ", "_"))
      return_sens_lkage_var = OpenStudio::Model::EnergyManagementSystemGlobalVariable.new(model, "#{obj_name_ducts} RetSLk".gsub(" ", "_"))
      return_lat_lkage_var = OpenStudio::Model::EnergyManagementSystemGlobalVariable.new(model, "#{obj_name_ducts} RetLatLk".gsub(" ", "_"))
      liv_to_ah_flow_rate_var = OpenStudio::Model::EnergyManagementSystemGlobalVariable.new(model, "#{obj_name_ducts} LivToAh".gsub(" ", "_"))
      ah_to_liv_flow_rate_var = OpenStudio::Model::EnergyManagementSystemGlobalVariable.new(model, "#{obj_name_ducts} AhToLiv".gsub(" ", "_"))

      # Duct Subroutine

      duct_subroutine = OpenStudio::Model::EnergyManagementSystemSubroutine.new(model)
      duct_subroutine.setName("#{obj_name_ducts} lk subrout")
      duct_subroutine.addLine("Set f_sup = #{ducts_output.supply_loss}")
      duct_subroutine.addLine("Set f_ret = #{ducts_output.return_loss}")
      duct_subroutine.addLine("Set f_OA = #{ducts_output.frac_oa * ducts_output.total_unbalance}")
      duct_subroutine.addLine("Set oafrate = f_OA * #{ah_vfr_var.name}")
      duct_subroutine.addLine("Set suplkfrate = f_sup * #{ah_vfr_var.name}")
      duct_subroutine.addLine("Set retlkfrate = f_ret * #{ah_vfr_var.name}")

      if ducts_output.return_loss > ducts_output.supply_loss
        # Supply air flow rate is greater than return flow rate
        # Living zone is pressurized in this case
        duct_subroutine.addLine("Set #{liv_to_ah_flow_rate_var.name} = (@Abs (retlkfrate-suplkfrate-oafrate))")
        duct_subroutine.addLine("Set #{ah_to_liv_flow_rate_var.name} = 0")
        duct_subroutine.addLine("Set #{duct_lk_supply_fan_equiv_var.name} = oafrate")
        duct_subroutine.addLine("Set #{duct_lk_return_fan_equiv_var.name} = 0")
      else
        # Living zone is depressurized in this case
        duct_subroutine.addLine("Set #{ah_to_liv_flow_rate_var.name} = (@Abs (suplkfrate-retlkfrate-oafrate))")
        duct_subroutine.addLine("Set #{liv_to_ah_flow_rate_var.name} = 0")
        duct_subroutine.addLine("Set #{duct_lk_supply_fan_equiv_var.name} = 0")
        duct_subroutine.addLine("Set #{duct_lk_return_fan_equiv_var.name} = oafrate")
      end

      if ducts_output.location_name != unit_living.zone.name.to_s
        duct_subroutine.addLine("If #{ah_mfr_var.name}>0")
        duct_subroutine.addLine("Set h_SA=(@HFnTdbW #{ah_tout_var.name} #{ah_wout_var.name})")
        duct_subroutine.addLine("Set h_AHZ=(@HFnTdbW #{ah_t_var.name} #{ah_w_var.name})")
        duct_subroutine.addLine("Set h_RA=(@HFnTdbW #{ra_t_var.name} #{ra_w_var.name})")
        duct_subroutine.addLine("Set h_fg=(@HfgAirFnWTdb #{ah_wout_var.name} #{ah_tout_var.name})")
        duct_subroutine.addLine("Set SALkQtot=f_sup*#{ah_mfr_var.name}*(h_RA-h_SA)")
        duct_subroutine.addLine("Set temp1=h_fg*(#{ra_w_var.name}-#{ah_wout_var.name})")
        duct_subroutine.addLine("Set #{supply_lat_lkage_to_liv_var.name} = f_sup*#{ah_mfr_var.name}*temp1")
        duct_subroutine.addLine("Set #{supply_sens_lkage_to_liv_var.name} = SALkQtot-#{supply_lat_lkage_to_liv_var.name}")
        duct_subroutine.addLine("Set eTm=(#{fan_rtf_var.name}/(#{ah_mfr_var.name}*1006.0))*#{UnitConversions.convert(ducts_output.unconditioned_ua, "Btu/(hr*F)", "W/K").round(3)}")
        duct_subroutine.addLine("Set eTm=0-eTm")
        duct_subroutine.addLine("Set temp4=#{ah_t_var.name}")
        duct_subroutine.addLine("Set tsup=temp4+((#{ah_tout_var.name}-#{ah_t_var.name})*(@Exp eTm))")
        duct_subroutine.addLine("Set temp5=tsup-#{ah_tout_var.name}")
        duct_subroutine.addLine("Set #{supply_duct_cond_to_liv_var.name} = #{ah_mfr_var.name}*1006.0*temp5")
        duct_subroutine.addLine("Set #{supply_duct_cond_to_ah_var.name} = 0-#{supply_duct_cond_to_liv_var.name}")
        duct_subroutine.addLine("Set eTm=(#{fan_rtf_var.name}/(#{ah_mfr_var.name}*1006.0))*#{UnitConversions.convert(ducts_output.return_ua, "Btu/(hr*F)", "W/K").round(3)}")
        duct_subroutine.addLine("Set eTm=0-eTm")
        duct_subroutine.addLine("Set temp6=#{ah_t_var.name}")
        duct_subroutine.addLine("Set tret=temp6+((#{ra_t_var.name}-#{ah_t_var.name})*(@Exp eTm))")
        duct_subroutine.addLine("Set temp7=tret-#{ra_t_var.name}")
        duct_subroutine.addLine("Set #{return_duct_cond_to_plenum_var.name}=#{ah_mfr_var.name}*1006.0*temp7")
        duct_subroutine.addLine("Set #{return_duct_cond_to_ah_var.name}=0-#{return_duct_cond_to_plenum_var.name}")
        duct_subroutine.addLine("Set #{return_lat_lkage_var.name}=0")
        duct_subroutine.addLine("Set temp2=(#{ah_t_var.name}-#{ra_t_var.name})")
        duct_subroutine.addLine("Set #{return_sens_lkage_var.name}=f_ret*#{ah_mfr_var.name}*1006.0*temp2")
        duct_subroutine.addLine("Set QtLkToAHZn=f_sup*#{ah_mfr_var.name}*(h_SA-h_AHZ)")
        duct_subroutine.addLine("Set temp3=(#{ah_wout_var.name}-#{ah_w_var.name})")
        duct_subroutine.addLine("Set #{supply_lat_lkage_to_ah_var.name}=f_sup*#{ah_mfr_var.name}*h_fg")
        duct_subroutine.addLine("Set #{supply_lat_lkage_to_ah_var.name}=#{supply_lat_lkage_to_ah_var.name}*temp3")
        duct_subroutine.addLine("Set #{supply_sens_lkage_to_ah_var.name}=QtLkToAHZn-#{supply_lat_lkage_to_ah_var.name}")
        duct_subroutine.addLine("Else")
        duct_subroutine.addLine("Set #{supply_lat_lkage_to_liv_var.name}=0")
        duct_subroutine.addLine("Set #{supply_sens_lkage_to_liv_var.name}=0")
        duct_subroutine.addLine("Set #{supply_duct_cond_to_liv_var.name}=0")
        duct_subroutine.addLine("Set #{supply_duct_cond_to_ah_var.name}=0")
        duct_subroutine.addLine("Set #{return_duct_cond_to_plenum_var.name}=0")
        duct_subroutine.addLine("Set #{return_duct_cond_to_ah_var.name}=0")
        duct_subroutine.addLine("Set #{return_lat_lkage_var.name}=0")
        duct_subroutine.addLine("Set #{return_sens_lkage_var.name}=0")
        duct_subroutine.addLine("Set #{supply_lat_lkage_to_ah_var.name}=0")
        duct_subroutine.addLine("Set #{supply_sens_lkage_to_ah_var.name}=0")
        duct_subroutine.addLine("EndIf")
      else
        duct_subroutine.addLine("Set #{supply_lat_lkage_to_liv_var.name}=0")
        duct_subroutine.addLine("Set #{supply_sens_lkage_to_liv_var.name}=0")
        duct_subroutine.addLine("Set #{supply_duct_cond_to_liv_var.name}=0")
        duct_subroutine.addLine("Set #{supply_duct_cond_to_ah_var.name}=0")
        duct_subroutine.addLine("Set #{return_duct_cond_to_plenum_var.name}=0")
        duct_subroutine.addLine("Set #{return_duct_cond_to_ah_var.name}=0")
        duct_subroutine.addLine("Set #{return_lat_lkage_var.name}=0")
        duct_subroutine.addLine("Set #{return_sens_lkage_var.name}=0")
        duct_subroutine.addLine("Set #{supply_lat_lkage_to_ah_var.name}=0")
        duct_subroutine.addLine("Set #{supply_sens_lkage_to_ah_var.name}=0")
      end

      # Duct Program

      duct_program = OpenStudio::Model::EnergyManagementSystemProgram.new(model)
      duct_program.setName(obj_name_ducts + " program")
      duct_program.addLine("Set #{ah_mfr_var.name} = #{ah_mfr_sensor.name}")
      duct_program.addLine("Set #{fan_rtf_var.name} = #{fan_rtf_sensor.name}")
      duct_program.addLine("Set #{ah_vfr_var.name} = #{ah_vfr_sensor.name}")
      duct_program.addLine("Set #{ah_tout_var.name} = #{ah_tout_sensor.name}")
      duct_program.addLine("Set #{ah_wout_var.name} = #{ah_wout_sensor.name}")
      duct_program.addLine("Set #{ra_t_var.name} = #{ra_t_sensor.name}")
      duct_program.addLine("Set #{ra_w_var.name} = #{ra_w_sensor.name}")
      duct_program.addLine("Set #{ah_t_var.name} = #{ah_t_sensor.name}")
      duct_program.addLine("Set #{ah_w_var.name} = #{ah_w_sensor.name}")
      duct_program.addLine("Run #{duct_subroutine.name}")

      if mech_vent.type != Constants.VentTypeCFIS
        duct_program.addLine("Set #{supply_sens_lkage_to_liv_actuator.name} = #{supply_sens_lkage_to_liv_var.name}")
        duct_program.addLine("Set #{supply_lat_lkage_to_liv_actuator.name} = #{supply_lat_lkage_to_liv_var.name}")
        duct_program.addLine("Set #{supply_duct_cond_to_liv_actuator.name} = #{supply_duct_cond_to_liv_var.name}")
        duct_program.addLine("Set #{supply_duct_cond_to_ah_actuator.name} = #{supply_duct_cond_to_ah_var.name}")
        duct_program.addLine("Set #{supply_sens_lkage_to_ah_actuator.name} = #{supply_sens_lkage_to_ah_var.name}")
        duct_program.addLine("Set #{supply_lat_lkage_to_ah_actuator.name} = #{supply_lat_lkage_to_ah_var.name}")
        duct_program.addLine("Set #{return_sens_lkage_actuator.name} = #{return_sens_lkage_var.name}")
        duct_program.addLine("Set #{return_lat_lkage_actuator.name} = #{return_lat_lkage_var.name}")
        duct_program.addLine("Set #{return_duct_cond_to_plenum_actuator.name} = #{return_duct_cond_to_plenum_var.name}")
        duct_program.addLine("Set #{return_duct_cond_to_ah_actuator.name} = #{return_duct_cond_to_ah_var.name}")
        duct_program.addLine("Set #{ah_to_liv_flow_rate_actuator.name} = #{ah_to_liv_flow_rate_var.name}")
        duct_program.addLine("Set #{liv_to_ah_flow_rate_actuator.name} = #{liv_to_ah_flow_rate_var.name}")
      else

        duct_program.addLine("Set dl_1 = #{supply_sens_lkage_to_liv_var.name}")
        duct_program.addLine("Set dl_2 = #{supply_lat_lkage_to_liv_var.name}")
        duct_program.addLine("Set dl_3 = #{supply_duct_cond_to_liv_var.name}")
        duct_program.addLine("Set dl_4 = #{supply_duct_cond_to_ah_var.name}")
        duct_program.addLine("Set dl_5 = #{supply_sens_lkage_to_ah_var.name}")
        duct_program.addLine("Set dl_6 = #{supply_lat_lkage_to_ah_var.name}")
        duct_program.addLine("Set dl_7 = #{return_sens_lkage_var.name}")
        duct_program.addLine("Set dl_8 = #{return_lat_lkage_var.name}")
        duct_program.addLine("Set dl_9 = #{return_duct_cond_to_plenum_var.name}")
        duct_program.addLine("Set dl_10 = #{return_duct_cond_to_ah_var.name}")
        duct_program.addLine("Set dl_11 = #{ah_to_liv_flow_rate_var.name}")
        duct_program.addLine("Set dl_12 = #{liv_to_ah_flow_rate_var.name}")

        duct_program.addLine("If #{cfis_output.on_for_hour_var.name}")
        duct_program.addLine("   Set cfis_m3s = (#{max_supply_fan_mfr.name} / 1.16097654) * #{cfis_airflow_frac}") # Density of 1.16097654 was back calculated using E+ results
        duct_program.addLine("   Set temp1 = 1.0 - #{fan_rtf_sensor.name}")
        duct_program.addLine("   Set #{ah_vfr_var.name} = temp1*#{cfis_output.f_damper_open_var.name}*cfis_m3s")
        duct_program.addLine("   Set rho_in = (@RhoAirFnPbTdbW #{pbar_sensor.name} #{tin_sensor.name} #{win_sensor.name})")
        duct_program.addLine("   Set #{ah_mfr_var.name} = #{ah_vfr_sensor.name} * rho_in")
        duct_program.addLine("   Set temp2 = 1.0 - #{fan_rtf_sensor.name}")
        duct_program.addLine("   Set #{fan_rtf_var.name} = temp2*#{cfis_output.f_damper_open_var.name}")
        duct_program.addLine("   Set #{ah_tout_var.name} = #{ra_t_sensor.name}")
        duct_program.addLine("   Set #{ah_wout_var.name} = #{ra_w_sensor.name}")
        duct_program.addLine("   Set #{ra_t_var.name} = #{ra_t_sensor.name}")
        duct_program.addLine("   Set #{ra_w_var.name} = #{ra_w_sensor.name}")

        duct_program.addLine("   Run #{duct_subroutine.name}")

        duct_program.addLine("   Set #{supply_sens_lkage_to_liv_actuator.name} = #{supply_sens_lkage_to_liv_var.name} + dl_1")
        duct_program.addLine("   Set #{supply_lat_lkage_to_liv_actuator.name} = #{supply_lat_lkage_to_liv_var.name} + dl_2")
        duct_program.addLine("   Set #{supply_duct_cond_to_liv_actuator.name} = #{supply_duct_cond_to_liv_var.name} + dl_3")
        duct_program.addLine("   Set #{supply_duct_cond_to_ah_actuator.name} = #{supply_duct_cond_to_ah_var.name} + dl_4")
        duct_program.addLine("   Set #{supply_sens_lkage_to_ah_actuator.name} = #{supply_sens_lkage_to_ah_var.name} + dl_5")
        duct_program.addLine("   Set #{supply_lat_lkage_to_ah_actuator.name} = #{supply_lat_lkage_to_ah_var.name} + dl_6")
        duct_program.addLine("   Set #{return_sens_lkage_actuator.name} = #{return_sens_lkage_var.name} + dl_7")
        duct_program.addLine("   Set #{return_lat_lkage_actuator.name} = #{return_lat_lkage_var.name} + dl_8")
        duct_program.addLine("   Set #{return_duct_cond_to_plenum_actuator.name} = #{return_duct_cond_to_plenum_var.name} + dl_9")
        duct_program.addLine("   Set #{return_duct_cond_to_ah_actuator.name} = #{return_duct_cond_to_ah_var.name} + dl_10")
        duct_program.addLine("   Set #{ah_to_liv_flow_rate_actuator.name} = #{ah_to_liv_flow_rate_var.name} + dl_11")
        duct_program.addLine("   Set #{liv_to_ah_flow_rate_actuator.name} = #{liv_to_ah_flow_rate_var.name} + dl_12")

        duct_program.addLine("Else")
        duct_program.addLine("   Set #{supply_sens_lkage_to_liv_actuator.name} = dl_1")
        duct_program.addLine("   Set #{supply_lat_lkage_to_liv_actuator.name} = dl_2")
        duct_program.addLine("   Set #{supply_duct_cond_to_liv_actuator.name} = dl_3")
        duct_program.addLine("   Set #{supply_duct_cond_to_ah_actuator.name} = dl_4")
        duct_program.addLine("   Set #{supply_sens_lkage_to_ah_actuator.name} = dl_5")
        duct_program.addLine("   Set #{supply_lat_lkage_to_ah_actuator.name} = dl_6")
        duct_program.addLine("   Set #{return_sens_lkage_actuator.name} = dl_7")
        duct_program.addLine("   Set #{return_lat_lkage_actuator.name} = dl_8")
        duct_program.addLine("   Set #{return_duct_cond_to_plenum_actuator.name} = dl_9")
        duct_program.addLine("   Set #{return_duct_cond_to_ah_actuator.name} = dl_10")
        duct_program.addLine("   Set #{ah_to_liv_flow_rate_actuator.name} = dl_11")
        duct_program.addLine("   Set #{liv_to_ah_flow_rate_actuator.name} = dl_12")
        duct_program.addLine("EndIf")
      end

      duct_programs[obj_name_ducts] = duct_program

      runner.registerInfo("Created ducts for #{air_loop.name}.")
    end # end airloop loop

    return duct_programs, cfis_programs
  end

  def self.create_cfis_objects(model, runner, unit_living, cfis, cfis_output, air_loops, cfis_programs, obj_name_mech_vent)
    # CFIS Program
    cfis_program = OpenStudio::Model::EnergyManagementSystemProgram.new(model)
    cfis_program.setName(obj_name_mech_vent + " cfis init program")
    cfis_program.addLine("Set #{cfis_output.t_sum_open_var.name} = 0")
    cfis_program.addLine("Set #{cfis_output.on_for_hour_var.name} = 0")
    cfis_program.addLine("Set #{cfis_output.f_damper_open_var.name} = 0")

    supply_fan = nil
    air_loops.each do |air_loop|
      next unless unit_living.zone.airLoopHVACs.include? air_loop # next if airloop doesn't serve this unit

      air_loop.supplyComponents.each do |supply_component|
        next unless supply_component.to_AirLoopHVACUnitarySystem.is_initialized

        air_loop_unitary = supply_component.to_AirLoopHVACUnitarySystem.get
        supply_fan = air_loop_unitary.supplyFan.get
      end
    end

    cfis_programs[cfis] = [cfis_program, cfis_output, supply_fan]

    runner.registerInfo("Created a CFIS system.")

    return cfis_programs
  end

  def self.create_infil_mech_vent_objects(model, runner, obj_name_infil, obj_name_mech_vent, unit_living, infil, mech_vent, wind_speed, mv_output, infil_output, tin_sensor, tout_sensor, vwind_sensor, duct_lks, cfis_programs, nbeds)
    # Design day schedules used when autosizing
    winter_design_day_sch = OpenStudio::Model::ScheduleDay.new(model)
    winter_design_day_sch.addValue(OpenStudio::Time.new(0, 24, 0, 0), 0)
    summer_design_day_sch = OpenStudio::Model::ScheduleDay.new(model)
    summer_design_day_sch.addValue(OpenStudio::Time.new(0, 24, 0, 0), 1)

    # Sensors

    range_array = [0.0] * 24
    range_array[mech_vent.range_exhaust_hour - 1] = 1.0
    range_hood_sch = HourlyByMonthSchedule.new(model, runner, obj_name_mech_vent + " range exhaust schedule", [range_array] * 12, [range_array] * 12, normalize_values = false, create_sch_object = true, winter_design_day_sch, summer_design_day_sch)
    range_sch_sensor = OpenStudio::Model::EnergyManagementSystemSensor.new(model, "Schedule Value")
    range_sch_sensor.setName("#{obj_name_infil} range sch s")
    range_sch_sensor.setKeyName(range_hood_sch.schedule.name.to_s)

    bathroom_array = [0.0] * 24
    bathroom_array[mech_vent.bathroom_exhaust_hour - 1] = 1.0
    bath_exhaust_sch = HourlyByMonthSchedule.new(model, runner, obj_name_mech_vent + " bath exhaust schedule", [bathroom_array] * 12, [bathroom_array] * 12, normalize_values = false, create_sch_object = true, winter_design_day_sch, summer_design_day_sch)
    bath_sch_sensor = OpenStudio::Model::EnergyManagementSystemSensor.new(model, "Schedule Value")
    bath_sch_sensor.setName("#{obj_name_infil} bath sch s")
    bath_sch_sensor.setKeyName(bath_exhaust_sch.schedule.name.to_s)

    if mv_output.has_dryer and mech_vent.dryer_exhaust > 0
      dryer_exhaust_sch = HotWaterSchedule.new(model, runner, obj_name_mech_vent + " dryer exhaust schedule", obj_name_mech_vent + " dryer exhaust temperature schedule", nbeds, mv_output.dryer_exhaust_day_shift, "ClothesDryerExhaust", 0)
      dryer_sch_sensor = OpenStudio::Model::EnergyManagementSystemSensor.new(model, "Schedule Value")
      dryer_sch_sensor.setName("#{obj_name_infil} dryer sch s")
      dryer_sch_sensor.setKeyName(dryer_exhaust_sch.schedule.name.to_s)
    end

    wh_sch_sensor = OpenStudio::Model::EnergyManagementSystemSensor.new(model, "Schedule Value")
    wh_sch_sensor.setName("#{obj_name_infil} wh sch s")
    wh_sch_sensor.setKeyName(model.alwaysOnDiscreteSchedule.name.to_s)

    if mech_vent.type == Constants.VentTypeBalanced

      balanced_flow_rate = [UnitConversions.convert(mv_output.whole_house_vent_rate, "cfm", "m^3/s"), 0.0000001].max

      supply_fan = OpenStudio::Model::FanOnOff.new(model)
      supply_fan.setName(obj_name_mech_vent + " erv supply fan")
      supply_fan.setFanEfficiency(1)
      supply_fan.setPressureRise(0)
      supply_fan.setMaximumFlowRate(balanced_flow_rate)
      supply_fan.setMotorEfficiency(1)
      supply_fan.setMotorInAirstreamFraction(1)

      exhaust_fan = OpenStudio::Model::FanOnOff.new(model)
      exhaust_fan.setName(obj_name_mech_vent + " erv exhaust fan")
      exhaust_fan.setFanEfficiency(1)
      exhaust_fan.setPressureRise(0)
      exhaust_fan.setMaximumFlowRate(balanced_flow_rate)
      exhaust_fan.setMotorEfficiency(1)
      exhaust_fan.setMotorInAirstreamFraction(0)

      erv_controller = OpenStudio::Model::ZoneHVACEnergyRecoveryVentilatorController.new(model)
      erv_controller.setName(obj_name_mech_vent + " erv controller")
      erv_controller.setExhaustAirTemperatureLimit("NoExhaustAirTemperatureLimit")
      erv_controller.setExhaustAirEnthalpyLimit("NoExhaustAirEnthalpyLimit")
      erv_controller.setTimeofDayEconomizerFlowControlSchedule(model.alwaysOffDiscreteSchedule)
      erv_controller.setHighHumidityControlFlag(false)

      heat_exchanger = OpenStudio::Model::HeatExchangerAirToAirSensibleAndLatent.new(model)
      heat_exchanger.setName(obj_name_mech_vent + " erv heat exchanger")
      heat_exchanger.setNominalSupplyAirFlowRate(balanced_flow_rate)
      heat_exchanger.setSensibleEffectivenessat100HeatingAirFlow(mv_output.sensible_effectiveness)
      heat_exchanger.setLatentEffectivenessat100HeatingAirFlow(mv_output.latent_effectiveness)
      heat_exchanger.setSensibleEffectivenessat75HeatingAirFlow(mv_output.sensible_effectiveness)
      heat_exchanger.setLatentEffectivenessat75HeatingAirFlow(mv_output.latent_effectiveness)
      heat_exchanger.setSensibleEffectivenessat100CoolingAirFlow(mv_output.sensible_effectiveness)
      heat_exchanger.setLatentEffectivenessat100CoolingAirFlow(mv_output.latent_effectiveness)
      heat_exchanger.setSensibleEffectivenessat75CoolingAirFlow(mv_output.sensible_effectiveness)
      heat_exchanger.setLatentEffectivenessat75CoolingAirFlow(mv_output.latent_effectiveness)

      zone_hvac = OpenStudio::Model::ZoneHVACEnergyRecoveryVentilator.new(model, heat_exchanger, supply_fan, exhaust_fan)
      zone_hvac.setName(obj_name_mech_vent + " erv")
      zone_hvac.setController(erv_controller)
      zone_hvac.setSupplyAirFlowRate(balanced_flow_rate)
      zone_hvac.setExhaustAirFlowRate(balanced_flow_rate)
      zone_hvac.setVentilationRateperUnitFloorArea(0)
      zone_hvac.setVentilationRateperOccupant(0)
      zone_hvac.addToThermalZone(unit_living.zone)

      HVAC.prioritize_zone_hvac(model, runner, unit_living.zone)

    end

    # Actuators

    living_space = unit_living.zone.spaces[0]

    equip_def = OpenStudio::Model::ElectricEquipmentDefinition.new(model)
    equip_def.setName(obj_name_infil + " house fan")
    equip = OpenStudio::Model::ElectricEquipment.new(equip_def)
    equip.setName(obj_name_infil + " house fan")
    equip.setSpace(living_space)
    equip_def.setFractionRadiant(0)
    equip_def.setFractionLatent(0)
    equip_def.setFractionLost(1.0 - mv_output.frac_fan_heat)
    equip.setSchedule(model.alwaysOnDiscreteSchedule)
    equip.setEndUseSubcategory(obj_name_mech_vent + " house fan")
    whole_house_fan_actuator = OpenStudio::Model::EnergyManagementSystemActuator.new(equip, "ElectricEquipment", "Electric Power Level")
    whole_house_fan_actuator.setName("#{equip.name} act")

    equip_def = OpenStudio::Model::ElectricEquipmentDefinition.new(model)
    equip_def.setName(obj_name_infil + " range fan")
    equip = OpenStudio::Model::ElectricEquipment.new(equip_def)
    equip.setName(obj_name_infil + " range fan")
    equip.setSpace(living_space)
    equip_def.setFractionRadiant(0)
    equip_def.setFractionLatent(0)
    equip_def.setFractionLost(1)
    equip.setSchedule(model.alwaysOnDiscreteSchedule)
    equip.setEndUseSubcategory(obj_name_mech_vent + " range fan")
    range_hood_fan_actuator = OpenStudio::Model::EnergyManagementSystemActuator.new(equip, "ElectricEquipment", "Electric Power Level")
    range_hood_fan_actuator.setName("#{equip.name} act")

    equip_def = OpenStudio::Model::ElectricEquipmentDefinition.new(model)
    equip_def.setName(obj_name_infil + " bath fan")
    equip = OpenStudio::Model::ElectricEquipment.new(equip_def)
    equip.setName(obj_name_infil + " bath fan")
    equip.setSpace(living_space)
    equip_def.setFractionRadiant(0)
    equip_def.setFractionLatent(0)
    equip_def.setFractionLost(1)
    equip.setSchedule(model.alwaysOnDiscreteSchedule)
    equip.setEndUseSubcategory(obj_name_mech_vent + " bath fan")
    bath_exhaust_sch_fan_actuator = OpenStudio::Model::EnergyManagementSystemActuator.new(equip, "ElectricEquipment", "Electric Power Level")
    bath_exhaust_sch_fan_actuator.setName("#{equip.name} act")

    infil_flow = OpenStudio::Model::SpaceInfiltrationDesignFlowRate.new(model)
    infil_flow.setName(obj_name_infil + " flow")
    infil_flow.setSchedule(model.alwaysOnDiscreteSchedule)
    infil_flow.setSpace(living_space)
    infil_flow_actuator = OpenStudio::Model::EnergyManagementSystemActuator.new(infil_flow, "Zone Infiltration", "Air Exchange Flow Rate")
    infil_flow_actuator.setName("#{infil_flow.name} act")

    # Program

    infil_program = OpenStudio::Model::EnergyManagementSystemProgram.new(model)
    infil_program.setName(obj_name_infil + " program")
    if unit_living.inf_method == @infMethodASHRAE
      if unit_living.SLA > 0
        infil_program.addLine("Set p_m = #{wind_speed.ashrae_terrain_exponent}")
        infil_program.addLine("Set p_s = #{wind_speed.ashrae_site_terrain_exponent}")
        infil_program.addLine("Set s_m = #{wind_speed.ashrae_terrain_thickness}")
        infil_program.addLine("Set s_s = #{wind_speed.ashrae_site_terrain_thickness}")
        infil_program.addLine("Set z_m = #{UnitConversions.convert(wind_speed.height, "ft", "m")}")
        infil_program.addLine("Set z_s = #{UnitConversions.convert(unit_living.height, "ft", "m")}")
        infil_program.addLine("Set f_t = (((s_m/z_m)^p_m)*((z_s/s_s)^p_s))")
        infil_program.addLine("Set Tdiff = #{tin_sensor.name}-#{tout_sensor.name}")
        infil_program.addLine("Set dT = @Abs Tdiff")
        infil_program.addLine("Set c = #{((UnitConversions.convert(infil_output.c_i, "cfm", "m^3/s") / (UnitConversions.convert(1.0, "inH2O", "Pa")**infil_output.n_i))).round(4)}")
        infil_program.addLine("Set Cs = #{(infil_output.stack_coef * (UnitConversions.convert(1.0, "inH2O/R", "Pa/K")**infil_output.n_i)).round(4)}")
        infil_program.addLine("Set Cw = #{(infil_output.wind_coef * (UnitConversions.convert(1.0, "inH2O/mph^2", "Pa*s^2/m^2")**infil_output.n_i)).round(4)}")
        infil_program.addLine("Set n = #{infil_output.n_i}")
        infil_program.addLine("Set sft = (f_t*#{(((wind_speed.S_wo * (1.0 - infil_output.y_i)) + (infil_output.s_wflue * (1.5 * infil_output.y_i))))})")
        infil_program.addLine("Set temp1 = ((c*Cw)*((sft*#{vwind_sensor.name})^(2*n)))^2")
        infil_program.addLine("Set Qn = (((c*Cs*(dT^n))^2)+temp1)^0.5")
      else
        infil_program.addLine("Set Qn = 0")
      end
    elsif unit_living.inf_method == @infMethodRes
      infil_program.addLine("Set Qn = #{unit_living.ACH * UnitConversions.convert(unit_living.volume, "ft^3", "m^3") / UnitConversions.convert(1.0, "hr", "s")}")
    end

    infil_program.addLine("Set Tdiff = #{tin_sensor.name}-#{tout_sensor.name}")
    infil_program.addLine("Set dT = @Abs Tdiff")
    infil_program.addLine("Set QWHV = #{wh_sch_sensor.name}*#{UnitConversions.convert(mv_output.whole_house_vent_rate, "cfm", "m^3/s").round(4)}")

    cfis_outdoor_airflow = 0.0
    cfis_programs.each do |cfis, value| # TODO: this assumes we always have exactly one cfis system
      cfis_program, cfis_output, supply_fan = value

      if cfis.open_time > 0.0
        cfis_outdoor_airflow = mv_output.whole_house_vent_rate * (60.0 / cfis.open_time)
      end

      supply_fan = supply_fan.to_FanOnOff.get

      supply_fan_pressure_rise = OpenStudio::Model::EnergyManagementSystemInternalVariable.new(model, "Fan Nominal Pressure Rise")
      supply_fan_pressure_rise.setName("#{obj_name_mech_vent} sup fan press".gsub(" ", "_"))
      supply_fan_pressure_rise.setInternalDataIndexKeyName(supply_fan.name.to_s)

      supply_fan_efficiency = OpenStudio::Model::EnergyManagementSystemInternalVariable.new(model, "Fan Nominal Total Efficiency")
      supply_fan_efficiency.setName("#{obj_name_mech_vent} sup fan eff".gsub(" ", "_"))
      supply_fan_efficiency.setInternalDataIndexKeyName(supply_fan.name.to_s)

      infil_program.addLine("Set fan_rtf_var = (#{cfis_output.fan_rtf_sensors.join('+')})")
      infil_program.addLine("Set CFIS_fan_power = #{supply_fan_pressure_rise.name} / #{supply_fan_efficiency.name} * #{UnitConversions.convert(1.0, 'cfm', 'm^3/s').round(6)}") # W/cfm

      infil_program.addLine("If @ABS(Minute - ZoneTimeStep*60) < 0.1")
      infil_program.addLine("  Set #{cfis_output.t_sum_open_var.name} = 0") # New hour, time on summation re-initializes to 0
      infil_program.addLine("  Set #{cfis_output.on_for_hour_var.name} = 0")
      infil_program.addLine("EndIf")

      infil_program.addLine("Set CFIS_t_min_hr_open = #{cfis.open_time}") # minutes per hour the CFIS damper is open
      infil_program.addLine("Set CFIS_Q_duct = #{UnitConversions.convert(cfis_outdoor_airflow, 'cfm', 'm^3/s')}")
      infil_program.addLine("Set #{cfis_output.f_damper_open_var.name} = 0") # fraction of the timestep the CFIS damper is open

      infil_program.addLine("If #{cfis_output.t_sum_open_var.name} < CFIS_t_min_hr_open")
      infil_program.addLine("  Set CFIS_t_fan_on = 60 - (CFIS_t_min_hr_open - #{cfis_output.t_sum_open_var.name})") # minute at which the blower needs to turn on to meet the ventilation requirements
      infil_program.addLine("  If ((Minute+0.00001) >= CFIS_t_fan_on) || #{cfis_output.on_for_hour_var.name}")

      # Supply fan needs to run for remainder of hour to achieve target minutes per hour of operation
      infil_program.addLine("    If #{cfis_output.on_for_hour_var.name}")
      infil_program.addLine("      Set #{cfis_output.f_damper_open_var.name} = 1")
      infil_program.addLine("    Else")
      infil_program.addLine("      Set cfistemp1 = (@Mod (60.0-CFIS_t_fan_on) (60.0*ZoneTimeStep))")
      infil_program.addLine("      Set #{cfis_output.f_damper_open_var.name} = cfistemp1/(60.0*ZoneTimeStep)") # calculates the portion of the current timestep the CFIS damper needs to be open
      infil_program.addLine("      Set #{cfis_output.on_for_hour_var.name} = 1") # CFIS damper will need to open for all the remaining timesteps in this hour
      infil_program.addLine("    EndIf")
      infil_program.addLine("    Set QWHV = #{cfis_output.f_damper_open_var.name}*CFIS_Q_duct")
      infil_program.addLine("    Set cfistemp2 = #{cfis_output.f_damper_open_var.name}*(ZoneTimeStep*60)")
      infil_program.addLine("    Set #{cfis_output.t_sum_open_var.name} = #{cfis_output.t_sum_open_var.name}+cfistemp2")
      infil_program.addLine("    Set mxsfmfr=@MAX(#{cfis_output.max_supply_fan_mfrs.join(' ')})")
      infil_program.addLine("    Set cfis_cfm = (mxsfmfr/1.16097654)*#{cfis.airflow_frac} * #{UnitConversions.convert(1.0, 'm^3/s', 'cfm')}") # Density of 1.16097654 was back calculated using E+ results
      infil_program.addLine("    Set cfis_frac = #{cfis_output.f_damper_open_var.name}*(1-fan_rtf_var)")
      infil_program.addLine("    Set #{whole_house_fan_actuator.name} = CFIS_fan_power*cfis_cfm*cfis_frac")
      infil_program.addLine("  Else")
      infil_program.addLine("    Set cfistemp4 = fan_rtf_var*ZoneTimeStep*60")
      infil_program.addLine("    If (#{cfis_output.t_sum_open_var.name}+cfistemp4) > CFIS_t_min_hr_open")
      # Damper is only open for a portion of this time step to achieve target minutes per hour
      infil_program.addLine("      Set cfistemp5 = CFIS_t_min_hr_open-#{cfis_output.t_sum_open_var.name}")
      infil_program.addLine("      Set #{cfis_output.f_damper_open_var.name} = cfistemp5/(ZoneTimeStep*60)")
      infil_program.addLine("      Set QWHV = #{cfis_output.f_damper_open_var.name}*CFIS_Q_duct")
      infil_program.addLine("      Set #{cfis_output.t_sum_open_var.name} = CFIS_t_min_hr_open")
      infil_program.addLine("    Else")
      # Damper is open and using call for heat/cool to supply fresh air
      infil_program.addLine("      Set cfistemp6 = fan_rtf_var*ZoneTimeStep*60")
      infil_program.addLine("      Set #{cfis_output.t_sum_open_var.name} = #{cfis_output.t_sum_open_var.name}+cfistemp6")
      infil_program.addLine("      Set #{cfis_output.f_damper_open_var.name} = 1")
      infil_program.addLine("      Set QWHV = fan_rtf_var*CFIS_Q_duct")
      infil_program.addLine("    EndIf")
      # Fan power is metered under fan cooling and heating meters
      infil_program.addLine("    Set #{whole_house_fan_actuator.name} = 0")
      infil_program.addLine("  EndIf")
      infil_program.addLine("Else")
      # The ventilation requirement for the hour has been met
      infil_program.addLine("  Set QWHV = 0")
      infil_program.addLine("  Set #{whole_house_fan_actuator.name} = 0")
      infil_program.addLine("EndIf")

      # Create EMS output variable for CFIS tests
      ems_output_var = OpenStudio::Model::EnergyManagementSystemOutputVariable.new(model, "CFIS_fan_power")
      ems_output_var.setName("#{obj_name_mech_vent} cfis fan power".gsub(" ", "_"))
      ems_output_var.setTypeOfDataInVariable("Averaged")
      ems_output_var.setUpdateFrequency("ZoneTimestep")
      ems_output_var.setEMSProgramOrSubroutineName(infil_program)
      ems_output_var.setUnits("W/cfm")
    end

    infil_program.addLine("Set Qrange = #{range_sch_sensor.name}*#{UnitConversions.convert(mv_output.range_hood_hour_avg_exhaust, "cfm", "m^3/s").round(4)}")
    if mv_output.has_dryer and mech_vent.dryer_exhaust > 0
      infil_program.addLine("Set Qdryer = #{dryer_sch_sensor.name}*#{UnitConversions.convert(mech_vent.dryer_exhaust, "cfm", "m^3/s").round(4)}")
    else
      infil_program.addLine("Set Qdryer = 0.0")
    end
    infil_program.addLine("Set Qbath = #{bath_sch_sensor.name}*#{UnitConversions.convert(mv_output.bathroom_hour_avg_exhaust, "cfm", "m^3/s").round(4)}")
    infil_program.addLine("Set QhpwhOut = 0")
    infil_program.addLine("Set QhpwhIn = 0")
    infil_program.addLine("Set QductsOut = 0")
    infil_program.addLine("Set QductsIn = 0")
    duct_lks.each do |obj_name_ducts, value|
      duct_lk_supply_fan_equiv_var, duct_lk_return_fan_equiv_var = value
      infil_program.addLine("Set QductsOut = QductsOut+#{duct_lk_return_fan_equiv_var.name}")
      infil_program.addLine("Set QductsIn = QductsIn+#{duct_lk_supply_fan_equiv_var.name}")
    end
    if mech_vent.type == Constants.VentTypeBalanced
      infil_program.addLine("Set Qout = Qrange+Qbath+Qdryer+QhpwhOut+QductsOut")
      infil_program.addLine("Set Qin = QhpwhIn+QductsIn")
      infil_program.addLine("Set Qu = (@Abs (Qout-Qin))")
      infil_program.addLine("Set Qb = QWHV + (@Min Qout Qin)")
    else
      if mech_vent.type == Constants.VentTypeExhaust
        infil_program.addLine("Set Qout = QWHV+Qrange+Qbath+Qdryer+QhpwhOut+QductsOut")
        infil_program.addLine("Set Qin = QhpwhIn+QductsIn")
        infil_program.addLine("Set Qu = (@Abs (Qout-Qin))")
        infil_program.addLine("Set Qb = (@Min Qout Qin)")
      else # mech_vent.type == Constants.VentTypeSupply
        infil_program.addLine("Set Qout = Qrange+Qbath+Qdryer+QhpwhOut+QductsOut")
        infil_program.addLine("Set Qin = QWHV+QhpwhIn+QductsIn")
        infil_program.addLine("Set Qu = @Abs (Qout- Qin)")
        infil_program.addLine("Set Qb = (@Min Qout Qin)")
      end
    end
    if mech_vent.type != Constants.VentTypeCFIS
      if mech_vent.fan_power != 0
        infil_program.addLine("Set faneff_wh = #{UnitConversions.convert(300.0 / mech_vent.fan_power, "cfm", "m^3/s")}")
      else
        infil_program.addLine("Set faneff_wh = 1")
      end
      infil_program.addLine("Set #{whole_house_fan_actuator.name} = (QWHV*300)/faneff_wh*#{mv_output.num_fans}")
    end

    if mv_output.spot_fan_power != 0
      infil_program.addLine("Set faneff_sp = #{UnitConversions.convert(300.0 / mv_output.spot_fan_power, "cfm", "m^3/s")}")
    else
      infil_program.addLine("Set faneff_sp = 1")
    end

    infil_program.addLine("Set #{range_hood_fan_actuator.name} = (Qrange*300)/faneff_sp")
    infil_program.addLine("Set #{bath_exhaust_sch_fan_actuator.name} = (Qbath*300)/faneff_sp")
    infil_program.addLine("Set Q_acctd_for_elsewhere = QhpwhOut+QhpwhIn+QductsOut+QductsIn")
    infil_program.addLine("Set #{infil_flow_actuator.name} = (((Qu^2)+(Qn^2))^0.5)-Q_acctd_for_elsewhere")
    infil_program.addLine("Set #{infil_flow_actuator.name} = (@Max #{infil_flow_actuator.name} 0)")

    return infil_program
  end

  def self.create_ems_program_managers(model, infil_program, nv_program, cfis_programs, duct_programs, obj_name_airflow, obj_name_mech_vent)
    program_calling_manager = OpenStudio::Model::EnergyManagementSystemProgramCallingManager.new(model)
    program_calling_manager.setName(obj_name_airflow + " program calling manager")
    program_calling_manager.setCallingPoint("BeginTimestepBeforePredictor")
    program_calling_manager.addProgram(infil_program)
    program_calling_manager.addProgram(nv_program)

    cfis_programs.each do |cfis, value|
      cfis_program, cfis_output, supply_fan = value
      program_calling_manager = OpenStudio::Model::EnergyManagementSystemProgramCallingManager.new(model)
      program_calling_manager.setName(obj_name_mech_vent + " cfis init program 1 calling manager")
      program_calling_manager.setCallingPoint("BeginNewEnvironment")
      program_calling_manager.addProgram(cfis_program)

      program_calling_manager = OpenStudio::Model::EnergyManagementSystemProgramCallingManager.new(model)
      program_calling_manager.setName(obj_name_mech_vent + " cfis init program 2 calling manager")
      program_calling_manager.setCallingPoint("AfterNewEnvironmentWarmUpIsComplete")
      program_calling_manager.addProgram(cfis_program)
    end

    duct_programs.each do |obj_name_ducts, duct_program|
      program_calling_manager = OpenStudio::Model::EnergyManagementSystemProgramCallingManager.new(model)
      program_calling_manager.setName(obj_name_ducts + " program calling manager")
      program_calling_manager.setCallingPoint("EndOfSystemTimestepAfterHVACReporting")
      program_calling_manager.addProgram(duct_program)
    end
  end

  def self.get_location(location, unit, unit_index)
    location_zone = nil
    location_name = "none"

    location_hierarchy = [Constants.SpaceTypeFinishedBasement,
                          Constants.SpaceTypeUnfinishedBasement,
                          Constants.SpaceTypeCrawl,
                          Constants.SpaceTypePierBeam,
                          Constants.SpaceTypeUnfinishedAttic,
                          Constants.SpaceTypeGarage,
                          Constants.SpaceTypeLiving]

    # Get space
    space = Geometry.get_space_from_location(unit, location, location_hierarchy)
    return location_zone, location_name if space.nil?

    location_zone = space.thermalZone.get
    location_name = location_zone.name.to_s
    return location_zone, location_name
  end

  def self.calc_duct_leakage_from_test(ducts, ffa, fan_AirFlowRate)
    '''
    Calculates duct leakage inputs based on duct blaster type lkage measurements (cfm @ 25 Pa per 100 ft2 conditioned floor area).
    Requires assumptions about supply/return leakage split, air handler leakage, and duct plenum (de)pressurization.
    '''

    '''
    # Assumptions
    supply_duct_lkage_frac = 0.67 # 2013 RESNET Standards, Appendix A, p.A-28
    return_duct_lkage_frac = 0.33 # 2013 RESNET Standards, Appendix A, p.A-28
    ah_lkage = 0.025 # 2.5% of air handler flow at 25 P (Reference: ASHRAE Standard 152-2004, Annex C, p 33; Walker et al 2010. "Air Leakage of Furnaces and Air Handlers")
    ducts.ah_supply_frac = 0.20 # (Reference: Walker et al 2010. "Air Leakage of Furnaces and Air Handlers")
    ducts.ah_return_frac = 0.80 # (Reference: Walker et al 2010. "Air Leakage of Furnaces and Air Handlers")
    p_supply = 25.0 # Assume average operating pressure in ducts is 25 Pa,
    p_return = 25.0 # though it is likely lower (Reference: Pigg and Francisco 2008 "A Field Study of Exterior Duct Leakage in New Wisconsin Homes")

    # Conversion
    cfm25 = ducts.norm_leakage_25pa * ffa / 100.0 #denormalize leakage
    ah_cfm25 = ah_lkage * fan_AirFlowRate # air handler leakage flow rate at 25 Pa
    ah_supply_lk_cfm25 = [ah_cfm25 * ducts.ah_supply_frac, cfm25 * supply_duct_lkage_frac].min
    ah_return_lk_cfm25 = [ah_cfm25 * ducts.ah_return_frac, cfm25 * return_duct_lkage_frac].min
    supply_lk_cfm25 = [cfm25 * supply_duct_lkage_frac - ah_supply_lk_cfm25, 0].max
    return_lk_cfm25 = [cfm25 * return_duct_lkage_frac - ah_return_lk_cfm25, 0].max

    supply_lk_oper = Airflow.calc_duct_leakage_at_diff_pressure(supply_lk_cfm25, 25.0, p_supply) # cfm at operating pressure
    return_lk_oper = Airflow.calc_duct_leakage_at_diff_pressure(return_lk_cfm25, 25.0, p_return) # cfm at operating pressure
    ah_supply_lk_oper = Airflow.calc_duct_leakage_at_diff_pressure(ah_supply_lk_cfm25, 25.0, p_supply) # cfm at operating pressure
    ah_return_lk_oper = Airflow.calc_duct_leakage_at_diff_pressure(ah_return_lk_cfm25, 25.0, p_return) # cfm at operating pressure

    if fan_AirFlowRate == 0
        supply_leakage = 0
        return_leakage = 0
        ah_supply_leakage = 0
        ah_return_leakage = 0
    else
        supply_leakage = supply_lk_oper / fan_AirFlowRate
        return_leakage = return_lk_oper / fan_AirFlowRate
        ah_supply_leakage = ah_supply_lk_oper / fan_AirFlowRate
        ah_return_leakage = ah_return_lk_oper / fan_AirFlowRate
    end

    supply_loss = supply_leakage + ah_supply_leakage
    return_loss = return_leakage + ah_return_leakage

    # Leakage to outside was specified, so dont account for location fraction
    location_frac_leakage = 1
    '''
  end

  def self.get_location_frac_leakage(location_frac, stories)
    if location_frac == Constants.Auto
      # Duct location fraction per 2010 BA Benchmark
      if stories == 1
        location_frac_leakage = 1
      else
        location_frac_leakage = 0.65
      end
    else
      location_frac_leakage = location_frac.to_f
    end
    return location_frac_leakage
  end

  def self.get_infiltration_ACH_from_SLA(sla, numStories, weather)
    # Returns the infiltration annual average ACH given a SLA.
    w = calc_infiltration_w_factor(weather)

    # Equation from ASHRAE 119-1998 (using numStories for simplification)
    norm_lkage = 1000.0 * sla * numStories**0.3

    # Equation from ASHRAE 136-1993
    return norm_lkage * w
  end

  def self.get_infiltration_SLA_from_ACH(ach, numStories, weather)
    # Returns the infiltration SLA given an annual average ACH.
    w = calc_infiltration_w_factor(weather)

    return ach / (w * 1000 * numStories**0.3)
  end

  def self.get_infiltration_SLA_from_ACH50(ach50, n_i, conditionedFloorArea, conditionedVolume, pressure_difference_Pa = 50)
    # Returns the infiltration SLA given a ACH50.
    return ((ach50 * 0.2835 * 4.0**n_i * conditionedVolume) / (conditionedFloorArea * UnitConversions.convert(1.0, "ft^2", "in^2") * pressure_difference_Pa**n_i * 60.0))
  end

  def self.get_infiltration_ACH50_from_SLA(sla, n_i, conditionedFloorArea, conditionedVolume, pressure_difference_Pa = 50)
    # Returns the infiltration ACH50 given a SLA.
    return ((sla * conditionedFloorArea * UnitConversions.convert(1.0, "ft^2", "in^2") * pressure_difference_Pa**n_i * 60.0) / (0.2835 * 4.0**n_i * conditionedVolume))
  end

  def self.calc_duct_leakage_at_diff_pressure(q_old, p_old, p_new)
    return q_old * (p_new / p_old)**0.6 # Derived from Equation C-1 (Annex C), p34, ASHRAE Standard 152-2004.
  end

  def self.get_duct_insulation_rvalue(nominalR, isSupply)
    # Insulated duct values based on "True R-Values of Round Residential Ductwork"
    # by Palmiter & Kruse 2006. Linear extrapolation from SEEM's "DuctTrueRValues"
    # worksheet in, e.g., ExistingResidentialSingleFamily_SEEMRuns_v05.xlsm.
    #
    # Nominal | 4.2 | 6.0 | 8.0 | 11.0
    # --------|-----|-----|-----|----
    # Supply  | 4.5 | 5.7 | 6.8 | 8.4
    # Return  | 4.9 | 6.3 | 7.8 | 9.7
    #
    # Uninsulated ducts are set to R-1.7 based on ASHRAE HOF and the above paper.
    if nominalR <= 0
      return 1.7
    end
    if isSupply
      return 2.2438 + 0.5619 * nominalR
    else
      return 2.0388 + 0.7053 * nominalR
    end
  end

  def self.get_duct_supply_surface_area(mult, ffa, num_stories)
    # Duct Surface Areas per 2010 BA Benchmark
    if num_stories == 1
      return 0.27 * ffa * mult # ft^2
    else
      return 0.2 * ffa * mult
    end
  end

  def self.get_return_surface_area(mult, ffa, num_stories, num_returns)
    # Duct Surface Areas per 2010 BA Benchmark
    if num_stories == 1
      return [0.05 * num_returns * ffa, 0.25 * ffa].min * mult
    else
      return [0.04 * num_returns * ffa, 0.19 * ffa].min * mult
    end
  end

  def self.get_num_returns(num_returns, num_stories)
    if num_returns.nil?
      return 0
    elsif num_returns == Constants.Auto
      # Duct Number Returns per 2010 BA Benchmark Addendum
      return 1 + num_stories
    end

    return num_returns.to_i
  end

  def self.get_mech_vent_whole_house_cfm(frac622, num_beds, ffa, std)
    # Returns the ASHRAE 62.2 whole house mechanical ventilation rate, excluding any infiltration credit.
    if std == '2013'
      return frac622 * ((num_beds + 1.0) * 7.5 + 0.03 * ffa)
    end

    return frac622 * ((num_beds + 1.0) * 7.5 + 0.01 * ffa)
  end

  def self.calc_infiltration_w_factor(weather)
    # Returns a w factor for infiltration calculations; see ticket #852 for derivation.
    hdd65f = weather.data.HDD65F
    ws = weather.data.AnnualAvgWindspeed
    a = 0.36250748
    b = 0.365317169
    c = 0.028902855
    d = 0.050181043
    e = 0.009596674
    f = -0.041567541
    # in ACH
    w = (a + b * hdd65f / 10000.0 + c * (hdd65f / 10000.0)**2.0 + d * ws + e * ws**2 + f * hdd65f / 10000.0 * ws)
    return w
  end
end

class Ducts
  def initialize(total_leakage, norm_leakage_25pa, supply_area_mult, return_area_mult, r, supply_frac, return_frac, ah_supply_frac, ah_return_frac, location_frac, num_returns, location)
    @total_leakage = total_leakage
    @norm_leakage_25pa = norm_leakage_25pa
    @supply_area_mult = supply_area_mult
    @return_area_mult = return_area_mult
    @r = r
    @supply_frac = supply_frac
    @return_frac = return_frac
    @ah_supply_frac = ah_supply_frac
    @ah_return_frac = ah_return_frac
    @location_frac = location_frac
    @num_returns = num_returns
    @location = location
  end
  attr_accessor(:total_leakage, :norm_leakage_25pa, :supply_area_mult, :return_area_mult, :r, :supply_frac, :return_frac, :ah_supply_frac, :ah_return_frac, :location_frac, :num_returns, :location)
end

class DuctsOutput
  def initialize(location_name, location_zone, supply_loss, return_loss, frac_oa, total_unbalance, unconditioned_ua, return_ua)
    @location_name = location_name
    @location_zone = location_zone
    @supply_loss = supply_loss
    @return_loss = return_loss
    @frac_oa = frac_oa
    @total_unbalance = total_unbalance
    @unconditioned_ua = unconditioned_ua
    @return_ua = return_ua
  end
  attr_accessor(:location_name, :location_zone, :supply_loss, :return_loss, :frac_oa, :total_unbalance, :unconditioned_ua, :return_ua)
end

class Infiltration
  def initialize(living_ach50, living_constant_ach, shelter_coef, garage_ach50, crawl_ach, unfinished_attic_sla, unfinished_attic_const_ach, unfinished_basement_ach, finished_basement_ach, pier_beam_ach, has_flue_chimney, is_existing_home, terrain)
    @living_ach50 = living_ach50
    @living_constant_ach = living_constant_ach
    @shelter_coef = shelter_coef
    @garage_ach50 = garage_ach50
    @crawl_ach = crawl_ach
    @unfinished_attic_sla = unfinished_attic_sla
    @unfinished_attic_const_ach = unfinished_attic_const_ach
    @unfinished_basement_ach = unfinished_basement_ach
    @finished_basement_ach = finished_basement_ach
    @pier_beam_ach = pier_beam_ach
    @has_flue_chimney = has_flue_chimney
    @is_existing_home = is_existing_home
    @terrain = terrain
  end
  attr_accessor(:living_ach50, :living_constant_ach, :shelter_coef, :garage_ach50, :crawl_ach, :unfinished_attic_sla, :unfinished_attic_const_ach, :unfinished_basement_ach, :finished_basement_ach, :pier_beam_ach, :has_flue_chimney, :is_existing_home, :terrain)
end

class InfiltrationOutput
  def initialize(a_o, c_i, n_i, stack_coef, wind_coef, y_i, s_wflue)
    @a_o = a_o
    @c_i = c_i
    @n_i = n_i
    @stack_coef = stack_coef
    @wind_coef = wind_coef
    @y_i = y_i
    @s_wflue = s_wflue
  end
  attr_accessor(:a_o, :c_i, :n_i, :stack_coef, :wind_coef, :y_i, :s_wflue)
end

class NaturalVentilation
  def initialize(htg_offset, clg_offset, ovlp_offset, htg_season, clg_season, ovlp_season, num_weekdays, num_weekends, frac_windows_open, frac_window_area_openable, max_oa_hr, max_oa_rh)
    @htg_offset = htg_offset
    @clg_offset = clg_offset
    @ovlp_offset = ovlp_offset
    @htg_season = htg_season
    @clg_season = clg_season
    @ovlp_season = ovlp_season
    @num_weekdays = num_weekdays
    @num_weekends = num_weekends
    @frac_windows_open = frac_windows_open
    @frac_window_area_openable = frac_window_area_openable
    @max_oa_hr = max_oa_hr
    @max_oa_rh = max_oa_rh
  end
  attr_accessor(:htg_offset, :clg_offset, :ovlp_offset, :htg_season, :clg_season, :ovlp_season, :num_weekdays, :num_weekends, :frac_windows_open, :frac_window_area_openable, :max_oa_hr, :max_oa_rh)
end

class NaturalVentilationOutput
  def initialize(area, max_flow_rate, temp_sch, c_s, c_w, season_type)
    @area = area
    @max_flow_rate = max_flow_rate
    @temp_sch = temp_sch
    @c_s = c_s
    @c_w = c_w
    @season_type = season_type
  end
  attr_accessor(:area, :max_flow_rate, :temp_sch, :c_s, :c_w, :season_type)
end

class MechanicalVentilation
  def initialize(type, infil_credit, total_efficiency, frac_62_2, whole_house_cfm, fan_power, sensible_efficiency, ashrae_std, dryer_exhaust, range_exhaust, range_exhaust_hour, bathroom_exhaust, bathroom_exhaust_hour)
    @type = type
    @infil_credit = infil_credit
    @total_efficiency = total_efficiency
    @frac_62_2 = frac_62_2
    @whole_house_cfm = whole_house_cfm
    @fan_power = fan_power
    @sensible_efficiency = sensible_efficiency
    @ashrae_std = ashrae_std
    @dryer_exhaust = dryer_exhaust
    @range_exhaust = range_exhaust
    @range_exhaust_hour = range_exhaust_hour
    @bathroom_exhaust = bathroom_exhaust
    @bathroom_exhaust_hour = bathroom_exhaust_hour
  end
  attr_accessor(:type, :infil_credit, :total_efficiency, :frac_62_2, :whole_house_cfm, :fan_power, :sensible_efficiency, :ashrae_std, :dryer_exhaust, :range_exhaust, :range_exhaust_hour, :bathroom_exhaust, :bathroom_exhaust_hour)
end

class MechanicalVentilationOutput
  def initialize(frac_fan_heat, num_fans, whole_house_vent_rate, bathroom_hour_avg_exhaust, range_hood_hour_avg_exhaust, spot_fan_power, latent_effectiveness, sensible_effectiveness, dryer_exhaust_day_shift, has_dryer)
    @frac_fan_heat = frac_fan_heat
    @num_fans = num_fans
    @whole_house_vent_rate = whole_house_vent_rate
    @bathroom_hour_avg_exhaust = bathroom_hour_avg_exhaust
    @range_hood_hour_avg_exhaust = range_hood_hour_avg_exhaust
    @spot_fan_power = spot_fan_power
    @latent_effectiveness = latent_effectiveness
    @sensible_effectiveness = sensible_effectiveness
    @dryer_exhaust_day_shift = dryer_exhaust_day_shift
    @has_dryer = has_dryer
  end
  attr_accessor(:frac_fan_heat, :num_fans, :whole_house_vent_rate, :bathroom_hour_avg_exhaust, :range_hood_hour_avg_exhaust, :spot_fan_power, :latent_effectiveness, :sensible_effectiveness, :dryer_exhaust_day_shift, :has_dryer)
end

class CFIS
  def initialize(open_time, airflow_frac)
    @open_time = open_time
    @airflow_frac = airflow_frac
  end
  attr_accessor(:open_time, :airflow_frac)
end

class CFISOutput
  def initialize(t_sum_open_var, on_for_hour_var, f_damper_open_var)
    @t_sum_open_var = t_sum_open_var
    @on_for_hour_var = on_for_hour_var
    @f_damper_open_var = f_damper_open_var
  end
  attr_accessor(:t_sum_open_var, :on_for_hour_var, :f_damper_open_var, :max_supply_fan_mfrs, :fan_rtf_sensors)
end

class ZoneInfo
  def initialize(zone, height, area, volume, coord_z, ach = nil, sla = nil)
    @zone = zone
    @height = height
    @area = area
    @volume = volume
    @coord_z = coord_z
    @ACH = ach
    @SLA = sla
  end
  attr_accessor(:zone, :height, :area, :volume, :coord_z, :inf_method, :SLA, :ACH, :inf_flow, :hor_lk_frac, :neutral_level, :f_t_SG, :f_s_SG, :f_w_SG, :C_s_SG, :C_w_SG, :ELA)
end

class WindSpeed
  def initialize
  end
  attr_accessor(:height, :terrain_multiplier, :terrain_exponent, :ashrae_terrain_thickness, :ashrae_terrain_exponent, :site_terrain_multiplier, :site_terrain_exponent, :ashrae_site_terrain_thickness, :ashrae_site_terrain_exponent, :S_wo, :shielding_coef)
end

class Building
  def initialize
  end
  attr_accessor(:ffa, :ag_ffa, :ag_ext_wall_area, :building_height, :stories, :above_grade_volume, :SLA, :garage, :unfinished_basement, :crawlspace, :pierbeam, :unfinished_attic)
end<|MERGE_RESOLUTION|>--- conflicted
+++ resolved
@@ -40,11 +40,7 @@
       return false
     end
     building.stories = model.getBuilding.standardsNumberOfAboveGroundStories.get
-<<<<<<< HEAD
-    building.above_grade_volume = Geometry.get_above_grade_finished_volume(model, runner)
-=======
     building.above_grade_volume = Geometry.get_above_grade_finished_volume(model)
->>>>>>> 6e2ec449
     building.ag_ext_wall_area = Geometry.calculate_above_grade_exterior_wall_area(model_spaces)
     model.getThermalZones.each do |thermal_zone|
       if Geometry.is_garage(thermal_zone)
@@ -59,12 +55,6 @@
         building.unfinished_attic = ZoneInfo.new(thermal_zone, Geometry.get_height_of_spaces(thermal_zone.spaces), UnitConversions.convert(thermal_zone.floorArea, "m^2", "ft^2"), Geometry.get_zone_volume(thermal_zone, runner), Geometry.get_z_origin_for_zone(thermal_zone), infil.unfinished_attic_const_ach, infil.unfinished_attic_sla)
       end
     end
-<<<<<<< HEAD
-=======
-    building.ffa = Geometry.get_finished_floor_area_from_spaces(model_spaces, runner)
-    return false if building.ffa.nil?
-
->>>>>>> 6e2ec449
     building.ag_ffa = Geometry.get_above_grade_finished_floor_area_from_spaces(model_spaces, runner)
     return false if building.ag_ffa.nil?
 
