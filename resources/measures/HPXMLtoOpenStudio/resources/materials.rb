--- conflicted
+++ resolved
@@ -233,47 +233,27 @@
 
   def self.ExtFinishConcrete
     cement_mat = self.ExtFinishFiberCementMedDark
-<<<<<<< HEAD
-    return self.new(name = "Concrete", thick_in = 0.375, mat_base = BaseMaterial.Concrete, k_in = nil, rho = nil, cp = nil, tAbs = cement_mat.tAbs, sAbs = cement_mat.sAbs, vAbs = cement_mat.vAbs)
-=======
     return new(name = 'Concrete', thick_in = 0.375, mat_base = BaseMaterial.Concrete, k_in = nil, rho = nil, cp = nil, tAbs = cement_mat.tAbs, sAbs = cement_mat.sAbs, vAbs = cement_mat.vAbs)
->>>>>>> f57ca257
   end
 
   def self.ExtFinishShingleAsbestos
     shingle_mat = self.RoofingCompositionShingles
-<<<<<<< HEAD
-    return self.RoofMaterial("Asbestos Shingles", shingle_mat.tAbs, shingle_mat.sAbs)
-=======
     return self.RoofMaterial('Asbestos Shingles', shingle_mat.tAbs, shingle_mat.sAbs)
->>>>>>> f57ca257
   end
 
   def self.ExtFinishShingleComposition
     shingle_mat = self.RoofingCompositionShingles
-<<<<<<< HEAD
-    return self.RoofMaterial("Composition Shingles", shingle_mat.tAbs, shingle_mat.sAbs)
-=======
     return self.RoofMaterial('Composition Shingles', shingle_mat.tAbs, shingle_mat.sAbs)
->>>>>>> f57ca257
   end
 
   def self.ExtFinishNoneCMU
     cement_mat = self.ExtFinishFiberCementMedDark
-<<<<<<< HEAD
-    return self.new(name = "None, CMU", thick_in = nil, mat_base = nil, k_in = nil, rho = nil, cp = nil, tAbs = cement_mat.tAbs, sAbs = cement_mat.sAbs, vAbs = cement_mat.vAbs)
-=======
     return new(name = 'None, CMU', thick_in = nil, mat_base = nil, k_in = nil, rho = nil, cp = nil, tAbs = cement_mat.tAbs, sAbs = cement_mat.sAbs, vAbs = cement_mat.vAbs)
->>>>>>> f57ca257
   end
 
   def self.ExtFinishNoneBrick
     brick_mat = self.ExtFinishBrickMedDark
-<<<<<<< HEAD
-    return self.new(name = "None, Brick", thick_in = nil, mat_base = nil, k_in = nil, rho = nil, cp = nil, tAbs = brick_mat.tAbs, sAbs = brick_mat.sAbs, vAbs = brick_mat.vAbs)
-=======
     return new(name = 'None, Brick', thick_in = nil, mat_base = nil, k_in = nil, rho = nil, cp = nil, tAbs = brick_mat.tAbs, sAbs = brick_mat.sAbs, vAbs = brick_mat.vAbs)
->>>>>>> f57ca257
   end
 
   def self.FloorWood
