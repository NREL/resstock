require_relative "constants"
require_relative "unit_conversions"
require_relative "weather"
require_relative "schedules"
require_relative "waterheater"

class Refrigerator
  def self.apply(model, unit, runner, rated_annual_energy, mult,
                 weekday_sch, weekend_sch, monthly_sch, sch, space)

    # check for valid inputs
    if rated_annual_energy < 0
      runner.registerError("Rated annual consumption must be greater than or equal to 0.")
      return false
    end
    if mult < 0
      runner.registerError("Occupancy energy multiplier must be greater than or equal to 0.")
      return false
    end

    unit_obj_name = Constants.ObjectNameRefrigerator(unit.name.to_s)

    # Design day schedules used when autosizing
    winter_design_day_sch = OpenStudio::Model::ScheduleDay.new(model)
    winter_design_day_sch.addValue(OpenStudio::Time.new(0, 24, 0, 0), 0)
    summer_design_day_sch = OpenStudio::Model::ScheduleDay.new(model)
    summer_design_day_sch.addValue(OpenStudio::Time.new(0, 24, 0, 0), 1)

    # Get number of days in months/year
    year_description = model.getYearDescription
    num_days_in_year = Constants.NumDaysInYear(year_description.isLeapYear)

    # Calculate fridge daily energy use
    ann_e = rated_annual_energy * mult

    if ann_e > 0

      if sch.nil?
        # Create schedule
        sch = MonthWeekdayWeekendSchedule.new(model, runner, Constants.ObjectNameRefrigerator + " schedule", weekday_sch, weekend_sch, monthly_sch, mult_weekday = 1.0, mult_weekend = 1.0, normalize_values = true, create_sch_object = true, winter_design_day_sch = winter_design_day_sch, summer_design_day_sch = summer_design_day_sch, schedule_type_limits_name = Constants.ScheduleTypeLimitsFraction)
        if not sch.validated?
          return false
        end
      end

      design_level = sch.calcDesignLevelFromDailykWh(ann_e / num_days_in_year)

      # Add electric equipment for the fridge
      frg_def = OpenStudio::Model::ElectricEquipmentDefinition.new(model)
      frg = OpenStudio::Model::ElectricEquipment.new(frg_def)
      frg.setName(unit_obj_name)
      frg.setEndUseSubcategory(unit_obj_name)
      frg.setSpace(space)
      frg_def.setName(unit_obj_name)
      frg_def.setDesignLevel(design_level)
      frg_def.setFractionRadiant(0.0)
      frg_def.setFractionLatent(0.0)
      frg_def.setFractionLost(0.0)
      frg.setSchedule(sch.schedule)

    end

    return true, ann_e, sch
  end

  def self.remove(runner, space, obj_name)
    # Remove any existing refrigerator
    objects_to_remove = []
    space.electricEquipment.each do |space_equipment|
      next if not space_equipment.name.to_s.start_with? obj_name

      objects_to_remove << space_equipment
      objects_to_remove << space_equipment.electricEquipmentDefinition
      if space_equipment.schedule.is_initialized
        objects_to_remove << space_equipment.schedule.get
      end
    end
    if objects_to_remove.size > 0
      runner.registerInfo("Removed existing refrigerator from space '#{space.name.to_s}'.")
    end
    objects_to_remove.uniq.each do |object|
      begin
        object.remove
      rescue
        # no op
      end
    end
  end
end

class ClothesWasher
  def self.apply(model, unit, runner, imef, rated_annual_energy, annual_cost,
                 test_date, drum_volume, cold_cycle, thermostatic_control,
                 internal_heater, fill_sensor, mult_e, mult_hw, d_sh, cd_sch,
                 space, plant_loop, mains_temps)

    # Check for valid inputs
    if imef <= 0
      runner.registerError("Integrated modified energy factor must be greater than 0.0.")
      return false
    end
    if rated_annual_energy <= 0
      runner.registerError("Rated annual consumption must be greater than 0.0.")
      return false
    end
    if annual_cost <= 0
      runner.registerError("Annual cost with gas DHW must be greater than 0.0.")
      return false
    end
    if test_date < 1900
      runner.registerError("Test date must be greater than or equal to 1900.")
      return false
    end
    if drum_volume <= 0
      runner.registerError("Drum volume must be greater than 0.0.")
      return false
    end
    if mult_e < 0
      runner.registerError("Occupancy energy multiplier must be greater than or equal to 0.0.")
      return false
    end
    if mult_hw < 0
      runner.registerError("Occupancy hot water multiplier must be greater than or equal to 0.0.")
      return false
    end
    if d_sh < 0 or d_sh > 364
      runner.registerError("Hot water draw profile can only be shifted by 0-364 days.")
      return false
    end

    # Get unit beds/baths
    nbeds, nbaths = Geometry.get_unit_beds_baths(model, unit, runner)
    if nbeds.nil? or nbaths.nil?
      return false
    end

    # Get water heater setpoint
    wh_setpoint = Waterheater.get_water_heater_setpoint(model, plant_loop, runner)
    if wh_setpoint.nil?
      return false
    end

    # Get number of days in months/year
    year_description = model.getYearDescription
    num_days_in_months = Constants.NumDaysInMonths(year_description.isLeapYear)
    num_days_in_year = Constants.NumDaysInYear(year_description.isLeapYear)

    if mains_temps.nil?
      # Get mains monthly temperatures
      site = model.getSite
      if !site.siteWaterMainsTemperature.is_initialized
        runner.registerError("Mains water temperature has not been set.")
        return false
      end
      waterMainsTemperature = site.siteWaterMainsTemperature.get
      avgOAT = UnitConversions.convert(waterMainsTemperature.annualAverageOutdoorAirTemperature.get, "C", "F")
      maxDiffMonthlyAvgOAT = UnitConversions.convert(waterMainsTemperature.maximumDifferenceInMonthlyAverageOutdoorAirTemperatures.get, "K", "R")
      mains_temps = WeatherProcess.calc_mains_temperatures(avgOAT, maxDiffMonthlyAvgOAT, site.latitude, num_days_in_year)[1]
    end

    unit_obj_name = Constants.ObjectNameClothesWasher(unit.name.to_s)

    # Use EnergyGuide Label test data to calculate per-cycle energy and water consumption.
    # Calculations are based on "Method for Evaluating Energy Use of Dishwashers, Clothes Washers,
    # and Clothes Dryers" by Eastment and Hendron, Conference Paper NREL/CP-550-39769, August 2006.
    # Their paper is in part based on the energy use calculations  presented in the 10CFR Part 430,
    # Subpt. B, App. J1 (DOE 1999),
    # http://ecfr.gpoaccess.gov/cgi/t/text/text-idx?c=ecfr&tpl=/ecfrbrowse/Title10/10cfr430_main_02.tpl

    # Set the number of cycles per year for test conditions
    cycles_per_year_test = 392 # (see Eastment and Hendron, NREL/CP-550-39769, 2006)

    # The water heater recovery efficiency - how efficiently the heat from natural gas is transferred
    # to the water in the water heater. The DOE 10CFR Part 430 assumes a nominal gas water heater
    # recovery efficiency of 0.75.
    gas_dhw_heater_efficiency_test = 0.75

    # Calculate test load weight (correlation based on data in Table 5.1 of 10CFR Part 430,
    # Subpt. B, App. J1, DOE 1999)
    test_load = 4.103003337 * drum_volume + 0.198242492 # lb

    # Set the Hot Water Inlet Temperature for test conditions
    if test_date < 2004
      # (see 10CFR Part 430, Subpt. B, App. J, Section 2.3, DOE 1999)
      hot_water_inlet_temperature_test = 140 # degF
    elsif test_date >= 2004
      # (see 10CFR Part 430, Subpt. B, App. J1, Section 2.3, DOE 1999)
      hot_water_inlet_temperature_test = 135 # degF
    end

    # Set the cold water inlet temperature for test conditions (see 10CFR Part 430, Subpt. B, App. J,
    # Section 2.3, DOE 1999)
    cold_water_inlet_temp_test = 60 # degF

    # Set/calculate the hot water fraction and mixed water temperature for test conditions.
    # Washer varies relative amounts of hot and cold water (by opening and closing valves) to achieve
    # a specific wash temperature. This includes the option to simulate washers operating on cold
    # cycle only (cold_cycle = True). This is an operating choice for the occupant - the
    # washer itself was tested under normal test conditions (not cold cycle).
    if thermostatic_control
      # (see p. 10 of Eastment and Hendron, NREL/CP-550-39769, 2006)
      mixed_cycle_temperature_test = 92.5 # degF
      # (eq. 17 Eastment and Hendron, NREL/CP-550-39769, 2006)
      hot_water_vol_frac_test = ((mixed_cycle_temperature_test - cold_water_inlet_temp_test) /
                                (hot_water_inlet_temperature_test - cold_water_inlet_temp_test))
    else
      # Note: if washer only has cold water supply then the following code will run and
      # incorrectly set the hot water fraction to 0.5. However, the code below will correctly
      # determine hot and cold water usage.
      hot_water_vol_frac_test = 0.5
      mixed_cycle_temperature_test = ((hot_water_inlet_temperature_test - cold_water_inlet_temp_test) * \
                                     hot_water_vol_frac_test + cold_water_inlet_temp_test) # degF
    end

    # Determine the Gas use for domestic hot water per cycle for test conditions
    energy_guide_gas_cost = EnergyGuideLabel.get_energy_guide_gas_cost(test_date) / 100
    energy_guide_elec_cost = EnergyGuideLabel.get_energy_guide_elec_cost(test_date) / 100

    # Use the EnergyGuide Label information (eq. 4 Eastment and Hendron, NREL/CP-550-39769, 2006).
    gas_consumption_for_dhw_per_cycle_test = ((rated_annual_energy * energy_guide_elec_cost -
                                                annual_cost) /
                                                (UnitConversions.convert(gas_dhw_heater_efficiency_test, "therm", "kWh") *
                                                energy_guide_elec_cost - energy_guide_gas_cost) /
                                                cycles_per_year_test) # therms/cycle

    # Use additional EnergyGuide Label information to determine how  much electricity was used in
    # the test to power the clothes washer's internal machinery (eq. 5 Eastment and Hendron,
    # NREL/CP-550-39769, 2006). Any energy required for internal water heating will be included
    # in this value.
    elec_use_per_cycle_test = (rated_annual_energy / cycles_per_year_test -
                                 gas_consumption_for_dhw_per_cycle_test *
                                 UnitConversions.convert(gas_dhw_heater_efficiency_test, "therm", "kWh")) # kWh/cycle

    if test_date < 2004
      # (see 10CFR Part 430, Subpt. B, App. J, Section 4.1.2, DOE 1999)
      dhw_deltaT_test = 90
    else
      # (see 10CFR Part 430, Subpt. B, App. J1, Section 4.1.2, DOE 1999)
      dhw_deltaT_test = 75
    end

    # Determine how much hot water was used in the test based on the amount of gas used in the
    # test to heat the water and the temperature rise in the water heater in the test (eq. 6
    # Eastment and Hendron, NREL/CP-550-39769, 2006).
    water_dens = Liquid.H2O_l.rho # lbm/ft^3
    water_sh = Liquid.H2O_l.cp # Btu/lbm-R
    dhw_use_per_cycle_test = ((UnitConversions.convert(gas_consumption_for_dhw_per_cycle_test, "therm", "kWh") *
                                gas_dhw_heater_efficiency_test) / (dhw_deltaT_test *
                                water_dens * water_sh * UnitConversions.convert(1.0, "Btu", "kWh") / UnitConversions.convert(1.0, "ft^3", "gal")))

    if fill_sensor and test_date < 2004
      # For vertical axis washers that are sensor-filled, use a multiplying factor of 0.94
      # (see 10CFR Part 430, Subpt. B, App. J, Section 4.1.2, DOE 1999)
      dhw_use_per_cycle_test = dhw_use_per_cycle_test / 0.94
    end

    # Calculate total per-cycle usage of water (combined from hot and cold supply).
    # Note that the actual total amount of water used per cycle is assumed to be the same as
    # the total amount of water used per cycle in the test. Under actual conditions, however,
    # the ratio of hot and cold water can vary with thermostatic control (see below).
    actual_total_per_cycle_water_use = dhw_use_per_cycle_test / hot_water_vol_frac_test # gal/cycle

    # Set actual clothes washer water temperature for calculations below.
    if cold_cycle
      # To model occupant behavior of using only a cold cycle.
      water_temp = mains_temps.inject(:+) / 12 # degF
    elsif thermostatic_control
      # Washer is being operated "normally" - at the same temperature as in the test.
      water_temp = mixed_cycle_temperature_test # degF
    else
      water_temp = wh_setpoint # degF
    end

    # (eq. 14 Eastment and Hendron, NREL/CP-550-39769, 2006)
    actual_cycles_per_year = (cycles_per_year_test * (0.5 + nbeds / 6) *
                                (12.5 / test_load)) # cycles/year

    total_daily_water_use = (actual_total_per_cycle_water_use * actual_cycles_per_year /
                             num_days_in_year) # gal/day

    # Calculate actual DHW use and elecricity use.
    # First calculate per-cycle usages.
    #    If the clothes washer has thermostatic control, then the test per-cycle DHW usage
    #    amounts will have to be adjusted (up or down) to account for differences between
    #    actual water supply temperatures and test conditions. If the clothes washer has
    #    an internal heater, then the test per-cycle electricity usage amounts will have to
    #    be adjusted (up or down) to account for differences between actual water supply
    #    temperatures and hot water amounts and test conditions.
    # The calculations are done on a monthly basis to reflect monthly variations in TMains
    # temperatures. Per-cycle amounts are then used to calculate monthly amounts and finally
    # daily amounts.

    monthly_dhw = Array.new(12, 0)
    monthly_energy = Array.new(12, 0)

    mains_temps.each_with_index do |monthly_main, i|
      # Adjust per-cycle DHW amount.
      if thermostatic_control
        # If the washer has thermostatic control then its use of DHW will vary as the
        # cold and hot water supply temperatures vary.

        if cold_cycle and monthly_main >= water_temp
          # In this special case, the washer uses only a cold cycle and the TMains
          # temperature exceeds the desired cold cycle temperature. In this case, no
          # DHW will be used (the adjustment is -100%). A special calculation is
          # needed here since the formula for the general case (below) would imply
          # that a negative volume of DHW is used.
          dhw_use_per_cycle_adjustment = -1 * dhw_use_per_cycle_test # gal/cycle

        else
          # With thermostatic control, the washer will adjust the amount of hot water
          # when either the hot water or cold water supply temperatures vary (eq. 18
          # Eastment and Hendron, NREL/CP-550-39769, 2006).
          dhw_use_per_cycle_adjustment = (dhw_use_per_cycle_test *
                                            ((1 / hot_water_vol_frac_test) *
                                            (water_temp - monthly_main) +
                                            monthly_main - wh_setpoint) /
                                            (wh_setpoint - monthly_main)) # gal/cycle

        end

      else
        # Without thermostatic control, the washer will not adjust the amount of hot water.
        dhw_use_per_cycle_adjustment = 0 # gal/cycle
      end

      # Calculate actual water usage amounts for the current month in the loop.
      actual_dhw_use_per_cycle = (dhw_use_per_cycle_test +
                                    dhw_use_per_cycle_adjustment) # gal/cycle

      # Adjust per-cycle electricity amount.
      if internal_heater
        # If the washer heats the water internally, then its use of electricity will vary
        # as the cold and hot water supply temperatures vary.

        # Calculate cold water usage per cycle to facilitate calculation of electricity
        # usage below.
        actual_cold_water_use_per_cycle = (actual_total_per_cycle_water_use -
                                             actual_dhw_use_per_cycle) # gal/cycle

        # With an internal heater, the washer will adjust its heating (up or down) when
        # actual conditions differ from test conditions according to the following three
        # equations. Compensation for changes in sensible heat due to:
        # 1) a difference in hot water supply temperatures and
        # 2) a difference in cold water supply temperatures
        # (modified version of eq. 20 Eastment and Hendron, NREL/CP-550-39769, 2006).
        elec_use_per_cycle_adjustment_supply_temps = ((actual_dhw_use_per_cycle *
                                                        (hot_water_inlet_temperature_test -
                                                        wh_setpoint) +
                                                        actual_cold_water_use_per_cycle *
                                                        (cold_water_inlet_temp_test -
                                                        monthly_main)) *
                                                        (water_dens * water_sh *
                                                        UnitConversions.convert(1.0, "Btu", "kWh") /
                                                        UnitConversions.convert(1.0, "ft^3", "gal"))) # kWh/cycle

        # Compensation for the change in sensible heat due to a difference in hot water
        # amounts due to thermostatic control.
        elec_use_per_cycle_adjustment_hot_water_amount = (dhw_use_per_cycle_adjustment *
                                                            (cold_water_inlet_temp_test -
                                                            hot_water_inlet_temperature_test) *
                                                            (water_dens * water_sh *
                                                            UnitConversions.convert(1.0, "Btu", "kWh") /
                                                            UnitConversions.convert(1.0, "ft^3", "gal"))) # kWh/cycle

        # Compensation for the change in sensible heat due to a difference in operating
        # temperature vs. test temperature (applies only to cold cycle only).
        # Note: This adjustment can result in the calculation of zero electricity use
        # per cycle below. This would not be correct (the washer will always use some
        # electricity to operate). However, if the washer has an internal heater, it is
        # not possible to determine how much of the electricity was  used for internal
        # heating of water and how much for other machine operations.
        elec_use_per_cycle_adjustment_operating_temp = (actual_total_per_cycle_water_use *
                                                          (water_temp - mixed_cycle_temperature_test) *
                                                          (water_dens * water_sh *
                                                          UnitConversions.convert(1.0, "Btu", "kWh") /
                                                          UnitConversions.convert(1.0, "ft^3", "gal"))) # kWh/cycle

        # Sum the three adjustments above
        elec_use_per_cycle_adjustment = elec_use_per_cycle_adjustment_supply_temps +
                                        elec_use_per_cycle_adjustment_hot_water_amount +
                                        elec_use_per_cycle_adjustment_operating_temp

      else

        elec_use_per_cycle_adjustment = 0 # kWh/cycle

      end

      # Calculate actual electricity usage amount for the current month in the loop.
      actual_elec_use_per_cycle = (elec_use_per_cycle_test +
                                     elec_use_per_cycle_adjustment) # kWh/cycle

      # Do not allow negative electricity use
      if actual_elec_use_per_cycle < 0
        actual_elec_use_per_cycle = 0
      end

      # Calculate monthly totals
      monthly_dhw[i] = ((actual_dhw_use_per_cycle *
                         actual_cycles_per_year *
                         num_days_in_months[i] / num_days_in_year)) # gal/month
      monthly_energy[i] = ((actual_elec_use_per_cycle *
                            actual_cycles_per_year *
                            num_days_in_months[i] / num_days_in_year)) # kWh/month
    end

    daily_energy = monthly_energy.inject(:+) / num_days_in_year

    daily_energy = daily_energy * mult_e
    total_daily_water_use = total_daily_water_use * mult_hw

    ann_e = daily_energy * num_days_in_year

    cd_updated = false

    if ann_e > 0

      # Create schedule
      sch = HotWaterSchedule.new(model, runner, Constants.ObjectNameClothesWasher + " schedule",
                                 Constants.ObjectNameClothesWasher + " temperature schedule",
                                 nbeds, d_sh, "ClothesWasher", water_temp,
                                 create_sch_object = true, schedule_type_limits_name = Constants.ScheduleTypeLimitsFraction)
      if not sch.validated?
        return false
      end

      # Reuse existing water use connection if possible
      water_use_connection = nil
      plant_loop.demandComponents.each do |component|
        next unless component.to_WaterUseConnections.is_initialized

        water_use_connection = component.to_WaterUseConnections.get
        break
      end
      if water_use_connection.nil?
        # Need new water heater connection
        water_use_connection = OpenStudio::Model::WaterUseConnections.new(model)
        plant_loop.addDemandBranchForComponent(water_use_connection)
      end

      design_level = sch.calcDesignLevelFromDailykWh(daily_energy)
      peak_flow = sch.calcPeakFlowFromDailygpm(total_daily_water_use)

      # Add equipment for the cw
      cw_def = OpenStudio::Model::ElectricEquipmentDefinition.new(model)
      cw = OpenStudio::Model::ElectricEquipment.new(cw_def)
      cw.setName(unit_obj_name)
      cw.setEndUseSubcategory(unit_obj_name)
      cw.setSpace(space)
      cw_def.setName(unit_obj_name)
      cw_def.setDesignLevel(design_level)
      cw_def.setFractionRadiant(0.48)
      cw_def.setFractionLatent(0.0)
      cw_def.setFractionLost(0.2)
      cw.setSchedule(sch.schedule)

      # Add water use equipment for the dw
      cw_def2 = OpenStudio::Model::WaterUseEquipmentDefinition.new(model)
      cw2 = OpenStudio::Model::WaterUseEquipment.new(cw_def2)
      cw2.setName(unit_obj_name)
      cw2.setSpace(space)
      cw_def2.setName(unit_obj_name)
      cw_def2.setPeakFlowRate(peak_flow)
      cw_def2.setEndUseSubcategory(unit_obj_name)
      cw2.setFlowRateFractionSchedule(sch.schedule)
      cw_def2.setTargetTemperatureSchedule(sch.temperatureSchedule)
      water_use_connection.addWaterUseEquipment(cw2)

      # Store some info for Clothes Dryer measures
      cw.additionalProperties.setFeature(Constants.ClothesWasherIMEF, imef)
      cw.additionalProperties.setFeature(Constants.ClothesWasherRatedAnnualEnergy, rated_annual_energy)
      cw.additionalProperties.setFeature(Constants.ClothesWasherDrumVolume, drum_volume)
      cw.additionalProperties.setFeature(Constants.ClothesWasherDayShift, d_sh.to_f)

      # Check if there's a clothes dryer that needs to be updated
      cd_unit_obj_name = Constants.ObjectNameClothesDryer(nil)
      cd = nil
      model.getElectricEquipments.each do |ee|
        next if not ee.name.to_s.start_with? cd_unit_obj_name
        next if not unit.spaces.include? ee.space.get

        cd = ee
      end
      model.getOtherEquipments.each do |oe|
        next if not oe.name.to_s.start_with? cd_unit_obj_name
        next if not unit.spaces.include? oe.space.get

        cd = oe
      end
      if not cd.nil?

        # Get clothes dryer properties
        cd_cef = cd.additionalProperties.getFeatureAsDouble(Constants.ClothesDryerCEF)
        cd_mult = cd.additionalProperties.getFeatureAsDouble(Constants.ClothesDryerMult)
        cd_fuel_type = cd.additionalProperties.getFeatureAsString(Constants.ClothesDryerFuelType)
        cd_fuel_split = cd.additionalProperties.getFeatureAsDouble(Constants.ClothesDryerFuelSplit)
        if !cd_cef.is_initialized or !cd_mult.is_initialized or !cd_fuel_type.is_initialized or !cd_fuel_split.is_initialized
          runner.registerError("Could not find clothes dryer properties.")
          return false
        end
        cd_cef = cd_cef.get
        cd_mult = cd_mult.get
        cd_fuel_type = cd_fuel_type.get
        cd_fuel_split = cd_fuel_split.get

        # Update clothes dryer
        cd_space = cd.space.get
        ClothesDryer.remove(runner, cd_space, cd_unit_obj_name, false)
        success, cd_ann_e, cd_ann_f, cd_sch = ClothesDryer.apply(model, unit, runner, cd_sch, cd_cef, cd_mult,
                                                                 cd_space, cd_fuel_type, cd_fuel_split, cw)

        if not success
          return false
        end

        if cd_ann_e > 0 or cd_ann_f > 0
          cd_updated = true
        end

      end

    end

    return true, ann_e, cd_updated, cd_sch, mains_temps
  end

  def self.remove(runner, space, obj_name)
    # Remove any existing clothes washer
    objects_to_remove = []
    space.electricEquipment.each do |space_equipment|
      next if not space_equipment.name.to_s.start_with? obj_name

      objects_to_remove << space_equipment
      objects_to_remove << space_equipment.electricEquipmentDefinition
      if space_equipment.schedule.is_initialized
        objects_to_remove << space_equipment.schedule.get
      end
    end
    space.waterUseEquipment.each do |space_equipment|
      next if not space_equipment.name.to_s.start_with? obj_name

      objects_to_remove << space_equipment
      objects_to_remove << space_equipment.waterUseEquipmentDefinition
      if space_equipment.flowRateFractionSchedule.is_initialized
        objects_to_remove << space_equipment.flowRateFractionSchedule.get
      end
      if space_equipment.waterUseEquipmentDefinition.targetTemperatureSchedule.is_initialized
        objects_to_remove << space_equipment.waterUseEquipmentDefinition.targetTemperatureSchedule.get
      end
    end
    if objects_to_remove.size > 0
      runner.registerInfo("Removed existing clothes washer from space '#{space.name.to_s}'.")
    end
    objects_to_remove.uniq.each do |object|
      begin
        object.remove
      rescue
        # no op
      end
    end
  end
end

class ClothesDryer
  def self.apply(model, unit, runner, sch, cef, mult, space, fuel_type, fuel_split, cw)
    # Check for valid inputs
    if cef <= 0
      runner.registerError("Combined energy factor must be greater than 0.0.")
      return false
    end
    if fuel_split < 0 or fuel_split > 1
      runner.registerError("Assumed fuel electric split must be greater than or equal to 0.0 and less than or equal to 1.0.")
      return false
    end
    if mult < 0
      runner.registerError("Occupancy energy multiplier must be greater than or equal to 0.0.")
      return false
    end

    # Get unit beds/baths
    nbeds, nbaths = Geometry.get_unit_beds_baths(model, unit, runner)
    if nbeds.nil? or nbaths.nil?
      return false
    end

    # Get number of days in months/year
    year_description = model.getYearDescription
    num_days_in_year = Constants.NumDaysInYear(year_description.isLeapYear)

<<<<<<< HEAD
    # Get clothes washer properties
    cw = nil
    model.getElectricEquipments.each do |ee|
      next if ee.name.to_s != Constants.ObjectNameClothesWasher(unit.name.to_s)

      cw = ee
    end
    if cw.nil?
      runner.registerWarning("Could not find clothes washer equipment.")
      return nil
    end
=======
>>>>>>> 28361ac6
    drum_volume = cw.additionalProperties.getFeatureAsDouble(Constants.ClothesWasherDrumVolume)
    imef = cw.additionalProperties.getFeatureAsDouble(Constants.ClothesWasherIMEF)
    rated_annual_energy = cw.additionalProperties.getFeatureAsDouble(Constants.ClothesWasherRatedAnnualEnergy)
    day_shift = cw.additionalProperties.getFeatureAsDouble(Constants.ClothesWasherDayShift)
    if !drum_volume.is_initialized or !imef.is_initialized or !rated_annual_energy.is_initialized or !day_shift.is_initialized
      runner.registerError("Could not find clothes washer properties.")
      return false
    end
    drum_volume = drum_volume.get
    imef = imef.get
    rated_annual_energy = rated_annual_energy.get
    day_shift = day_shift.get

    unit_obj_name_e = Constants.ObjectNameClothesDryer(Constants.FuelTypeElectric, unit.name.to_s)
    unit_obj_name_f = Constants.ObjectNameClothesDryer(fuel_type, unit.name.to_s)

    ef = cef * 1.15 # RESNET interpretation
    cw_mef = 0.503 + 0.95 * imef # RESNET interpretation

    # Energy Use is based on "Method for Evaluating Energy Use of Dishwashers, Clothes
    # Washers, and Clothes Dryers" by Eastment and Hendron, Conference Paper NREL/CP-550-39769,
    # August 2006. Their paper is in part based on the energy use calculations presented in the
    # 10CFR Part 430, Subpt. B, App. D (DOE 1999),
    # http://ecfr.gpoaccess.gov/cgi/t/text/text-idx?c=ecfr&tpl=/ecfrbrowse/Title10/10cfr430_main_02.tpl
    # Eastment and Hendron present a method for estimating the energy consumption per cycle
    # based on the dryer's energy factor.

    # Set some intermediate variables. An experimentally determined value for the percent
    # reduction in the moisture content of the test load, expressed here as a fraction
    # (DOE 10CFR Part 430, Subpt. B, App. D, Section 4.1)
    dryer_nominal_reduction_in_moisture_content = 0.66
    # The fraction of washer loads dried in a clothes dryer (DOE 10CFR Part 430, Subpt. B,
    # App. J1, Section 4.3)
    dryer_usage_factor = 0.84
    load_adjustment_factor = 0.52

    # Set the number of cycles per year for test conditions
    cycles_per_year_test = 392 # (see Eastment and Hendron, NREL/CP-550-39769, 2006)

    # Calculate test load weight (correlation based on data in Table 5.1 of 10CFR Part 430,
    # Subpt. B, App. J1, DOE 1999)
    test_load = 4.103003337 * drum_volume + 0.198242492 # lb

    # Eq. 10 of Eastment and Hendron, NREL/CP-550-39769, 2006.
    dryer_energy_factor_std = 0.5 # Nominal drying energy required, kWh/lb dry cloth
    dryer_elec_per_year = (cycles_per_year_test * drum_volume / cw_mef -
                          rated_annual_energy) # kWh
    dryer_elec_per_cycle = dryer_elec_per_year / cycles_per_year_test # kWh
    remaining_moisture_after_spin = (dryer_elec_per_cycle / (load_adjustment_factor *
                                    dryer_energy_factor_std * dryer_usage_factor *
                                    test_load) + 0.04) # lb water/lb dry cloth
    cw_remaining_water = test_load * remaining_moisture_after_spin

    # Use the dryer energy factor and remaining water from the clothes washer to calculate
    # total energy use per cycle (eq. 7 Eastment and Hendron, NREL/CP-550-39769, 2006).
    actual_cd_energy_use_per_cycle = (cw_remaining_water / (ef *
                                     dryer_nominal_reduction_in_moisture_content)) # kWh/cycle

    if fuel_type == Constants.FuelTypeElectric
      # All energy use is electric.
      actual_cd_elec_use_per_cycle = actual_cd_energy_use_per_cycle # kWh/cycle
    else
      # Use assumed split between electricity and fuel use to calculate each.
      # eq. 8 of Eastment and Hendron, NREL/CP-550-39769, 2006
      actual_cd_elec_use_per_cycle = fuel_split * actual_cd_energy_use_per_cycle # kWh/cycle
      # eq. 9 of Eastment and Hendron, NREL/CP-550-39769, 2006
      actual_cd_fuel_use_per_cycle = (1 - fuel_split) * actual_cd_energy_use_per_cycle # kWh/cycle
    end

    # (eq. 14 Eastment and Hendron, NREL/CP-550-39769, 2006)
    actual_cycles_per_year = (cycles_per_year_test * (0.5 + nbeds / 6) *
                                (12.5 / test_load)) # cycles/year

    # eq. 15 of Eastment and Hendron, NREL/CP-550-39769, 2006
    actual_cd_cycles_per_year = dryer_usage_factor * actual_cycles_per_year # cycles/year

    daily_energy_elec = actual_cd_cycles_per_year * actual_cd_elec_use_per_cycle / num_days_in_year # kWh/day
    daily_energy_elec = daily_energy_elec * mult
    ann_e = daily_energy_elec * num_days_in_year # kWh/yr

    ann_f = 0
    if fuel_type != Constants.FuelTypeElectric
      daily_energy_fuel = actual_cd_cycles_per_year * actual_cd_fuel_use_per_cycle / num_days_in_year # kWh/day
      daily_energy_fuel = UnitConversions.convert(daily_energy_fuel * mult, "kWh", "therm") # therm/day
      ann_f = daily_energy_fuel * num_days_in_year # therms/yr
    end

    if ann_e > 0 or ann_f > 0

      if sch.nil?
        # Create schedule
        hr_shift = day_shift - 1.0 / 24.0
        sch = HotWaterSchedule.new(model, runner, unit_obj_name_f + " schedule",
                                   unit_obj_name_f + " temperature schedule", nbeds,
                                   hr_shift, "ClothesDryer", 0,
                                   create_sch_object = true, schedule_type_limits_name = Constants.ScheduleTypeLimitsFraction)
        if not sch.validated?
          return false
        end
      end

      # Add equipment for the cd
      if fuel_type == Constants.FuelTypeElectric

        design_level_e = sch.calcDesignLevelFromDailykWh(daily_energy_elec)

        cd_def = OpenStudio::Model::ElectricEquipmentDefinition.new(model)
        cd = OpenStudio::Model::ElectricEquipment.new(cd_def)
        cd.setName(unit_obj_name_e)
        cd.setEndUseSubcategory(unit_obj_name_e)
        cd.setSpace(space)
        cd_def.setName(unit_obj_name_e)
        cd_def.setDesignLevel(design_level_e)
        cd_def.setFractionRadiant(0.09)
        cd_def.setFractionLatent(0.05)
        cd_def.setFractionLost(0.8)
        cd.setSchedule(sch.schedule)

      else

        design_level_e = sch.calcDesignLevelFromDailykWh(daily_energy_elec)

        if design_level_e > 0
          cd_def2 = OpenStudio::Model::ElectricEquipmentDefinition.new(model)
          cd2 = OpenStudio::Model::ElectricEquipment.new(cd_def2)
          cd2.setName(unit_obj_name_e)
          cd2.setEndUseSubcategory(unit_obj_name_e)
          cd2.setSpace(space)
          cd_def2.setName(unit_obj_name_e)
          cd_def2.setDesignLevel(design_level_e)
          cd_def2.setFractionRadiant(0.6)
          cd_def2.setFractionLatent(0.0)
          cd_def2.setFractionLost(0.0)
          cd2.setSchedule(sch.schedule)
        end

        design_level_f = sch.calcDesignLevelFromDailyTherm(daily_energy_fuel)

        cd_def = OpenStudio::Model::OtherEquipmentDefinition.new(model)
        cd = OpenStudio::Model::OtherEquipment.new(cd_def)
        cd.setName(unit_obj_name_f)
        cd.setEndUseSubcategory(unit_obj_name_f)
        cd.setFuelType(HelperMethods.eplus_fuel_map(fuel_type))
        cd.setSpace(space)
        cd_def.setName(unit_obj_name_f)
        cd_def.setDesignLevel(design_level_f)
        cd_def.setFractionRadiant(0.06)
        cd_def.setFractionLatent(0.05)
        cd_def.setFractionLost(0.85)
        cd.setSchedule(sch.schedule)

      end

      cd.additionalProperties.setFeature(Constants.ClothesDryerCEF, cef.to_f)
      cd.additionalProperties.setFeature(Constants.ClothesDryerMult, mult.to_f)
      cd.additionalProperties.setFeature(Constants.ClothesDryerFuelType, fuel_type.to_s)
      cd.additionalProperties.setFeature(Constants.ClothesDryerFuelSplit, fuel_split.to_f)

    end

    return true, ann_e, ann_f, sch
  end

  def self.remove(runner, space, obj_name, display_remove_msg = true)
    # Remove any existing clothes dryer
    objects_to_remove = []
    space.electricEquipment.each do |space_equipment|
      next if not space_equipment.name.to_s.start_with? obj_name

      objects_to_remove << space_equipment
      objects_to_remove << space_equipment.electricEquipmentDefinition
      if space_equipment.schedule.is_initialized
        objects_to_remove << space_equipment.schedule.get
      end
    end
    space.otherEquipment.each do |space_equipment|
      next if not space_equipment.name.to_s.start_with? obj_name

      objects_to_remove << space_equipment
      objects_to_remove << space_equipment.otherEquipmentDefinition
      if space_equipment.schedule.is_initialized
        objects_to_remove << space_equipment.schedule.get
      end
    end
    if objects_to_remove.size > 0 and display_remove_msg
      runner.registerInfo("Removed existing clothes dryer from space '#{space.name.to_s}'.")
    end
    objects_to_remove.uniq.each do |object|
      begin
        object.remove
      rescue
        # no op
      end
    end
  end
end

class CookingRange
  def self.apply(model, unit, runner, fuel_type, cooktop_ef, oven_ef,
                 has_elec_ignition, mult, weekday_sch, weekend_sch, monthly_sch,
                 sch, space)

    # check for valid inputs
    if oven_ef <= 0 or oven_ef > 1
      runner.registerError("Oven energy factor must be greater than 0 and less than or equal to 1.")
      return false
    end
    if cooktop_ef <= 0 or cooktop_ef > 1
      runner.registerError("Cooktop energy factor must be greater than 0 and less than or equal to 1.")
      return false
    end
    if mult < 0
      runner.registerError("Occupancy energy multiplier must be greater than or equal to 0.")
      return false
    end

    # Get unit beds/baths
    nbeds, nbaths = Geometry.get_unit_beds_baths(model, unit, runner)
    if nbeds.nil? or nbaths.nil?
      return false
    end

    unit_obj_name = Constants.ObjectNameCookingRange(fuel_type, unit.name.to_s)

    # Design day schedules used when autosizing
    winter_design_day_sch = OpenStudio::Model::ScheduleDay.new(model)
    winter_design_day_sch.addValue(OpenStudio::Time.new(0, 24, 0, 0), 0)
    summer_design_day_sch = OpenStudio::Model::ScheduleDay.new(model)
    summer_design_day_sch.addValue(OpenStudio::Time.new(0, 24, 0, 0), 1)

    # Get number of days in months/year
    year_description = model.getYearDescription
    num_days_in_year = Constants.NumDaysInYear(year_description.isLeapYear)

    # Calculate range daily energy use
    if fuel_type == Constants.FuelTypeElectric
      ann_e = ((86.5 + 28.9 * nbeds) / cooktop_ef + (14.6 + 4.9 * nbeds) / oven_ef) * mult # kWh/yr
      ann_f = 0
      ann_i = 0
    else
      ann_e = 0
      ann_f = ((2.64 + 0.88 * nbeds) / cooktop_ef + (0.44 + 0.15 * nbeds) / oven_ef) * mult # therm/yr
      if has_elec_ignition == true
        ann_i = (40 + 13.3 * nbeds) * mult # kWh/yr
      else
        ann_i = 0
      end
    end

    if ann_f > 0 or ann_e > 0

      if sch.nil?
        # Create schedule
        sch = MonthWeekdayWeekendSchedule.new(model, runner, Constants.ObjectNameCookingRange(fuel_type, false) + " schedule", weekday_sch, weekend_sch, monthly_sch, mult_weekday = 1.0, mult_weekend = 1.0, normalize_values = true, create_sch_object = true, winter_design_day_sch = winter_design_day_sch, summer_design_day_sch = summer_design_day_sch, schedule_type_limits_name = Constants.ScheduleTypeLimitsFraction)
        if not sch.validated?
          return false
        end
      end

    end

    if ann_f > 0

      design_level_f = sch.calcDesignLevelFromDailyTherm(ann_f / num_days_in_year)
      design_level_i = sch.calcDesignLevelFromDailykWh(ann_i / num_days_in_year)

      # Add equipment for the range
      if has_elec_ignition == true
        unit_obj_name_i = Constants.ObjectNameCookingRange(Constants.FuelTypeElectric, unit.name.to_s)

        rng_def2 = OpenStudio::Model::ElectricEquipmentDefinition.new(model)
        rng2 = OpenStudio::Model::ElectricEquipment.new(rng_def2)
        rng2.setName(unit_obj_name_i)
        rng2.setEndUseSubcategory(unit_obj_name_i)
        rng2.setSpace(space)
        rng_def2.setName(unit_obj_name_i)
        rng_def2.setDesignLevel(design_level_i)
        rng_def2.setFractionRadiant(0.24)
        rng_def2.setFractionLatent(0.3)
        rng_def2.setFractionLost(0.3)
        rng2.setSchedule(sch.schedule)
      end

      rng_def = OpenStudio::Model::OtherEquipmentDefinition.new(model)
      rng = OpenStudio::Model::OtherEquipment.new(rng_def)
      rng.setName(unit_obj_name)
      rng.setEndUseSubcategory(unit_obj_name)
      rng.setFuelType(HelperMethods.eplus_fuel_map(fuel_type))
      rng.setSpace(space)
      rng_def.setName(unit_obj_name)
      rng_def.setDesignLevel(design_level_f)
      rng_def.setFractionRadiant(0.18)
      rng_def.setFractionLatent(0.2)
      rng_def.setFractionLost(0.5)
      rng.setSchedule(sch.schedule)

    elsif ann_e > 0
      design_level_e = sch.calcDesignLevelFromDailykWh(ann_e / num_days_in_year)

      # Add equipment for the range
      rng_def = OpenStudio::Model::ElectricEquipmentDefinition.new(model)
      rng = OpenStudio::Model::ElectricEquipment.new(rng_def)
      rng.setName(unit_obj_name)
      rng.setEndUseSubcategory(unit_obj_name)
      rng.setSpace(space)
      rng_def.setName(unit_obj_name)
      rng_def.setDesignLevel(design_level_e)
      rng_def.setFractionRadiant(0.24)
      rng_def.setFractionLatent(0.3)
      rng_def.setFractionLost(0.3)
      rng.setSchedule(sch.schedule)

    end

    return true, ann_e, ann_f, ann_i, sch
  end

  def self.remove(runner, space, obj_name)
    # Remove any existing cooking range
    objects_to_remove = []
    space.electricEquipment.each do |space_equipment|
      next if not space_equipment.name.to_s.start_with? obj_name

      objects_to_remove << space_equipment
      objects_to_remove << space_equipment.electricEquipmentDefinition
      if space_equipment.schedule.is_initialized
        objects_to_remove << space_equipment.schedule.get
      end
    end
    space.otherEquipment.each do |space_equipment|
      next if not space_equipment.name.to_s.start_with? obj_name

      objects_to_remove << space_equipment
      objects_to_remove << space_equipment.otherEquipmentDefinition
      if space_equipment.schedule.is_initialized
        objects_to_remove << space_equipment.schedule.get
      end
    end
    if objects_to_remove.size > 0
      runner.registerInfo("Removed existing cooking range from space '#{space.name.to_s}'.")
    end
    objects_to_remove.uniq.each do |object|
      begin
        object.remove
      rescue
        # no op
      end
    end
  end
end

class Dishwasher
  def self.apply(model, unit, runner, num_settings, rated_annual_energy,
                 cold_inlet, has_internal_heater, cold_use, test_date,
                 annual_gas_cost, mult_e, mult_hw, d_sh, space, plant_loop,
                 mains_temps)

    # Check for valid inputs
    if num_settings < 1
      runner.registerError("Number of place settings must be greater than or equal to 1.")
      return false
    end
    if rated_annual_energy < 0
      runner.registerError("Rated annual energy consumption must be greater than or equal to 0.")
      return false
    end
    if cold_use < 0
      runner.registerError("Cold water connection use must be greater than or equal to 0.")
      return false
    end
    if test_date < 1900
      runner.registerError("Energy Guide date must be greater than or equal to 1900.")
      return false
    end
    if annual_gas_cost <= 0
      runner.registerError("Energy Guide annual gas cost must be greater than 0.")
      return false
    end
    if mult_e < 0
      runner.registerError("Occupancy energy multiplier must be greater than or equal to 0.")
      return false
    end
    if mult_hw < 0
      runner.registerError("Occupancy hot water multiplier must be greater than or equal to 0.")
      return false
    end
    if d_sh < 0 or d_sh > 364
      runner.registerError("Hot water draw profile can only be shifted by 0-364 days.")
      return false
    end

    # Get unit beds/baths
    nbeds, nbaths = Geometry.get_unit_beds_baths(model, unit, runner)
    if nbeds.nil? or nbaths.nil?
      return false
    end

    # Get water heater setpoint
    wh_setpoint = Waterheater.get_water_heater_setpoint(model, plant_loop, runner)
    if wh_setpoint.nil?
      return false
    end

    # Get number of days in months/year
    year_description = model.getYearDescription
    num_days_in_months = Constants.NumDaysInMonths(year_description.isLeapYear)
    num_days_in_year = Constants.NumDaysInYear(year_description.isLeapYear)

    if cold_inlet and mains_temps.nil?
      # Get mains monthly temperatures if needed
      site = model.getSite
      if !site.siteWaterMainsTemperature.is_initialized
        runner.registerError("Mains water temperature has not been set.")
        return false
      end
      waterMainsTemperature = site.siteWaterMainsTemperature.get
      avgOAT = UnitConversions.convert(waterMainsTemperature.annualAverageOutdoorAirTemperature.get, "C", "F")
      maxDiffMonthlyAvgOAT = UnitConversions.convert(waterMainsTemperature.maximumDifferenceInMonthlyAverageOutdoorAirTemperatures.get, "K", "R")
      mains_temps = WeatherProcess.calc_mains_temperatures(avgOAT, maxDiffMonthlyAvgOAT, site.latitude, num_days_in_year)[1]
    end

    unit_obj_name = Constants.ObjectNameDishwasher(unit.name.to_s)

    # The water used in dishwashers must be heated, either internally or
    # externally, to at least 140 degF for proper operation (dissolving of
    # detergent, cleaning of dishes).
    operating_water_temp = 140 # degF

    water_dens = Liquid.H2O_l.rho # lbm/ft^3
    water_sh = Liquid.H2O_l.cp # Btu/lbm-R

    # Use EnergyGuide Label test data to calculate per-cycle energy and
    # water consumption. Calculations are based on "Method for
    # Evaluating Energy Use of Dishwashers, Clothes Washers, and
    # Clothes Dryers" by Eastment and Hendron, Conference Paper
    # NREL/CP-550-39769, August 2006. Their paper is in part based on
    # the energy use calculations presented in the 10CFR Part 430,
    # Subpt. B, App. C (DOE 1999),
    # http://ecfr.gpoaccess.gov/cgi/t/text/text-idx?c=ecfr&tpl=/ecfrbrowse/Title10/10cfr430_main_02.tpl
    if test_date <= 2002
      test_cycles_per_year = 322
    elsif test_date < 2004
      test_cycles_per_year = 264
    else
      test_cycles_per_year = 215
    end

    # The water heater recovery efficiency - how efficiently the heat
    # from natural gas is transferred to the water in the water heater.
    # The DOE 10CFR Part 430 assumes a nominal gas water heater
    # recovery efficiency of 0.75.
    test_gas_dhw_heater_efficiency = 0.75

    # Cold water supply temperature during tests (see 10CFR Part 430,
    # Subpt. B, App. C, Section 1.19, DOE 1999).
    test_mains_temp = 50 # degF
    # Hot water supply temperature during tests (see 10CFR Part 430,
    # Subpt. B, App. C, Section 1.19, DOE 1999).
    test_dhw_temp = 120 # degF

    # Determine the Gas use for domestic hot water per cycle for test conditions
    if cold_inlet
      test_gas_use_per_cycle = 0 # therms/cycle
    else
      # Use the EnergyGuide Label information (eq. 1 Eastment and
      # Hendron, NREL/CP-550-39769, 2006).
      rated_annual_eg_gas_cost = EnergyGuideLabel.get_energy_guide_gas_cost(test_date) / 100
      rated_annual_eg_elec_cost = EnergyGuideLabel.get_energy_guide_elec_cost(test_date) / 100
      test_gas_use_per_cycle = ((rated_annual_energy *
                                   rated_annual_eg_elec_cost -
                                   annual_gas_cost) /
                                  (UnitConversions.convert(test_gas_dhw_heater_efficiency, "therm", "kWh") *
                                   rated_annual_eg_elec_cost -
                                   rated_annual_eg_gas_cost) /
                                  test_cycles_per_year) # Therns/cycle
    end

    # Use additional EnergyGuide Label information to determine how much
    # electricity was used in the test to power the dishwasher's
    # internal machinery (eq. 2 Eastment and Hendron, NREL/CP-550-39769,
    # 2006). Any energy required for internal water heating will be
    # included in this value.
    test_rated_annual_elec_use_per_cycle = rated_annual_energy / \
                                           test_cycles_per_year - \
                                           UnitConversions.convert(test_gas_dhw_heater_efficiency, "therm", "kWh") * \
                                           test_gas_use_per_cycle # kWh/cycle

    if cold_inlet
      # for Type 3 Dishwashers - those with an electric element
      # internal to the machine to provide all of the water heating
      # (see Eastment and Hendron, NREL/CP-550-39769, 2006)
      test_dhw_use_per_cycle = 0 # gal/cycle
    else
      if has_internal_heater
        # for Type 2 Dishwashers - those with an electric element
        # internal to the machine for providing auxiliary water
        # heating (see Eastment and Hendron, NREL/CP-550-39769,
        # 2006)
        test_water_heater_temp_diff = test_dhw_temp - \
                                      test_mains_temp # degF water heater temperature rise in the test
      else
        test_water_heater_temp_diff = operating_water_temp - \
                                      test_mains_temp # water heater temperature rise in the test
      end

      # Determine how much hot water was used in the test based on
      # the amount of gas used in the test to heat the water and the
      # temperature rise in the water heater in the test (eq. 3
      # Eastment and Hendron, NREL/CP-550-39769, 2006).
      test_dhw_use_per_cycle = (UnitConversions.convert(test_gas_use_per_cycle, "therm", "kWh") * \
                                   test_gas_dhw_heater_efficiency) / \
                               (test_water_heater_temp_diff * \
                                water_dens * water_sh * \
                                UnitConversions.convert(1, "Btu", "kWh") / UnitConversions.convert(1, "ft^3", "gal")) # gal/cycle (hot water)
    end

    # (eq. 16 Eastment and Hendron, NREL/CP-550-39769, 2006)
    actual_cycles_per_year = 215 * (0.5 + nbeds / 6) * (8 / num_settings) # cycles/year

    daily_dishwasher_dhw = actual_cycles_per_year * test_dhw_use_per_cycle / num_days_in_year # gal/day (hot water)

    # Calculate total (hot or cold) daily water usage.
    if cold_inlet
      # From the 2010 BA Benchmark for dishwasher hot water
      # consumption. Should be appropriate for cold-water-inlet-only
      # dishwashers also.
      daily_water = 2.5 + 0.833 * nbeds # gal/day
    else
      # Dishwasher uses only hot water so total water usage = DHW usage.
      daily_water = daily_dishwasher_dhw # gal/day
    end

    # Calculate actual electricity use per cycle by adjusting test
    # electricity use per cycle (up or down) to account for differences
    # between actual water supply temperatures and test conditions.
    # Also convert from per-cycle to daily electricity usage amounts.
    if cold_inlet

      monthly_energy = Array.new(12, 0)
      mains_temps.each_with_index do |monthly_main, i|
        # Adjust for monthly variation in Tmains vs. test cold
        # water supply temperature.
        actual_rated_annual_elec_use_per_cycle = test_rated_annual_elec_use_per_cycle + \
                                                 (test_mains_temp - monthly_main) * \
                                                 cold_use * \
                                                 (water_dens * water_sh * UnitConversions.convert(1, "Btu", "kWh") /
                                                 UnitConversions.convert(1, "ft^3", "gal")) # kWh/cycle
        monthly_energy[i] = (actual_rated_annual_elec_use_per_cycle * \
                                        num_days_in_months[i] * \
                                        actual_cycles_per_year / \
                                        num_days_in_year) # kWh/month
      end

      daily_energy = monthly_energy.inject(:+) / num_days_in_year # kWh/day

    elsif has_internal_heater

      # Adjust for difference in water heater supply temperature vs.
      # test hot water supply temperature.
      actual_rated_annual_elec_use_per_cycle = test_rated_annual_elec_use_per_cycle + \
                                               (test_dhw_temp - wh_setpoint) * \
                                               test_dhw_use_per_cycle * \
                                               (water_dens * water_sh * \
                                                UnitConversions.convert(1, "Btu", "kWh") /
                                                UnitConversions.convert(1, "ft^3", "gal")) # kWh/cycle
      daily_energy = actual_rated_annual_elec_use_per_cycle * \
                     actual_cycles_per_year / num_days_in_year # kWh/day

    else

      # Dishwasher has no internal heater
      actual_rated_annual_elec_use_per_cycle = test_rated_annual_elec_use_per_cycle # kWh/cycle
      daily_energy = actual_rated_annual_elec_use_per_cycle * \
                     actual_cycles_per_year / num_days_in_year # kWh/day

    end

    daily_energy = daily_energy * mult_e
    daily_water = daily_water * mult_hw

    ann_e = daily_energy * num_days_in_year

    if daily_energy < 0
      runner.registerError("The inputs for the dishwasher resulted in a negative amount of energy consumption.")
      return false
    end

    if ann_e > 0

      # Create schedule
      sch = HotWaterSchedule.new(model, runner, Constants.ObjectNameDishwasher + " schedule",
                                 Constants.ObjectNameDishwasher + " temperature schedule",
                                 nbeds, d_sh, "Dishwasher", wh_setpoint,
                                 create_sch_object = true, schedule_type_limits_name = Constants.ScheduleTypeLimitsFraction)
      if not sch.validated?
        return false
      end

      # Reuse existing water use connection if possible
      water_use_connection = nil
      plant_loop.demandComponents.each do |component|
        next unless component.to_WaterUseConnections.is_initialized

        water_use_connection = component.to_WaterUseConnections.get
        break
      end
      if water_use_connection.nil?
        # Need new water heater connection
        water_use_connection = OpenStudio::Model::WaterUseConnections.new(model)
        plant_loop.addDemandBranchForComponent(water_use_connection)
      end

      design_level = sch.calcDesignLevelFromDailykWh(daily_energy)
      peak_flow = sch.calcPeakFlowFromDailygpm(daily_water)

      # Add electric equipment for the dw
      dw_def = OpenStudio::Model::ElectricEquipmentDefinition.new(model)
      dw = OpenStudio::Model::ElectricEquipment.new(dw_def)
      dw.setName(unit_obj_name)
      dw.setEndUseSubcategory(unit_obj_name)
      dw.setSpace(space)
      dw_def.setName(unit_obj_name)
      dw_def.setDesignLevel(design_level)
      dw_def.setFractionRadiant(0.36)
      dw_def.setFractionLatent(0.15)
      dw_def.setFractionLost(0.25)
      dw.setSchedule(sch.schedule)

      # Add water use equipment for the dw
      dw_def2 = OpenStudio::Model::WaterUseEquipmentDefinition.new(model)
      dw2 = OpenStudio::Model::WaterUseEquipment.new(dw_def2)
      dw2.setName(unit_obj_name)
      dw2.setSpace(space)
      dw_def2.setName(unit_obj_name)
      dw_def2.setPeakFlowRate(peak_flow)
      dw_def2.setEndUseSubcategory(unit_obj_name)
      dw2.setFlowRateFractionSchedule(sch.schedule)
      dw_def2.setTargetTemperatureSchedule(sch.temperatureSchedule)
      water_use_connection.addWaterUseEquipment(dw2)

    end

    return true, ann_e, mains_temps
  end

  def self.remove(runner, space, obj_name)
    # Remove any existing dishwasher
    objects_to_remove = []
    space.electricEquipment.each do |space_equipment|
      next if not space_equipment.name.to_s.start_with? obj_name

      objects_to_remove << space_equipment
      objects_to_remove << space_equipment.electricEquipmentDefinition
      if space_equipment.schedule.is_initialized
        objects_to_remove << space_equipment.schedule.get
      end
    end
    space.waterUseEquipment.each do |space_equipment|
      next if not space_equipment.name.to_s.start_with? obj_name

      objects_to_remove << space_equipment
      objects_to_remove << space_equipment.waterUseEquipmentDefinition
      if space_equipment.flowRateFractionSchedule.is_initialized
        objects_to_remove << space_equipment.flowRateFractionSchedule.get
      end
      if space_equipment.waterUseEquipmentDefinition.targetTemperatureSchedule.is_initialized
        objects_to_remove << space_equipment.waterUseEquipmentDefinition.targetTemperatureSchedule.get
      end
    end
    if objects_to_remove.size > 0
      runner.registerInfo("Removed existing dishwasher from space '#{space.name.to_s}'.")
    end
    objects_to_remove.uniq.each do |object|
      begin
        object.remove
      rescue
        # no op
      end
    end
  end
end

class EnergyGuideLabel
  def self.get_energy_guide_gas_cost(date)
    # Search for, e.g., "Representative Average Unit Costs of Energy for Five Residential Energy Sources (1996)"
    if date <= 1991
      # http://books.google.com/books?id=GsY5AAAAIAAJ&pg=PA184&lpg=PA184&dq=%22Representative+Average+Unit+Costs+of+Energy+for+Five+Residential+Energy+Sources%22+1991&source=bl&ots=QuQ83OQ1Wd&sig=jEsENidBQCtDnHkqpXGE3VYoLEg&hl=en&sa=X&ei=3QOjT-y4IJCo8QSsgIHVCg&ved=0CDAQ6AEwBA#v=onepage&q=%22Representative%20Average%20Unit%20Costs%20of%20Energy%20for%20Five%20Residential%20Energy%20Sources%22%201991&f=false
      return 60.54
    elsif date == 1992
      # http://books.google.com/books?id=esk5AAAAIAAJ&pg=PA193&lpg=PA193&dq=%22Representative+Average+Unit+Costs+of+Energy+for+Five+Residential+Energy+Sources%22+1992&source=bl&ots=tiUb_2hZ7O&sig=xG2k0WRDwVNauPhoXEQOAbCF80w&hl=en&sa=X&ei=owOjT7aOMoic9gTw6P3vCA&ved=0CDIQ6AEwAw#v=onepage&q=%22Representative%20Average%20Unit%20Costs%20of%20Energy%20for%20Five%20Residential%20Energy%20Sources%22%201992&f=false
      return 58.0
    elsif date == 1993
      # No data, use prev/next years
      return (58.0 + 60.40) / 2.0
    elsif date == 1994
      # http://govpulse.us/entries/1994/02/08/94-2823/rule-concerning-disclosures-of-energy-consumption-and-water-use-information-about-certain-home-appli
      return 60.40
    elsif date == 1995
      # http://www.ftc.gov/os/fedreg/1995/february/950217appliancelabelingrule.pdf
      return 63.0
    elsif date == 1996
      # http://www.gpo.gov/fdsys/pkg/FR-1996-01-19/pdf/96-574.pdf
      return 62.6
    elsif date == 1997
      # http://www.ftc.gov/os/fedreg/1997/february/970205ruleconcerningdisclosures.pdf
      return 61.2
    elsif date == 1998
      # http://www.gpo.gov/fdsys/pkg/FR-1997-12-08/html/97-32046.htm
      return 61.9
    elsif date == 1999
      # http://www.gpo.gov/fdsys/pkg/FR-1999-01-05/html/99-89.htm
      return 68.8
    elsif date == 2000
      # http://www.gpo.gov/fdsys/pkg/FR-2000-02-07/html/00-2707.htm
      return 68.8
    elsif date == 2001
      # http://www.gpo.gov/fdsys/pkg/FR-2001-03-08/html/01-5668.htm
      return 83.7
    elsif date == 2002
      # http://govpulse.us/entries/2002/06/07/02-14333/rule-concerning-disclosures-regarding-energy-consumption-and-water-use-of-certain-home-appliances-an#id963086
      return 65.6
    elsif date == 2003
      # http://www.gpo.gov/fdsys/pkg/FR-2003-04-09/html/03-8634.htm
      return 81.6
    elsif date == 2004
      # http://www.ftc.gov/os/fedreg/2004/april/040430ruleconcerningdisclosures.pdf
      return 91.0
    elsif date == 2005
      # http://www1.eere.energy.gov/buildings/appliance_standards/pdfs/2005_costs.pdf
      return 109.2
    elsif date == 2006
      # http://www1.eere.energy.gov/buildings/appliance_standards/pdfs/2006_energy_costs.pdf
      return 141.5
    elsif date == 2007
      # http://www1.eere.energy.gov/buildings/appliance_standards/pdfs/price_notice_032707.pdf
      return 121.8
    elsif date == 2008
      # http://www1.eere.energy.gov/buildings/appliance_standards/pdfs/2008_forecast.pdf
      return 132.8
    elsif date == 2009
      # http://www1.eere.energy.gov/buildings/appliance_standards/commercial/pdfs/ee_rep_avg_unit_costs.pdf
      return 111.2
    elsif date == 2010
      # http://www.gpo.gov/fdsys/pkg/FR-2010-03-18/html/2010-5936.htm
      return 119.4
    elsif date == 2011
      # http://www1.eere.energy.gov/buildings/appliance_standards/pdfs/2011_average_representative_unit_costs_of_energy.pdf
      return 110.1
    elsif date == 2012
      # http://www.gpo.gov/fdsys/pkg/FR-2012-04-26/pdf/2012-10058.pdf
      return 105.9
    elsif date == 2013
      # http://www.gpo.gov/fdsys/pkg/FR-2013-03-22/pdf/2013-06618.pdf
      return 108.7
    elsif date == 2014
      # http://www.gpo.gov/fdsys/pkg/FR-2014-03-18/pdf/2014-05949.pdf
      return 112.8
    elsif date >= 2015
      # http://www.gpo.gov/fdsys/pkg/FR-2015-08-27/pdf/2015-21243.pdf
      return 100.3
    elsif date >= 2016
      # https://www.gpo.gov/fdsys/pkg/FR-2016-03-23/pdf/2016-06505.pdf
      return 93.2
    elsif date >= 2017
      # https://www.govinfo.gov/content/pkg/FR-2017-05-05/pdf/2017-09128.pdf
      return 105.2
    elsif date >= 2018
      # https://www.govinfo.gov/content/pkg/FR-2018-04-24/pdf/2018-08519.pdf
      return 102.2
    elsif date >= 2019
      # https://www.govinfo.gov/content/pkg/FR-2019-03-08/pdf/2019-04245.pdf
      return 103.8
    end
  end

  def self.get_energy_guide_elec_cost(date)
    # Search for, e.g., "Representative Average Unit Costs of Energy for Five Residential Energy Sources (1996)"
    if date <= 1991
      # http://books.google.com/books?id=GsY5AAAAIAAJ&pg=PA184&lpg=PA184&dq=%22Representative+Average+Unit+Costs+of+Energy+for+Five+Residential+Energy+Sources%22+1991&source=bl&ots=QuQ83OQ1Wd&sig=jEsENidBQCtDnHkqpXGE3VYoLEg&hl=en&sa=X&ei=3QOjT-y4IJCo8QSsgIHVCg&ved=0CDAQ6AEwBA#v=onepage&q=%22Representative%20Average%20Unit%20Costs%20of%20Energy%20for%20Five%20Residential%20Energy%20Sources%22%201991&f=false
      return 8.24
    elsif date == 1992
      # http://books.google.com/books?id=esk5AAAAIAAJ&pg=PA193&lpg=PA193&dq=%22Representative+Average+Unit+Costs+of+Energy+for+Five+Residential+Energy+Sources%22+1992&source=bl&ots=tiUb_2hZ7O&sig=xG2k0WRDwVNauPhoXEQOAbCF80w&hl=en&sa=X&ei=owOjT7aOMoic9gTw6P3vCA&ved=0CDIQ6AEwAw#v=onepage&q=%22Representative%20Average%20Unit%20Costs%20of%20Energy%20for%20Five%20Residential%20Energy%20Sources%22%201992&f=false
      return 8.25
    elsif date == 1993
      # No data, use prev/next years
      return (8.25 + 8.41) / 2.0
    elsif date == 1994
      # http://govpulse.us/entries/1994/02/08/94-2823/rule-concerning-disclosures-of-energy-consumption-and-water-use-information-about-certain-home-appli
      return 8.41
    elsif date == 1995
      # http://www.ftc.gov/os/fedreg/1995/february/950217appliancelabelingrule.pdf
      return 8.67
    elsif date == 1996
      # http://www.gpo.gov/fdsys/pkg/FR-1996-01-19/pdf/96-574.pdf
      return 8.60
    elsif date == 1997
      # http://www.ftc.gov/os/fedreg/1997/february/970205ruleconcerningdisclosures.pdf
      return 8.31
    elsif date == 1998
      # http://www.gpo.gov/fdsys/pkg/FR-1997-12-08/html/97-32046.htm
      return 8.42
    elsif date == 1999
      # http://www.gpo.gov/fdsys/pkg/FR-1999-01-05/html/99-89.htm
      return 8.22
    elsif date == 2000
      # http://www.gpo.gov/fdsys/pkg/FR-2000-02-07/html/00-2707.htm
      return 8.03
    elsif date == 2001
      # http://www.gpo.gov/fdsys/pkg/FR-2001-03-08/html/01-5668.htm
      return 8.29
    elsif date == 2002
      # http://govpulse.us/entries/2002/06/07/02-14333/rule-concerning-disclosures-regarding-energy-consumption-and-water-use-of-certain-home-appliances-an#id963086
      return 8.28
    elsif date == 2003
      # http://www.gpo.gov/fdsys/pkg/FR-2003-04-09/html/03-8634.htm
      return 8.41
    elsif date == 2004
      # http://www.ftc.gov/os/fedreg/2004/april/040430ruleconcerningdisclosures.pdf
      return 8.60
    elsif date == 2005
      # http://www1.eere.energy.gov/buildings/appliance_standards/pdfs/2005_costs.pdf
      return 9.06
    elsif date == 2006
      # http://www1.eere.energy.gov/buildings/appliance_standards/pdfs/2006_energy_costs.pdf
      return 9.91
    elsif date == 2007
      # http://www1.eere.energy.gov/buildings/appliance_standards/pdfs/price_notice_032707.pdf
      return 10.65
    elsif date == 2008
      # http://www1.eere.energy.gov/buildings/appliance_standards/pdfs/2008_forecast.pdf
      return 10.80
    elsif date == 2009
      # http://www1.eere.energy.gov/buildings/appliance_standards/commercial/pdfs/ee_rep_avg_unit_costs.pdf
      return 11.40
    elsif date == 2010
      # http://www.gpo.gov/fdsys/pkg/FR-2010-03-18/html/2010-5936.htm
      return 11.50
    elsif date == 2011
      # http://www1.eere.energy.gov/buildings/appliance_standards/pdfs/2011_average_representative_unit_costs_of_energy.pdf
      return 11.65
    elsif date == 2012
      # http://www.gpo.gov/fdsys/pkg/FR-2012-04-26/pdf/2012-10058.pdf
      return 11.84
    elsif date == 2013
      # http://www.gpo.gov/fdsys/pkg/FR-2013-03-22/pdf/2013-06618.pdf
      return 12.10
    elsif date == 2014
      # http://www.gpo.gov/fdsys/pkg/FR-2014-03-18/pdf/2014-05949.pdf
      return 12.40
    elsif date >= 2015
      # http://www.gpo.gov/fdsys/pkg/FR-2015-08-27/pdf/2015-21243.pdf
      return 12.70
    elsif date >= 2016
      # https://www.gpo.gov/fdsys/pkg/FR-2016-03-23/pdf/2016-06505.pdf
      return 12.60
    elsif date >= 2017
      # https://www.govinfo.gov/content/pkg/FR-2017-05-05/pdf/2017-09128.pdf
      return 12.90
    elsif date >= 2018
      # https://www.govinfo.gov/content/pkg/FR-2018-04-24/pdf/2018-08519.pdf
      return 13.2
    elsif date >= 2019
      # https://www.govinfo.gov/content/pkg/FR-2019-03-08/pdf/2019-04245.pdf
      return 13.2
    end
  end
end<|MERGE_RESOLUTION|>--- conflicted
+++ resolved
@@ -563,7 +563,7 @@
 end
 
 class ClothesDryer
-  def self.apply(model, unit, runner, sch, cef, mult, space, fuel_type, fuel_split, cw)
+  def self.apply(model, unit, runner, sch, cef, mult, space, fuel_type, fuel_split)
     # Check for valid inputs
     if cef <= 0
       runner.registerError("Combined energy factor must be greater than 0.0.")
@@ -588,7 +588,6 @@
     year_description = model.getYearDescription
     num_days_in_year = Constants.NumDaysInYear(year_description.isLeapYear)
 
-<<<<<<< HEAD
     # Get clothes washer properties
     cw = nil
     model.getElectricEquipments.each do |ee|
@@ -600,8 +599,6 @@
       runner.registerWarning("Could not find clothes washer equipment.")
       return nil
     end
-=======
->>>>>>> 28361ac6
     drum_volume = cw.additionalProperties.getFeatureAsDouble(Constants.ClothesWasherDrumVolume)
     imef = cw.additionalProperties.getFeatureAsDouble(Constants.ClothesWasherIMEF)
     rated_annual_energy = cw.additionalProperties.getFeatureAsDouble(Constants.ClothesWasherRatedAnnualEnergy)
