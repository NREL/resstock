--- conflicted
+++ resolved
@@ -2,13 +2,8 @@
   <schema_version>3.0</schema_version>
   <name>hpxml_translator</name>
   <uid>b1543b30-9465-45ff-ba04-1d1f85e763bc</uid>
-<<<<<<< HEAD
-  <version_id>fba4a1f8-c46b-4823-830a-48e0cf668ca0</version_id>
-  <version_modified>20190507T165417Z</version_modified>
-=======
   <version_id>630fa762-155b-40ec-882c-030f94a0df60</version_id>
   <version_modified>20190522T213736Z</version_modified>
->>>>>>> 7ef40693
   <xml_checksum>D8922A73</xml_checksum>
   <class_name>HPXMLTranslator</class_name>
   <display_name>HPXML Translator</display_name>
@@ -370,8 +365,6 @@
       <checksum>E9A62CFD</checksum>
     </file>
     <file>
-<<<<<<< HEAD
-=======
       <filename>hotwater_appliances.rb</filename>
       <filetype>rb</filetype>
       <usage_type>resource</usage_type>
@@ -389,7 +382,6 @@
       <checksum>28A39375</checksum>
     </file>
     <file>
->>>>>>> 7ef40693
       <filename>constructions.rb</filename>
       <filetype>rb</filetype>
       <usage_type>resource</usage_type>
@@ -472,12 +464,6 @@
       <filetype>rb</filetype>
       <usage_type>resource</usage_type>
       <checksum>37452127</checksum>
-    </file>
-    <file>
-      <filename>location.rb</filename>
-      <filetype>rb</filetype>
-      <usage_type>resource</usage_type>
-      <checksum>F0D4B099</checksum>
     </file>
   </files>
 </measure>