<measure>
  <schema_version>3.0</schema_version>
  <name>hpxml_translator</name>
  <uid>b1543b30-9465-45ff-ba04-1d1f85e763bc</uid>
<<<<<<< HEAD
  <version_id>8566bf51-32cc-40b2-b64b-61eb9a870963</version_id>
  <version_modified>20200501T152428Z</version_modified>
=======
  <version_id>b8d4c01a-9383-4f46-b349-f9d9ee3bbf66</version_id>
  <version_modified>20200409T161652Z</version_modified>
>>>>>>> ef500668
  <xml_checksum>D8922A73</xml_checksum>
  <class_name>HPXMLTranslator</class_name>
  <display_name>HPXML Translator</display_name>
  <description>Translates HPXML file to OpenStudio Model</description>
  <modeler_description>TODO</modeler_description>
  <arguments>
    <argument>
      <name>hpxml_path</name>
      <display_name>HPXML File Path</display_name>
      <description>Absolute (or relative) path of the HPXML file.</description>
      <type>String</type>
      <required>true</required>
      <model_dependent>false</model_dependent>
    </argument>
    <argument>
      <name>weather_dir</name>
      <display_name>Weather Directory</display_name>
      <description>Absolute path of the weather directory.</description>
      <type>String</type>
      <required>true</required>
      <model_dependent>false</model_dependent>
    </argument>
    <argument>
      <name>schemas_dir</name>
      <display_name>HPXML Schemas Directory</display_name>
      <description>Absolute path of the hpxml schemas directory.</description>
      <type>String</type>
      <required>false</required>
      <model_dependent>false</model_dependent>
    </argument>
    <argument>
      <name>epw_output_path</name>
      <display_name>EPW Output File Path</display_name>
      <description>Absolute (or relative) path of the output EPW file.</description>
      <type>String</type>
      <required>false</required>
      <model_dependent>false</model_dependent>
    </argument>
    <argument>
      <name>osm_output_path</name>
      <display_name>OSM Output File Path</display_name>
      <description>Absolute (or relative) path of the output OSM file.</description>
      <type>String</type>
      <required>false</required>
      <model_dependent>false</model_dependent>
    </argument>
    <argument>
      <name>skip_validation</name>
      <display_name>Skip HPXML validation</display_name>
      <description>If true, only checks for and reports HPXML validation issues if an error occurs during processing. Used for faster runtime.</description>
      <type>Boolean</type>
      <required>true</required>
      <model_dependent>false</model_dependent>
      <default_value>false</default_value>
      <choices>
        <choice>
          <value>true</value>
          <display_name>true</display_name>
        </choice>
        <choice>
          <value>false</value>
          <display_name>false</display_name>
        </choice>
      </choices>
    </argument>
    <argument>
      <name>map_tsv_dir</name>
      <display_name>Map TSV Directory</display_name>
      <description>Creates TSV files in the specified directory that map some HPXML object names to EnergyPlus object names. Required for ERI calculation.</description>
      <type>String</type>
      <required>false</required>
      <model_dependent>false</model_dependent>
    </argument>
  </arguments>
  <outputs/>
  <provenances/>
  <tags>
    <tag>Whole Building.Space Types</tag>
  </tags>
  <attributes>
    <attribute>
      <name>Measure Type</name>
      <value>ModelMeasure</value>
      <datatype>string</datatype>
    </attribute>
    <attribute>
      <name>Intended Software Tool</name>
      <value>Apply Measure Now</value>
      <datatype>string</datatype>
    </attribute>
    <attribute>
      <name>Intended Software Tool</name>
      <value>OpenStudio Application</value>
      <datatype>string</datatype>
    </attribute>
    <attribute>
      <name>Intended Software Tool</name>
      <value>Parametric Analysis Tool</value>
      <datatype>string</datatype>
    </attribute>
  </attributes>
  <files>
    <file>
      <filename>ASHRAE622WSF.csv</filename>
      <filetype>csv</filetype>
      <usage_type>resource</usage_type>
      <checksum>308F75BA</checksum>
    </file>
    <file>
      <filename>climate_zones.csv</filename>
      <filetype>csv</filetype>
      <usage_type>resource</usage_type>
      <checksum>63C6A1E2</checksum>
    </file>
    <file>
      <filename>HotWaterBathSchedule_1bed.csv</filename>
      <filetype>csv</filetype>
      <usage_type>resource</usage_type>
      <checksum>2756B8A4</checksum>
    </file>
    <file>
      <filename>HotWaterBathSchedule_2bed.csv</filename>
      <filetype>csv</filetype>
      <usage_type>resource</usage_type>
      <checksum>DD7631E9</checksum>
    </file>
    <file>
      <filename>HotWaterBathSchedule_3bed.csv</filename>
      <filetype>csv</filetype>
      <usage_type>resource</usage_type>
      <checksum>CA94B43E</checksum>
    </file>
    <file>
      <filename>HotWaterBathSchedule_4bed.csv</filename>
      <filetype>csv</filetype>
      <usage_type>resource</usage_type>
      <checksum>5A74968C</checksum>
    </file>
    <file>
      <filename>HotWaterBathSchedule_5bed.csv</filename>
      <filetype>csv</filetype>
      <usage_type>resource</usage_type>
      <checksum>61E873CD</checksum>
    </file>
    <file>
      <filename>HotWaterClothesDryerExhaustSchedule_1bed.csv</filename>
      <filetype>csv</filetype>
      <usage_type>resource</usage_type>
      <checksum>85CDD535</checksum>
    </file>
    <file>
      <filename>HotWaterClothesDryerExhaustSchedule_2bed.csv</filename>
      <filetype>csv</filetype>
      <usage_type>resource</usage_type>
      <checksum>1D475929</checksum>
    </file>
    <file>
      <filename>HotWaterClothesDryerExhaustSchedule_3bed.csv</filename>
      <filetype>csv</filetype>
      <usage_type>resource</usage_type>
      <checksum>A0F57E5A</checksum>
    </file>
    <file>
      <filename>HotWaterClothesDryerExhaustSchedule_4bed.csv</filename>
      <filetype>csv</filetype>
      <usage_type>resource</usage_type>
      <checksum>A893C107</checksum>
    </file>
    <file>
      <filename>HotWaterClothesDryerExhaustSchedule_5bed.csv</filename>
      <filetype>csv</filetype>
      <usage_type>resource</usage_type>
      <checksum>CDC5BFE0</checksum>
    </file>
    <file>
      <filename>HotWaterClothesWasherSchedule_1bed.csv</filename>
      <filetype>csv</filetype>
      <usage_type>resource</usage_type>
      <checksum>78DFDC72</checksum>
    </file>
    <file>
      <filename>HotWaterClothesWasherSchedule_2bed.csv</filename>
      <filetype>csv</filetype>
      <usage_type>resource</usage_type>
      <checksum>3BAFB696</checksum>
    </file>
    <file>
      <filename>HotWaterClothesWasherSchedule_3bed.csv</filename>
      <filetype>csv</filetype>
      <usage_type>resource</usage_type>
      <checksum>9289E6F2</checksum>
    </file>
    <file>
      <filename>HotWaterClothesWasherSchedule_4bed.csv</filename>
      <filetype>csv</filetype>
      <usage_type>resource</usage_type>
      <checksum>268D812A</checksum>
    </file>
    <file>
      <filename>HotWaterClothesWasherSchedule_5bed.csv</filename>
      <filetype>csv</filetype>
      <usage_type>resource</usage_type>
      <checksum>5109687D</checksum>
    </file>
    <file>
      <filename>HotWaterDishwasherSchedule_1bed.csv</filename>
      <filetype>csv</filetype>
      <usage_type>resource</usage_type>
      <checksum>736F23BC</checksum>
    </file>
    <file>
      <filename>HotWaterDishwasherSchedule_2bed.csv</filename>
      <filetype>csv</filetype>
      <usage_type>resource</usage_type>
      <checksum>ADCCC080</checksum>
    </file>
    <file>
      <filename>HotWaterDishwasherSchedule_3bed.csv</filename>
      <filetype>csv</filetype>
      <usage_type>resource</usage_type>
      <checksum>54BA8BB0</checksum>
    </file>
    <file>
      <filename>HotWaterDishwasherSchedule_4bed.csv</filename>
      <filetype>csv</filetype>
      <usage_type>resource</usage_type>
      <checksum>F34BF3A8</checksum>
    </file>
    <file>
      <filename>HotWaterDishwasherSchedule_5bed.csv</filename>
      <filetype>csv</filetype>
      <usage_type>resource</usage_type>
      <checksum>DAF9D44B</checksum>
    </file>
    <file>
      <filename>HotWaterMinuteDrawProfilesMaxFlows.csv</filename>
      <filetype>csv</filetype>
      <usage_type>resource</usage_type>
      <checksum>0E1048A3</checksum>
    </file>
    <file>
      <filename>HotWaterShowerSchedule_1bed.csv</filename>
      <filetype>csv</filetype>
      <usage_type>resource</usage_type>
      <checksum>9222E591</checksum>
    </file>
    <file>
      <filename>HotWaterShowerSchedule_2bed.csv</filename>
      <filetype>csv</filetype>
      <usage_type>resource</usage_type>
      <checksum>4A282B1D</checksum>
    </file>
    <file>
      <filename>HotWaterShowerSchedule_3bed.csv</filename>
      <filetype>csv</filetype>
      <usage_type>resource</usage_type>
      <checksum>57187E02</checksum>
    </file>
    <file>
      <filename>HotWaterShowerSchedule_4bed.csv</filename>
      <filetype>csv</filetype>
      <usage_type>resource</usage_type>
      <checksum>63D51C5E</checksum>
    </file>
    <file>
      <filename>HotWaterShowerSchedule_5bed.csv</filename>
      <filetype>csv</filetype>
      <usage_type>resource</usage_type>
      <checksum>248E17B8</checksum>
    </file>
    <file>
      <filename>HotWaterSinkSchedule_1bed.csv</filename>
      <filetype>csv</filetype>
      <usage_type>resource</usage_type>
      <checksum>162386DA</checksum>
    </file>
    <file>
      <filename>HotWaterSinkSchedule_2bed.csv</filename>
      <filetype>csv</filetype>
      <usage_type>resource</usage_type>
      <checksum>ADC2C5DD</checksum>
    </file>
    <file>
      <filename>HotWaterSinkSchedule_3bed.csv</filename>
      <filetype>csv</filetype>
      <usage_type>resource</usage_type>
      <checksum>6828ECEE</checksum>
    </file>
    <file>
      <filename>HotWaterSinkSchedule_4bed.csv</filename>
      <filetype>csv</filetype>
      <usage_type>resource</usage_type>
      <checksum>E6D39D36</checksum>
    </file>
    <file>
      <filename>HotWaterSinkSchedule_5bed.csv</filename>
      <filetype>csv</filetype>
      <usage_type>resource</usage_type>
      <checksum>35E27F20</checksum>
    </file>
    <file>
      <filename>pv.rb</filename>
      <filetype>rb</filetype>
      <usage_type>resource</usage_type>
      <checksum>2CE2612C</checksum>
    </file>
    <file>
      <filename>psychrometrics.rb</filename>
      <filetype>rb</filetype>
      <usage_type>resource</usage_type>
      <checksum>1CCE0009</checksum>
    </file>
    <file>
      <filename>materials.rb</filename>
      <filetype>rb</filetype>
      <usage_type>resource</usage_type>
      <checksum>C8C0845B</checksum>
    </file>
    <file>
      <filename>README.md</filename>
      <filetype>md</filetype>
      <usage_type>readme</usage_type>
      <checksum>536CF878</checksum>
    </file>
    <file>
      <filename>xmlhelper.rb</filename>
      <filetype>rb</filetype>
      <usage_type>resource</usage_type>
      <checksum>75F5EFBC</checksum>
    </file>
    <file>
      <filename>EPvalidator.rb</filename>
      <filetype>rb</filetype>
      <usage_type>resource</usage_type>
      <checksum>75498374</checksum>
    </file>
    <file>
      <filename>hpxml.rb</filename>
      <filetype>rb</filetype>
      <usage_type>resource</usage_type>
      <checksum>E6C5E61F</checksum>
    </file>
    <file>
      <filename>hotwater_appliances.rb</filename>
      <filetype>rb</filetype>
      <usage_type>resource</usage_type>
      <checksum>D0E28744</checksum>
    </file>
    <file>
      <version>
        <software_program>OpenStudio</software_program>
        <identifier>2.1.1</identifier>
        <min_compatible>2.1.1</min_compatible>
      </version>
      <filename>measure.rb</filename>
      <filetype>rb</filetype>
      <usage_type>script</usage_type>
      <checksum>28A39375</checksum>
    </file>
    <file>
      <filename>lighting.rb</filename>
      <filetype>rb</filetype>
      <usage_type>resource</usage_type>
      <checksum>E071B750</checksum>
    </file>
    <file>
      <filename>location.rb</filename>
      <filetype>rb</filetype>
      <usage_type>resource</usage_type>
      <checksum>BB6453D7</checksum>
    </file>
    <file>
      <filename>simulation.rb</filename>
      <filetype>rb</filetype>
      <usage_type>resource</usage_type>
      <checksum>2213959F</checksum>
    </file>
    <file>
      <filename>DR_ScheduleCoolSetup.csv</filename>
      <filetype>csv</filetype>
      <usage_type>resource</usage_type>
      <checksum>0C708B4B</checksum>
    </file>
    <file>
      <filename>DR_ScheduleHeatSetback.csv</filename>
      <filetype>csv</filetype>
      <usage_type>resource</usage_type>
      <checksum>C39CE3C9</checksum>
    </file>
    <file>
      <filename>DR_SchedulePrecool.csv</filename>
      <filetype>csv</filetype>
      <usage_type>resource</usage_type>
      <checksum>64475CC4</checksum>
    </file>
    <file>
      <filename>DR_SchedulePreheat.csv</filename>
      <filetype>csv</filetype>
      <usage_type>resource</usage_type>
      <checksum>2E6F6E14</checksum>
    </file>
    <file>
      <filename>unit_conversions.rb</filename>
      <filetype>rb</filetype>
      <usage_type>resource</usage_type>
      <checksum>0CEE8771</checksum>
    </file>
    <file>
      <filename>hvac.rb</filename>
      <filetype>rb</filetype>
      <usage_type>resource</usage_type>
      <checksum>609FB599</checksum>
    </file>
    <file>
      <filename>weather.rb</filename>
      <filetype>rb</filetype>
      <usage_type>resource</usage_type>
      <checksum>829A7DF5</checksum>
    </file>
    <file>
      <filename>util.rb</filename>
      <filetype>rb</filetype>
      <usage_type>resource</usage_type>
      <checksum>8445FBC5</checksum>
    </file>
    <file>
      <filename>schedules.rb</filename>
      <filetype>rb</filetype>
      <usage_type>resource</usage_type>
      <checksum>B6002004</checksum>
    </file>
    <file>
      <filename>misc_loads.rb</filename>
      <filetype>rb</filetype>
      <usage_type>resource</usage_type>
      <checksum>D6E66863</checksum>
    </file>
    <file>
      <filename>waterheater.rb</filename>
      <filetype>rb</filetype>
      <usage_type>resource</usage_type>
      <checksum>F0B6E4F4</checksum>
    </file>
    <file>
      <filename>appliances.rb</filename>
      <filetype>rb</filetype>
      <usage_type>resource</usage_type>
      <checksum>3F459318</checksum>
    </file>
    <file>
      <filename>hvac_sizing.rb</filename>
      <filetype>rb</filetype>
      <usage_type>resource</usage_type>
      <checksum>46929258</checksum>
    </file>
    <file>
      <filename>geometry.rb</filename>
      <filetype>rb</filetype>
      <usage_type>resource</usage_type>
      <checksum>EE4C7B75</checksum>
    </file>
    <file>
      <filename>constants.rb</filename>
      <filetype>rb</filetype>
      <usage_type>resource</usage_type>
      <checksum>06C26F1B</checksum>
    </file>
    <file>
      <filename>constructions.rb</filename>
      <filetype>rb</filetype>
      <usage_type>resource</usage_type>
      <checksum>CBF62A3E</checksum>
    </file>
    <file>
      <filename>airflow.rb</filename>
      <filetype>rb</filetype>
      <usage_type>resource</usage_type>
      <checksum>6CFEDBD9</checksum>
    </file>
    <file>
      <filename>HotWaterSetpointDR_140preheat.csv</filename>
      <filetype>csv</filetype>
      <usage_type>resource</usage_type>
      <checksum>FB953F36</checksum>
    </file>
  </files>
</measure><|MERGE_RESOLUTION|>--- conflicted
+++ resolved
@@ -2,13 +2,8 @@
   <schema_version>3.0</schema_version>
   <name>hpxml_translator</name>
   <uid>b1543b30-9465-45ff-ba04-1d1f85e763bc</uid>
-<<<<<<< HEAD
-  <version_id>8566bf51-32cc-40b2-b64b-61eb9a870963</version_id>
-  <version_modified>20200501T152428Z</version_modified>
-=======
-  <version_id>b8d4c01a-9383-4f46-b349-f9d9ee3bbf66</version_id>
-  <version_modified>20200409T161652Z</version_modified>
->>>>>>> ef500668
+  <version_id>02fd6106-8cd6-408b-8d60-f6a30ffc2dbc</version_id>
+  <version_modified>20200501T155709Z</version_modified>
   <xml_checksum>D8922A73</xml_checksum>
   <class_name>HPXMLTranslator</class_name>
   <display_name>HPXML Translator</display_name>
@@ -459,40 +454,34 @@
       <checksum>3F459318</checksum>
     </file>
     <file>
+      <filename>constructions.rb</filename>
+      <filetype>rb</filetype>
+      <usage_type>resource</usage_type>
+      <checksum>CBF62A3E</checksum>
+    </file>
+    <file>
+      <filename>airflow.rb</filename>
+      <filetype>rb</filetype>
+      <usage_type>resource</usage_type>
+      <checksum>6CFEDBD9</checksum>
+    </file>
+    <file>
       <filename>hvac_sizing.rb</filename>
       <filetype>rb</filetype>
       <usage_type>resource</usage_type>
       <checksum>46929258</checksum>
     </file>
     <file>
+      <filename>constants.rb</filename>
+      <filetype>rb</filetype>
+      <usage_type>resource</usage_type>
+      <checksum>06C26F1B</checksum>
+    </file>
+    <file>
       <filename>geometry.rb</filename>
       <filetype>rb</filetype>
       <usage_type>resource</usage_type>
       <checksum>EE4C7B75</checksum>
-    </file>
-    <file>
-      <filename>constants.rb</filename>
-      <filetype>rb</filetype>
-      <usage_type>resource</usage_type>
-      <checksum>06C26F1B</checksum>
-    </file>
-    <file>
-      <filename>constructions.rb</filename>
-      <filetype>rb</filetype>
-      <usage_type>resource</usage_type>
-      <checksum>CBF62A3E</checksum>
-    </file>
-    <file>
-      <filename>airflow.rb</filename>
-      <filetype>rb</filetype>
-      <usage_type>resource</usage_type>
-      <checksum>6CFEDBD9</checksum>
-    </file>
-    <file>
-      <filename>HotWaterSetpointDR_140preheat.csv</filename>
-      <filetype>csv</filetype>
-      <usage_type>resource</usage_type>
-      <checksum>FB953F36</checksum>
     </file>
   </files>
 </measure>