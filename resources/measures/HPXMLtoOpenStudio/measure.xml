<measure>
  <schema_version>3.0</schema_version>
  <name>hpxml_translator</name>
  <uid>b1543b30-9465-45ff-ba04-1d1f85e763bc</uid>
<<<<<<< HEAD
  <version_id>36e5588d-7125-4215-ba35-1f47eade0bb5</version_id>
  <version_modified>20200124T193526Z</version_modified>
=======
  <version_id>f4b988b2-ae15-4046-a3ff-a8d7049a43ad</version_id>
  <version_modified>20200124T183655Z</version_modified>
>>>>>>> 425d8131
  <xml_checksum>D8922A73</xml_checksum>
  <class_name>HPXMLTranslator</class_name>
  <display_name>HPXML Translator</display_name>
  <description>Translates HPXML file to OpenStudio Model</description>
  <modeler_description>TODO</modeler_description>
  <arguments>
    <argument>
      <name>hpxml_path</name>
      <display_name>HPXML File Path</display_name>
      <description>Absolute (or relative) path of the HPXML file.</description>
      <type>String</type>
      <required>true</required>
      <model_dependent>false</model_dependent>
    </argument>
    <argument>
      <name>weather_dir</name>
      <display_name>Weather Directory</display_name>
      <description>Absolute path of the weather directory.</description>
      <type>String</type>
      <required>true</required>
      <model_dependent>false</model_dependent>
    </argument>
    <argument>
      <name>schemas_dir</name>
      <display_name>HPXML Schemas Directory</display_name>
      <description>Absolute path of the hpxml schemas directory.</description>
      <type>String</type>
      <required>false</required>
      <model_dependent>false</model_dependent>
    </argument>
    <argument>
      <name>epw_output_path</name>
      <display_name>EPW Output File Path</display_name>
      <description>Absolute (or relative) path of the output EPW file.</description>
      <type>String</type>
      <required>false</required>
      <model_dependent>false</model_dependent>
    </argument>
    <argument>
      <name>osm_output_path</name>
      <display_name>OSM Output File Path</display_name>
      <description>Absolute (or relative) path of the output OSM file.</description>
      <type>String</type>
      <required>false</required>
      <model_dependent>false</model_dependent>
    </argument>
    <argument>
      <name>skip_validation</name>
      <display_name>Skip HPXML validation</display_name>
      <description>If true, only checks for and reports HPXML validation issues if an error occurs during processing. Used for faster runtime.</description>
      <type>Boolean</type>
      <required>true</required>
      <model_dependent>false</model_dependent>
      <default_value>false</default_value>
      <choices>
        <choice>
          <value>true</value>
          <display_name>true</display_name>
        </choice>
        <choice>
          <value>false</value>
          <display_name>false</display_name>
        </choice>
      </choices>
    </argument>
    <argument>
      <name>map_tsv_dir</name>
      <display_name>Map TSV Directory</display_name>
      <description>Creates TSV files in the specified directory that map some HPXML object names to EnergyPlus object names. Required for ERI calculation.</description>
      <type>String</type>
      <required>false</required>
      <model_dependent>false</model_dependent>
    </argument>
  </arguments>
  <outputs/>
  <provenances/>
  <tags>
    <tag>Whole Building.Space Types</tag>
  </tags>
  <attributes>
    <attribute>
      <name>Measure Type</name>
      <value>ModelMeasure</value>
      <datatype>string</datatype>
    </attribute>
    <attribute>
      <name>Intended Software Tool</name>
      <value>Apply Measure Now</value>
      <datatype>string</datatype>
    </attribute>
    <attribute>
      <name>Intended Software Tool</name>
      <value>OpenStudio Application</value>
      <datatype>string</datatype>
    </attribute>
    <attribute>
      <name>Intended Software Tool</name>
      <value>Parametric Analysis Tool</value>
      <datatype>string</datatype>
    </attribute>
  </attributes>
  <files>
    <file>
      <filename>ASHRAE622WSF.csv</filename>
      <filetype>csv</filetype>
      <usage_type>resource</usage_type>
      <checksum>308F75BA</checksum>
    </file>
    <file>
      <filename>climate_zones.csv</filename>
      <filetype>csv</filetype>
      <usage_type>resource</usage_type>
      <checksum>63C6A1E2</checksum>
    </file>
    <file>
      <filename>HotWaterBathSchedule_1bed.csv</filename>
      <filetype>csv</filetype>
      <usage_type>resource</usage_type>
      <checksum>2756B8A4</checksum>
    </file>
    <file>
      <filename>HotWaterBathSchedule_2bed.csv</filename>
      <filetype>csv</filetype>
      <usage_type>resource</usage_type>
      <checksum>DD7631E9</checksum>
    </file>
    <file>
      <filename>HotWaterBathSchedule_3bed.csv</filename>
      <filetype>csv</filetype>
      <usage_type>resource</usage_type>
      <checksum>CA94B43E</checksum>
    </file>
    <file>
      <filename>HotWaterBathSchedule_4bed.csv</filename>
      <filetype>csv</filetype>
      <usage_type>resource</usage_type>
      <checksum>5A74968C</checksum>
    </file>
    <file>
      <filename>HotWaterBathSchedule_5bed.csv</filename>
      <filetype>csv</filetype>
      <usage_type>resource</usage_type>
      <checksum>61E873CD</checksum>
    </file>
    <file>
      <filename>HotWaterClothesDryerExhaustSchedule_1bed.csv</filename>
      <filetype>csv</filetype>
      <usage_type>resource</usage_type>
      <checksum>85CDD535</checksum>
    </file>
    <file>
      <filename>HotWaterClothesDryerExhaustSchedule_2bed.csv</filename>
      <filetype>csv</filetype>
      <usage_type>resource</usage_type>
      <checksum>1D475929</checksum>
    </file>
    <file>
      <filename>HotWaterClothesDryerExhaustSchedule_3bed.csv</filename>
      <filetype>csv</filetype>
      <usage_type>resource</usage_type>
      <checksum>A0F57E5A</checksum>
    </file>
    <file>
      <filename>HotWaterClothesDryerExhaustSchedule_4bed.csv</filename>
      <filetype>csv</filetype>
      <usage_type>resource</usage_type>
      <checksum>A893C107</checksum>
    </file>
    <file>
      <filename>HotWaterClothesDryerExhaustSchedule_5bed.csv</filename>
      <filetype>csv</filetype>
      <usage_type>resource</usage_type>
      <checksum>CDC5BFE0</checksum>
    </file>
    <file>
      <filename>HotWaterClothesWasherSchedule_1bed.csv</filename>
      <filetype>csv</filetype>
      <usage_type>resource</usage_type>
      <checksum>78DFDC72</checksum>
    </file>
    <file>
      <filename>HotWaterClothesWasherSchedule_2bed.csv</filename>
      <filetype>csv</filetype>
      <usage_type>resource</usage_type>
      <checksum>3BAFB696</checksum>
    </file>
    <file>
      <filename>HotWaterClothesWasherSchedule_3bed.csv</filename>
      <filetype>csv</filetype>
      <usage_type>resource</usage_type>
      <checksum>9289E6F2</checksum>
    </file>
    <file>
      <filename>HotWaterClothesWasherSchedule_4bed.csv</filename>
      <filetype>csv</filetype>
      <usage_type>resource</usage_type>
      <checksum>268D812A</checksum>
    </file>
    <file>
      <filename>HotWaterClothesWasherSchedule_5bed.csv</filename>
      <filetype>csv</filetype>
      <usage_type>resource</usage_type>
      <checksum>5109687D</checksum>
    </file>
    <file>
      <filename>HotWaterDishwasherSchedule_1bed.csv</filename>
      <filetype>csv</filetype>
      <usage_type>resource</usage_type>
      <checksum>736F23BC</checksum>
    </file>
    <file>
      <filename>HotWaterDishwasherSchedule_2bed.csv</filename>
      <filetype>csv</filetype>
      <usage_type>resource</usage_type>
      <checksum>ADCCC080</checksum>
    </file>
    <file>
      <filename>HotWaterDishwasherSchedule_3bed.csv</filename>
      <filetype>csv</filetype>
      <usage_type>resource</usage_type>
      <checksum>54BA8BB0</checksum>
    </file>
    <file>
      <filename>HotWaterDishwasherSchedule_4bed.csv</filename>
      <filetype>csv</filetype>
      <usage_type>resource</usage_type>
      <checksum>F34BF3A8</checksum>
    </file>
    <file>
      <filename>HotWaterDishwasherSchedule_5bed.csv</filename>
      <filetype>csv</filetype>
      <usage_type>resource</usage_type>
      <checksum>DAF9D44B</checksum>
    </file>
    <file>
      <filename>HotWaterMinuteDrawProfilesMaxFlows.csv</filename>
      <filetype>csv</filetype>
      <usage_type>resource</usage_type>
      <checksum>0E1048A3</checksum>
    </file>
    <file>
      <filename>HotWaterShowerSchedule_1bed.csv</filename>
      <filetype>csv</filetype>
      <usage_type>resource</usage_type>
      <checksum>9222E591</checksum>
    </file>
    <file>
      <filename>HotWaterShowerSchedule_2bed.csv</filename>
      <filetype>csv</filetype>
      <usage_type>resource</usage_type>
      <checksum>4A282B1D</checksum>
    </file>
    <file>
      <filename>HotWaterShowerSchedule_3bed.csv</filename>
      <filetype>csv</filetype>
      <usage_type>resource</usage_type>
      <checksum>57187E02</checksum>
    </file>
    <file>
      <filename>HotWaterShowerSchedule_4bed.csv</filename>
      <filetype>csv</filetype>
      <usage_type>resource</usage_type>
      <checksum>63D51C5E</checksum>
    </file>
    <file>
      <filename>HotWaterShowerSchedule_5bed.csv</filename>
      <filetype>csv</filetype>
      <usage_type>resource</usage_type>
      <checksum>248E17B8</checksum>
    </file>
    <file>
      <filename>HotWaterSinkSchedule_1bed.csv</filename>
      <filetype>csv</filetype>
      <usage_type>resource</usage_type>
      <checksum>162386DA</checksum>
    </file>
    <file>
      <filename>HotWaterSinkSchedule_2bed.csv</filename>
      <filetype>csv</filetype>
      <usage_type>resource</usage_type>
      <checksum>ADC2C5DD</checksum>
    </file>
    <file>
      <filename>HotWaterSinkSchedule_3bed.csv</filename>
      <filetype>csv</filetype>
      <usage_type>resource</usage_type>
      <checksum>6828ECEE</checksum>
    </file>
    <file>
      <filename>HotWaterSinkSchedule_4bed.csv</filename>
      <filetype>csv</filetype>
      <usage_type>resource</usage_type>
      <checksum>E6D39D36</checksum>
    </file>
    <file>
      <filename>HotWaterSinkSchedule_5bed.csv</filename>
      <filetype>csv</filetype>
      <usage_type>resource</usage_type>
      <checksum>35E27F20</checksum>
    </file>
    <file>
      <filename>pv.rb</filename>
      <filetype>rb</filetype>
      <usage_type>resource</usage_type>
      <checksum>2CE2612C</checksum>
    </file>
    <file>
      <filename>psychrometrics.rb</filename>
      <filetype>rb</filetype>
      <usage_type>resource</usage_type>
      <checksum>1CCE0009</checksum>
    </file>
    <file>
      <filename>materials.rb</filename>
      <filetype>rb</filetype>
      <usage_type>resource</usage_type>
      <checksum>C8C0845B</checksum>
    </file>
    <file>
      <filename>README.md</filename>
      <filetype>md</filetype>
      <usage_type>readme</usage_type>
      <checksum>536CF878</checksum>
    </file>
    <file>
      <filename>xmlhelper.rb</filename>
      <filetype>rb</filetype>
      <usage_type>resource</usage_type>
      <checksum>75F5EFBC</checksum>
    </file>
    <file>
      <filename>EPvalidator.rb</filename>
      <filetype>rb</filetype>
      <usage_type>resource</usage_type>
      <checksum>75498374</checksum>
    </file>
    <file>
      <filename>hpxml.rb</filename>
      <filetype>rb</filetype>
      <usage_type>resource</usage_type>
      <checksum>E6C5E61F</checksum>
    </file>
    <file>
      <filename>hotwater_appliances.rb</filename>
      <filetype>rb</filetype>
      <usage_type>resource</usage_type>
      <checksum>D0E28744</checksum>
    </file>
    <file>
      <version>
        <software_program>OpenStudio</software_program>
        <identifier>2.1.1</identifier>
        <min_compatible>2.1.1</min_compatible>
      </version>
      <filename>measure.rb</filename>
      <filetype>rb</filetype>
      <usage_type>script</usage_type>
      <checksum>28A39375</checksum>
    </file>
    <file>
      <filename>constructions.rb</filename>
      <filetype>rb</filetype>
      <usage_type>resource</usage_type>
      <checksum>5D6A5C8D</checksum>
    </file>
    <file>
      <filename>airflow.rb</filename>
      <filetype>rb</filetype>
      <usage_type>resource</usage_type>
      <checksum>303BBC7F</checksum>
    </file>
    <file>
      <filename>lighting.rb</filename>
      <filetype>rb</filetype>
      <usage_type>resource</usage_type>
      <checksum>E071B750</checksum>
    </file>
    <file>
      <filename>location.rb</filename>
      <filetype>rb</filetype>
      <usage_type>resource</usage_type>
      <checksum>BB6453D7</checksum>
    </file>
    <file>
      <filename>DR_ScheduleCoolSetup.csv</filename>
      <filetype>csv</filetype>
      <usage_type>resource</usage_type>
      <checksum>0C708B4B</checksum>
    </file>
    <file>
      <filename>DR_ScheduleHeatSetback.csv</filename>
      <filetype>csv</filetype>
      <usage_type>resource</usage_type>
      <checksum>C39CE3C9</checksum>
    </file>
    <file>
      <filename>DR_SchedulePrecool.csv</filename>
      <filetype>csv</filetype>
      <usage_type>resource</usage_type>
      <checksum>64475CC4</checksum>
    </file>
    <file>
      <filename>DR_SchedulePreheat.csv</filename>
      <filetype>csv</filetype>
      <usage_type>resource</usage_type>
      <checksum>2E6F6E14</checksum>
    </file>
    <file>
      <filename>constants.rb</filename>
      <filetype>rb</filetype>
      <usage_type>resource</usage_type>
      <checksum>05C44285</checksum>
    </file>
    <file>
      <filename>schedules.rb</filename>
      <filetype>rb</filetype>
      <usage_type>resource</usage_type>
      <checksum>AC08AB83</checksum>
    </file>
    <file>
      <filename>hvac_sizing.rb</filename>
      <filetype>rb</filetype>
      <usage_type>resource</usage_type>
      <checksum>63542680</checksum>
    </file>
    <file>
      <filename>waterheater.rb</filename>
      <filetype>rb</filetype>
      <usage_type>resource</usage_type>
      <checksum>2B6C5352</checksum>
    </file>
    <file>
      <filename>misc_loads.rb</filename>
      <filetype>rb</filetype>
      <usage_type>resource</usage_type>
      <checksum>BC658FAA</checksum>
    </file>
    <file>
      <filename>appliances.rb</filename>
      <filetype>rb</filetype>
      <usage_type>resource</usage_type>
      <checksum>58CDAF49</checksum>
    </file>
    <file>
      <filename>geometry.rb</filename>
      <filetype>rb</filetype>
      <usage_type>resource</usage_type>
      <checksum>382FCA47</checksum>
    </file>
    <file>
      <filename>unit_conversions.rb</filename>
      <filetype>rb</filetype>
      <usage_type>resource</usage_type>
      <checksum>0CEE8771</checksum>
    </file>
    <file>
      <filename>hvac.rb</filename>
      <filetype>rb</filetype>
      <usage_type>resource</usage_type>
      <checksum>609FB599</checksum>
    </file>
    <file>
      <filename>util.rb</filename>
      <filetype>rb</filetype>
      <usage_type>resource</usage_type>
<<<<<<< HEAD
      <checksum>D48AA43E</checksum>
    </file>
    <file>
      <filename>simulation.rb</filename>
      <filetype>rb</filetype>
      <usage_type>resource</usage_type>
      <checksum>2213959F</checksum>
    </file>
    <file>
      <filename>weather.rb</filename>
      <filetype>rb</filetype>
      <usage_type>resource</usage_type>
      <checksum>829A7DF5</checksum>
=======
      <checksum>40046242</checksum>
>>>>>>> 425d8131
    </file>
  </files>
</measure><|MERGE_RESOLUTION|>--- conflicted
+++ resolved
@@ -2,13 +2,8 @@
   <schema_version>3.0</schema_version>
   <name>hpxml_translator</name>
   <uid>b1543b30-9465-45ff-ba04-1d1f85e763bc</uid>
-<<<<<<< HEAD
-  <version_id>36e5588d-7125-4215-ba35-1f47eade0bb5</version_id>
-  <version_modified>20200124T193526Z</version_modified>
-=======
-  <version_id>f4b988b2-ae15-4046-a3ff-a8d7049a43ad</version_id>
-  <version_modified>20200124T183655Z</version_modified>
->>>>>>> 425d8131
+  <version_id>b537c0d2-9621-4855-afce-6972e04e4e0a</version_id>
+  <version_modified>20200124T201624Z</version_modified>
   <xml_checksum>D8922A73</xml_checksum>
   <class_name>HPXMLTranslator</class_name>
   <display_name>HPXML Translator</display_name>
@@ -393,6 +388,12 @@
       <checksum>BB6453D7</checksum>
     </file>
     <file>
+      <filename>simulation.rb</filename>
+      <filetype>rb</filetype>
+      <usage_type>resource</usage_type>
+      <checksum>2213959F</checksum>
+    </file>
+    <file>
       <filename>DR_ScheduleCoolSetup.csv</filename>
       <filetype>csv</filetype>
       <usage_type>resource</usage_type>
@@ -471,26 +472,16 @@
       <checksum>609FB599</checksum>
     </file>
     <file>
+      <filename>weather.rb</filename>
+      <filetype>rb</filetype>
+      <usage_type>resource</usage_type>
+      <checksum>829A7DF5</checksum>
+    </file>
+    <file>
       <filename>util.rb</filename>
       <filetype>rb</filetype>
       <usage_type>resource</usage_type>
-<<<<<<< HEAD
-      <checksum>D48AA43E</checksum>
-    </file>
-    <file>
-      <filename>simulation.rb</filename>
-      <filetype>rb</filetype>
-      <usage_type>resource</usage_type>
-      <checksum>2213959F</checksum>
-    </file>
-    <file>
-      <filename>weather.rb</filename>
-      <filetype>rb</filetype>
-      <usage_type>resource</usage_type>
-      <checksum>829A7DF5</checksum>
-=======
-      <checksum>40046242</checksum>
->>>>>>> 425d8131
+      <checksum>75326D77</checksum>
     </file>
   </files>
 </measure>