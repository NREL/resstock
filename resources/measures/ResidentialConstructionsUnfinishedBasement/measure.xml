<measure>
  <schema_version>3.0</schema_version>
  <name>process_constructions_unfinished_basement</name>
  <uid>ebc21070-2d4b-4a2a-bd15-f18bf3e77b49</uid>
<<<<<<< HEAD
  <version_id>bc4d358e-4687-464a-b2d8-6a78f7407d70</version_id>
  <version_modified>20180822T022835Z</version_modified>
=======
  <version_id>12b83fcd-0951-4e84-ab8f-0a7ea1a3ad05</version_id>
  <version_modified>20180912T200236Z</version_modified>
>>>>>>> 12b24f9d
  <xml_checksum>1E963D9C</xml_checksum>
  <class_name>ProcessConstructionsUnfinishedBasement</class_name>
  <display_name>Set Residential Unfinished Basement Constructions</display_name>
  <description>This measure assigns constructions to the unfinished basement ceilings, walls, and floors. See https://github.com/NREL/OpenStudio-BEopt#workflows for supported workflows using this measure.</description>
  <modeler_description>Calculates and assigns material layer properties of constructions for unfinished basement: 1) ceilings, 2) walls, and 3) floors. Any existing constructions for these surfaces will be removed.</modeler_description>
  <arguments>
    <argument>
      <name>wall_ins_height</name>
      <display_name>Wall Insulation Height</display_name>
      <description>Height of the insulation on the basement wall.</description>
      <type>Double</type>
      <units>ft</units>
      <required>true</required>
      <model_dependent>false</model_dependent>
      <default_value>8</default_value>
    </argument>
    <argument>
      <name>wall_cavity_r</name>
      <display_name>Wall Cavity Insulation Installed R-value</display_name>
      <description>Refers to the R-value of the cavity insulation as installed and not the overall R-value of the assembly. If batt insulation must be compressed to fit within the cavity (e.g. R19 in a 5.5" 2x6 cavity), use an R-value that accounts for this effect (see HUD Mobile Home Construction and Safety Standards 3280.509 for reference).</description>
      <type>Double</type>
      <units>h-ft^2-R/Btu</units>
      <required>true</required>
      <model_dependent>false</model_dependent>
      <default_value>0</default_value>
    </argument>
    <argument>
      <name>wall_install_grade</name>
      <display_name>Wall Cavity Install Grade</display_name>
      <description>Installation grade as defined by RESNET standard. 5% of the cavity is considered missing insulation for Grade 3, 2% for Grade 2, and 0% for Grade 1.</description>
      <type>Choice</type>
      <required>true</required>
      <model_dependent>false</model_dependent>
      <default_value>1</default_value>
      <choices>
        <choice>
          <value>1</value>
          <display_name>1</display_name>
        </choice>
        <choice>
          <value>2</value>
          <display_name>2</display_name>
        </choice>
        <choice>
          <value>3</value>
          <display_name>3</display_name>
        </choice>
      </choices>
    </argument>
    <argument>
      <name>wall_cavity_depth_in</name>
      <display_name>Wall Cavity Depth</display_name>
      <description>Depth of the stud cavity. 3.5" for 2x4s, 5.5" for 2x6s, etc.</description>
      <type>Double</type>
      <units>in</units>
      <required>true</required>
      <model_dependent>false</model_dependent>
      <default_value>0</default_value>
    </argument>
    <argument>
      <name>wall_filled_cavity</name>
      <display_name>Wall Insulation Fills Cavity</display_name>
      <description>When the insulation does not completely fill the depth of the cavity, air film resistances are added to the insulation R-value.</description>
      <type>Boolean</type>
      <required>true</required>
      <model_dependent>false</model_dependent>
      <default_value>false</default_value>
      <choices>
        <choice>
          <value>true</value>
          <display_name>true</display_name>
        </choice>
        <choice>
          <value>false</value>
          <display_name>false</display_name>
        </choice>
      </choices>
    </argument>
    <argument>
      <name>wall_framing_factor</name>
      <display_name>Wall Framing Factor</display_name>
      <description>The fraction of a basement wall assembly that is comprised of structural framing.</description>
      <type>Double</type>
      <units>frac</units>
      <required>true</required>
      <model_dependent>false</model_dependent>
      <default_value>0</default_value>
    </argument>
    <argument>
      <name>wall_rigid_r</name>
      <display_name>Wall Continuous Insulation Nominal R-value</display_name>
      <description>The R-value of the continuous insulation.</description>
      <type>Double</type>
      <units>hr-ft^2-R/Btu</units>
      <required>true</required>
      <model_dependent>false</model_dependent>
      <default_value>10</default_value>
    </argument>
    <argument>
      <name>wall_drywall_thick_in</name>
      <display_name>Wall Drywall Thickness</display_name>
      <description>Thickness of the wall drywall material.</description>
      <type>Double</type>
      <units>in</units>
      <required>true</required>
      <model_dependent>false</model_dependent>
      <default_value>0</default_value>
    </argument>
    <argument>
      <name>ceiling_cavity_r</name>
      <display_name>Ceiling Cavity Insulation Nominal R-value</display_name>
      <description>Refers to the R-value of the cavity insulation and not the overall R-value of the assembly.</description>
      <type>Double</type>
      <units>h-ft^2-R/Btu</units>
      <required>true</required>
      <model_dependent>false</model_dependent>
      <default_value>0</default_value>
    </argument>
    <argument>
      <name>ceiling_install_grade</name>
      <display_name>Ceiling Cavity Install Grade</display_name>
      <description>Installation grade as defined by RESNET standard. 5% of the cavity is considered missing insulation for Grade 3, 2% for Grade 2, and 0% for Grade 1.</description>
      <type>Choice</type>
      <required>true</required>
      <model_dependent>false</model_dependent>
      <default_value>1</default_value>
      <choices>
        <choice>
          <value>1</value>
          <display_name>1</display_name>
        </choice>
        <choice>
          <value>2</value>
          <display_name>2</display_name>
        </choice>
        <choice>
          <value>3</value>
          <display_name>3</display_name>
        </choice>
      </choices>
    </argument>
    <argument>
      <name>ceiling_framing_factor</name>
      <display_name>Ceiling Framing Factor</display_name>
      <description>Fraction of ceiling that is framing.</description>
      <type>Double</type>
      <units>frac</units>
      <required>true</required>
      <model_dependent>false</model_dependent>
      <default_value>0.13</default_value>
    </argument>
    <argument>
      <name>ceiling_joist_height_in</name>
      <display_name>Ceiling Joist Height</display_name>
      <description>Height of the joist member.</description>
      <type>Double</type>
      <units>in</units>
      <required>true</required>
      <model_dependent>false</model_dependent>
      <default_value>9.25</default_value>
    </argument>
    <argument>
      <name>slab_whole_r</name>
      <display_name>Whole Slab Insulation Nominal R-value</display_name>
      <description>The R-value of the continuous insulation.</description>
      <type>Double</type>
      <units>h-ft^2-R/Btu</units>
      <required>true</required>
      <model_dependent>false</model_dependent>
      <default_value>0</default_value>
    </argument>
  </arguments>
  <outputs/>
  <provenances/>
  <tags>
    <tag>Envelope.Opaque</tag>
  </tags>
  <attributes>
    <attribute>
      <name>Measure Type</name>
      <value>ModelMeasure</value>
      <datatype>string</datatype>
    </attribute>
    <attribute>
      <name>Uses SketchUp API</name>
      <value>false</value>
      <datatype>boolean</datatype>
    </attribute>
  </attributes>
  <files>
    <file>
      <filename>util.rb</filename>
      <filetype>rb</filetype>
      <usage_type>resource</usage_type>
      <checksum>4516079E</checksum>
    </file>
    <file>
      <filename>materials.rb</filename>
      <filetype>rb</filetype>
      <usage_type>resource</usage_type>
      <checksum>82D32FEE</checksum>
    </file>
    <file>
      <filename>geometry.rb</filename>
      <filetype>rb</filetype>
      <usage_type>resource</usage_type>
      <checksum>3A649817</checksum>
    </file>
    <file>
      <version>
        <software_program>OpenStudio</software_program>
        <identifier>1.3.0</identifier>
        <min_compatible>2.0.4</min_compatible>
      </version>
      <filename>measure.rb</filename>
      <filetype>rb</filetype>
      <usage_type>script</usage_type>
      <checksum>D81CF37E</checksum>
    </file>
    <file>
      <filename>UnfinishedBasement_Test.rb</filename>
      <filetype>rb</filetype>
      <usage_type>test</usage_type>
      <checksum>1C30ECE1</checksum>
    </file>
    <file>
      <filename>unit_conversions.rb</filename>
      <filetype>rb</filetype>
      <usage_type>resource</usage_type>
      <checksum>81550F14</checksum>
<<<<<<< HEAD
=======
    </file>
    <file>
      <filename>constants.rb</filename>
      <filetype>rb</filetype>
      <usage_type>resource</usage_type>
      <checksum>374E311F</checksum>
    </file>
    <file>
      <filename>constructions.rb</filename>
      <filetype>rb</filetype>
      <usage_type>resource</usage_type>
      <checksum>49B11564</checksum>
>>>>>>> 12b24f9d
    </file>
    <file>
      <filename>SFD_2000sqft_2story_UB_UA.osm</filename>
      <filetype>osm</filetype>
      <usage_type>test</usage_type>
<<<<<<< HEAD
      <checksum>C284C37A</checksum>
=======
      <checksum>6D1B3A2B</checksum>
>>>>>>> 12b24f9d
    </file>
    <file>
      <filename>SFA_4units_1story_UB_UA_3Beds_2Baths_Denver.osm</filename>
      <filetype>osm</filetype>
      <usage_type>test</usage_type>
<<<<<<< HEAD
      <checksum>D893187F</checksum>
=======
      <checksum>C026E965</checksum>
>>>>>>> 12b24f9d
    </file>
    <file>
      <filename>SFD_2000sqft_2story_UB_GRG_UA.osm</filename>
      <filetype>osm</filetype>
      <usage_type>test</usage_type>
<<<<<<< HEAD
      <checksum>054319E5</checksum>
=======
      <checksum>AC516FD1</checksum>
>>>>>>> 12b24f9d
    </file>
    <file>
      <filename>MF_8units_1story_UB_3Beds_2Baths_Denver.osm</filename>
      <filetype>osm</filetype>
      <usage_type>test</usage_type>
<<<<<<< HEAD
      <checksum>8BF5D120</checksum>
=======
      <checksum>A3EFE09D</checksum>
>>>>>>> 12b24f9d
    </file>
  </files>
</measure><|MERGE_RESOLUTION|>--- conflicted
+++ resolved
@@ -2,13 +2,8 @@
   <schema_version>3.0</schema_version>
   <name>process_constructions_unfinished_basement</name>
   <uid>ebc21070-2d4b-4a2a-bd15-f18bf3e77b49</uid>
-<<<<<<< HEAD
-  <version_id>bc4d358e-4687-464a-b2d8-6a78f7407d70</version_id>
-  <version_modified>20180822T022835Z</version_modified>
-=======
   <version_id>12b83fcd-0951-4e84-ab8f-0a7ea1a3ad05</version_id>
   <version_modified>20180912T200236Z</version_modified>
->>>>>>> 12b24f9d
   <xml_checksum>1E963D9C</xml_checksum>
   <class_name>ProcessConstructionsUnfinishedBasement</class_name>
   <display_name>Set Residential Unfinished Basement Constructions</display_name>
@@ -239,8 +234,6 @@
       <filetype>rb</filetype>
       <usage_type>resource</usage_type>
       <checksum>81550F14</checksum>
-<<<<<<< HEAD
-=======
     </file>
     <file>
       <filename>constants.rb</filename>
@@ -253,47 +246,30 @@
       <filetype>rb</filetype>
       <usage_type>resource</usage_type>
       <checksum>49B11564</checksum>
->>>>>>> 12b24f9d
     </file>
     <file>
       <filename>SFD_2000sqft_2story_UB_UA.osm</filename>
       <filetype>osm</filetype>
       <usage_type>test</usage_type>
-<<<<<<< HEAD
-      <checksum>C284C37A</checksum>
-=======
       <checksum>6D1B3A2B</checksum>
->>>>>>> 12b24f9d
     </file>
     <file>
       <filename>SFA_4units_1story_UB_UA_3Beds_2Baths_Denver.osm</filename>
       <filetype>osm</filetype>
       <usage_type>test</usage_type>
-<<<<<<< HEAD
-      <checksum>D893187F</checksum>
-=======
       <checksum>C026E965</checksum>
->>>>>>> 12b24f9d
     </file>
     <file>
       <filename>SFD_2000sqft_2story_UB_GRG_UA.osm</filename>
       <filetype>osm</filetype>
       <usage_type>test</usage_type>
-<<<<<<< HEAD
-      <checksum>054319E5</checksum>
-=======
       <checksum>AC516FD1</checksum>
->>>>>>> 12b24f9d
     </file>
     <file>
       <filename>MF_8units_1story_UB_3Beds_2Baths_Denver.osm</filename>
       <filetype>osm</filetype>
       <usage_type>test</usage_type>
-<<<<<<< HEAD
-      <checksum>8BF5D120</checksum>
-=======
       <checksum>A3EFE09D</checksum>
->>>>>>> 12b24f9d
     </file>
   </files>
 </measure>