--- conflicted
+++ resolved
@@ -2,13 +2,8 @@
   <schema_version>3.0</schema_version>
   <name>process_constructions_unfinished_basement</name>
   <uid>ebc21070-2d4b-4a2a-bd15-f18bf3e77b49</uid>
-<<<<<<< HEAD
-  <version_id>849f324d-bd18-4f8b-abda-448af759edf0</version_id>
-  <version_modified>20180603T134717Z</version_modified>
-=======
   <version_id>dbc318ac-5e32-4551-b8bd-cbf482ba9665</version_id>
   <version_modified>20180601T165914Z</version_modified>
->>>>>>> f5015da3
   <xml_checksum>1E963D9C</xml_checksum>
   <class_name>ProcessConstructionsUnfinishedBasement</class_name>
   <display_name>Set Residential Unfinished Basement Constructions</display_name>
@@ -200,15 +195,12 @@
   </attributes>
   <files>
     <file>
-<<<<<<< HEAD
-=======
       <filename>UnfinishedBasement_Test.rb</filename>
       <filetype>rb</filetype>
       <usage_type>test</usage_type>
       <checksum>A5EF1413</checksum>
     </file>
     <file>
->>>>>>> f5015da3
       <filename>util.rb</filename>
       <filetype>rb</filetype>
       <usage_type>resource</usage_type>
@@ -222,17 +214,6 @@
     </file>
     <file>
       <filename>materials.rb</filename>
-<<<<<<< HEAD
-      <filetype>rb</filetype>
-      <usage_type>resource</usage_type>
-      <checksum>3AF0D408</checksum>
-    </file>
-    <file>
-      <filename>constructions.rb</filename>
-      <filetype>rb</filetype>
-      <usage_type>resource</usage_type>
-      <checksum>1EABA7E9</checksum>
-=======
       <filetype>rb</filetype>
       <usage_type>resource</usage_type>
       <checksum>3AF0D408</checksum>
@@ -247,21 +228,11 @@
       <filetype>rb</filetype>
       <usage_type>script</usage_type>
       <checksum>2F0056A8</checksum>
->>>>>>> f5015da3
     </file>
     <file>
       <filename>constants.rb</filename>
       <filetype>rb</filetype>
       <usage_type>resource</usage_type>
-<<<<<<< HEAD
-      <checksum>A2FB817B</checksum>
-    </file>
-    <file>
-      <filename>geometry.rb</filename>
-      <filetype>rb</filetype>
-      <usage_type>resource</usage_type>
-      <checksum>6CA0FF8C</checksum>
-=======
       <checksum>C7B12E42</checksum>
     </file>
     <file>
@@ -269,45 +240,10 @@
       <filetype>osm</filetype>
       <usage_type>test</usage_type>
       <checksum>BC5D236A</checksum>
->>>>>>> f5015da3
     </file>
     <file>
       <filename>constructions.rb</filename>
       <filetype>rb</filetype>
-<<<<<<< HEAD
-      <usage_type>script</usage_type>
-      <checksum>2F0056A8</checksum>
-    </file>
-    <file>
-      <filename>SFD_2000sqft_2story_UB_UA.osm</filename>
-      <filetype>osm</filetype>
-      <usage_type>test</usage_type>
-      <checksum>91A0C8F0</checksum>
-    </file>
-    <file>
-      <filename>MF_40units_4story_UB_3Beds_2Baths_Denver.osm</filename>
-      <filetype>osm</filetype>
-      <usage_type>test</usage_type>
-      <checksum>25009334</checksum>
-    </file>
-    <file>
-      <filename>SFA_10units_2story_UB_UA_3Beds_2Baths_Denver.osm</filename>
-      <filetype>osm</filetype>
-      <usage_type>test</usage_type>
-      <checksum>F8873161</checksum>
-    </file>
-    <file>
-      <filename>SFD_2000sqft_2story_UB_GRG_UA.osm</filename>
-      <filetype>osm</filetype>
-      <usage_type>test</usage_type>
-      <checksum>44FA2941</checksum>
-    </file>
-    <file>
-      <filename>UnfinishedBasement_Test.rb</filename>
-      <filetype>rb</filetype>
-      <usage_type>test</usage_type>
-      <checksum>5DB83560</checksum>
-=======
       <usage_type>resource</usage_type>
       <checksum>1EABA7E9</checksum>
     </file>
@@ -316,7 +252,6 @@
       <filetype>rb</filetype>
       <usage_type>resource</usage_type>
       <checksum>7D6EC9CC</checksum>
->>>>>>> f5015da3
     </file>
   </files>
 </measure>