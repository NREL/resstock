--- conflicted
+++ resolved
@@ -46,17 +46,10 @@
     args << fuel_type
 
     # make an argument for hot water setpoint temperature
-<<<<<<< HEAD
     setpoint_temp = osargument::makeDoubleArgument("setpoint_temp", true)
     setpoint_temp.setDisplayName("Setpoint")
     setpoint_temp.setDescription("Water heater setpoint temperature. This value will be ignored if the setpoint type is Scheduled.")
     setpoint_temp.setUnits("F")
-=======
-    setpoint_temp = osargument::makeDoubleArgument('setpoint_temp', true)
-    setpoint_temp.setDisplayName('Setpoint')
-    setpoint_temp.setDescription('Water heater setpoint temperature.')
-    setpoint_temp.setUnits('F')
->>>>>>> c52e56fc
     setpoint_temp.setDefaultValue(125)
     args << setpoint_temp
 
@@ -66,13 +59,8 @@
     Geometry.get_model_locations(model).each do |loc|
       location_args << loc
     end
-<<<<<<< HEAD
     location = OpenStudio::Measure::OSArgument::makeChoiceArgument("location", location_args, true)
     location.setDisplayName("Location")
-=======
-    location = OpenStudio::Measure::OSArgument::makeChoiceArgument('location', location_args, true, true)
-    location.setDisplayName('Location')
->>>>>>> c52e56fc
     location.setDescription("The space type for the location. '#{Constants.Auto}' will automatically choose a space type based on the space types found in the model.")
     location.setDefaultValue(Constants.Auto)
     args << location
