<measure>
  <schema_version>3.0</schema_version>
  <name>residential_hot_water_heater_tankless</name>
  <uid>caf92375-4c0c-47d1-9fe1-7aa5d3b1a734</uid>
<<<<<<< HEAD
  <version_id>c53efaec-3cf3-4821-b05f-38fad653d408</version_id>
  <version_modified>20181109T231552Z</version_modified>
=======
  <version_id>360bd1bb-eb5b-405e-80d4-93cbc3e8e970</version_id>
  <version_modified>20181112T230642Z</version_modified>
>>>>>>> c4e17be5
  <xml_checksum>9882CBDB</xml_checksum>
  <class_name>ResidentialHotWaterHeaterTankless</class_name>
  <display_name>Set Residential Tankless Water Heater</display_name>
  <description>This measure adds a new residential tankless water heater to the model based on user inputs. If there is already an existing residential water heater in the model, it is replaced. For multifamily buildings, the water heater can be set for all units of the building. See https://github.com/NREL/OpenStudio-BEopt#workflows for supported workflows using this measure.</description>
  <modeler_description>The measure will create a new instance of the OS:WaterHeater:Mixed object representing a tankless water heater. The water heater will be placed on the plant loop 'Domestic Hot Water Loop'. If this loop already exists, any water heater on that loop will be removed and replaced with a water heater consistent with this measure. If it doesn't exist, it will be created.</modeler_description>
  <arguments>
    <argument>
      <name>fuel_type</name>
      <display_name>Fuel Type</display_name>
      <description>Type of fuel used for water heating.</description>
      <type>Choice</type>
      <required>true</required>
      <model_dependent>false</model_dependent>
      <default_value>gas</default_value>
      <choices>
        <choice>
          <value>gas</value>
          <display_name>gas</display_name>
        </choice>
        <choice>
          <value>propane</value>
          <display_name>propane</display_name>
        </choice>
        <choice>
          <value>electric</value>
          <display_name>electric</display_name>
        </choice>
      </choices>
    </argument>
    <argument>
      <name>setpoint_type</name>
      <display_name>Setpoint type</display_name>
      <description>The water heater setpoint type. Constant will use a constant value for the whole year, while scheduled will use 8760 values in a schedule file.</description>
      <type>Choice</type>
      <required>true</required>
      <model_dependent>true</model_dependent>
      <default_value>Constant</default_value>
      <choices>
        <choice>
          <value>Constant</value>
          <display_name>Constant</display_name>
        </choice>
        <choice>
          <value>Scheduled</value>
          <display_name>Scheduled</display_name>
        </choice>
      </choices>
    </argument>
    <argument>
      <name>setpoint_temp</name>
      <display_name>Setpoint</display_name>
      <description>Water heater setpoint temperature. This value will be ignored if the setpoint type is Scheduled.</description>
      <type>Double</type>
      <units>F</units>
      <required>true</required>
      <model_dependent>false</model_dependent>
      <default_value>125</default_value>
    </argument>
    <argument>
      <name>schedules_directory</name>
      <display_name>Setpoint and Operating Mode Schedule Directory</display_name>
      <description>Absolute (or relative) directory to schedule files. This argument will be ignored if a constant setpoint type is used instead.</description>
      <type>String</type>
      <required>true</required>
      <model_dependent>false</model_dependent>
      <default_value>./resources</default_value>
    </argument>
    <argument>
      <name>setpoint_schedule</name>
      <display_name>Setpoint Schedule File Name</display_name>
      <description>Name of the hourly setpoint schedule. Setpoint should be defined (in F) for every hour. The operating mode schedule must also be located in the same location.</description>
      <type>String</type>
      <required>true</required>
      <model_dependent>false</model_dependent>
      <default_value>hourly_setpoint_schedule.csv</default_value>
    </argument>
    <argument>
      <name>location</name>
      <display_name>Location</display_name>
      <description>The space type for the location. 'auto' will automatically choose a space type based on the space types found in the model.</description>
      <type>Choice</type>
      <required>true</required>
      <model_dependent>true</model_dependent>
      <default_value>auto</default_value>
      <choices>
        <choice>
          <value>auto</value>
          <display_name>auto</display_name>
        </choice>
      </choices>
    </argument>
    <argument>
      <name>capacity</name>
      <display_name>Input Capacity</display_name>
      <description>The maximum energy input rating of the water heater.</description>
      <type>Double</type>
      <units>kBtu/hr</units>
      <required>true</required>
      <model_dependent>false</model_dependent>
      <default_value>100000000</default_value>
    </argument>
    <argument>
      <name>energy_factor</name>
      <display_name>Rated Energy Factor</display_name>
      <description>Ratio of useful energy output from the water heater to the total amount of energy delivered from the water heater.</description>
      <type>Double</type>
      <required>true</required>
      <model_dependent>false</model_dependent>
      <default_value>0.82</default_value>
    </argument>
    <argument>
      <name>cycling_derate</name>
      <display_name>Cycling Derate</display_name>
      <description>Annual energy derate for cycling inefficiencies -- accounts for the impact of thermal cycling and small hot water draws on the heat exchanger. CEC's 2008 Title24 implemented an 8% derate for tankless water heaters. </description>
      <type>Double</type>
      <units>Frac</units>
      <required>true</required>
      <model_dependent>false</model_dependent>
      <default_value>0.08</default_value>
    </argument>
    <argument>
      <name>offcyc_power</name>
      <display_name>Parasitic Electric Power</display_name>
      <description>Off cycle electric power draw for controls, etc. Only used for non-electric water heaters.</description>
      <type>Double</type>
      <units>W</units>
      <required>true</required>
      <model_dependent>false</model_dependent>
      <default_value>5</default_value>
    </argument>
    <argument>
      <name>oncyc_power</name>
      <display_name>Forced Draft Fan Power</display_name>
      <description>On cycle electric power draw from the forced draft fan motor. Only used for non-electric water heaters.</description>
      <type>Double</type>
      <units>W</units>
      <required>true</required>
      <model_dependent>false</model_dependent>
      <default_value>65</default_value>
    </argument>
  </arguments>
  <outputs/>
  <provenances/>
  <tags>
    <tag>Service Water Heating.Water Heating</tag>
  </tags>
  <attributes>
    <attribute>
      <name>Measure Type</name>
      <value>ModelMeasure</value>
      <datatype>string</datatype>
    </attribute>
    <attribute>
      <name>Uses SketchUp API</name>
      <value>false</value>
      <datatype>boolean</datatype>
    </attribute>
  </attributes>
  <files>
    <file>
<<<<<<< HEAD
      <filename>USA_CO_Denver_Intl_AP_725650_TMY3.ddy</filename>
      <filetype>ddy</filetype>
      <usage_type>test</usage_type>
      <checksum>FB253570</checksum>
    </file>
    <file>
      <filename>USA_CO_Denver_Intl_AP_725650_TMY3.epw</filename>
      <filetype>epw</filetype>
      <usage_type>test</usage_type>
      <checksum>E23378AA</checksum>
    </file>
    <file>
      <filename>psychrometrics.rb</filename>
      <filetype>rb</filetype>
      <usage_type>resource</usage_type>
      <checksum>208441EA</checksum>
    </file>
    <file>
      <filename>MinuteDrawProfilesMaxFlows.csv</filename>
      <filetype>csv</filetype>
      <usage_type>resource</usage_type>
      <checksum>0E1048A3</checksum>
    </file>
    <file>
      <filename>materials.rb</filename>
      <filetype>rb</filetype>
      <usage_type>resource</usage_type>
      <checksum>82D32FEE</checksum>
    </file>
    <file>
      <filename>weather.rb</filename>
      <filetype>rb</filetype>
      <usage_type>resource</usage_type>
      <checksum>454E14D4</checksum>
=======
      <filename>ResidentialWaterHeaterTankless_Test.rb</filename>
      <filetype>rb</filetype>
      <usage_type>test</usage_type>
      <checksum>41F49F26</checksum>
>>>>>>> c4e17be5
    </file>
    <file>
      <version>
        <software_program>OpenStudio</software_program>
        <identifier>1.4.1</identifier>
        <min_compatible>2.0.4</min_compatible>
      </version>
      <filename>measure.rb</filename>
      <filetype>rb</filetype>
      <usage_type>script</usage_type>
<<<<<<< HEAD
      <checksum>266F349D</checksum>
    </file>
    <file>
      <filename>ResidentialWaterHeaterTankless_Test.rb</filename>
      <filetype>rb</filetype>
      <usage_type>test</usage_type>
      <checksum>286F5B59</checksum>
    </file>
    <file>
      <filename>util.rb</filename>
      <filetype>rb</filetype>
      <usage_type>resource</usage_type>
      <checksum>B8804B95</checksum>
    </file>
    <file>
      <filename>unit_conversions.rb</filename>
      <filetype>rb</filetype>
      <usage_type>resource</usage_type>
      <checksum>7161039B</checksum>
    </file>
    <file>
      <filename>geometry.rb</filename>
      <filetype>rb</filetype>
      <usage_type>resource</usage_type>
      <checksum>AB2185AD</checksum>
    </file>
    <file>
      <filename>SFD_2000sqft_2story_FB_GRG_UA_3Beds_2Baths_Denver_WHTank_SHW.osm</filename>
      <filetype>osm</filetype>
      <usage_type>test</usage_type>
      <checksum>8B430E47</checksum>
    </file>
    <file>
      <filename>SFD_2000sqft_2story_FB_GRG_UA_3Beds_2Baths.osm</filename>
      <filetype>osm</filetype>
      <usage_type>test</usage_type>
      <checksum>E55D74CD</checksum>
    </file>
    <file>
      <filename>SFD_2000sqft_2story_FB_GRG_UA_3Beds_2Baths_Denver.osm</filename>
      <filetype>osm</filetype>
      <usage_type>test</usage_type>
      <checksum>5DEDAA3C</checksum>
    </file>
    <file>
      <filename>SFD_2000sqft_2story_FB_GRG_UA_3Beds_2Baths_Denver_HPWH.osm</filename>
      <filetype>osm</filetype>
      <usage_type>test</usage_type>
      <checksum>35333902</checksum>
    </file>
    <file>
      <filename>SFD_2000sqft_2story_FB_GRG_UA_3Beds_2Baths_Denver_WHTank.osm</filename>
      <filetype>osm</filetype>
      <usage_type>test</usage_type>
      <checksum>F594EC43</checksum>
    </file>
    <file>
      <filename>SFA_4units_1story_FB_UA_3Beds_2Baths_Denver.osm</filename>
      <filetype>osm</filetype>
      <usage_type>test</usage_type>
      <checksum>82551AE7</checksum>
    </file>
    <file>
      <filename>MF_8units_1story_SL_3Beds_2Baths_Denver.osm</filename>
      <filetype>osm</filetype>
      <usage_type>test</usage_type>
      <checksum>5E64B55D</checksum>
    </file>
    <file>
      <filename>schedules.rb</filename>
      <filetype>rb</filetype>
      <usage_type>resource</usage_type>
      <checksum>8A6CF7A4</checksum>
    </file>
    <file>
      <filename>constants.rb</filename>
      <filetype>rb</filetype>
      <usage_type>resource</usage_type>
      <checksum>F8C62BCA</checksum>
    </file>
    <file>
      <filename>waterheater.rb</filename>
      <filetype>rb</filetype>
      <usage_type>resource</usage_type>
      <checksum>4D6683F7</checksum>
    </file>
    <file>
      <filename>hourly_operating_mode_schedule.csv</filename>
      <filetype>csv</filetype>
      <usage_type>resource</usage_type>
      <checksum>EC9FDDCE</checksum>
    </file>
    <file>
      <filename>hourly_setpoint_schedule.csv</filename>
      <filetype>csv</filetype>
      <usage_type>resource</usage_type>
      <checksum>997C4FF8</checksum>
=======
      <checksum>88A664FA</checksum>
>>>>>>> c4e17be5
    </file>
  </files>
</measure><|MERGE_RESOLUTION|>--- conflicted
+++ resolved
@@ -2,13 +2,8 @@
   <schema_version>3.0</schema_version>
   <name>residential_hot_water_heater_tankless</name>
   <uid>caf92375-4c0c-47d1-9fe1-7aa5d3b1a734</uid>
-<<<<<<< HEAD
-  <version_id>c53efaec-3cf3-4821-b05f-38fad653d408</version_id>
-  <version_modified>20181109T231552Z</version_modified>
-=======
-  <version_id>360bd1bb-eb5b-405e-80d4-93cbc3e8e970</version_id>
-  <version_modified>20181112T230642Z</version_modified>
->>>>>>> c4e17be5
+  <version_id>22f26644-8c17-45f9-924d-0f160e14f019</version_id>
+  <version_modified>20181113T011956Z</version_modified>
   <xml_checksum>9882CBDB</xml_checksum>
   <class_name>ResidentialHotWaterHeaterTankless</class_name>
   <display_name>Set Residential Tankless Water Heater</display_name>
@@ -169,47 +164,16 @@
   </attributes>
   <files>
     <file>
-<<<<<<< HEAD
-      <filename>USA_CO_Denver_Intl_AP_725650_TMY3.ddy</filename>
-      <filetype>ddy</filetype>
-      <usage_type>test</usage_type>
-      <checksum>FB253570</checksum>
-    </file>
-    <file>
-      <filename>USA_CO_Denver_Intl_AP_725650_TMY3.epw</filename>
-      <filetype>epw</filetype>
-      <usage_type>test</usage_type>
-      <checksum>E23378AA</checksum>
-    </file>
-    <file>
-      <filename>psychrometrics.rb</filename>
-      <filetype>rb</filetype>
-      <usage_type>resource</usage_type>
-      <checksum>208441EA</checksum>
-    </file>
-    <file>
-      <filename>MinuteDrawProfilesMaxFlows.csv</filename>
-      <filetype>csv</filetype>
-      <usage_type>resource</usage_type>
-      <checksum>0E1048A3</checksum>
-    </file>
-    <file>
-      <filename>materials.rb</filename>
-      <filetype>rb</filetype>
-      <usage_type>resource</usage_type>
-      <checksum>82D32FEE</checksum>
-    </file>
-    <file>
-      <filename>weather.rb</filename>
-      <filetype>rb</filetype>
-      <usage_type>resource</usage_type>
-      <checksum>454E14D4</checksum>
-=======
       <filename>ResidentialWaterHeaterTankless_Test.rb</filename>
       <filetype>rb</filetype>
       <usage_type>test</usage_type>
-      <checksum>41F49F26</checksum>
->>>>>>> c4e17be5
+      <checksum>286F5B59</checksum>
+    </file>
+    <file>
+      <filename>hourly_setpoint_schedule.csv</filename>
+      <filetype>csv</filetype>
+      <usage_type>resource</usage_type>
+      <checksum>997C4FF8</checksum>
     </file>
     <file>
       <version>
@@ -220,107 +184,7 @@
       <filename>measure.rb</filename>
       <filetype>rb</filetype>
       <usage_type>script</usage_type>
-<<<<<<< HEAD
-      <checksum>266F349D</checksum>
-    </file>
-    <file>
-      <filename>ResidentialWaterHeaterTankless_Test.rb</filename>
-      <filetype>rb</filetype>
-      <usage_type>test</usage_type>
-      <checksum>286F5B59</checksum>
-    </file>
-    <file>
-      <filename>util.rb</filename>
-      <filetype>rb</filetype>
-      <usage_type>resource</usage_type>
-      <checksum>B8804B95</checksum>
-    </file>
-    <file>
-      <filename>unit_conversions.rb</filename>
-      <filetype>rb</filetype>
-      <usage_type>resource</usage_type>
-      <checksum>7161039B</checksum>
-    </file>
-    <file>
-      <filename>geometry.rb</filename>
-      <filetype>rb</filetype>
-      <usage_type>resource</usage_type>
-      <checksum>AB2185AD</checksum>
-    </file>
-    <file>
-      <filename>SFD_2000sqft_2story_FB_GRG_UA_3Beds_2Baths_Denver_WHTank_SHW.osm</filename>
-      <filetype>osm</filetype>
-      <usage_type>test</usage_type>
-      <checksum>8B430E47</checksum>
-    </file>
-    <file>
-      <filename>SFD_2000sqft_2story_FB_GRG_UA_3Beds_2Baths.osm</filename>
-      <filetype>osm</filetype>
-      <usage_type>test</usage_type>
-      <checksum>E55D74CD</checksum>
-    </file>
-    <file>
-      <filename>SFD_2000sqft_2story_FB_GRG_UA_3Beds_2Baths_Denver.osm</filename>
-      <filetype>osm</filetype>
-      <usage_type>test</usage_type>
-      <checksum>5DEDAA3C</checksum>
-    </file>
-    <file>
-      <filename>SFD_2000sqft_2story_FB_GRG_UA_3Beds_2Baths_Denver_HPWH.osm</filename>
-      <filetype>osm</filetype>
-      <usage_type>test</usage_type>
-      <checksum>35333902</checksum>
-    </file>
-    <file>
-      <filename>SFD_2000sqft_2story_FB_GRG_UA_3Beds_2Baths_Denver_WHTank.osm</filename>
-      <filetype>osm</filetype>
-      <usage_type>test</usage_type>
-      <checksum>F594EC43</checksum>
-    </file>
-    <file>
-      <filename>SFA_4units_1story_FB_UA_3Beds_2Baths_Denver.osm</filename>
-      <filetype>osm</filetype>
-      <usage_type>test</usage_type>
-      <checksum>82551AE7</checksum>
-    </file>
-    <file>
-      <filename>MF_8units_1story_SL_3Beds_2Baths_Denver.osm</filename>
-      <filetype>osm</filetype>
-      <usage_type>test</usage_type>
-      <checksum>5E64B55D</checksum>
-    </file>
-    <file>
-      <filename>schedules.rb</filename>
-      <filetype>rb</filetype>
-      <usage_type>resource</usage_type>
-      <checksum>8A6CF7A4</checksum>
-    </file>
-    <file>
-      <filename>constants.rb</filename>
-      <filetype>rb</filetype>
-      <usage_type>resource</usage_type>
-      <checksum>F8C62BCA</checksum>
-    </file>
-    <file>
-      <filename>waterheater.rb</filename>
-      <filetype>rb</filetype>
-      <usage_type>resource</usage_type>
-      <checksum>4D6683F7</checksum>
-    </file>
-    <file>
-      <filename>hourly_operating_mode_schedule.csv</filename>
-      <filetype>csv</filetype>
-      <usage_type>resource</usage_type>
-      <checksum>EC9FDDCE</checksum>
-    </file>
-    <file>
-      <filename>hourly_setpoint_schedule.csv</filename>
-      <filetype>csv</filetype>
-      <usage_type>resource</usage_type>
-      <checksum>997C4FF8</checksum>
-=======
-      <checksum>88A664FA</checksum>
->>>>>>> c4e17be5
+      <checksum>4286971E</checksum>
     </file>
   </files>
 </measure>