--- conflicted
+++ resolved
@@ -2,13 +2,8 @@
   <schema_version>3.0</schema_version>
   <name>residential_hot_water_heater_tankless</name>
   <uid>caf92375-4c0c-47d1-9fe1-7aa5d3b1a734</uid>
-<<<<<<< HEAD
-  <version_id>24fe79d3-6502-44b4-bb3a-249e15f1296d</version_id>
-  <version_modified>20210414T195430Z</version_modified>
-=======
   <version_id>f20f0235-b183-4437-b35b-56b69b7e9068</version_id>
   <version_modified>20210616T203305Z</version_modified>
->>>>>>> d6f6ffbf
   <xml_checksum>9882CBDB</xml_checksum>
   <class_name>ResidentialHotWaterHeaterTankless</class_name>
   <display_name>Set Residential Tankless Water Heater</display_name>
@@ -39,25 +34,6 @@
       </choices>
     </argument>
     <argument>
-      <name>setpoint_type</name>
-      <display_name>Setpoint type</display_name>
-      <description>The water heater setpoint type. The 'constant' option will use a constant value for the whole year, while 'scheduled' will use 8760 values in a schedule file.</description>
-      <type>Choice</type>
-      <required>true</required>
-      <model_dependent>true</model_dependent>
-      <default_value>constant</default_value>
-      <choices>
-        <choice>
-          <value>constant</value>
-          <display_name>constant</display_name>
-        </choice>
-        <choice>
-          <value>scheduled</value>
-          <display_name>scheduled</display_name>
-        </choice>
-      </choices>
-    </argument>
-    <argument>
       <name>setpoint_temp</name>
       <display_name>Setpoint</display_name>
       <description>Water heater setpoint temperature. This value will be ignored if the setpoint type is Scheduled.</description>
@@ -66,24 +42,6 @@
       <required>true</required>
       <model_dependent>false</model_dependent>
       <default_value>125</default_value>
-    </argument>
-    <argument>
-      <name>schedules_directory</name>
-      <display_name>Setpoint and Operating Mode Schedule Directory</display_name>
-      <description>Absolute (or relative) directory to schedule files. This argument will be ignored if a constant setpoint type is used instead.</description>
-      <type>String</type>
-      <required>true</required>
-      <model_dependent>false</model_dependent>
-      <default_value>./resources</default_value>
-    </argument>
-    <argument>
-      <name>setpoint_schedule</name>
-      <display_name>Setpoint Schedule File Name</display_name>
-      <description>Name of the hourly setpoint schedule. Setpoint should be defined (in F) for every hour. The operating mode schedule must also be located in the same location.</description>
-      <type>String</type>
-      <required>true</required>
-      <model_dependent>false</model_dependent>
-      <default_value>hourly_setpoint_schedule.csv</default_value>
     </argument>
     <argument>
       <name>location</name>
@@ -238,21 +196,13 @@
       <filename>measure.rb</filename>
       <filetype>rb</filetype>
       <usage_type>script</usage_type>
-<<<<<<< HEAD
-      <checksum>FFE150AE</checksum>
-=======
       <checksum>B60E2D3D</checksum>
->>>>>>> d6f6ffbf
     </file>
     <file>
       <filename>ResidentialWaterHeaterTankless_Test.rb</filename>
       <filetype>rb</filetype>
       <usage_type>test</usage_type>
-<<<<<<< HEAD
-      <checksum>54763535</checksum>
-=======
       <checksum>5BE45419</checksum>
->>>>>>> d6f6ffbf
     </file>
   </files>
 </measure>