--- conflicted
+++ resolved
@@ -2,13 +2,8 @@
   <schema_version>3.0</schema_version>
   <name>residential_hot_water_heater_tankless</name>
   <uid>caf92375-4c0c-47d1-9fe1-7aa5d3b1a734</uid>
-<<<<<<< HEAD
-  <version_id>ce22ed9e-4ff3-41ff-a1f7-dcf5ff0b9fe6</version_id>
-  <version_modified>20190415T145903Z</version_modified>
-=======
   <version_id>69b4c10e-0806-4028-b163-da9a1f30dd8a</version_id>
   <version_modified>20190701T173019Z</version_modified>
->>>>>>> ed34baf7
   <xml_checksum>9882CBDB</xml_checksum>
   <class_name>ResidentialHotWaterHeaterTankless</class_name>
   <display_name>Set Residential Tankless Water Heater</display_name>
@@ -39,51 +34,14 @@
       </choices>
     </argument>
     <argument>
-      <name>setpoint_type</name>
-      <display_name>Setpoint type</display_name>
-      <description>The water heater setpoint type. The 'constant' option will use a constant value for the whole year, while 'scheduled' will use 8760 values in a schedule file.</description>
-      <type>Choice</type>
-      <required>true</required>
-      <model_dependent>true</model_dependent>
-      <default_value>constant</default_value>
-      <choices>
-        <choice>
-          <value>constant</value>
-          <display_name>constant</display_name>
-        </choice>
-        <choice>
-          <value>scheduled</value>
-          <display_name>scheduled</display_name>
-        </choice>
-      </choices>
-    </argument>
-    <argument>
       <name>setpoint_temp</name>
       <display_name>Setpoint</display_name>
-      <description>Water heater setpoint temperature. This value will be ignored if the setpoint type is Scheduled.</description>
+      <description>Water heater setpoint temperature.</description>
       <type>Double</type>
       <units>F</units>
       <required>true</required>
       <model_dependent>false</model_dependent>
       <default_value>125</default_value>
-    </argument>
-    <argument>
-      <name>schedules_directory</name>
-      <display_name>Setpoint and Operating Mode Schedule Directory</display_name>
-      <description>Absolute (or relative) directory to schedule files. This argument will be ignored if a constant setpoint type is used instead.</description>
-      <type>String</type>
-      <required>true</required>
-      <model_dependent>false</model_dependent>
-      <default_value>./resources</default_value>
-    </argument>
-    <argument>
-      <name>setpoint_schedule</name>
-      <display_name>Setpoint Schedule File Name</display_name>
-      <description>Name of the hourly setpoint schedule. Setpoint should be defined (in F) for every hour. The operating mode schedule must also be located in the same location.</description>
-      <type>String</type>
-      <required>true</required>
-      <model_dependent>false</model_dependent>
-      <default_value>hourly_setpoint_schedule.csv</default_value>
     </argument>
     <argument>
       <name>location</name>
@@ -169,18 +127,6 @@
   </attributes>
   <files>
     <file>
-      <filename>ResidentialWaterHeaterTankless_Test.rb</filename>
-      <filetype>rb</filetype>
-      <usage_type>test</usage_type>
-      <checksum>8AD9F900</checksum>
-    </file>
-    <file>
-      <filename>hourly_setpoint_schedule.csv</filename>
-      <filetype>csv</filetype>
-      <usage_type>resource</usage_type>
-      <checksum>997C4FF8</checksum>
-    </file>
-    <file>
       <version>
         <software_program>OpenStudio</software_program>
         <identifier>1.4.1</identifier>
@@ -189,9 +135,6 @@
       <filename>measure.rb</filename>
       <filetype>rb</filetype>
       <usage_type>script</usage_type>
-<<<<<<< HEAD
-      <checksum>486699ED</checksum>
-=======
       <checksum>139F3DCB</checksum>
     </file>
     <file>
@@ -199,7 +142,6 @@
       <filetype>rb</filetype>
       <usage_type>test</usage_type>
       <checksum>46952790</checksum>
->>>>>>> ed34baf7
     </file>
   </files>
 </measure>