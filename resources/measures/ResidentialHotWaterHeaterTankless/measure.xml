--- conflicted
+++ resolved
@@ -2,13 +2,8 @@
   <schema_version>3.0</schema_version>
   <name>residential_hot_water_heater_tankless</name>
   <uid>caf92375-4c0c-47d1-9fe1-7aa5d3b1a734</uid>
-<<<<<<< HEAD
-  <version_id>5091abdc-7364-4ac5-a0b7-65546a2e7acb</version_id>
-  <version_modified>20210107T191713Z</version_modified>
-=======
-  <version_id>f25de749-31ed-4950-96eb-29e722b24411</version_id>
-  <version_modified>20200618T230345Z</version_modified>
->>>>>>> 134908e7
+  <version_id>7584061b-bc54-406a-a7ad-ecac32cb4cd4</version_id>
+  <version_modified>20210218T225957Z</version_modified>
   <xml_checksum>9882CBDB</xml_checksum>
   <class_name>ResidentialHotWaterHeaterTankless</class_name>
   <display_name>Set Residential Tankless Water Heater</display_name>
@@ -39,25 +34,6 @@
       </choices>
     </argument>
     <argument>
-      <name>setpoint_type</name>
-      <display_name>Setpoint type</display_name>
-      <description>The water heater setpoint type. The 'constant' option will use a constant value for the whole year, while 'scheduled' will use 8760 values in a schedule file.</description>
-      <type>Choice</type>
-      <required>true</required>
-      <model_dependent>false</model_dependent>
-      <default_value>constant</default_value>
-      <choices>
-        <choice>
-          <value>constant</value>
-          <display_name>constant</display_name>
-        </choice>
-        <choice>
-          <value>scheduled</value>
-          <display_name>scheduled</display_name>
-        </choice>
-      </choices>
-    </argument>
-    <argument>
       <name>setpoint_temp</name>
       <display_name>Setpoint</display_name>
       <description>Water heater setpoint temperature. This value will be ignored if the setpoint type is Scheduled.</description>
@@ -66,24 +42,6 @@
       <required>true</required>
       <model_dependent>false</model_dependent>
       <default_value>125</default_value>
-    </argument>
-    <argument>
-      <name>schedules_directory</name>
-      <display_name>Setpoint and Operating Mode Schedule Directory</display_name>
-      <description>Absolute (or relative) directory to schedule files. This argument will be ignored if a constant setpoint type is used instead.</description>
-      <type>String</type>
-      <required>true</required>
-      <model_dependent>false</model_dependent>
-      <default_value>./resources</default_value>
-    </argument>
-    <argument>
-      <name>setpoint_schedule</name>
-      <display_name>Setpoint Schedule File Name</display_name>
-      <description>Name of the hourly setpoint schedule. Setpoint should be defined (in F) for every hour. The operating mode schedule must also be located in the same location.</description>
-      <type>String</type>
-      <required>true</required>
-      <model_dependent>false</model_dependent>
-      <default_value>hourly_setpoint_schedule.csv</default_value>
     </argument>
     <argument>
       <name>location</name>
@@ -188,6 +146,12 @@
   </attributes>
   <files>
     <file>
+      <filename>hourly_setpoint_schedule.csv</filename>
+      <filetype>csv</filetype>
+      <usage_type>resource</usage_type>
+      <checksum>997C4FF8</checksum>
+    </file>
+    <file>
       <version>
         <software_program>OpenStudio</software_program>
         <identifier>1.4.1</identifier>
@@ -196,25 +160,49 @@
       <filename>measure.rb</filename>
       <filetype>rb</filetype>
       <usage_type>script</usage_type>
-      <checksum>343B9715</checksum>
-    </file>
-    <file>
-      <filename>hourly_setpoint_schedule.csv</filename>
-      <filetype>csv</filetype>
-      <usage_type>resource</usage_type>
-      <checksum>997C4FF8</checksum>
+      <checksum>93536C75</checksum>
     </file>
     <file>
       <filename>ResidentialWaterHeaterTankless_Test.rb</filename>
       <filetype>rb</filetype>
       <usage_type>test</usage_type>
-      <checksum>421F312E</checksum>
-    </file>
-    <file>
-      <filename>ResidentialWaterHeaterTankless_Test.rb</filename>
-      <filetype>rb</filetype>
-      <usage_type>test</usage_type>
-      <checksum>D7A28107</checksum>
+      <checksum>3607AF46</checksum>
+    </file>
+    <file>
+      <filename>hourly_schedule_high_above_140.csv</filename>
+      <filetype>csv</filetype>
+      <usage_type>resource</usage_type>
+      <checksum>3B35C026</checksum>
+    </file>
+    <file>
+      <filename>hourly_schedule_high_above_212.csv</filename>
+      <filetype>csv</filetype>
+      <usage_type>resource</usage_type>
+      <checksum>16B39C36</checksum>
+    </file>
+    <file>
+      <filename>hourly_schedule_low_below_0.csv</filename>
+      <filetype>csv</filetype>
+      <usage_type>resource</usage_type>
+      <checksum>7BC74F60</checksum>
+    </file>
+    <file>
+      <filename>hourly_schedule_low_below_110.csv</filename>
+      <filetype>csv</filetype>
+      <usage_type>resource</usage_type>
+      <checksum>446D9749</checksum>
+    </file>
+    <file>
+      <filename>hourly_setpoint_schedule_feb.csv</filename>
+      <filetype>csv</filetype>
+      <usage_type>resource</usage_type>
+      <checksum>DCD58087</checksum>
+    </file>
+    <file>
+      <filename>wrong_length_schedule.csv</filename>
+      <filetype>csv</filetype>
+      <usage_type>resource</usage_type>
+      <checksum>D56796AD</checksum>
     </file>
   </files>
 </measure>