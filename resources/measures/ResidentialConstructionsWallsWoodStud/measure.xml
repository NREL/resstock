<measure>
  <schema_version>3.0</schema_version>
  <name>process_constructions_walls_wood_stud</name>
  <uid>76193c5c-d1a6-4a57-864a-c8a32e67adcb</uid>
<<<<<<< HEAD
  <version_id>6689a6d7-7cbf-403e-af6b-d451bba8f4d2</version_id>
  <version_modified>20181109T193248Z</version_modified>
=======
  <version_id>eee0d8ad-6aa0-4701-b503-2f618fcbb89f</version_id>
  <version_modified>20181112T230641Z</version_modified>
>>>>>>> 56a240aa
  <xml_checksum>1E963D9C</xml_checksum>
  <class_name>ProcessConstructionsWallsWoodStud</class_name>
  <display_name>Set Residential Walls - Wood Stud Construction</display_name>
  <description>This measure assigns a wood stud construction to above-grade walls. See https://github.com/NREL/OpenStudio-BEopt#workflows for supported workflows using this measure.</description>
  <modeler_description>Calculates and assigns material layer properties of wood stud constructions for 1) exterior walls of finished spaces, 2) exterior walls (e.g. gable walls) of unfinished attics under roof insulation, and 3) interior walls (e.g., attic knee walls) between finished and unfinished spaces. Adds furniture &amp; partition wall mass. Uninsulated constructions will also be assigned to 1) exterior walls of unfinished spaces, 2) interior walls between finished spaces, and 3) interior walls between unfinished spaces. Any existing constructions for these surfaces will be removed.</modeler_description>
  <arguments>
    <argument>
      <name>cavity_r</name>
      <display_name>Cavity Insulation Installed R-value</display_name>
      <description>Refers to the R-value of the cavity insulation and not the overall R-value of the assembly. If batt insulation must be compressed to fit within the cavity (e.g., R19 in a 5.5" 2x6 cavity), use an R-value that accounts for this effect (see HUD Mobile Home Construction and Safety Standards 3280.509 for reference).</description>
      <type>Double</type>
      <units>hr-ft^2-R/Btu</units>
      <required>true</required>
      <model_dependent>false</model_dependent>
      <default_value>13</default_value>
    </argument>
    <argument>
      <name>install_grade</name>
      <display_name>Cavity Install Grade</display_name>
      <description>Installation grade as defined by RESNET standard. 5% of the cavity is considered missing insulation for Grade 3, 2% for Grade 2, and 0% for Grade 1.</description>
      <type>Choice</type>
      <required>true</required>
      <model_dependent>false</model_dependent>
      <default_value>1</default_value>
      <choices>
        <choice>
          <value>1</value>
          <display_name>1</display_name>
        </choice>
        <choice>
          <value>2</value>
          <display_name>2</display_name>
        </choice>
        <choice>
          <value>3</value>
          <display_name>3</display_name>
        </choice>
      </choices>
    </argument>
    <argument>
      <name>cavity_depth_in</name>
      <display_name>Cavity Depth</display_name>
      <description>Depth of the stud cavity. 3.5" for 2x4s, 5.5" for 2x6s, etc.</description>
      <type>Double</type>
      <units>in</units>
      <required>true</required>
      <model_dependent>false</model_dependent>
      <default_value>3.5</default_value>
    </argument>
    <argument>
      <name>cavity_filled</name>
      <display_name>Insulation Fills Cavity</display_name>
      <description>When the insulation does not completely fill the depth of the cavity, air film resistances are added to the insulation R-value.</description>
      <type>Boolean</type>
      <required>true</required>
      <model_dependent>false</model_dependent>
      <default_value>true</default_value>
      <choices>
        <choice>
          <value>true</value>
          <display_name>true</display_name>
        </choice>
        <choice>
          <value>false</value>
          <display_name>false</display_name>
        </choice>
      </choices>
    </argument>
    <argument>
      <name>framing_factor</name>
      <display_name>Framing Factor</display_name>
      <description>The fraction of a wall assembly that is comprised of structural framing.</description>
      <type>Double</type>
      <units>frac</units>
      <required>true</required>
      <model_dependent>false</model_dependent>
      <default_value>0.25</default_value>
    </argument>
    <argument>
      <name>drywall_thick_in</name>
      <display_name>Drywall Thickness</display_name>
      <description>Thickness of the drywall material.</description>
      <type>Double</type>
      <units>in</units>
      <required>true</required>
      <model_dependent>false</model_dependent>
      <default_value>0.5</default_value>
    </argument>
    <argument>
      <name>osb_thick_in</name>
      <display_name>OSB/Plywood Thickness</display_name>
      <description>Specifies the thickness of the walls' OSB/plywood sheathing. Enter 0 for no sheathing (if the wall has other means to handle the shear load on the wall such as cross-bracing).</description>
      <type>Double</type>
      <units>in</units>
      <required>true</required>
      <model_dependent>false</model_dependent>
      <default_value>0.5</default_value>
    </argument>
    <argument>
      <name>rigid_r</name>
      <display_name>Continuous Insulation Nominal R-value</display_name>
      <description>The R-value of the continuous insulation.</description>
      <type>Double</type>
      <units>h-ft^2-R/Btu</units>
      <required>true</required>
      <model_dependent>false</model_dependent>
      <default_value>0</default_value>
    </argument>
    <argument>
      <name>exterior_finish</name>
      <display_name>Exterior Finish</display_name>
      <description>The exterior finish material.</description>
      <type>Choice</type>
      <required>true</required>
      <model_dependent>false</model_dependent>
      <default_value>Vinyl, Light</default_value>
      <choices>
        <choice>
          <value>Stucco, Medium/Dark</value>
          <display_name>Stucco, Medium/Dark</display_name>
        </choice>
        <choice>
          <value>Brick, Light</value>
          <display_name>Brick, Light</display_name>
        </choice>
        <choice>
          <value>Brick, Medium/Dark</value>
          <display_name>Brick, Medium/Dark</display_name>
        </choice>
        <choice>
          <value>Wood, Light</value>
          <display_name>Wood, Light</display_name>
        </choice>
        <choice>
          <value>Wood, Medium/Dark</value>
          <display_name>Wood, Medium/Dark</display_name>
        </choice>
        <choice>
          <value>Aluminum, Light</value>
          <display_name>Aluminum, Light</display_name>
        </choice>
        <choice>
          <value>Aluminum, Medium/Dark</value>
          <display_name>Aluminum, Medium/Dark</display_name>
        </choice>
        <choice>
          <value>Vinyl, Light</value>
          <display_name>Vinyl, Light</display_name>
        </choice>
        <choice>
          <value>Vinyl, Medium/Dark</value>
          <display_name>Vinyl, Medium/Dark</display_name>
        </choice>
        <choice>
          <value>Fiber-Cement, Light</value>
          <display_name>Fiber-Cement, Light</display_name>
        </choice>
        <choice>
          <value>Fiber-Cement, Medium/Dark</value>
          <display_name>Fiber-Cement, Medium/Dark</display_name>
        </choice>
      </choices>
    </argument>
  </arguments>
  <outputs/>
  <provenances/>
  <tags>
    <tag>Envelope.Opaque</tag>
  </tags>
  <attributes>
    <attribute>
      <name>Measure Type</name>
      <value>ModelMeasure</value>
      <datatype>string</datatype>
    </attribute>
    <attribute>
      <name>Uses SketchUp API</name>
      <value>false</value>
      <datatype>boolean</datatype>
    </attribute>
  </attributes>
  <files>
    <file>
      <filename>materials.rb</filename>
      <filetype>rb</filetype>
      <usage_type>resource</usage_type>
      <checksum>82D32FEE</checksum>
    </file>
    <file>
      <filename>util.rb</filename>
      <filetype>rb</filetype>
      <usage_type>resource</usage_type>
      <checksum>B8804B95</checksum>
    </file>
    <file>
      <filename>unit_conversions.rb</filename>
      <filetype>rb</filetype>
      <usage_type>resource</usage_type>
      <checksum>7161039B</checksum>
    </file>
    <file>
      <filename>WoodStud_Test.rb</filename>
      <filetype>rb</filetype>
      <usage_type>test</usage_type>
      <checksum>D9A01092</checksum>
    </file>
    <file>
      <version>
        <software_program>OpenStudio</software_program>
        <identifier>1.3.0</identifier>
        <min_compatible>2.0.4</min_compatible>
      </version>
      <filename>measure.rb</filename>
      <filetype>rb</filetype>
      <usage_type>script</usage_type>
<<<<<<< HEAD
      <checksum>8B494B6B</checksum>
    </file>
    <file>
      <filename>SFD_2000sqft_2story_SL_UA_CeilingIns.osm</filename>
      <filetype>osm</filetype>
      <usage_type>test</usage_type>
      <checksum>854F4F66</checksum>
    </file>
    <file>
      <filename>constructions.rb</filename>
      <filetype>rb</filetype>
      <usage_type>resource</usage_type>
      <checksum>B22DA079</checksum>
    </file>
    <file>
      <filename>geometry.rb</filename>
      <filetype>rb</filetype>
      <usage_type>resource</usage_type>
      <checksum>E5BD3794</checksum>
    </file>
    <file>
      <filename>constants.rb</filename>
      <filetype>rb</filetype>
      <usage_type>resource</usage_type>
      <checksum>F1D15EBA</checksum>
=======
      <checksum>95467360</checksum>
>>>>>>> 56a240aa
    </file>
  </files>
</measure><|MERGE_RESOLUTION|>--- conflicted
+++ resolved
@@ -2,13 +2,8 @@
   <schema_version>3.0</schema_version>
   <name>process_constructions_walls_wood_stud</name>
   <uid>76193c5c-d1a6-4a57-864a-c8a32e67adcb</uid>
-<<<<<<< HEAD
-  <version_id>6689a6d7-7cbf-403e-af6b-d451bba8f4d2</version_id>
-  <version_modified>20181109T193248Z</version_modified>
-=======
-  <version_id>eee0d8ad-6aa0-4701-b503-2f618fcbb89f</version_id>
-  <version_modified>20181112T230641Z</version_modified>
->>>>>>> 56a240aa
+  <version_id>fc638590-1071-413a-84ca-fb6a509f19a8</version_id>
+  <version_modified>20181113T054750Z</version_modified>
   <xml_checksum>1E963D9C</xml_checksum>
   <class_name>ProcessConstructionsWallsWoodStud</class_name>
   <display_name>Set Residential Walls - Wood Stud Construction</display_name>
@@ -192,24 +187,6 @@
   </attributes>
   <files>
     <file>
-      <filename>materials.rb</filename>
-      <filetype>rb</filetype>
-      <usage_type>resource</usage_type>
-      <checksum>82D32FEE</checksum>
-    </file>
-    <file>
-      <filename>util.rb</filename>
-      <filetype>rb</filetype>
-      <usage_type>resource</usage_type>
-      <checksum>B8804B95</checksum>
-    </file>
-    <file>
-      <filename>unit_conversions.rb</filename>
-      <filetype>rb</filetype>
-      <usage_type>resource</usage_type>
-      <checksum>7161039B</checksum>
-    </file>
-    <file>
       <filename>WoodStud_Test.rb</filename>
       <filetype>rb</filetype>
       <usage_type>test</usage_type>
@@ -224,35 +201,7 @@
       <filename>measure.rb</filename>
       <filetype>rb</filetype>
       <usage_type>script</usage_type>
-<<<<<<< HEAD
-      <checksum>8B494B6B</checksum>
-    </file>
-    <file>
-      <filename>SFD_2000sqft_2story_SL_UA_CeilingIns.osm</filename>
-      <filetype>osm</filetype>
-      <usage_type>test</usage_type>
-      <checksum>854F4F66</checksum>
-    </file>
-    <file>
-      <filename>constructions.rb</filename>
-      <filetype>rb</filetype>
-      <usage_type>resource</usage_type>
-      <checksum>B22DA079</checksum>
-    </file>
-    <file>
-      <filename>geometry.rb</filename>
-      <filetype>rb</filetype>
-      <usage_type>resource</usage_type>
-      <checksum>E5BD3794</checksum>
-    </file>
-    <file>
-      <filename>constants.rb</filename>
-      <filetype>rb</filetype>
-      <usage_type>resource</usage_type>
-      <checksum>F1D15EBA</checksum>
-=======
-      <checksum>95467360</checksum>
->>>>>>> 56a240aa
+      <checksum>8C6AB36B</checksum>
     </file>
   </files>
 </measure>