--- conflicted
+++ resolved
@@ -2,13 +2,8 @@
   <schema_version>3.0</schema_version>
   <name>process_constructions_walls_wood_stud</name>
   <uid>76193c5c-d1a6-4a57-864a-c8a32e67adcb</uid>
-<<<<<<< HEAD
-  <version_id>16680891-3261-43e8-af7e-d42fcf641b6d</version_id>
-  <version_modified>20200730T195438Z</version_modified>
-=======
   <version_id>dd0d1c60-4770-4601-b25b-633cf36ca083</version_id>
   <version_modified>20201007T225131Z</version_modified>
->>>>>>> fe5e5cb8
   <xml_checksum>1E963D9C</xml_checksum>
   <class_name>ProcessConstructionsWallsWoodStud</class_name>
   <display_name>Set Residential Walls - Wood Stud Construction</display_name>
@@ -206,11 +201,7 @@
       <filename>WoodStud_Test.rb</filename>
       <filetype>rb</filetype>
       <usage_type>test</usage_type>
-<<<<<<< HEAD
-      <checksum>A52F3B64</checksum>
-=======
       <checksum>BC9BBD17</checksum>
->>>>>>> fe5e5cb8
     </file>
   </files>
 </measure>