--- conflicted
+++ resolved
@@ -2,13 +2,8 @@
   <schema_version>3.0</schema_version>
   <name>process_constructions_walls_wood_stud</name>
   <uid>76193c5c-d1a6-4a57-864a-c8a32e67adcb</uid>
-<<<<<<< HEAD
-  <version_id>fea04435-8d6f-4aa4-ad74-de7a6af83cb3</version_id>
-  <version_modified>20180602T030339Z</version_modified>
-=======
   <version_id>8e80612c-cd55-40e3-a66f-f742c55a7d6b</version_id>
   <version_modified>20180601T165915Z</version_modified>
->>>>>>> 165241bf
   <xml_checksum>1E963D9C</xml_checksum>
   <class_name>ProcessConstructionsWallsWoodStud</class_name>
   <display_name>Set Residential Walls - Wood Stud Construction</display_name>
@@ -227,18 +222,9 @@
       <checksum>3AF0D408</checksum>
     </file>
     <file>
-      <filename>constructions.rb</filename>
-      <filetype>rb</filetype>
-      <usage_type>resource</usage_type>
-<<<<<<< HEAD
-      <checksum>1EABA7E9</checksum>
-    </file>
-    <file>
       <filename>constants.rb</filename>
       <filetype>rb</filetype>
       <usage_type>resource</usage_type>
-      <checksum>A2FB817B</checksum>
-=======
       <checksum>C7B12E42</checksum>
     </file>
     <file>
@@ -246,29 +232,18 @@
       <filetype>osm</filetype>
       <usage_type>test</usage_type>
       <checksum>7C066110</checksum>
->>>>>>> 165241bf
+    </file>
+    <file>
+      <filename>constructions.rb</filename>
+      <filetype>rb</filetype>
+      <usage_type>resource</usage_type>
+      <checksum>1EABA7E9</checksum>
     </file>
     <file>
       <filename>geometry.rb</filename>
       <filetype>rb</filetype>
       <usage_type>resource</usage_type>
-<<<<<<< HEAD
-      <checksum>6CA0FF8C</checksum>
-    </file>
-    <file>
-      <filename>SFD_2000sqft_2story_SL_UA_CeilingIns.osm</filename>
-      <filetype>osm</filetype>
-      <usage_type>test</usage_type>
-      <checksum>D487A3B3</checksum>
-=======
-      <checksum>1EABA7E9</checksum>
-    </file>
-    <file>
-      <filename>geometry.rb</filename>
-      <filetype>rb</filetype>
-      <usage_type>resource</usage_type>
       <checksum>7D6EC9CC</checksum>
->>>>>>> 165241bf
     </file>
   </files>
 </measure>