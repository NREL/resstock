--- conflicted
+++ resolved
@@ -116,19 +116,6 @@
     end
 
     walls_by_type = SurfaceTypes.get_walls(model, runner)
-<<<<<<< HEAD
-    
-    # Get inputs    
-    cavity_r = runner.getDoubleArgumentValue("cavity_r",user_arguments)
-    install_grade = runner.getStringArgumentValue("install_grade",user_arguments).to_i
-    cavity_depth_in = runner.getDoubleArgumentValue("cavity_depth_in",user_arguments)
-    cavity_filled = runner.getBoolArgumentValue("cavity_filled",user_arguments)
-    framing_factor = runner.getDoubleArgumentValue("framing_factor",user_arguments)
-    drywall_thick_in = runner.getDoubleArgumentValue("drywall_thick_in",user_arguments)
-    osb_thick_in = runner.getDoubleArgumentValue("osb_thick_in",user_arguments)
-    rigid_r = runner.getDoubleArgumentValue("rigid_r",user_arguments)
-    mat_ext_finish = WallConstructions.get_exterior_finish_material(runner.getStringArgumentValue("exterior_finish",user_arguments))
-=======
 
     # Get inputs
     cavity_r = runner.getDoubleArgumentValue("cavity_r", user_arguments)
@@ -140,7 +127,6 @@
     osb_thick_in = runner.getDoubleArgumentValue("osb_thick_in", user_arguments)
     rigid_r = runner.getDoubleArgumentValue("rigid_r", user_arguments)
     mat_ext_finish = WallConstructions.get_exterior_finish_material(runner.getStringArgumentValue("exterior_finish", user_arguments))
->>>>>>> 20a2bc5e
 
     # Apply constructions
     if not WallConstructions.apply_wood_stud(runner, model,
