--- conflicted
+++ resolved
@@ -2,13 +2,8 @@
   <schema_version>3.0</schema_version>
   <name>process_ground_source_heat_pump_vertical_bore</name>
   <uid>2151a447-b1d8-44dc-b297-90cb7e1223c1</uid>
-<<<<<<< HEAD
-  <version_id>05f50847-5c0d-43da-9226-496d671b60b4</version_id>
-  <version_modified>20190104T195001Z</version_modified>
-=======
   <version_id>5da544cb-69e5-4f24-ba73-371b8a4ca241</version_id>
   <version_modified>20190103T214702Z</version_modified>
->>>>>>> f3464154
   <xml_checksum>470FC630</xml_checksum>
   <class_name>ProcessGroundSourceHeatPumpVerticalBore</class_name>
   <display_name>Set Residential Ground Source Heat Pump Vertical Bore</display_name>
@@ -384,15 +379,6 @@
       <filetype>rb</filetype>
       <usage_type>script</usage_type>
       <checksum>FFBC0C7E</checksum>
-<<<<<<< HEAD
-    </file>
-    <file>
-      <filename>process_ground_source_heat_pump_vertical_bore_test.rb</filename>
-      <filetype>rb</filetype>
-      <usage_type>test</usage_type>
-      <checksum>5EF7B2C9</checksum>
-=======
->>>>>>> f3464154
     </file>
   </files>
 </measure>