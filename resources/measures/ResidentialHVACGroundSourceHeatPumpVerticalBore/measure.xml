<measure>
  <schema_version>3.0</schema_version>
  <name>process_ground_source_heat_pump_vertical_bore</name>
  <uid>2151a447-b1d8-44dc-b297-90cb7e1223c1</uid>
<<<<<<< HEAD
  <version_id>f1495630-1a7a-4e47-bdf4-6af1747b6e27</version_id>
  <version_modified>20181109T231237Z</version_modified>
=======
  <version_id>8c52ad3d-12a7-4430-98ad-0735b1b063d7</version_id>
  <version_modified>20181112T230643Z</version_modified>
>>>>>>> c4e17be5
  <xml_checksum>470FC630</xml_checksum>
  <class_name>ProcessGroundSourceHeatPumpVerticalBore</class_name>
  <display_name>Set Residential Ground Source Heat Pump Vertical Bore</display_name>
  <description>This measure removes any existing HVAC components from the building and adds a ground heat exchanger along with variable speed pump and water to air heat pump coils to a condenser plant loop. For multifamily buildings, the supply components on the plant loop can be set for all units of the building. See https://github.com/NREL/OpenStudio-BEopt#workflows for supported workflows using this measure.</description>
  <modeler_description>Any supply components or baseboard convective electrics/waters are removed from any existing air/plant loops or zones. A ground heat exchanger along with variable speed pump and water to air heat pump coils are added to a condenser plant loop.</modeler_description>
  <arguments>
    <argument>
      <name>cop</name>
      <display_name>COP</display_name>
      <description>User can use AHRI/ASHRAE ISO 13556-1 rated EER value and convert it to EIR here.</description>
      <type>Double</type>
      <units>W/W</units>
      <required>true</required>
      <model_dependent>false</model_dependent>
      <default_value>3.6</default_value>
    </argument>
    <argument>
      <name>eer</name>
      <display_name>EER</display_name>
      <description>This is a measure of the instantaneous energy efficiency of cooling equipment.</description>
      <type>Double</type>
      <units>Btu/W-h</units>
      <required>true</required>
      <model_dependent>false</model_dependent>
      <default_value>16.6</default_value>
    </argument>
    <argument>
      <name>shr</name>
      <display_name>Rated SHR</display_name>
      <description>The sensible heat ratio (ratio of the sensible portion of the load to the total load) at the nominal rated capacity.</description>
      <type>Double</type>
      <required>true</required>
      <model_dependent>false</model_dependent>
      <default_value>0.732</default_value>
    </argument>
    <argument>
      <name>ground_conductivity</name>
      <display_name>Ground Conductivity</display_name>
      <description>Conductivity of the ground into which the ground heat exchangers are installed.</description>
      <type>Double</type>
      <units>Btu/hr-ft-R</units>
      <required>true</required>
      <model_dependent>false</model_dependent>
      <default_value>0.6</default_value>
    </argument>
    <argument>
      <name>grout_conductivity</name>
      <display_name>Grout Conductivity</display_name>
      <description>Grout is used to enhance heat transfer between the pipe and the ground.</description>
      <type>Double</type>
      <units>Btu/hr-ft-R</units>
      <required>true</required>
      <model_dependent>false</model_dependent>
      <default_value>0.4</default_value>
    </argument>
    <argument>
      <name>bore_config</name>
      <display_name>Bore Configuration</display_name>
      <description>Different types of vertical bore configuration results in different G-functions which captures the thermal response of a bore field.</description>
      <type>Choice</type>
      <required>true</required>
      <model_dependent>false</model_dependent>
      <default_value>autosize</default_value>
      <choices>
        <choice>
          <value>autosize</value>
          <display_name>autosize</display_name>
        </choice>
        <choice>
          <value>single</value>
          <display_name>single</display_name>
        </choice>
        <choice>
          <value>line</value>
          <display_name>line</display_name>
        </choice>
        <choice>
          <value>rectangle</value>
          <display_name>rectangle</display_name>
        </choice>
        <choice>
          <value>l-config</value>
          <display_name>l-config</display_name>
        </choice>
        <choice>
          <value>l2-config</value>
          <display_name>l2-config</display_name>
        </choice>
        <choice>
          <value>u-config</value>
          <display_name>u-config</display_name>
        </choice>
      </choices>
    </argument>
    <argument>
      <name>bore_holes</name>
      <display_name>Number of Bore Holes</display_name>
      <description>Number of vertical bores.</description>
      <type>Choice</type>
      <required>true</required>
      <model_dependent>false</model_dependent>
      <default_value>autosize</default_value>
      <choices>
        <choice>
          <value>autosize</value>
          <display_name>autosize</display_name>
        </choice>
        <choice>
          <value>1</value>
          <display_name>1</display_name>
        </choice>
        <choice>
          <value>2</value>
          <display_name>2</display_name>
        </choice>
        <choice>
          <value>3</value>
          <display_name>3</display_name>
        </choice>
        <choice>
          <value>4</value>
          <display_name>4</display_name>
        </choice>
        <choice>
          <value>5</value>
          <display_name>5</display_name>
        </choice>
        <choice>
          <value>6</value>
          <display_name>6</display_name>
        </choice>
        <choice>
          <value>7</value>
          <display_name>7</display_name>
        </choice>
        <choice>
          <value>8</value>
          <display_name>8</display_name>
        </choice>
        <choice>
          <value>9</value>
          <display_name>9</display_name>
        </choice>
        <choice>
          <value>10</value>
          <display_name>10</display_name>
        </choice>
      </choices>
    </argument>
    <argument>
      <name>bore_depth</name>
      <display_name>Bore Depth</display_name>
      <description>Vertical well bore depth typically range from 150 to 300 feet deep.</description>
      <type>String</type>
      <units>ft</units>
      <required>true</required>
      <model_dependent>false</model_dependent>
      <default_value>autosize</default_value>
    </argument>
    <argument>
      <name>bore_spacing</name>
      <display_name>Bore Spacing</display_name>
      <description>Bore holes are typically spaced 15 to 20 feet apart.</description>
      <type>Double</type>
      <units>ft</units>
      <required>true</required>
      <model_dependent>false</model_dependent>
      <default_value>20</default_value>
    </argument>
    <argument>
      <name>bore_diameter</name>
      <display_name>Bore Diameter</display_name>
      <description>Bore hole diameter.</description>
      <type>Double</type>
      <units>in</units>
      <required>true</required>
      <model_dependent>false</model_dependent>
      <default_value>5</default_value>
    </argument>
    <argument>
      <name>pipe_size</name>
      <display_name>Nominal Pipe Size</display_name>
      <description>Pipe nominal size.</description>
      <type>Double</type>
      <units>in</units>
      <required>true</required>
      <model_dependent>false</model_dependent>
      <default_value>0.75</default_value>
    </argument>
    <argument>
      <name>ground_diffusivity</name>
      <display_name>Ground Diffusivity</display_name>
      <description>A measure of thermal inertia, the ground diffusivity is the thermal conductivity divided by density and specific heat capacity.</description>
      <type>Double</type>
      <units>ft^2/hr</units>
      <required>true</required>
      <model_dependent>false</model_dependent>
      <default_value>0.0208</default_value>
    </argument>
    <argument>
      <name>fluid_type</name>
      <display_name>Heat Exchanger Fluid Type</display_name>
      <description>Fluid type.</description>
      <type>Choice</type>
      <required>true</required>
      <model_dependent>false</model_dependent>
      <default_value>propylene-glycol</default_value>
      <choices>
        <choice>
          <value>propylene-glycol</value>
          <display_name>propylene-glycol</display_name>
        </choice>
        <choice>
          <value>ethylene-glycol</value>
          <display_name>ethylene-glycol</display_name>
        </choice>
      </choices>
    </argument>
    <argument>
      <name>frac_glycol</name>
      <display_name>Fraction Glycol</display_name>
      <description>Fraction of glycol, 0 indicates water.</description>
      <type>Double</type>
      <units>frac</units>
      <required>true</required>
      <model_dependent>false</model_dependent>
      <default_value>0.3</default_value>
    </argument>
    <argument>
      <name>design_delta_t</name>
      <display_name>Ground Loop Design Delta Temp</display_name>
      <description>Ground loop design temperature difference.</description>
      <type>Double</type>
      <units>deg F</units>
      <required>true</required>
      <model_dependent>false</model_dependent>
      <default_value>10</default_value>
    </argument>
    <argument>
      <name>pump_head</name>
      <display_name>Pump Head</display_name>
      <description>Feet of water column.</description>
      <type>Double</type>
      <units>ft of water</units>
      <required>true</required>
      <model_dependent>false</model_dependent>
      <default_value>50</default_value>
    </argument>
    <argument>
      <name>u_tube_leg_spacing</name>
      <display_name>U Tube Leg Separation</display_name>
      <description>U-tube leg spacing.</description>
      <type>Double</type>
      <units>in</units>
      <required>true</required>
      <model_dependent>false</model_dependent>
      <default_value>0.9661</default_value>
    </argument>
    <argument>
      <name>u_tube_spacing_type</name>
      <display_name>U Tube Spacing Type</display_name>
      <description>U-tube shank spacing type. Type B, for 5" bore is equivalent to 0.9661" shank spacing. Type C is the type where the U tube legs are furthest apart.</description>
      <type>Choice</type>
      <required>true</required>
      <model_dependent>false</model_dependent>
      <default_value>b</default_value>
      <choices>
        <choice>
          <value>as</value>
          <display_name>as</display_name>
        </choice>
        <choice>
          <value>b</value>
          <display_name>b</display_name>
        </choice>
        <choice>
          <value>c</value>
          <display_name>c</display_name>
        </choice>
      </choices>
    </argument>
    <argument>
      <name>fan_power</name>
      <display_name>Supply Fan Power</display_name>
      <description>Fan power (in W) per delivered airflow rate (in cfm) of the indoor fan.</description>
      <type>Double</type>
      <units>W/cfm</units>
      <required>true</required>
      <model_dependent>false</model_dependent>
      <default_value>0.5</default_value>
    </argument>
    <argument>
      <name>heat_pump_capacity</name>
      <display_name>Heat Pump Capacity</display_name>
      <description>The output heating/cooling capacity of the heat pump.</description>
      <type>String</type>
      <units>tons</units>
      <required>true</required>
      <model_dependent>false</model_dependent>
      <default_value>autosize</default_value>
    </argument>
    <argument>
      <name>supplemental_efficiency</name>
      <display_name>Supplemental Efficiency</display_name>
      <description>The efficiency of the supplemental electric coil.</description>
      <type>Double</type>
      <units>Btu/Btu</units>
      <required>true</required>
      <model_dependent>false</model_dependent>
      <default_value>1</default_value>
    </argument>
    <argument>
      <name>supplemental_capacity</name>
      <display_name>Supplemental Heating Capacity</display_name>
      <description>The output heating capacity of the supplemental heater.</description>
      <type>String</type>
      <units>kBtu/hr</units>
      <required>true</required>
      <model_dependent>false</model_dependent>
      <default_value>autosize</default_value>
    </argument>
    <argument>
      <name>dse</name>
      <display_name>Distribution System Efficiency</display_name>
      <description>Defines the energy losses associated with the delivery of energy from the equipment to the source of the load.</description>
      <type>String</type>
      <required>true</required>
      <model_dependent>false</model_dependent>
      <default_value>NA</default_value>
    </argument>
  </arguments>
  <outputs/>
  <provenances/>
  <tags>
    <tag>HVAC.Heating</tag>
  </tags>
  <attributes>
    <attribute>
      <name>Measure Type</name>
      <value>ModelMeasure</value>
      <datatype>string</datatype>
    </attribute>
    <attribute>
      <name>Intended Software Tool</name>
      <value>Apply Measure Now</value>
      <datatype>string</datatype>
    </attribute>
    <attribute>
      <name>Intended Software Tool</name>
      <value>OpenStudio Application</value>
      <datatype>string</datatype>
    </attribute>
    <attribute>
      <name>Intended Software Tool</name>
      <value>Parametric Analysis Tool</value>
      <datatype>string</datatype>
    </attribute>
  </attributes>
  <files>
    <file>
      <filename>process_ground_source_heat_pump_vertical_bore_test.rb</filename>
      <filetype>rb</filetype>
      <usage_type>test</usage_type>
      <checksum>FC7170A3</checksum>
    </file>
    <file>
      <version>
        <software_program>OpenStudio</software_program>
        <identifier>1.14.0</identifier>
        <min_compatible>2.1.2</min_compatible>
      </version>
      <filename>measure.rb</filename>
      <filetype>rb</filetype>
      <usage_type>script</usage_type>
<<<<<<< HEAD
      <checksum>9C922097</checksum>
    </file>
    <file>
      <filename>materials.rb</filename>
      <filetype>rb</filetype>
      <usage_type>resource</usage_type>
      <checksum>82D32FEE</checksum>
    </file>
    <file>
      <filename>process_ground_source_heat_pump_vertical_bore_test.rb</filename>
      <filetype>rb</filetype>
      <usage_type>test</usage_type>
      <checksum>FC7170A3</checksum>
    </file>
    <file>
      <filename>util.rb</filename>
      <filetype>rb</filetype>
      <usage_type>resource</usage_type>
      <checksum>B8804B95</checksum>
    </file>
    <file>
      <filename>geometry.rb</filename>
      <filetype>rb</filetype>
      <usage_type>resource</usage_type>
      <checksum>AB2185AD</checksum>
    </file>
    <file>
      <filename>weather.rb</filename>
      <filetype>rb</filetype>
      <usage_type>resource</usage_type>
      <checksum>454E14D4</checksum>
    </file>
    <file>
      <filename>unit_conversions.rb</filename>
      <filetype>rb</filetype>
      <usage_type>resource</usage_type>
      <checksum>7161039B</checksum>
    </file>
    <file>
      <filename>SFD_2000sqft_2story_FB_UA_Denver_RoomAC.osm</filename>
      <filetype>osm</filetype>
      <usage_type>test</usage_type>
      <checksum>D29E6085</checksum>
    </file>
    <file>
      <filename>SFD_2000sqft_2story_FB_UA_Denver_MSHP.osm</filename>
      <filetype>osm</filetype>
      <usage_type>test</usage_type>
      <checksum>4FDC3FDA</checksum>
    </file>
    <file>
      <filename>SFD_2000sqft_2story_FB_UA_Denver_UnitHeater.osm</filename>
      <filetype>osm</filetype>
      <usage_type>test</usage_type>
      <checksum>722EB7F3</checksum>
    </file>
    <file>
      <filename>SFD_2000sqft_2story_FB_UA_Denver_UnitHeater_CentralAC.osm</filename>
      <filetype>osm</filetype>
      <usage_type>test</usage_type>
      <checksum>A8D1AC6C</checksum>
    </file>
    <file>
      <filename>SFD_2000sqft_2story_FB_UA_Denver_UnitHeater_RoomAC.osm</filename>
      <filetype>osm</filetype>
      <usage_type>test</usage_type>
      <checksum>61538A8B</checksum>
    </file>
    <file>
      <filename>SFD_2000sqft_2story_FB_UA_Denver_ElectricBaseboard_RoomAC.osm</filename>
      <filetype>osm</filetype>
      <usage_type>test</usage_type>
      <checksum>398D0A8B</checksum>
    </file>
    <file>
      <filename>SFD_2000sqft_2story_FB_UA_Denver_Furnace_CentralAC.osm</filename>
      <filetype>osm</filetype>
      <usage_type>test</usage_type>
      <checksum>933BF9BC</checksum>
    </file>
    <file>
      <filename>SFD_2000sqft_2story_FB_UA_Denver_Furnace_RoomAC.osm</filename>
      <filetype>osm</filetype>
      <usage_type>test</usage_type>
      <checksum>46D2659E</checksum>
    </file>
    <file>
      <filename>SFD_2000sqft_2story_FB_UA_Denver_GSHPVertBore.osm</filename>
      <filetype>osm</filetype>
      <usage_type>test</usage_type>
      <checksum>B286C68A</checksum>
    </file>
    <file>
      <filename>SFD_2000sqft_2story_FB_UA_Denver_Furnace_CentralAC2.osm</filename>
      <filetype>osm</filetype>
      <usage_type>test</usage_type>
      <checksum>9F5D822C</checksum>
    </file>
    <file>
      <filename>SFD_2000sqft_2story_FB_UA_Denver_Furnace.osm</filename>
      <filetype>osm</filetype>
      <usage_type>test</usage_type>
      <checksum>2FEEA7EB</checksum>
    </file>
    <file>
      <filename>SFD_2000sqft_2story_FB_UA_Denver_CentralAC.osm</filename>
      <filetype>osm</filetype>
      <usage_type>test</usage_type>
      <checksum>68D1F8D4</checksum>
    </file>
    <file>
      <filename>SFD_2000sqft_2story_FB_UA_Denver_ElectricBaseboard.osm</filename>
      <filetype>osm</filetype>
      <usage_type>test</usage_type>
      <checksum>57C78A68</checksum>
    </file>
    <file>
      <filename>SFD_2000sqft_2story_FB_UA_Denver_ElectricBaseboard_CentralAC.osm</filename>
      <filetype>osm</filetype>
      <usage_type>test</usage_type>
      <checksum>75C02C83</checksum>
    </file>
    <file>
      <filename>SFD_2000sqft_2story_FB_UA_Denver_CentralAC2.osm</filename>
      <filetype>osm</filetype>
      <usage_type>test</usage_type>
      <checksum>20CCF415</checksum>
    </file>
    <file>
      <filename>SFD_2000sqft_2story_FB_UA_Denver_Boiler_CentralAC.osm</filename>
      <filetype>osm</filetype>
      <usage_type>test</usage_type>
      <checksum>15224556</checksum>
    </file>
    <file>
      <filename>SFD_2000sqft_2story_FB_UA_Denver_Boiler_RoomAC.osm</filename>
      <filetype>osm</filetype>
      <usage_type>test</usage_type>
      <checksum>450C9D44</checksum>
    </file>
    <file>
      <filename>SFD_2000sqft_2story_FB_UA_Denver_ASHP.osm</filename>
      <filetype>osm</filetype>
      <usage_type>test</usage_type>
      <checksum>0926B142</checksum>
    </file>
    <file>
      <filename>SFD_2000sqft_2story_FB_UA_Denver_Boiler.osm</filename>
      <filetype>osm</filetype>
      <usage_type>test</usage_type>
      <checksum>5823FF85</checksum>
    </file>
    <file>
      <filename>SFD_2000sqft_2story_FB_UA.osm</filename>
      <filetype>osm</filetype>
      <usage_type>test</usage_type>
      <checksum>6CAD59B6</checksum>
    </file>
    <file>
      <filename>SFD_2000sqft_2story_FB_UA_Denver.osm</filename>
      <filetype>osm</filetype>
      <usage_type>test</usage_type>
      <checksum>3D221018</checksum>
    </file>
    <file>
      <filename>SFD_2000sqft_2story_FB_UA_Denver_ASHP2.osm</filename>
      <filetype>osm</filetype>
      <usage_type>test</usage_type>
      <checksum>522DA807</checksum>
    </file>
    <file>
      <filename>SFA_4units_1story_FB_UA_Denver.osm</filename>
      <filetype>osm</filetype>
      <usage_type>test</usage_type>
      <checksum>7A67F10F</checksum>
    </file>
    <file>
      <filename>MF_8units_1story_SL_Denver.osm</filename>
      <filetype>osm</filetype>
      <usage_type>test</usage_type>
      <checksum>026A52B7</checksum>
    </file>
    <file>
      <filename>hvac.rb</filename>
      <filetype>rb</filetype>
      <usage_type>resource</usage_type>
      <checksum>1EBDE224</checksum>
    </file>
    <file>
      <filename>schedules.rb</filename>
      <filetype>rb</filetype>
      <usage_type>resource</usage_type>
      <checksum>8A6CF7A4</checksum>
    </file>
    <file>
      <filename>constants.rb</filename>
      <filetype>rb</filetype>
      <usage_type>resource</usage_type>
      <checksum>F8C62BCA</checksum>
=======
      <checksum>0F844FCB</checksum>
>>>>>>> c4e17be5
    </file>
  </files>
</measure><|MERGE_RESOLUTION|>--- conflicted
+++ resolved
@@ -2,13 +2,8 @@
   <schema_version>3.0</schema_version>
   <name>process_ground_source_heat_pump_vertical_bore</name>
   <uid>2151a447-b1d8-44dc-b297-90cb7e1223c1</uid>
-<<<<<<< HEAD
-  <version_id>f1495630-1a7a-4e47-bdf4-6af1747b6e27</version_id>
-  <version_modified>20181109T231237Z</version_modified>
-=======
-  <version_id>8c52ad3d-12a7-4430-98ad-0735b1b063d7</version_id>
-  <version_modified>20181112T230643Z</version_modified>
->>>>>>> c4e17be5
+  <version_id>40a1002b-e30c-46ef-b04d-e4bd35f0b527</version_id>
+  <version_modified>20181113T011957Z</version_modified>
   <xml_checksum>470FC630</xml_checksum>
   <class_name>ProcessGroundSourceHeatPumpVerticalBore</class_name>
   <display_name>Set Residential Ground Source Heat Pump Vertical Bore</display_name>
@@ -383,209 +378,7 @@
       <filename>measure.rb</filename>
       <filetype>rb</filetype>
       <usage_type>script</usage_type>
-<<<<<<< HEAD
-      <checksum>9C922097</checksum>
-    </file>
-    <file>
-      <filename>materials.rb</filename>
-      <filetype>rb</filetype>
-      <usage_type>resource</usage_type>
-      <checksum>82D32FEE</checksum>
-    </file>
-    <file>
-      <filename>process_ground_source_heat_pump_vertical_bore_test.rb</filename>
-      <filetype>rb</filetype>
-      <usage_type>test</usage_type>
-      <checksum>FC7170A3</checksum>
-    </file>
-    <file>
-      <filename>util.rb</filename>
-      <filetype>rb</filetype>
-      <usage_type>resource</usage_type>
-      <checksum>B8804B95</checksum>
-    </file>
-    <file>
-      <filename>geometry.rb</filename>
-      <filetype>rb</filetype>
-      <usage_type>resource</usage_type>
-      <checksum>AB2185AD</checksum>
-    </file>
-    <file>
-      <filename>weather.rb</filename>
-      <filetype>rb</filetype>
-      <usage_type>resource</usage_type>
-      <checksum>454E14D4</checksum>
-    </file>
-    <file>
-      <filename>unit_conversions.rb</filename>
-      <filetype>rb</filetype>
-      <usage_type>resource</usage_type>
-      <checksum>7161039B</checksum>
-    </file>
-    <file>
-      <filename>SFD_2000sqft_2story_FB_UA_Denver_RoomAC.osm</filename>
-      <filetype>osm</filetype>
-      <usage_type>test</usage_type>
-      <checksum>D29E6085</checksum>
-    </file>
-    <file>
-      <filename>SFD_2000sqft_2story_FB_UA_Denver_MSHP.osm</filename>
-      <filetype>osm</filetype>
-      <usage_type>test</usage_type>
-      <checksum>4FDC3FDA</checksum>
-    </file>
-    <file>
-      <filename>SFD_2000sqft_2story_FB_UA_Denver_UnitHeater.osm</filename>
-      <filetype>osm</filetype>
-      <usage_type>test</usage_type>
-      <checksum>722EB7F3</checksum>
-    </file>
-    <file>
-      <filename>SFD_2000sqft_2story_FB_UA_Denver_UnitHeater_CentralAC.osm</filename>
-      <filetype>osm</filetype>
-      <usage_type>test</usage_type>
-      <checksum>A8D1AC6C</checksum>
-    </file>
-    <file>
-      <filename>SFD_2000sqft_2story_FB_UA_Denver_UnitHeater_RoomAC.osm</filename>
-      <filetype>osm</filetype>
-      <usage_type>test</usage_type>
-      <checksum>61538A8B</checksum>
-    </file>
-    <file>
-      <filename>SFD_2000sqft_2story_FB_UA_Denver_ElectricBaseboard_RoomAC.osm</filename>
-      <filetype>osm</filetype>
-      <usage_type>test</usage_type>
-      <checksum>398D0A8B</checksum>
-    </file>
-    <file>
-      <filename>SFD_2000sqft_2story_FB_UA_Denver_Furnace_CentralAC.osm</filename>
-      <filetype>osm</filetype>
-      <usage_type>test</usage_type>
-      <checksum>933BF9BC</checksum>
-    </file>
-    <file>
-      <filename>SFD_2000sqft_2story_FB_UA_Denver_Furnace_RoomAC.osm</filename>
-      <filetype>osm</filetype>
-      <usage_type>test</usage_type>
-      <checksum>46D2659E</checksum>
-    </file>
-    <file>
-      <filename>SFD_2000sqft_2story_FB_UA_Denver_GSHPVertBore.osm</filename>
-      <filetype>osm</filetype>
-      <usage_type>test</usage_type>
-      <checksum>B286C68A</checksum>
-    </file>
-    <file>
-      <filename>SFD_2000sqft_2story_FB_UA_Denver_Furnace_CentralAC2.osm</filename>
-      <filetype>osm</filetype>
-      <usage_type>test</usage_type>
-      <checksum>9F5D822C</checksum>
-    </file>
-    <file>
-      <filename>SFD_2000sqft_2story_FB_UA_Denver_Furnace.osm</filename>
-      <filetype>osm</filetype>
-      <usage_type>test</usage_type>
-      <checksum>2FEEA7EB</checksum>
-    </file>
-    <file>
-      <filename>SFD_2000sqft_2story_FB_UA_Denver_CentralAC.osm</filename>
-      <filetype>osm</filetype>
-      <usage_type>test</usage_type>
-      <checksum>68D1F8D4</checksum>
-    </file>
-    <file>
-      <filename>SFD_2000sqft_2story_FB_UA_Denver_ElectricBaseboard.osm</filename>
-      <filetype>osm</filetype>
-      <usage_type>test</usage_type>
-      <checksum>57C78A68</checksum>
-    </file>
-    <file>
-      <filename>SFD_2000sqft_2story_FB_UA_Denver_ElectricBaseboard_CentralAC.osm</filename>
-      <filetype>osm</filetype>
-      <usage_type>test</usage_type>
-      <checksum>75C02C83</checksum>
-    </file>
-    <file>
-      <filename>SFD_2000sqft_2story_FB_UA_Denver_CentralAC2.osm</filename>
-      <filetype>osm</filetype>
-      <usage_type>test</usage_type>
-      <checksum>20CCF415</checksum>
-    </file>
-    <file>
-      <filename>SFD_2000sqft_2story_FB_UA_Denver_Boiler_CentralAC.osm</filename>
-      <filetype>osm</filetype>
-      <usage_type>test</usage_type>
-      <checksum>15224556</checksum>
-    </file>
-    <file>
-      <filename>SFD_2000sqft_2story_FB_UA_Denver_Boiler_RoomAC.osm</filename>
-      <filetype>osm</filetype>
-      <usage_type>test</usage_type>
-      <checksum>450C9D44</checksum>
-    </file>
-    <file>
-      <filename>SFD_2000sqft_2story_FB_UA_Denver_ASHP.osm</filename>
-      <filetype>osm</filetype>
-      <usage_type>test</usage_type>
-      <checksum>0926B142</checksum>
-    </file>
-    <file>
-      <filename>SFD_2000sqft_2story_FB_UA_Denver_Boiler.osm</filename>
-      <filetype>osm</filetype>
-      <usage_type>test</usage_type>
-      <checksum>5823FF85</checksum>
-    </file>
-    <file>
-      <filename>SFD_2000sqft_2story_FB_UA.osm</filename>
-      <filetype>osm</filetype>
-      <usage_type>test</usage_type>
-      <checksum>6CAD59B6</checksum>
-    </file>
-    <file>
-      <filename>SFD_2000sqft_2story_FB_UA_Denver.osm</filename>
-      <filetype>osm</filetype>
-      <usage_type>test</usage_type>
-      <checksum>3D221018</checksum>
-    </file>
-    <file>
-      <filename>SFD_2000sqft_2story_FB_UA_Denver_ASHP2.osm</filename>
-      <filetype>osm</filetype>
-      <usage_type>test</usage_type>
-      <checksum>522DA807</checksum>
-    </file>
-    <file>
-      <filename>SFA_4units_1story_FB_UA_Denver.osm</filename>
-      <filetype>osm</filetype>
-      <usage_type>test</usage_type>
-      <checksum>7A67F10F</checksum>
-    </file>
-    <file>
-      <filename>MF_8units_1story_SL_Denver.osm</filename>
-      <filetype>osm</filetype>
-      <usage_type>test</usage_type>
-      <checksum>026A52B7</checksum>
-    </file>
-    <file>
-      <filename>hvac.rb</filename>
-      <filetype>rb</filetype>
-      <usage_type>resource</usage_type>
-      <checksum>1EBDE224</checksum>
-    </file>
-    <file>
-      <filename>schedules.rb</filename>
-      <filetype>rb</filetype>
-      <usage_type>resource</usage_type>
-      <checksum>8A6CF7A4</checksum>
-    </file>
-    <file>
-      <filename>constants.rb</filename>
-      <filetype>rb</filetype>
-      <usage_type>resource</usage_type>
-      <checksum>F8C62BCA</checksum>
-=======
       <checksum>0F844FCB</checksum>
->>>>>>> c4e17be5
     </file>
   </files>
 </measure>