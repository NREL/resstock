<measure>
  <schema_version>3.0</schema_version>
  <name>process_two_speed_central_air_conditioner</name>
  <uid>fd979c79-79d9-4c99-8cc8-abd7935d636b</uid>
<<<<<<< HEAD
  <version_id>fbcb82c9-5c3d-4e84-854f-e0329e604ea0</version_id>
  <version_modified>20181113T200451Z</version_modified>
=======
  <version_id>e5d75077-865f-4a0c-9c6c-5cfd3bd49e38</version_id>
  <version_modified>20181218T225844Z</version_modified>
>>>>>>> 20a2bc5e
  <xml_checksum>D48F381B</xml_checksum>
  <class_name>ProcessTwoSpeedCentralAirConditioner</class_name>
  <display_name>Set Residential Two-Speed Central Air Conditioner</display_name>
  <description>This measure removes any existing HVAC cooling components from the building and adds a two-speed central air conditioner along with an on/off supply fan to a unitary air loop. For multifamily buildings, the two-speed central air conditioner can be set for all units of the building. See https://github.com/NREL/OpenStudio-BEopt#workflows for supported workflows using this measure.</description>
  <modeler_description>Any cooling components are removed from any existing air loops or zones. Any existing air loops are also removed. A cooling DX coil and an on/off supply fan are added to a unitary air loop. The unitary air loop is added to the supply inlet node of the air loop. This air loop is added to a branch for the living zone. A diffuser is added to the branch for the living zone as well as for the finished basement if it exists.</modeler_description>
  <arguments>
    <argument>
      <name>seer</name>
      <display_name>Rated SEER</display_name>
      <description>Seasonal Energy Efficiency Ratio (SEER) is a measure of equipment energy efficiency over the cooling season.</description>
      <type>Double</type>
      <units>Btu/W-h</units>
      <required>true</required>
      <model_dependent>false</model_dependent>
      <default_value>16</default_value>
    </argument>
    <argument>
      <name>eer</name>
      <display_name>EER</display_name>
      <description>EER (net) from the A test (95 ODB/80 EDB/67 EWB).</description>
      <type>Double</type>
      <units>kBtu/kWh</units>
      <required>true</required>
      <model_dependent>false</model_dependent>
      <default_value>13.5</default_value>
    </argument>
    <argument>
      <name>eer2</name>
      <display_name>EER 2</display_name>
      <description>EER (net) from the A test (95 ODB/80 EDB/67 EWB) for the second speed.</description>
      <type>Double</type>
      <units>kBtu/kWh</units>
      <required>true</required>
      <model_dependent>false</model_dependent>
      <default_value>12.4</default_value>
    </argument>
    <argument>
      <name>shr</name>
      <display_name>Rated SHR</display_name>
      <description>The sensible heat ratio (ratio of the sensible portion of the load to the total load) at the nominal rated capacity.</description>
      <type>Double</type>
      <required>true</required>
      <model_dependent>false</model_dependent>
      <default_value>0.71</default_value>
    </argument>
    <argument>
      <name>shr2</name>
      <display_name>Rated SHR 2</display_name>
      <description>The sensible heat ratio (ratio of the sensible portion of the load to the total load) at the nominal rated capacity for the second speed.</description>
      <type>Double</type>
      <required>true</required>
      <model_dependent>false</model_dependent>
      <default_value>0.73</default_value>
    </argument>
    <argument>
      <name>capacity_ratio</name>
      <display_name>Capacity Ratio</display_name>
      <description>Capacity divided by rated capacity.</description>
      <type>Double</type>
      <required>true</required>
      <model_dependent>false</model_dependent>
      <default_value>0.72</default_value>
    </argument>
    <argument>
      <name>capacity_ratio2</name>
      <display_name>Capacity Ratio 2</display_name>
      <description>Capacity divided by rated capacity for the second speed.</description>
      <type>Double</type>
      <required>true</required>
      <model_dependent>false</model_dependent>
      <default_value>1</default_value>
    </argument>
    <argument>
      <name>fan_speed_ratio</name>
      <display_name>Fan Speed Ratio</display_name>
      <description>Fan speed divided by fan speed at the compressor speed for which Capacity Ratio = 1.0.</description>
      <type>Double</type>
      <required>true</required>
      <model_dependent>false</model_dependent>
      <default_value>0.86</default_value>
    </argument>
    <argument>
      <name>fan_speed_ratio2</name>
      <display_name>Fan Speed Ratio 2</display_name>
      <description>Fan speed divided by fan speed at the compressor speed for which Capacity Ratio = 1.0 for the second speed.</description>
      <type>Double</type>
      <required>true</required>
      <model_dependent>false</model_dependent>
      <default_value>1</default_value>
    </argument>
    <argument>
      <name>fan_power_rated</name>
      <display_name>Rated Supply Fan Power</display_name>
      <description>Fan power (in W) per delivered airflow rate (in cfm) of the outdoor fan under conditions prescribed by AHRI Standard 210/240 for SEER testing.</description>
      <type>Double</type>
      <units>W/cfm</units>
      <required>true</required>
      <model_dependent>false</model_dependent>
      <default_value>0.14</default_value>
    </argument>
    <argument>
      <name>fan_power_installed</name>
      <display_name>Installed Supply Fan Power</display_name>
      <description>Fan power (in W) per delivered airflow rate (in cfm) of the outdoor fan for the maximum fan speed under actual operating conditions.</description>
      <type>Double</type>
      <units>W/cfm</units>
      <required>true</required>
      <model_dependent>false</model_dependent>
      <default_value>0.3</default_value>
    </argument>
    <argument>
      <name>crankcase_capacity</name>
      <display_name>Crankcase</display_name>
      <description>Capacity of the crankcase heater for the compressor.</description>
      <type>Double</type>
      <units>kW</units>
      <required>true</required>
      <model_dependent>false</model_dependent>
      <default_value>0</default_value>
    </argument>
    <argument>
      <name>crankcase_temp</name>
      <display_name>Crankcase Max Temp</display_name>
      <description>Outdoor dry-bulb temperature above which compressor crankcase heating is disabled.</description>
      <type>Double</type>
      <units>degrees F</units>
      <required>true</required>
      <model_dependent>false</model_dependent>
      <default_value>55</default_value>
    </argument>
    <argument>
      <name>eer_capacity_derate_1ton</name>
      <display_name>1.5 Ton EER Capacity Derate</display_name>
      <description>EER multiplier for 1.5 ton air-conditioners.</description>
      <type>Double</type>
      <required>true</required>
      <model_dependent>false</model_dependent>
      <default_value>1</default_value>
    </argument>
    <argument>
      <name>eer_capacity_derate_2ton</name>
      <display_name>2 Ton EER Capacity Derate</display_name>
      <description>EER multiplier for 2 ton air-conditioners.</description>
      <type>Double</type>
      <required>true</required>
      <model_dependent>false</model_dependent>
      <default_value>1</default_value>
    </argument>
    <argument>
      <name>eer_capacity_derate_3ton</name>
      <display_name>3 Ton EER Capacity Derate</display_name>
      <description>EER multiplier for 3 ton air-conditioners.</description>
      <type>Double</type>
      <required>true</required>
      <model_dependent>false</model_dependent>
      <default_value>1</default_value>
    </argument>
    <argument>
      <name>eer_capacity_derate_4ton</name>
      <display_name>4 Ton EER Capacity Derate</display_name>
      <description>EER multiplier for 4 ton air-conditioners.</description>
      <type>Double</type>
      <required>true</required>
      <model_dependent>false</model_dependent>
      <default_value>1</default_value>
    </argument>
    <argument>
      <name>eer_capacity_derate_5ton</name>
      <display_name>5 Ton EER Capacity Derate</display_name>
      <description>EER multiplier for 5 ton air-conditioners.</description>
      <type>Double</type>
      <required>true</required>
      <model_dependent>false</model_dependent>
      <default_value>1</default_value>
    </argument>
    <argument>
      <name>capacity</name>
      <display_name>Cooling Capacity</display_name>
      <description>The output cooling capacity of the air conditioner. If using 'autosize', the autosizing algorithm will use ACCA Manual S to set the capacity.</description>
      <type>String</type>
      <units>tons</units>
      <required>true</required>
      <model_dependent>false</model_dependent>
      <default_value>autosize</default_value>
    </argument>
    <argument>
      <name>dse</name>
      <display_name>Distribution System Efficiency</display_name>
      <description>Defines the energy losses associated with the delivery of energy from the equipment to the source of the load.</description>
      <type>String</type>
      <required>true</required>
      <model_dependent>false</model_dependent>
      <default_value>NA</default_value>
    </argument>
  </arguments>
  <outputs/>
  <provenances/>
  <tags>
    <tag>HVAC.Cooling</tag>
  </tags>
  <attributes>
    <attribute>
      <name>Measure Type</name>
      <value>ModelMeasure</value>
      <datatype>string</datatype>
    </attribute>
    <attribute>
      <name>Intended Software Tool</name>
      <value>Apply Measure Now</value>
      <datatype>string</datatype>
    </attribute>
    <attribute>
      <name>Intended Software Tool</name>
      <value>OpenStudio Application</value>
      <datatype>string</datatype>
    </attribute>
    <attribute>
      <name>Intended Software Tool</name>
      <value>Parametric Analysis Tool</value>
      <datatype>string</datatype>
    </attribute>
  </attributes>
  <files>
    <file>
<<<<<<< HEAD
      <filename>process_two_speed_central_air_conditioner_test.rb</filename>
      <filetype>rb</filetype>
      <usage_type>test</usage_type>
      <checksum>07F39A63</checksum>
    </file>
    <file>
=======
>>>>>>> 20a2bc5e
      <version>
        <software_program>OpenStudio</software_program>
        <identifier>1.13.2</identifier>
        <min_compatible>2.1.2</min_compatible>
      </version>
      <filename>measure.rb</filename>
      <filetype>rb</filetype>
      <usage_type>script</usage_type>
      <checksum>22ACCEB5</checksum>
    </file>
    <file>
      <filename>process_two_speed_central_air_conditioner_test.rb</filename>
      <filetype>rb</filetype>
      <usage_type>test</usage_type>
      <checksum>8966F806</checksum>
    </file>
    <file>
      <filename>process_two_speed_central_air_conditioner_test.rb.bak</filename>
      <filetype>bak</filetype>
      <usage_type>test</usage_type>
      <checksum>0AFE75D5</checksum>
    </file>
  </files>
</measure><|MERGE_RESOLUTION|>--- conflicted
+++ resolved
@@ -2,13 +2,8 @@
   <schema_version>3.0</schema_version>
   <name>process_two_speed_central_air_conditioner</name>
   <uid>fd979c79-79d9-4c99-8cc8-abd7935d636b</uid>
-<<<<<<< HEAD
-  <version_id>fbcb82c9-5c3d-4e84-854f-e0329e604ea0</version_id>
-  <version_modified>20181113T200451Z</version_modified>
-=======
   <version_id>e5d75077-865f-4a0c-9c6c-5cfd3bd49e38</version_id>
   <version_modified>20181218T225844Z</version_modified>
->>>>>>> 20a2bc5e
   <xml_checksum>D48F381B</xml_checksum>
   <class_name>ProcessTwoSpeedCentralAirConditioner</class_name>
   <display_name>Set Residential Two-Speed Central Air Conditioner</display_name>
@@ -233,15 +228,6 @@
   </attributes>
   <files>
     <file>
-<<<<<<< HEAD
-      <filename>process_two_speed_central_air_conditioner_test.rb</filename>
-      <filetype>rb</filetype>
-      <usage_type>test</usage_type>
-      <checksum>07F39A63</checksum>
-    </file>
-    <file>
-=======
->>>>>>> 20a2bc5e
       <version>
         <software_program>OpenStudio</software_program>
         <identifier>1.13.2</identifier>
