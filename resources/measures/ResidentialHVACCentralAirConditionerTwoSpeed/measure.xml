<measure>
  <schema_version>3.0</schema_version>
  <name>process_two_speed_central_air_conditioner</name>
  <uid>fd979c79-79d9-4c99-8cc8-abd7935d636b</uid>
<<<<<<< HEAD
  <version_id>a1d920ef-ccd7-44f6-8756-b03cdbaae3ef</version_id>
  <version_modified>20181008T171135Z</version_modified>
=======
  <version_id>66438000-16a3-423b-8986-1ef88a358720</version_id>
  <version_modified>20180912T200240Z</version_modified>
>>>>>>> 12b24f9d
  <xml_checksum>D48F381B</xml_checksum>
  <class_name>ProcessTwoSpeedCentralAirConditioner</class_name>
  <display_name>Set Residential Two-Speed Central Air Conditioner</display_name>
  <description>This measure removes any existing HVAC cooling components from the building and adds a two-speed central air conditioner along with an on/off supply fan to a unitary air loop. For multifamily buildings, the two-speed central air conditioner can be set for all units of the building. See https://github.com/NREL/OpenStudio-BEopt#workflows for supported workflows using this measure.</description>
  <modeler_description>Any cooling components are removed from any existing air loops or zones. Any existing air loops are also removed. A cooling DX coil and an on/off supply fan are added to a unitary air loop. The unitary air loop is added to the supply inlet node of the air loop. This air loop is added to a branch for the living zone. A diffuser is added to the branch for the living zone as well as for the finished basement if it exists.</modeler_description>
  <arguments>
    <argument>
      <name>seer</name>
      <display_name>Rated SEER</display_name>
      <description>Seasonal Energy Efficiency Ratio (SEER) is a measure of equipment energy efficiency over the cooling season.</description>
      <type>Double</type>
      <units>Btu/W-h</units>
      <required>true</required>
      <model_dependent>false</model_dependent>
      <default_value>16</default_value>
    </argument>
    <argument>
      <name>eer</name>
      <display_name>EER</display_name>
      <description>EER (net) from the A test (95 ODB/80 EDB/67 EWB).</description>
      <type>Double</type>
      <units>kBtu/kWh</units>
      <required>true</required>
      <model_dependent>false</model_dependent>
      <default_value>13.5</default_value>
    </argument>
    <argument>
      <name>eer2</name>
      <display_name>EER 2</display_name>
      <description>EER (net) from the A test (95 ODB/80 EDB/67 EWB) for the second speed.</description>
      <type>Double</type>
      <units>kBtu/kWh</units>
      <required>true</required>
      <model_dependent>false</model_dependent>
      <default_value>12.4</default_value>
    </argument>
    <argument>
      <name>shr</name>
      <display_name>Rated SHR</display_name>
      <description>The sensible heat ratio (ratio of the sensible portion of the load to the total load) at the nominal rated capacity.</description>
      <type>Double</type>
      <required>true</required>
      <model_dependent>false</model_dependent>
      <default_value>0.71</default_value>
    </argument>
    <argument>
      <name>shr2</name>
      <display_name>Rated SHR 2</display_name>
      <description>The sensible heat ratio (ratio of the sensible portion of the load to the total load) at the nominal rated capacity for the second speed.</description>
      <type>Double</type>
      <required>true</required>
      <model_dependent>false</model_dependent>
      <default_value>0.73</default_value>
    </argument>
    <argument>
      <name>capacity_ratio</name>
      <display_name>Capacity Ratio</display_name>
      <description>Capacity divided by rated capacity.</description>
      <type>Double</type>
      <required>true</required>
      <model_dependent>false</model_dependent>
      <default_value>0.72</default_value>
    </argument>
    <argument>
      <name>capacity_ratio2</name>
      <display_name>Capacity Ratio 2</display_name>
      <description>Capacity divided by rated capacity for the second speed.</description>
      <type>Double</type>
      <required>true</required>
      <model_dependent>false</model_dependent>
      <default_value>1</default_value>
    </argument>
    <argument>
      <name>fan_speed_ratio</name>
      <display_name>Fan Speed Ratio</display_name>
      <description>Fan speed divided by fan speed at the compressor speed for which Capacity Ratio = 1.0.</description>
      <type>Double</type>
      <required>true</required>
      <model_dependent>false</model_dependent>
      <default_value>0.86</default_value>
    </argument>
    <argument>
      <name>fan_speed_ratio2</name>
      <display_name>Fan Speed Ratio 2</display_name>
      <description>Fan speed divided by fan speed at the compressor speed for which Capacity Ratio = 1.0 for the second speed.</description>
      <type>Double</type>
      <required>true</required>
      <model_dependent>false</model_dependent>
      <default_value>1</default_value>
    </argument>
    <argument>
      <name>fan_power_rated</name>
      <display_name>Rated Supply Fan Power</display_name>
      <description>Fan power (in W) per delivered airflow rate (in cfm) of the outdoor fan under conditions prescribed by AHRI Standard 210/240 for SEER testing.</description>
      <type>Double</type>
      <units>W/cfm</units>
      <required>true</required>
      <model_dependent>false</model_dependent>
      <default_value>0.14</default_value>
    </argument>
    <argument>
      <name>fan_power_installed</name>
      <display_name>Installed Supply Fan Power</display_name>
      <description>Fan power (in W) per delivered airflow rate (in cfm) of the outdoor fan for the maximum fan speed under actual operating conditions.</description>
      <type>Double</type>
      <units>W/cfm</units>
      <required>true</required>
      <model_dependent>false</model_dependent>
      <default_value>0.3</default_value>
    </argument>
    <argument>
      <name>crankcase_capacity</name>
      <display_name>Crankcase</display_name>
      <description>Capacity of the crankcase heater for the compressor.</description>
      <type>Double</type>
      <units>kW</units>
      <required>true</required>
      <model_dependent>false</model_dependent>
      <default_value>0</default_value>
    </argument>
    <argument>
      <name>crankcase_temp</name>
      <display_name>Crankcase Max Temp</display_name>
      <description>Outdoor dry-bulb temperature above which compressor crankcase heating is disabled.</description>
      <type>Double</type>
      <units>degrees F</units>
      <required>true</required>
      <model_dependent>false</model_dependent>
      <default_value>55</default_value>
    </argument>
    <argument>
      <name>eer_capacity_derate_1ton</name>
      <display_name>1.5 Ton EER Capacity Derate</display_name>
      <description>EER multiplier for 1.5 ton air-conditioners.</description>
      <type>Double</type>
      <required>true</required>
      <model_dependent>false</model_dependent>
      <default_value>1</default_value>
    </argument>
    <argument>
      <name>eer_capacity_derate_2ton</name>
      <display_name>2 Ton EER Capacity Derate</display_name>
      <description>EER multiplier for 2 ton air-conditioners.</description>
      <type>Double</type>
      <required>true</required>
      <model_dependent>false</model_dependent>
      <default_value>1</default_value>
    </argument>
    <argument>
      <name>eer_capacity_derate_3ton</name>
      <display_name>3 Ton EER Capacity Derate</display_name>
      <description>EER multiplier for 3 ton air-conditioners.</description>
      <type>Double</type>
      <required>true</required>
      <model_dependent>false</model_dependent>
      <default_value>1</default_value>
    </argument>
    <argument>
      <name>eer_capacity_derate_4ton</name>
      <display_name>4 Ton EER Capacity Derate</display_name>
      <description>EER multiplier for 4 ton air-conditioners.</description>
      <type>Double</type>
      <required>true</required>
      <model_dependent>false</model_dependent>
      <default_value>1</default_value>
    </argument>
    <argument>
      <name>eer_capacity_derate_5ton</name>
      <display_name>5 Ton EER Capacity Derate</display_name>
      <description>EER multiplier for 5 ton air-conditioners.</description>
      <type>Double</type>
      <required>true</required>
      <model_dependent>false</model_dependent>
      <default_value>1</default_value>
    </argument>
    <argument>
      <name>capacity</name>
      <display_name>Cooling Capacity</display_name>
      <description>The output cooling capacity of the air conditioner. If using 'autosize', the autosizing algorithm will use ACCA Manual S to set the capacity.</description>
      <type>String</type>
      <units>tons</units>
      <required>true</required>
      <model_dependent>false</model_dependent>
      <default_value>autosize</default_value>
    </argument>
    <argument>
      <name>dse</name>
      <display_name>Distribution System Efficiency</display_name>
      <description>Defines the energy losses associated with the delivery of energy from the equipment to the source of the load.</description>
      <type>String</type>
      <required>true</required>
      <model_dependent>false</model_dependent>
      <default_value>NA</default_value>
    </argument>
  </arguments>
  <outputs/>
  <provenances/>
  <tags>
    <tag>HVAC.Cooling</tag>
  </tags>
  <attributes>
    <attribute>
      <name>Measure Type</name>
      <value>ModelMeasure</value>
      <datatype>string</datatype>
    </attribute>
    <attribute>
      <name>Intended Software Tool</name>
      <value>Apply Measure Now</value>
      <datatype>string</datatype>
    </attribute>
    <attribute>
      <name>Intended Software Tool</name>
      <value>OpenStudio Application</value>
      <datatype>string</datatype>
    </attribute>
    <attribute>
      <name>Intended Software Tool</name>
      <value>Parametric Analysis Tool</value>
      <datatype>string</datatype>
    </attribute>
  </attributes>
  <files>
    <file>
      <filename>USA_CO_Denver_Intl_AP_725650_TMY3.ddy</filename>
      <filetype>ddy</filetype>
      <usage_type>test</usage_type>
      <checksum>FB253570</checksum>
    </file>
    <file>
      <filename>USA_CO_Denver_Intl_AP_725650_TMY3.epw</filename>
      <filetype>epw</filetype>
      <usage_type>test</usage_type>
      <checksum>E23378AA</checksum>
    </file>
    <file>
      <filename>psychrometrics.rb</filename>
      <filetype>rb</filetype>
      <usage_type>resource</usage_type>
      <checksum>208441EA</checksum>
    </file>
    <file>
      <version>
        <software_program>OpenStudio</software_program>
        <identifier>1.13.2</identifier>
        <min_compatible>2.1.2</min_compatible>
      </version>
      <filename>measure.rb</filename>
      <filetype>rb</filetype>
      <usage_type>script</usage_type>
      <checksum>637C3C19</checksum>
    </file>
    <file>
      <filename>process_two_speed_central_air_conditioner_test.rb</filename>
      <filetype>rb</filetype>
      <usage_type>test</usage_type>
      <checksum>08295F65</checksum>
    </file>
    <file>
      <filename>util.rb</filename>
      <filetype>rb</filetype>
      <usage_type>resource</usage_type>
      <checksum>4516079E</checksum>
    </file>
    <file>
      <filename>materials.rb</filename>
      <filetype>rb</filetype>
      <usage_type>resource</usage_type>
      <checksum>82D32FEE</checksum>
    </file>
    <file>
<<<<<<< HEAD
      <filename>unit_conversions.rb</filename>
      <filetype>rb</filetype>
      <usage_type>resource</usage_type>
      <checksum>81550F14</checksum>
    </file>
    <file>
      <filename>geometry.rb</filename>
      <filetype>rb</filetype>
      <usage_type>resource</usage_type>
      <checksum>B237D248</checksum>
=======
      <filename>geometry.rb</filename>
      <filetype>rb</filetype>
      <usage_type>resource</usage_type>
      <checksum>3A649817</checksum>
    </file>
    <file>
      <filename>unit_conversions.rb</filename>
      <filetype>rb</filetype>
      <usage_type>resource</usage_type>
      <checksum>81550F14</checksum>
>>>>>>> 12b24f9d
    </file>
    <file>
      <filename>hvac.rb</filename>
      <filetype>rb</filetype>
      <usage_type>resource</usage_type>
<<<<<<< HEAD
      <checksum>2047AAAB</checksum>
    </file>
    <file>
      <filename>schedules.rb</filename>
      <filetype>rb</filetype>
      <usage_type>resource</usage_type>
      <checksum>4C000237</checksum>
    </file>
    <file>
      <filename>constants.rb</filename>
      <filetype>rb</filetype>
      <usage_type>resource</usage_type>
      <checksum>C6878D1E</checksum>
=======
      <checksum>61214910</checksum>
    </file>
    <file>
      <filename>constants.rb</filename>
      <filetype>rb</filetype>
      <usage_type>resource</usage_type>
      <checksum>374E311F</checksum>
>>>>>>> 12b24f9d
    </file>
    <file>
      <filename>SFD_2000sqft_2story_SL_UA_Denver.osm</filename>
      <filetype>osm</filetype>
      <usage_type>test</usage_type>
<<<<<<< HEAD
      <checksum>E0C9E9EB</checksum>
=======
      <checksum>B076DC61</checksum>
>>>>>>> 12b24f9d
    </file>
    <file>
      <filename>SFD_2000sqft_2story_FB_UA_Denver_RoomAC.osm</filename>
      <filetype>osm</filetype>
      <usage_type>test</usage_type>
<<<<<<< HEAD
      <checksum>FC6125E5</checksum>
=======
      <checksum>102366A8</checksum>
>>>>>>> 12b24f9d
    </file>
    <file>
      <filename>SFD_2000sqft_2story_FB_UA_Denver_MSHP.osm</filename>
      <filetype>osm</filetype>
      <usage_type>test</usage_type>
<<<<<<< HEAD
      <checksum>36D6D181</checksum>
=======
      <checksum>69606C6A</checksum>
>>>>>>> 12b24f9d
    </file>
    <file>
      <filename>SFD_2000sqft_2story_FB_UA_Denver_UnitHeater.osm</filename>
      <filetype>osm</filetype>
      <usage_type>test</usage_type>
<<<<<<< HEAD
      <checksum>4E5CAFF3</checksum>
=======
      <checksum>013A076E</checksum>
>>>>>>> 12b24f9d
    </file>
    <file>
      <filename>SFD_2000sqft_2story_FB_UA_Denver_UnitHeater_CentralAC.osm</filename>
      <filetype>osm</filetype>
      <usage_type>test</usage_type>
<<<<<<< HEAD
      <checksum>9A3DDCA3</checksum>
=======
      <checksum>F4AC78C6</checksum>
>>>>>>> 12b24f9d
    </file>
    <file>
      <filename>SFD_2000sqft_2story_FB_UA_Denver_UnitHeater_RoomAC.osm</filename>
      <filetype>osm</filetype>
      <usage_type>test</usage_type>
<<<<<<< HEAD
      <checksum>6AE93228</checksum>
=======
      <checksum>B95D8655</checksum>
>>>>>>> 12b24f9d
    </file>
    <file>
      <filename>SFD_2000sqft_2story_FB_UA_Denver_ElectricBaseboard_RoomAC.osm</filename>
      <filetype>osm</filetype>
      <usage_type>test</usage_type>
<<<<<<< HEAD
      <checksum>D75474D9</checksum>
=======
      <checksum>49918E17</checksum>
>>>>>>> 12b24f9d
    </file>
    <file>
      <filename>SFD_2000sqft_2story_FB_UA_Denver_Furnace_CentralAC.osm</filename>
      <filetype>osm</filetype>
      <usage_type>test</usage_type>
<<<<<<< HEAD
      <checksum>0623662B</checksum>
=======
      <checksum>4C2B7BD0</checksum>
>>>>>>> 12b24f9d
    </file>
    <file>
      <filename>SFD_2000sqft_2story_FB_UA_Denver_Furnace_RoomAC.osm</filename>
      <filetype>osm</filetype>
      <usage_type>test</usage_type>
<<<<<<< HEAD
      <checksum>3FC3D6DA</checksum>
=======
      <checksum>A5C9D065</checksum>
>>>>>>> 12b24f9d
    </file>
    <file>
      <filename>SFD_2000sqft_2story_FB_UA_Denver_GSHPVertBore.osm</filename>
      <filetype>osm</filetype>
      <usage_type>test</usage_type>
<<<<<<< HEAD
      <checksum>64F9E597</checksum>
=======
      <checksum>01F45798</checksum>
>>>>>>> 12b24f9d
    </file>
    <file>
      <filename>SFD_2000sqft_2story_FB_UA_Denver_Furnace_CentralAC2.osm</filename>
      <filetype>osm</filetype>
      <usage_type>test</usage_type>
<<<<<<< HEAD
      <checksum>41AC90F0</checksum>
=======
      <checksum>2CD9EC77</checksum>
>>>>>>> 12b24f9d
    </file>
    <file>
      <filename>SFD_2000sqft_2story_FB_UA_Denver_Furnace.osm</filename>
      <filetype>osm</filetype>
      <usage_type>test</usage_type>
<<<<<<< HEAD
      <checksum>4C27B894</checksum>
=======
      <checksum>1E09363C</checksum>
>>>>>>> 12b24f9d
    </file>
    <file>
      <filename>SFD_2000sqft_2story_FB_UA_Denver_CentralAC.osm</filename>
      <filetype>osm</filetype>
      <usage_type>test</usage_type>
<<<<<<< HEAD
      <checksum>8A05F53E</checksum>
=======
      <checksum>0FDBE684</checksum>
>>>>>>> 12b24f9d
    </file>
    <file>
      <filename>SFD_2000sqft_2story_FB_UA_Denver_ElectricBaseboard.osm</filename>
      <filetype>osm</filetype>
      <usage_type>test</usage_type>
<<<<<<< HEAD
      <checksum>ECF341CD</checksum>
=======
      <checksum>53B41681</checksum>
>>>>>>> 12b24f9d
    </file>
    <file>
      <filename>SFD_2000sqft_2story_FB_UA_Denver_ElectricBaseboard_CentralAC.osm</filename>
      <filetype>osm</filetype>
      <usage_type>test</usage_type>
<<<<<<< HEAD
      <checksum>348BD4CC</checksum>
=======
      <checksum>CCC8BCAB</checksum>
>>>>>>> 12b24f9d
    </file>
    <file>
      <filename>SFD_2000sqft_2story_FB_UA_Denver_CentralAC2.osm</filename>
      <filetype>osm</filetype>
      <usage_type>test</usage_type>
<<<<<<< HEAD
      <checksum>DA518D34</checksum>
=======
      <checksum>19072CF2</checksum>
>>>>>>> 12b24f9d
    </file>
    <file>
      <filename>SFD_2000sqft_2story_FB_UA_Denver_Boiler_CentralAC.osm</filename>
      <filetype>osm</filetype>
      <usage_type>test</usage_type>
<<<<<<< HEAD
      <checksum>B6E5E346</checksum>
=======
      <checksum>1D47E8D8</checksum>
>>>>>>> 12b24f9d
    </file>
    <file>
      <filename>SFD_2000sqft_2story_FB_UA_Denver_Boiler_RoomAC.osm</filename>
      <filetype>osm</filetype>
      <usage_type>test</usage_type>
<<<<<<< HEAD
      <checksum>C4ACDBF0</checksum>
=======
      <checksum>22D31C73</checksum>
>>>>>>> 12b24f9d
    </file>
    <file>
      <filename>SFD_2000sqft_2story_FB_UA_Denver_ASHP.osm</filename>
      <filetype>osm</filetype>
      <usage_type>test</usage_type>
<<<<<<< HEAD
      <checksum>D06B9518</checksum>
=======
      <checksum>F6A6F902</checksum>
>>>>>>> 12b24f9d
    </file>
    <file>
      <filename>SFD_2000sqft_2story_FB_UA_Denver_Boiler.osm</filename>
      <filetype>osm</filetype>
      <usage_type>test</usage_type>
<<<<<<< HEAD
      <checksum>820BE06C</checksum>
=======
      <checksum>2CF46443</checksum>
>>>>>>> 12b24f9d
    </file>
    <file>
      <filename>SFD_2000sqft_2story_FB_UA_Denver.osm</filename>
      <filetype>osm</filetype>
      <usage_type>test</usage_type>
<<<<<<< HEAD
      <checksum>D94CDD5E</checksum>
=======
      <checksum>8A868F0D</checksum>
>>>>>>> 12b24f9d
    </file>
    <file>
      <filename>SFD_2000sqft_2story_FB_UA_Denver_ASHP2.osm</filename>
      <filetype>osm</filetype>
      <usage_type>test</usage_type>
<<<<<<< HEAD
      <checksum>1627F568</checksum>
=======
      <checksum>6E2ACED7</checksum>
>>>>>>> 12b24f9d
    </file>
    <file>
      <filename>SFA_4units_1story_FB_UA_Denver.osm</filename>
      <filetype>osm</filetype>
      <usage_type>test</usage_type>
<<<<<<< HEAD
      <checksum>0647E240</checksum>
=======
      <checksum>BD20AC4F</checksum>
>>>>>>> 12b24f9d
    </file>
    <file>
      <filename>MF_8units_1story_SL_Denver.osm</filename>
      <filetype>osm</filetype>
      <usage_type>test</usage_type>
<<<<<<< HEAD
      <checksum>4229FB7D</checksum>
=======
      <checksum>252D6357</checksum>
>>>>>>> 12b24f9d
    </file>
  </files>
</measure><|MERGE_RESOLUTION|>--- conflicted
+++ resolved
@@ -2,13 +2,8 @@
   <schema_version>3.0</schema_version>
   <name>process_two_speed_central_air_conditioner</name>
   <uid>fd979c79-79d9-4c99-8cc8-abd7935d636b</uid>
-<<<<<<< HEAD
-  <version_id>a1d920ef-ccd7-44f6-8756-b03cdbaae3ef</version_id>
-  <version_modified>20181008T171135Z</version_modified>
-=======
   <version_id>66438000-16a3-423b-8986-1ef88a358720</version_id>
   <version_modified>20180912T200240Z</version_modified>
->>>>>>> 12b24f9d
   <xml_checksum>D48F381B</xml_checksum>
   <class_name>ProcessTwoSpeedCentralAirConditioner</class_name>
   <display_name>Set Residential Two-Speed Central Air Conditioner</display_name>
@@ -262,6 +257,12 @@
       <checksum>637C3C19</checksum>
     </file>
     <file>
+      <filename>schedules.rb</filename>
+      <filetype>rb</filetype>
+      <usage_type>resource</usage_type>
+      <checksum>1C22DD2A</checksum>
+    </file>
+    <file>
       <filename>process_two_speed_central_air_conditioner_test.rb</filename>
       <filetype>rb</filetype>
       <usage_type>test</usage_type>
@@ -280,297 +281,172 @@
       <checksum>82D32FEE</checksum>
     </file>
     <file>
-<<<<<<< HEAD
+      <filename>geometry.rb</filename>
+      <filetype>rb</filetype>
+      <usage_type>resource</usage_type>
+      <checksum>3A649817</checksum>
+    </file>
+    <file>
       <filename>unit_conversions.rb</filename>
       <filetype>rb</filetype>
       <usage_type>resource</usage_type>
       <checksum>81550F14</checksum>
     </file>
     <file>
-      <filename>geometry.rb</filename>
-      <filetype>rb</filetype>
-      <usage_type>resource</usage_type>
-      <checksum>B237D248</checksum>
-=======
-      <filename>geometry.rb</filename>
-      <filetype>rb</filetype>
-      <usage_type>resource</usage_type>
-      <checksum>3A649817</checksum>
-    </file>
-    <file>
-      <filename>unit_conversions.rb</filename>
-      <filetype>rb</filetype>
-      <usage_type>resource</usage_type>
-      <checksum>81550F14</checksum>
->>>>>>> 12b24f9d
-    </file>
-    <file>
       <filename>hvac.rb</filename>
       <filetype>rb</filetype>
       <usage_type>resource</usage_type>
-<<<<<<< HEAD
-      <checksum>2047AAAB</checksum>
-    </file>
-    <file>
-      <filename>schedules.rb</filename>
-      <filetype>rb</filetype>
-      <usage_type>resource</usage_type>
-      <checksum>4C000237</checksum>
+      <checksum>61214910</checksum>
     </file>
     <file>
       <filename>constants.rb</filename>
       <filetype>rb</filetype>
       <usage_type>resource</usage_type>
-      <checksum>C6878D1E</checksum>
-=======
-      <checksum>61214910</checksum>
-    </file>
-    <file>
-      <filename>constants.rb</filename>
-      <filetype>rb</filetype>
-      <usage_type>resource</usage_type>
       <checksum>374E311F</checksum>
->>>>>>> 12b24f9d
     </file>
     <file>
       <filename>SFD_2000sqft_2story_SL_UA_Denver.osm</filename>
       <filetype>osm</filetype>
       <usage_type>test</usage_type>
-<<<<<<< HEAD
-      <checksum>E0C9E9EB</checksum>
-=======
       <checksum>B076DC61</checksum>
->>>>>>> 12b24f9d
     </file>
     <file>
       <filename>SFD_2000sqft_2story_FB_UA_Denver_RoomAC.osm</filename>
       <filetype>osm</filetype>
       <usage_type>test</usage_type>
-<<<<<<< HEAD
-      <checksum>FC6125E5</checksum>
-=======
       <checksum>102366A8</checksum>
->>>>>>> 12b24f9d
     </file>
     <file>
       <filename>SFD_2000sqft_2story_FB_UA_Denver_MSHP.osm</filename>
       <filetype>osm</filetype>
       <usage_type>test</usage_type>
-<<<<<<< HEAD
-      <checksum>36D6D181</checksum>
-=======
       <checksum>69606C6A</checksum>
->>>>>>> 12b24f9d
     </file>
     <file>
       <filename>SFD_2000sqft_2story_FB_UA_Denver_UnitHeater.osm</filename>
       <filetype>osm</filetype>
       <usage_type>test</usage_type>
-<<<<<<< HEAD
-      <checksum>4E5CAFF3</checksum>
-=======
       <checksum>013A076E</checksum>
->>>>>>> 12b24f9d
     </file>
     <file>
       <filename>SFD_2000sqft_2story_FB_UA_Denver_UnitHeater_CentralAC.osm</filename>
       <filetype>osm</filetype>
       <usage_type>test</usage_type>
-<<<<<<< HEAD
-      <checksum>9A3DDCA3</checksum>
-=======
       <checksum>F4AC78C6</checksum>
->>>>>>> 12b24f9d
     </file>
     <file>
       <filename>SFD_2000sqft_2story_FB_UA_Denver_UnitHeater_RoomAC.osm</filename>
       <filetype>osm</filetype>
       <usage_type>test</usage_type>
-<<<<<<< HEAD
-      <checksum>6AE93228</checksum>
-=======
       <checksum>B95D8655</checksum>
->>>>>>> 12b24f9d
     </file>
     <file>
       <filename>SFD_2000sqft_2story_FB_UA_Denver_ElectricBaseboard_RoomAC.osm</filename>
       <filetype>osm</filetype>
       <usage_type>test</usage_type>
-<<<<<<< HEAD
-      <checksum>D75474D9</checksum>
-=======
       <checksum>49918E17</checksum>
->>>>>>> 12b24f9d
     </file>
     <file>
       <filename>SFD_2000sqft_2story_FB_UA_Denver_Furnace_CentralAC.osm</filename>
       <filetype>osm</filetype>
       <usage_type>test</usage_type>
-<<<<<<< HEAD
-      <checksum>0623662B</checksum>
-=======
       <checksum>4C2B7BD0</checksum>
->>>>>>> 12b24f9d
     </file>
     <file>
       <filename>SFD_2000sqft_2story_FB_UA_Denver_Furnace_RoomAC.osm</filename>
       <filetype>osm</filetype>
       <usage_type>test</usage_type>
-<<<<<<< HEAD
-      <checksum>3FC3D6DA</checksum>
-=======
       <checksum>A5C9D065</checksum>
->>>>>>> 12b24f9d
     </file>
     <file>
       <filename>SFD_2000sqft_2story_FB_UA_Denver_GSHPVertBore.osm</filename>
       <filetype>osm</filetype>
       <usage_type>test</usage_type>
-<<<<<<< HEAD
-      <checksum>64F9E597</checksum>
-=======
       <checksum>01F45798</checksum>
->>>>>>> 12b24f9d
     </file>
     <file>
       <filename>SFD_2000sqft_2story_FB_UA_Denver_Furnace_CentralAC2.osm</filename>
       <filetype>osm</filetype>
       <usage_type>test</usage_type>
-<<<<<<< HEAD
-      <checksum>41AC90F0</checksum>
-=======
       <checksum>2CD9EC77</checksum>
->>>>>>> 12b24f9d
     </file>
     <file>
       <filename>SFD_2000sqft_2story_FB_UA_Denver_Furnace.osm</filename>
       <filetype>osm</filetype>
       <usage_type>test</usage_type>
-<<<<<<< HEAD
-      <checksum>4C27B894</checksum>
-=======
       <checksum>1E09363C</checksum>
->>>>>>> 12b24f9d
     </file>
     <file>
       <filename>SFD_2000sqft_2story_FB_UA_Denver_CentralAC.osm</filename>
       <filetype>osm</filetype>
       <usage_type>test</usage_type>
-<<<<<<< HEAD
-      <checksum>8A05F53E</checksum>
-=======
       <checksum>0FDBE684</checksum>
->>>>>>> 12b24f9d
     </file>
     <file>
       <filename>SFD_2000sqft_2story_FB_UA_Denver_ElectricBaseboard.osm</filename>
       <filetype>osm</filetype>
       <usage_type>test</usage_type>
-<<<<<<< HEAD
-      <checksum>ECF341CD</checksum>
-=======
       <checksum>53B41681</checksum>
->>>>>>> 12b24f9d
     </file>
     <file>
       <filename>SFD_2000sqft_2story_FB_UA_Denver_ElectricBaseboard_CentralAC.osm</filename>
       <filetype>osm</filetype>
       <usage_type>test</usage_type>
-<<<<<<< HEAD
-      <checksum>348BD4CC</checksum>
-=======
       <checksum>CCC8BCAB</checksum>
->>>>>>> 12b24f9d
     </file>
     <file>
       <filename>SFD_2000sqft_2story_FB_UA_Denver_CentralAC2.osm</filename>
       <filetype>osm</filetype>
       <usage_type>test</usage_type>
-<<<<<<< HEAD
-      <checksum>DA518D34</checksum>
-=======
       <checksum>19072CF2</checksum>
->>>>>>> 12b24f9d
     </file>
     <file>
       <filename>SFD_2000sqft_2story_FB_UA_Denver_Boiler_CentralAC.osm</filename>
       <filetype>osm</filetype>
       <usage_type>test</usage_type>
-<<<<<<< HEAD
-      <checksum>B6E5E346</checksum>
-=======
       <checksum>1D47E8D8</checksum>
->>>>>>> 12b24f9d
     </file>
     <file>
       <filename>SFD_2000sqft_2story_FB_UA_Denver_Boiler_RoomAC.osm</filename>
       <filetype>osm</filetype>
       <usage_type>test</usage_type>
-<<<<<<< HEAD
-      <checksum>C4ACDBF0</checksum>
-=======
       <checksum>22D31C73</checksum>
->>>>>>> 12b24f9d
     </file>
     <file>
       <filename>SFD_2000sqft_2story_FB_UA_Denver_ASHP.osm</filename>
       <filetype>osm</filetype>
       <usage_type>test</usage_type>
-<<<<<<< HEAD
-      <checksum>D06B9518</checksum>
-=======
       <checksum>F6A6F902</checksum>
->>>>>>> 12b24f9d
     </file>
     <file>
       <filename>SFD_2000sqft_2story_FB_UA_Denver_Boiler.osm</filename>
       <filetype>osm</filetype>
       <usage_type>test</usage_type>
-<<<<<<< HEAD
-      <checksum>820BE06C</checksum>
-=======
       <checksum>2CF46443</checksum>
->>>>>>> 12b24f9d
     </file>
     <file>
       <filename>SFD_2000sqft_2story_FB_UA_Denver.osm</filename>
       <filetype>osm</filetype>
       <usage_type>test</usage_type>
-<<<<<<< HEAD
-      <checksum>D94CDD5E</checksum>
-=======
       <checksum>8A868F0D</checksum>
->>>>>>> 12b24f9d
     </file>
     <file>
       <filename>SFD_2000sqft_2story_FB_UA_Denver_ASHP2.osm</filename>
       <filetype>osm</filetype>
       <usage_type>test</usage_type>
-<<<<<<< HEAD
-      <checksum>1627F568</checksum>
-=======
       <checksum>6E2ACED7</checksum>
->>>>>>> 12b24f9d
     </file>
     <file>
       <filename>SFA_4units_1story_FB_UA_Denver.osm</filename>
       <filetype>osm</filetype>
       <usage_type>test</usage_type>
-<<<<<<< HEAD
-      <checksum>0647E240</checksum>
-=======
       <checksum>BD20AC4F</checksum>
->>>>>>> 12b24f9d
     </file>
     <file>
       <filename>MF_8units_1story_SL_Denver.osm</filename>
       <filetype>osm</filetype>
       <usage_type>test</usage_type>
-<<<<<<< HEAD
-      <checksum>4229FB7D</checksum>
-=======
       <checksum>252D6357</checksum>
->>>>>>> 12b24f9d
     </file>
   </files>
 </measure>