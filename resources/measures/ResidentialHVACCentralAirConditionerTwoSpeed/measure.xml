--- conflicted
+++ resolved
@@ -2,13 +2,8 @@
   <schema_version>3.0</schema_version>
   <name>process_two_speed_central_air_conditioner</name>
   <uid>fd979c79-79d9-4c99-8cc8-abd7935d636b</uid>
-<<<<<<< HEAD
-  <version_id>6af921b5-36f1-4d29-9a1e-b2b18a4014ac</version_id>
-  <version_modified>20190104T195000Z</version_modified>
-=======
   <version_id>40960a09-4e01-4591-90dc-0a769e027b39</version_id>
   <version_modified>20190103T214702Z</version_modified>
->>>>>>> d21ed7ee
   <xml_checksum>D48F381B</xml_checksum>
   <class_name>ProcessTwoSpeedCentralAirConditioner</class_name>
   <display_name>Set Residential Two-Speed Central Air Conditioner</display_name>
@@ -248,15 +243,6 @@
       <filetype>rb</filetype>
       <usage_type>script</usage_type>
       <checksum>8B03D433</checksum>
-<<<<<<< HEAD
-    </file>
-    <file>
-      <filename>process_two_speed_central_air_conditioner_test.rb</filename>
-      <filetype>rb</filetype>
-      <usage_type>test</usage_type>
-      <checksum>66A38B53</checksum>
-=======
->>>>>>> d21ed7ee
     </file>
   </files>
 </measure>