<measure>
  <schema_version>3.0</schema_version>
  <name>create_residential_door_area</name>
  <uid>901a04ee-99d4-42b3-91e1-b5b97970f441</uid>
<<<<<<< HEAD
  <version_id>7fdd56a4-aa8f-4125-91cb-1567c1425c57</version_id>
  <version_modified>20181106T160336Z</version_modified>
=======
  <version_id>c3cdb25b-d91f-4b44-bc94-11e938985339</version_id>
  <version_modified>20181112T230642Z</version_modified>
>>>>>>> 970d3f66
  <xml_checksum>9C8A26EB</xml_checksum>
  <class_name>CreateResidentialDoorArea</class_name>
  <display_name>Set Residential Door Area</display_name>
  <description>Sets the opaque door area for the building. Doors with glazing should be set as window area. For multifamily buildings, door area can be set for all units of the building. See https://github.com/NREL/OpenStudio-BEopt#workflows for supported workflows using this measure.</description>
  <modeler_description>Sets the opaque door area for the lowest above-grade front surface attached to living space. Any existing doors are removed. For multifamily buildings, doors are placed on corridor walls if available.</modeler_description>
  <arguments>
    <argument>
      <name>door_area</name>
      <display_name>Door Area</display_name>
      <description>The area of the opaque door(s). For multifamily buildings, applies to each unit.</description>
      <type>Double</type>
      <units>ft^2</units>
      <required>true</required>
      <model_dependent>false</model_dependent>
      <default_value>20</default_value>
    </argument>
  </arguments>
  <outputs/>
  <provenances/>
  <tags>
    <tag>Envelope.Fenestration</tag>
  </tags>
  <attributes>
    <attribute>
      <name>Measure Type</name>
      <value>ModelMeasure</value>
      <datatype>string</datatype>
    </attribute>
    <attribute>
      <name>Intended Software Tool</name>
      <value>Apply Measure Now</value>
      <datatype>string</datatype>
    </attribute>
    <attribute>
      <name>Intended Software Tool</name>
      <value>OpenStudio Application</value>
      <datatype>string</datatype>
    </attribute>
    <attribute>
      <name>Intended Software Tool</name>
      <value>Parametric Analysis Tool</value>
      <datatype>string</datatype>
    </attribute>
  </attributes>
  <files>
    <file>
      <filename>DoorArea_Test.rb</filename>
      <filetype>rb</filetype>
      <usage_type>test</usage_type>
      <checksum>79B938C2</checksum>
    </file>
    <file>
      <version>
        <software_program>OpenStudio</software_program>
        <identifier>1.9.0</identifier>
        <min_compatible>2.0.4</min_compatible>
      </version>
      <filename>measure.rb</filename>
      <filetype>rb</filetype>
      <usage_type>script</usage_type>
<<<<<<< HEAD
      <checksum>D4565D48</checksum>
    </file>
    <file>
      <filename>DoorArea_Test.rb</filename>
      <filetype>rb</filetype>
      <usage_type>test</usage_type>
      <checksum>79B938C2</checksum>
    </file>
    <file>
      <filename>util.rb</filename>
      <filetype>rb</filetype>
      <usage_type>resource</usage_type>
      <checksum>B8804B95</checksum>
    </file>
    <file>
      <filename>unit_conversions.rb</filename>
      <filetype>rb</filetype>
      <usage_type>resource</usage_type>
      <checksum>7161039B</checksum>
    </file>
    <file>
      <filename>SFD_2000sqft_2story_SL_GRG_UA_Doors_OneConstruction.osm</filename>
      <filetype>osm</filetype>
      <usage_type>test</usage_type>
      <checksum>0CB30A62</checksum>
    </file>
    <file>
      <filename>SFD_2000sqft_2story_FB_GRG_UA_Southwest.osm</filename>
      <filetype>osm</filetype>
      <usage_type>test</usage_type>
      <checksum>09A08B18</checksum>
    </file>
    <file>
      <filename>SFD_2000sqft_2story_FB_GRG_UA.osm</filename>
      <filetype>osm</filetype>
      <usage_type>test</usage_type>
      <checksum>CAEE8FCC</checksum>
    </file>
    <file>
      <filename>SFA_4units_1story_FB_UA_Denver.osm</filename>
      <filetype>osm</filetype>
      <usage_type>test</usage_type>
      <checksum>7A67F10F</checksum>
    </file>
    <file>
      <filename>MF_8units_1story_SL_Denver_ExteriorCorridor.osm</filename>
      <filetype>osm</filetype>
      <usage_type>test</usage_type>
      <checksum>18ADB201</checksum>
    </file>
    <file>
      <filename>MF_8units_1story_SL_Denver.osm</filename>
      <filetype>osm</filetype>
      <usage_type>test</usage_type>
      <checksum>026A52B7</checksum>
    </file>
    <file>
      <filename>constants.rb</filename>
      <filetype>rb</filetype>
      <usage_type>resource</usage_type>
      <checksum>05548135</checksum>
    </file>
    <file>
      <filename>geometry.rb</filename>
      <filetype>rb</filetype>
      <usage_type>resource</usage_type>
      <checksum>AB2185AD</checksum>
=======
      <checksum>E2D0B987</checksum>
>>>>>>> 970d3f66
    </file>
  </files>
</measure><|MERGE_RESOLUTION|>--- conflicted
+++ resolved
@@ -2,13 +2,8 @@
   <schema_version>3.0</schema_version>
   <name>create_residential_door_area</name>
   <uid>901a04ee-99d4-42b3-91e1-b5b97970f441</uid>
-<<<<<<< HEAD
-  <version_id>7fdd56a4-aa8f-4125-91cb-1567c1425c57</version_id>
-  <version_modified>20181106T160336Z</version_modified>
-=======
   <version_id>c3cdb25b-d91f-4b44-bc94-11e938985339</version_id>
   <version_modified>20181112T230642Z</version_modified>
->>>>>>> 970d3f66
   <xml_checksum>9C8A26EB</xml_checksum>
   <class_name>CreateResidentialDoorArea</class_name>
   <display_name>Set Residential Door Area</display_name>
@@ -69,77 +64,7 @@
       <filename>measure.rb</filename>
       <filetype>rb</filetype>
       <usage_type>script</usage_type>
-<<<<<<< HEAD
-      <checksum>D4565D48</checksum>
-    </file>
-    <file>
-      <filename>DoorArea_Test.rb</filename>
-      <filetype>rb</filetype>
-      <usage_type>test</usage_type>
-      <checksum>79B938C2</checksum>
-    </file>
-    <file>
-      <filename>util.rb</filename>
-      <filetype>rb</filetype>
-      <usage_type>resource</usage_type>
-      <checksum>B8804B95</checksum>
-    </file>
-    <file>
-      <filename>unit_conversions.rb</filename>
-      <filetype>rb</filetype>
-      <usage_type>resource</usage_type>
-      <checksum>7161039B</checksum>
-    </file>
-    <file>
-      <filename>SFD_2000sqft_2story_SL_GRG_UA_Doors_OneConstruction.osm</filename>
-      <filetype>osm</filetype>
-      <usage_type>test</usage_type>
-      <checksum>0CB30A62</checksum>
-    </file>
-    <file>
-      <filename>SFD_2000sqft_2story_FB_GRG_UA_Southwest.osm</filename>
-      <filetype>osm</filetype>
-      <usage_type>test</usage_type>
-      <checksum>09A08B18</checksum>
-    </file>
-    <file>
-      <filename>SFD_2000sqft_2story_FB_GRG_UA.osm</filename>
-      <filetype>osm</filetype>
-      <usage_type>test</usage_type>
-      <checksum>CAEE8FCC</checksum>
-    </file>
-    <file>
-      <filename>SFA_4units_1story_FB_UA_Denver.osm</filename>
-      <filetype>osm</filetype>
-      <usage_type>test</usage_type>
-      <checksum>7A67F10F</checksum>
-    </file>
-    <file>
-      <filename>MF_8units_1story_SL_Denver_ExteriorCorridor.osm</filename>
-      <filetype>osm</filetype>
-      <usage_type>test</usage_type>
-      <checksum>18ADB201</checksum>
-    </file>
-    <file>
-      <filename>MF_8units_1story_SL_Denver.osm</filename>
-      <filetype>osm</filetype>
-      <usage_type>test</usage_type>
-      <checksum>026A52B7</checksum>
-    </file>
-    <file>
-      <filename>constants.rb</filename>
-      <filetype>rb</filetype>
-      <usage_type>resource</usage_type>
-      <checksum>05548135</checksum>
-    </file>
-    <file>
-      <filename>geometry.rb</filename>
-      <filetype>rb</filetype>
-      <usage_type>resource</usage_type>
-      <checksum>AB2185AD</checksum>
-=======
       <checksum>E2D0B987</checksum>
->>>>>>> 970d3f66
     </file>
   </files>
 </measure>