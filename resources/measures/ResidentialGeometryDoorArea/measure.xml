--- conflicted
+++ resolved
@@ -2,13 +2,8 @@
   <schema_version>3.0</schema_version>
   <name>create_residential_door_area</name>
   <uid>901a04ee-99d4-42b3-91e1-b5b97970f441</uid>
-<<<<<<< HEAD
-  <version_id>37ed9ca2-1357-4387-ad59-deb3684df416</version_id>
-  <version_modified>20181109T231230Z</version_modified>
-=======
-  <version_id>c3cdb25b-d91f-4b44-bc94-11e938985339</version_id>
-  <version_modified>20181112T230642Z</version_modified>
->>>>>>> c4e17be5
+  <version_id>14e29e0e-09ff-46d3-9332-b5456172bccf</version_id>
+  <version_modified>20181113T011955Z</version_modified>
   <xml_checksum>9C8A26EB</xml_checksum>
   <class_name>CreateResidentialDoorArea</class_name>
   <display_name>Set Residential Door Area</display_name>
@@ -69,77 +64,7 @@
       <filename>measure.rb</filename>
       <filetype>rb</filetype>
       <usage_type>script</usage_type>
-<<<<<<< HEAD
-      <checksum>D4565D48</checksum>
-    </file>
-    <file>
-      <filename>DoorArea_Test.rb</filename>
-      <filetype>rb</filetype>
-      <usage_type>test</usage_type>
-      <checksum>79B938C2</checksum>
-    </file>
-    <file>
-      <filename>util.rb</filename>
-      <filetype>rb</filetype>
-      <usage_type>resource</usage_type>
-      <checksum>B8804B95</checksum>
-    </file>
-    <file>
-      <filename>geometry.rb</filename>
-      <filetype>rb</filetype>
-      <usage_type>resource</usage_type>
-      <checksum>AB2185AD</checksum>
-    </file>
-    <file>
-      <filename>unit_conversions.rb</filename>
-      <filetype>rb</filetype>
-      <usage_type>resource</usage_type>
-      <checksum>7161039B</checksum>
-    </file>
-    <file>
-      <filename>SFD_2000sqft_2story_SL_GRG_UA_Doors_OneConstruction.osm</filename>
-      <filetype>osm</filetype>
-      <usage_type>test</usage_type>
-      <checksum>0CB30A62</checksum>
-    </file>
-    <file>
-      <filename>SFD_2000sqft_2story_FB_GRG_UA_Southwest.osm</filename>
-      <filetype>osm</filetype>
-      <usage_type>test</usage_type>
-      <checksum>09A08B18</checksum>
-    </file>
-    <file>
-      <filename>SFD_2000sqft_2story_FB_GRG_UA.osm</filename>
-      <filetype>osm</filetype>
-      <usage_type>test</usage_type>
-      <checksum>CAEE8FCC</checksum>
-    </file>
-    <file>
-      <filename>SFA_4units_1story_FB_UA_Denver.osm</filename>
-      <filetype>osm</filetype>
-      <usage_type>test</usage_type>
-      <checksum>7A67F10F</checksum>
-    </file>
-    <file>
-      <filename>MF_8units_1story_SL_Denver_ExteriorCorridor.osm</filename>
-      <filetype>osm</filetype>
-      <usage_type>test</usage_type>
-      <checksum>18ADB201</checksum>
-    </file>
-    <file>
-      <filename>MF_8units_1story_SL_Denver.osm</filename>
-      <filetype>osm</filetype>
-      <usage_type>test</usage_type>
-      <checksum>026A52B7</checksum>
-    </file>
-    <file>
-      <filename>constants.rb</filename>
-      <filetype>rb</filetype>
-      <usage_type>resource</usage_type>
-      <checksum>F8C62BCA</checksum>
-=======
       <checksum>E2D0B987</checksum>
->>>>>>> c4e17be5
     </file>
   </files>
 </measure>