<measure>
  <schema_version>3.0</schema_version>
  <name>process_furnace</name>
  <uid>1a71ae9e-5485-4cca-a369-16c6b8a9c1d8</uid>
<<<<<<< HEAD
  <version_id>6cb81a4e-91ba-4e4e-be39-e5edf00d2f43</version_id>
  <version_modified>20190104T195001Z</version_modified>
=======
  <version_id>67b60fe3-274d-446d-82c2-9823d9194fd4</version_id>
  <version_modified>20190103T214702Z</version_modified>
>>>>>>> d21ed7ee
  <xml_checksum>470FC630</xml_checksum>
  <class_name>ProcessFurnace</class_name>
  <display_name>Set Residential Furnace</display_name>
  <description>This measure removes any existing HVAC heating components from the building and adds a furnace along with an on/off supply fan to a unitary air loop. For multifamily buildings, the furnace can be set for all units of the building. See https://github.com/NREL/OpenStudio-BEopt#workflows for supported workflows using this measure.</description>
  <modeler_description>Any heating components or baseboard convective electrics/waters are removed from any existing air/plant loops or zones. Any existing air/plant loops are also removed. A heating coil and an on/off supply fan are added to a unitary air loop. The unitary air loop is added to the supply inlet node of the air loop. This air loop is added to a branch for the living zone. A diffuser is added to the branch for the living zone as well as for the finished basement if it exists.</modeler_description>
  <arguments>
    <argument>
      <name>fuel_type</name>
      <display_name>Fuel Type</display_name>
      <description>Type of fuel used for heating.</description>
      <type>Choice</type>
      <required>true</required>
      <model_dependent>false</model_dependent>
      <default_value>gas</default_value>
      <choices>
        <choice>
          <value>gas</value>
          <display_name>gas</display_name>
        </choice>
        <choice>
          <value>oil</value>
          <display_name>oil</display_name>
        </choice>
        <choice>
          <value>propane</value>
          <display_name>propane</display_name>
        </choice>
        <choice>
          <value>electric</value>
          <display_name>electric</display_name>
        </choice>
      </choices>
    </argument>
    <argument>
      <name>afue</name>
      <display_name>Installed AFUE</display_name>
      <description>The installed Annual Fuel Utilization Efficiency (AFUE) of the furnace, which can be used to account for performance derating or degradation relative to the rated value.</description>
      <type>Double</type>
      <units>Btu/Btu</units>
      <required>true</required>
      <model_dependent>false</model_dependent>
      <default_value>0.78</default_value>
    </argument>
    <argument>
      <name>fan_power_installed</name>
      <display_name>Installed Supply Fan Power</display_name>
      <description>Fan power (in W) per delivered airflow rate (in cfm) of the indoor fan for the maximum fan speed under actual operating conditions.</description>
      <type>Double</type>
      <units>W/cfm</units>
      <required>true</required>
      <model_dependent>false</model_dependent>
      <default_value>0.5</default_value>
    </argument>
    <argument>
      <name>capacity</name>
      <display_name>Heating Capacity</display_name>
      <description>The output heating capacity of the furnace. If using 'autosize', the autosizing algorithm will use ACCA Manual S to set the capacity.</description>
      <type>String</type>
      <units>kBtu/hr</units>
      <required>true</required>
      <model_dependent>false</model_dependent>
      <default_value>autosize</default_value>
    </argument>
    <argument>
      <name>dse</name>
      <display_name>Distribution System Efficiency</display_name>
      <description>Defines the energy losses associated with the delivery of energy from the equipment to the source of the load.</description>
      <type>String</type>
      <required>true</required>
      <model_dependent>false</model_dependent>
      <default_value>NA</default_value>
    </argument>
  </arguments>
  <outputs/>
  <provenances/>
  <tags>
    <tag>HVAC.Heating</tag>
  </tags>
  <attributes>
    <attribute>
      <name>Measure Type</name>
      <value>ModelMeasure</value>
      <datatype>string</datatype>
    </attribute>
    <attribute>
      <name>Intended Software Tool</name>
      <value>Apply Measure Now</value>
      <datatype>string</datatype>
    </attribute>
    <attribute>
      <name>Intended Software Tool</name>
      <value>OpenStudio Application</value>
      <datatype>string</datatype>
    </attribute>
    <attribute>
      <name>Intended Software Tool</name>
      <value>Parametric Analysis Tool</value>
      <datatype>string</datatype>
    </attribute>
  </attributes>
  <files>
    <file>
      <version>
        <software_program>OpenStudio</software_program>
        <identifier>1.13.2</identifier>
        <min_compatible>2.0.4</min_compatible>
      </version>
      <filename>measure.rb</filename>
      <filetype>rb</filetype>
      <usage_type>script</usage_type>
      <checksum>5EC8213B</checksum>
<<<<<<< HEAD
    </file>
    <file>
      <filename>process_furnace_test.rb</filename>
      <filetype>rb</filetype>
      <usage_type>test</usage_type>
      <checksum>E8BF63E1</checksum>
=======
>>>>>>> d21ed7ee
    </file>
  </files>
</measure><|MERGE_RESOLUTION|>--- conflicted
+++ resolved
@@ -2,13 +2,8 @@
   <schema_version>3.0</schema_version>
   <name>process_furnace</name>
   <uid>1a71ae9e-5485-4cca-a369-16c6b8a9c1d8</uid>
-<<<<<<< HEAD
-  <version_id>6cb81a4e-91ba-4e4e-be39-e5edf00d2f43</version_id>
-  <version_modified>20190104T195001Z</version_modified>
-=======
   <version_id>67b60fe3-274d-446d-82c2-9823d9194fd4</version_id>
   <version_modified>20190103T214702Z</version_modified>
->>>>>>> d21ed7ee
   <xml_checksum>470FC630</xml_checksum>
   <class_name>ProcessFurnace</class_name>
   <display_name>Set Residential Furnace</display_name>
@@ -111,6 +106,12 @@
   </attributes>
   <files>
     <file>
+      <filename>process_furnace_test.rb</filename>
+      <filetype>rb</filetype>
+      <usage_type>test</usage_type>
+      <checksum>FCC42A7A</checksum>
+    </file>
+    <file>
       <version>
         <software_program>OpenStudio</software_program>
         <identifier>1.13.2</identifier>
@@ -120,15 +121,6 @@
       <filetype>rb</filetype>
       <usage_type>script</usage_type>
       <checksum>5EC8213B</checksum>
-<<<<<<< HEAD
-    </file>
-    <file>
-      <filename>process_furnace_test.rb</filename>
-      <filetype>rb</filetype>
-      <usage_type>test</usage_type>
-      <checksum>E8BF63E1</checksum>
-=======
->>>>>>> d21ed7ee
     </file>
   </files>
 </measure>