--- conflicted
+++ resolved
@@ -2,13 +2,8 @@
   <schema_version>3.0</schema_version>
   <name>process_constructions_unfinished_attic</name>
   <uid>235ba3ce-dd83-4287-aa0e-435dc1cbf1a7</uid>
-<<<<<<< HEAD
-  <version_id>83d485fd-3cea-41e6-b887-cc7ceffce907</version_id>
-  <version_modified>20180707T204052Z</version_modified>
-=======
   <version_id>f16b0b56-be22-496c-a6c2-8748cc057359</version_id>
   <version_modified>20180912T200236Z</version_modified>
->>>>>>> fe29fdab
   <xml_checksum>1E963D9C</xml_checksum>
   <class_name>ProcessConstructionsUnfinishedAttic</class_name>
   <display_name>Set Residential Unfinished Attic Constructions</display_name>
@@ -296,72 +291,40 @@
       <checksum>4516079E</checksum>
     </file>
     <file>
+      <filename>materials.rb</filename>
+      <filetype>rb</filetype>
+      <usage_type>resource</usage_type>
+      <checksum>82D32FEE</checksum>
+    </file>
+    <file>
       <filename>geometry.rb</filename>
       <filetype>rb</filetype>
       <usage_type>resource</usage_type>
-<<<<<<< HEAD
-      <checksum>7D6EC9CC</checksum>
-    </file>
-    <file>
-      <filename>util.rb</filename>
-      <filetype>rb</filetype>
-      <usage_type>resource</usage_type>
-      <checksum>4516079E</checksum>
+      <checksum>3A649817</checksum>
+    </file>
+    <file>
+      <filename>unit_conversions.rb</filename>
+      <filetype>rb</filetype>
+      <usage_type>resource</usage_type>
+      <checksum>81550F14</checksum>
+    </file>
+    <file>
+      <filename>constants.rb</filename>
+      <filetype>rb</filetype>
+      <usage_type>resource</usage_type>
+      <checksum>374E311F</checksum>
     </file>
     <file>
       <filename>constructions.rb</filename>
       <filetype>rb</filetype>
       <usage_type>resource</usage_type>
-      <checksum>094DDD29</checksum>
-    </file>
-    <file>
-      <filename>materials.rb</filename>
-      <filetype>rb</filetype>
-      <usage_type>resource</usage_type>
-      <checksum>82D32FEE</checksum>
-    </file>
-    <file>
-      <filename>constants.rb</filename>
-      <filetype>rb</filetype>
-      <usage_type>resource</usage_type>
-      <checksum>3BCB1148</checksum>
-=======
-      <checksum>82D32FEE</checksum>
-    </file>
-    <file>
-      <filename>geometry.rb</filename>
-      <filetype>rb</filetype>
-      <usage_type>resource</usage_type>
-      <checksum>3A649817</checksum>
-    </file>
-    <file>
-      <filename>unit_conversions.rb</filename>
-      <filetype>rb</filetype>
-      <usage_type>resource</usage_type>
-      <checksum>81550F14</checksum>
-    </file>
-    <file>
-      <filename>constants.rb</filename>
-      <filetype>rb</filetype>
-      <usage_type>resource</usage_type>
-      <checksum>374E311F</checksum>
-    </file>
-    <file>
-      <filename>constructions.rb</filename>
-      <filetype>rb</filetype>
-      <usage_type>resource</usage_type>
       <checksum>49B11564</checksum>
->>>>>>> fe29fdab
     </file>
     <file>
       <filename>SFD_2000sqft_2story_FB_UA_Denver.osm</filename>
       <filetype>osm</filetype>
       <usage_type>test</usage_type>
-<<<<<<< HEAD
-      <checksum>62381DF1</checksum>
-=======
       <checksum>8A868F0D</checksum>
->>>>>>> fe29fdab
     </file>
   </files>
 </measure>