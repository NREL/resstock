<measure>
  <schema_version>3.0</schema_version>
  <name>process_constructions_unfinished_attic</name>
  <uid>235ba3ce-dd83-4287-aa0e-435dc1cbf1a7</uid>
<<<<<<< HEAD
  <version_id>725371da-3642-44fe-88f3-ef1852c3d1b3</version_id>
  <version_modified>20181109T193246Z</version_modified>
=======
  <version_id>4288136b-7439-46e6-98ce-25bb5356fc36</version_id>
  <version_modified>20181112T230641Z</version_modified>
>>>>>>> 56a240aa
  <xml_checksum>1E963D9C</xml_checksum>
  <class_name>ProcessConstructionsUnfinishedAttic</class_name>
  <display_name>Set Residential Unfinished Attic Constructions</display_name>
  <description>This measure assigns constructions to unfinished attic floors and roofs. See https://github.com/NREL/OpenStudio-BEopt#workflows for supported workflows using this measure.</description>
  <modeler_description>Calculates and assigns material layer properties of constructions for unfinished attic: 1) floors and 2) roofs. Uninsulated constructions will also be assigned to other roofs over unfinished space. Any existing constructions for these surfaces will be removed.</modeler_description>
  <arguments>
    <argument>
      <name>ceiling_r</name>
      <display_name>Ceiling Insulation Nominal R-value</display_name>
      <description>Refers to the R-value of the insulation and not the overall R-value of the assembly.</description>
      <type>Double</type>
      <units>h-ft^2-R/Btu</units>
      <required>true</required>
      <model_dependent>false</model_dependent>
      <default_value>30</default_value>
    </argument>
    <argument>
      <name>ceiling_install_grade</name>
      <display_name>Ceiling Install Grade</display_name>
      <description>Installation grade as defined by RESNET standard. 5% of the cavity is considered missing insulation for Grade 3, 2% for Grade 2, and 0% for Grade 1.</description>
      <type>Choice</type>
      <required>true</required>
      <model_dependent>false</model_dependent>
      <default_value>1</default_value>
      <choices>
        <choice>
          <value>1</value>
          <display_name>1</display_name>
        </choice>
        <choice>
          <value>2</value>
          <display_name>2</display_name>
        </choice>
        <choice>
          <value>3</value>
          <display_name>3</display_name>
        </choice>
      </choices>
    </argument>
    <argument>
      <name>ceiling_ins_thick_in</name>
      <display_name>Ceiling Insulation Thickness</display_name>
      <description>The thickness in inches of insulation required to obtain the specified R-value.</description>
      <type>Double</type>
      <units>in</units>
      <required>true</required>
      <model_dependent>false</model_dependent>
      <default_value>8.55</default_value>
    </argument>
    <argument>
      <name>ceiling_framing_factor</name>
      <display_name>Ceiling Framing Factor</display_name>
      <description>Fraction of ceiling that is framing.</description>
      <type>Double</type>
      <units>frac</units>
      <required>true</required>
      <model_dependent>false</model_dependent>
      <default_value>0.07</default_value>
    </argument>
    <argument>
      <name>ceiling_joist_height_in</name>
      <display_name>Ceiling Joist Height</display_name>
      <description>Height of the joist member.</description>
      <type>Double</type>
      <units>in</units>
      <required>true</required>
      <model_dependent>false</model_dependent>
      <default_value>3.5</default_value>
    </argument>
    <argument>
      <name>ceiling_drywall_thick_in</name>
      <display_name>Ceiling Drywall Thickness</display_name>
      <description>Thickness of the ceiling drywall material.</description>
      <type>Double</type>
      <units>in</units>
      <required>true</required>
      <model_dependent>false</model_dependent>
      <default_value>0.5</default_value>
    </argument>
    <argument>
      <name>roof_cavity_r</name>
      <display_name>Roof Cavity Insulation Nominal R-value</display_name>
      <description>Refers to the R-value of the cavity insulation and not the overall R-value of the assembly.</description>
      <type>Double</type>
      <units>h-ft^2-R/Btu</units>
      <required>true</required>
      <model_dependent>false</model_dependent>
      <default_value>0</default_value>
    </argument>
    <argument>
      <name>roof_install_grade</name>
      <display_name>Roof Cavity Install Grade</display_name>
      <description>Installation grade as defined by RESNET standard. 5% of the cavity is considered missing insulation for Grade 3, 2% for Grade 2, and 0% for Grade 1.</description>
      <type>Choice</type>
      <required>true</required>
      <model_dependent>false</model_dependent>
      <default_value>1</default_value>
      <choices>
        <choice>
          <value>1</value>
          <display_name>1</display_name>
        </choice>
        <choice>
          <value>2</value>
          <display_name>2</display_name>
        </choice>
        <choice>
          <value>3</value>
          <display_name>3</display_name>
        </choice>
      </choices>
    </argument>
    <argument>
      <name>roof_cavity_ins_thick_in</name>
      <display_name>Roof Cavity Insulation Thickness</display_name>
      <description>The thickness in inches of insulation required to obtain the specified R-value.</description>
      <type>Double</type>
      <units>in</units>
      <required>true</required>
      <model_dependent>false</model_dependent>
      <default_value>0</default_value>
    </argument>
    <argument>
      <name>roof_framing_factor</name>
      <display_name>Roof Framing Factor</display_name>
      <description>Fraction of roof that is framing.</description>
      <type>Double</type>
      <units>frac</units>
      <required>true</required>
      <model_dependent>false</model_dependent>
      <default_value>0.07</default_value>
    </argument>
    <argument>
      <name>roof_framing_thick_in</name>
      <display_name>Roof Framing Thickness</display_name>
      <description>Thickness of roof framing.</description>
      <type>Double</type>
      <units>in</units>
      <required>true</required>
      <model_dependent>false</model_dependent>
      <default_value>7.25</default_value>
    </argument>
    <argument>
      <name>roof_osb_thick_in</name>
      <display_name>Roof OSB/Plywood Thickness</display_name>
      <description>Specifies the thickness of the roof OSB/plywood sheathing. Enter 0 for no sheathing.</description>
      <type>Double</type>
      <units>in</units>
      <required>true</required>
      <model_dependent>false</model_dependent>
      <default_value>0.75</default_value>
    </argument>
    <argument>
      <name>roof_rigid_r</name>
      <display_name>Roof Continuous Insulation Nominal R-value</display_name>
      <description>The R-value of the roof continuous insulation.</description>
      <type>Double</type>
      <units>h-ft^2-R/Btu</units>
      <required>true</required>
      <model_dependent>false</model_dependent>
      <default_value>0</default_value>
    </argument>
    <argument>
      <name>roofing_material</name>
      <display_name>Roofing Material</display_name>
      <description>The roofing material.</description>
      <type>Choice</type>
      <required>true</required>
      <model_dependent>false</model_dependent>
      <default_value>Asphalt Shingles, Medium</default_value>
      <choices>
        <choice>
          <value>Asphalt Shingles, Dark</value>
          <display_name>Asphalt Shingles, Dark</display_name>
        </choice>
        <choice>
          <value>Asphalt Shingles, Medium</value>
          <display_name>Asphalt Shingles, Medium</display_name>
        </choice>
        <choice>
          <value>Asphalt Shingles, Light</value>
          <display_name>Asphalt Shingles, Light</display_name>
        </choice>
        <choice>
          <value>Asphalt Shingles, White or Cool Colors</value>
          <display_name>Asphalt Shingles, White or Cool Colors</display_name>
        </choice>
        <choice>
          <value>Tile, Dark</value>
          <display_name>Tile, Dark</display_name>
        </choice>
        <choice>
          <value>Tile, Medium</value>
          <display_name>Tile, Medium</display_name>
        </choice>
        <choice>
          <value>Tile, Light</value>
          <display_name>Tile, Light</display_name>
        </choice>
        <choice>
          <value>Tile, White</value>
          <display_name>Tile, White</display_name>
        </choice>
        <choice>
          <value>Metal, Dark</value>
          <display_name>Metal, Dark</display_name>
        </choice>
        <choice>
          <value>Metal, Medium</value>
          <display_name>Metal, Medium</display_name>
        </choice>
        <choice>
          <value>Metal, Light</value>
          <display_name>Metal, Light</display_name>
        </choice>
        <choice>
          <value>Metal, White</value>
          <display_name>Metal, White</display_name>
        </choice>
        <choice>
          <value>Galvanized Steel</value>
          <display_name>Galvanized Steel</display_name>
        </choice>
      </choices>
    </argument>
    <argument>
      <name>has_radiant_barrier</name>
      <display_name>Has Radiant Barrier</display_name>
      <description>Specifies whether the attic has a radiant barrier.</description>
      <type>Boolean</type>
      <required>true</required>
      <model_dependent>false</model_dependent>
      <default_value>false</default_value>
      <choices>
        <choice>
          <value>true</value>
          <display_name>true</display_name>
        </choice>
        <choice>
          <value>false</value>
          <display_name>false</display_name>
        </choice>
      </choices>
    </argument>
  </arguments>
  <outputs/>
  <provenances/>
  <tags>
    <tag>Envelope.Opaque</tag>
  </tags>
  <attributes>
    <attribute>
      <name>Measure Type</name>
      <value>ModelMeasure</value>
      <datatype>string</datatype>
    </attribute>
    <attribute>
      <name>Uses SketchUp API</name>
      <value>false</value>
      <datatype>boolean</datatype>
    </attribute>
  </attributes>
  <files>
    <file>
      <filename>UnfinishedAttic_Test.rb</filename>
      <filetype>rb</filetype>
      <usage_type>test</usage_type>
      <checksum>B9026197</checksum>
    </file>
    <file>
      <version>
        <software_program>OpenStudio</software_program>
        <identifier>1.3.0</identifier>
        <min_compatible>2.0.4</min_compatible>
      </version>
      <filename>measure.rb</filename>
      <filetype>rb</filetype>
      <usage_type>script</usage_type>
<<<<<<< HEAD
      <checksum>85101D9C</checksum>
    </file>
    <file>
      <filename>materials.rb</filename>
      <filetype>rb</filetype>
      <usage_type>resource</usage_type>
      <checksum>82D32FEE</checksum>
    </file>
    <file>
      <filename>util.rb</filename>
      <filetype>rb</filetype>
      <usage_type>resource</usage_type>
      <checksum>B8804B95</checksum>
    </file>
    <file>
      <filename>unit_conversions.rb</filename>
      <filetype>rb</filetype>
      <usage_type>resource</usage_type>
      <checksum>7161039B</checksum>
    </file>
    <file>
      <filename>SFD_2000sqft_2story_FB_UA_Denver.osm</filename>
      <filetype>osm</filetype>
      <usage_type>test</usage_type>
      <checksum>1D5211E0</checksum>
    </file>
    <file>
      <filename>constructions.rb</filename>
      <filetype>rb</filetype>
      <usage_type>resource</usage_type>
      <checksum>B22DA079</checksum>
    </file>
    <file>
      <filename>geometry.rb</filename>
      <filetype>rb</filetype>
      <usage_type>resource</usage_type>
      <checksum>E5BD3794</checksum>
    </file>
    <file>
      <filename>constants.rb</filename>
      <filetype>rb</filetype>
      <usage_type>resource</usage_type>
      <checksum>F1D15EBA</checksum>
=======
      <checksum>54741B1B</checksum>
>>>>>>> 56a240aa
    </file>
  </files>
</measure><|MERGE_RESOLUTION|>--- conflicted
+++ resolved
@@ -2,13 +2,8 @@
   <schema_version>3.0</schema_version>
   <name>process_constructions_unfinished_attic</name>
   <uid>235ba3ce-dd83-4287-aa0e-435dc1cbf1a7</uid>
-<<<<<<< HEAD
-  <version_id>725371da-3642-44fe-88f3-ef1852c3d1b3</version_id>
-  <version_modified>20181109T193246Z</version_modified>
-=======
-  <version_id>4288136b-7439-46e6-98ce-25bb5356fc36</version_id>
-  <version_modified>20181112T230641Z</version_modified>
->>>>>>> 56a240aa
+  <version_id>b42a458d-ead3-4af7-bd06-4f8c4cb40dcc</version_id>
+  <version_modified>20181113T054750Z</version_modified>
   <xml_checksum>1E963D9C</xml_checksum>
   <class_name>ProcessConstructionsUnfinishedAttic</class_name>
   <display_name>Set Residential Unfinished Attic Constructions</display_name>
@@ -287,53 +282,7 @@
       <filename>measure.rb</filename>
       <filetype>rb</filetype>
       <usage_type>script</usage_type>
-<<<<<<< HEAD
-      <checksum>85101D9C</checksum>
-    </file>
-    <file>
-      <filename>materials.rb</filename>
-      <filetype>rb</filetype>
-      <usage_type>resource</usage_type>
-      <checksum>82D32FEE</checksum>
-    </file>
-    <file>
-      <filename>util.rb</filename>
-      <filetype>rb</filetype>
-      <usage_type>resource</usage_type>
-      <checksum>B8804B95</checksum>
-    </file>
-    <file>
-      <filename>unit_conversions.rb</filename>
-      <filetype>rb</filetype>
-      <usage_type>resource</usage_type>
-      <checksum>7161039B</checksum>
-    </file>
-    <file>
-      <filename>SFD_2000sqft_2story_FB_UA_Denver.osm</filename>
-      <filetype>osm</filetype>
-      <usage_type>test</usage_type>
-      <checksum>1D5211E0</checksum>
-    </file>
-    <file>
-      <filename>constructions.rb</filename>
-      <filetype>rb</filetype>
-      <usage_type>resource</usage_type>
-      <checksum>B22DA079</checksum>
-    </file>
-    <file>
-      <filename>geometry.rb</filename>
-      <filetype>rb</filetype>
-      <usage_type>resource</usage_type>
-      <checksum>E5BD3794</checksum>
-    </file>
-    <file>
-      <filename>constants.rb</filename>
-      <filetype>rb</filetype>
-      <usage_type>resource</usage_type>
-      <checksum>F1D15EBA</checksum>
-=======
       <checksum>54741B1B</checksum>
->>>>>>> 56a240aa
     </file>
   </files>
 </measure>