--- conflicted
+++ resolved
@@ -2,13 +2,8 @@
   <schema_version>3.0</schema_version>
   <name>process_constructions_unfinished_attic</name>
   <uid>235ba3ce-dd83-4287-aa0e-435dc1cbf1a7</uid>
-<<<<<<< HEAD
-  <version_id>eebdff8b-eb69-4bf2-89b1-b06776e30fc8</version_id>
-  <version_modified>20180822T022835Z</version_modified>
-=======
   <version_id>f16b0b56-be22-496c-a6c2-8748cc057359</version_id>
   <version_modified>20180912T200236Z</version_modified>
->>>>>>> 12b24f9d
   <xml_checksum>1E963D9C</xml_checksum>
   <class_name>ProcessConstructionsUnfinishedAttic</class_name>
   <display_name>Set Residential Unfinished Attic Constructions</display_name>
@@ -323,21 +318,13 @@
       <filename>constructions.rb</filename>
       <filetype>rb</filetype>
       <usage_type>resource</usage_type>
-<<<<<<< HEAD
-      <checksum>81550F14</checksum>
-=======
       <checksum>49B11564</checksum>
->>>>>>> 12b24f9d
     </file>
     <file>
       <filename>SFD_2000sqft_2story_FB_UA_Denver.osm</filename>
       <filetype>osm</filetype>
       <usage_type>test</usage_type>
-<<<<<<< HEAD
-      <checksum>C5713680</checksum>
-=======
       <checksum>8A868F0D</checksum>
->>>>>>> 12b24f9d
     </file>
   </files>
 </measure>