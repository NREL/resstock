--- conflicted
+++ resolved
@@ -2,13 +2,8 @@
   <schema_version>3.0</schema_version>
   <name>process_constructions_unfinished_attic</name>
   <uid>235ba3ce-dd83-4287-aa0e-435dc1cbf1a7</uid>
-<<<<<<< HEAD
-  <version_id>012f1cc2-4437-4dfe-a5fb-14df9215114a</version_id>
-  <version_modified>20181011T211619Z</version_modified>
-=======
   <version_id>2e38e49f-deec-4884-8d61-5a7185ce0b70</version_id>
   <version_modified>20181015T212941Z</version_modified>
->>>>>>> ed3e9d71
   <xml_checksum>1E963D9C</xml_checksum>
   <class_name>ProcessConstructionsUnfinishedAttic</class_name>
   <display_name>Set Residential Unfinished Attic Constructions</display_name>
@@ -311,25 +306,12 @@
       <filename>constructions.rb</filename>
       <filetype>rb</filetype>
       <usage_type>resource</usage_type>
-<<<<<<< HEAD
-      <checksum>BAC54C10</checksum>
-=======
       <checksum>972014A8</checksum>
->>>>>>> ed3e9d71
     </file>
     <file>
       <filename>geometry.rb</filename>
       <filetype>rb</filetype>
       <usage_type>resource</usage_type>
-<<<<<<< HEAD
-      <checksum>9773CEB0</checksum>
-    </file>
-    <file>
-      <filename>geometry.rb</filename>
-      <filetype>rb</filetype>
-      <usage_type>resource</usage_type>
-      <checksum>10A095BE</checksum>
-=======
       <checksum>62B9E41C</checksum>
     </file>
     <file>
@@ -337,17 +319,12 @@
       <filetype>rb</filetype>
       <usage_type>resource</usage_type>
       <checksum>623A924C</checksum>
->>>>>>> ed3e9d71
     </file>
     <file>
       <filename>SFD_2000sqft_2story_FB_UA_Denver.osm</filename>
       <filetype>osm</filetype>
       <usage_type>test</usage_type>
-<<<<<<< HEAD
-      <checksum>D73DD68D</checksum>
-=======
       <checksum>F73FE486</checksum>
->>>>>>> ed3e9d71
     </file>
   </files>
 </measure>