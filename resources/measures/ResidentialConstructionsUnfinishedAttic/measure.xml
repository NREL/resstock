--- conflicted
+++ resolved
@@ -2,13 +2,8 @@
   <schema_version>3.0</schema_version>
   <name>process_constructions_unfinished_attic</name>
   <uid>235ba3ce-dd83-4287-aa0e-435dc1cbf1a7</uid>
-<<<<<<< HEAD
-  <version_id>dba63cd5-9a89-449f-890d-d65ddf228914</version_id>
-  <version_modified>20180807T231806Z</version_modified>
-=======
   <version_id>f16b0b56-be22-496c-a6c2-8748cc057359</version_id>
   <version_modified>20180912T200236Z</version_modified>
->>>>>>> 12b24f9d
   <xml_checksum>1E963D9C</xml_checksum>
   <class_name>ProcessConstructionsUnfinishedAttic</class_name>
   <display_name>Set Residential Unfinished Attic Constructions</display_name>
@@ -302,61 +297,34 @@
       <checksum>82D32FEE</checksum>
     </file>
     <file>
-<<<<<<< HEAD
+      <filename>geometry.rb</filename>
+      <filetype>rb</filetype>
+      <usage_type>resource</usage_type>
+      <checksum>3A649817</checksum>
+    </file>
+    <file>
       <filename>unit_conversions.rb</filename>
       <filetype>rb</filetype>
       <usage_type>resource</usage_type>
-      <checksum>6CB6B3D8</checksum>
+      <checksum>81550F14</checksum>
     </file>
     <file>
       <filename>constants.rb</filename>
       <filetype>rb</filetype>
       <usage_type>resource</usage_type>
-      <checksum>88F17E44</checksum>
-    </file>
-    <file>
-      <filename>geometry.rb</filename>
-      <filetype>rb</filetype>
-      <usage_type>resource</usage_type>
-      <checksum>5975832C</checksum>
-=======
-      <filename>geometry.rb</filename>
-      <filetype>rb</filetype>
-      <usage_type>resource</usage_type>
-      <checksum>3A649817</checksum>
-    </file>
-    <file>
-      <filename>unit_conversions.rb</filename>
-      <filetype>rb</filetype>
-      <usage_type>resource</usage_type>
-      <checksum>81550F14</checksum>
-    </file>
-    <file>
-      <filename>constants.rb</filename>
-      <filetype>rb</filetype>
-      <usage_type>resource</usage_type>
       <checksum>374E311F</checksum>
->>>>>>> 12b24f9d
     </file>
     <file>
       <filename>constructions.rb</filename>
       <filetype>rb</filetype>
       <usage_type>resource</usage_type>
-<<<<<<< HEAD
-      <checksum>683E583E</checksum>
-=======
       <checksum>49B11564</checksum>
->>>>>>> 12b24f9d
     </file>
     <file>
       <filename>SFD_2000sqft_2story_FB_UA_Denver.osm</filename>
       <filetype>osm</filetype>
       <usage_type>test</usage_type>
-<<<<<<< HEAD
-      <checksum>13F37930</checksum>
-=======
       <checksum>8A868F0D</checksum>
->>>>>>> 12b24f9d
     </file>
   </files>
 </measure>