--- conflicted
+++ resolved
@@ -2,13 +2,8 @@
   <schema_version>3.0</schema_version>
   <name>process_constructions_unfinished_attic</name>
   <uid>235ba3ce-dd83-4287-aa0e-435dc1cbf1a7</uid>
-<<<<<<< HEAD
-  <version_id>53e903ec-7c59-42a9-9914-06960f1e422f</version_id>
-  <version_modified>20181010T171003Z</version_modified>
-=======
   <version_id>2e38e49f-deec-4884-8d61-5a7185ce0b70</version_id>
   <version_modified>20181015T212941Z</version_modified>
->>>>>>> 8159c45d
   <xml_checksum>1E963D9C</xml_checksum>
   <class_name>ProcessConstructionsUnfinishedAttic</class_name>
   <display_name>Set Residential Unfinished Attic Constructions</display_name>
@@ -290,21 +285,24 @@
       <checksum>85101D9C</checksum>
     </file>
     <file>
+      <filename>util.rb</filename>
+      <filetype>rb</filetype>
+      <usage_type>resource</usage_type>
+      <checksum>4516079E</checksum>
+    </file>
+    <file>
       <filename>materials.rb</filename>
       <filetype>rb</filetype>
       <usage_type>resource</usage_type>
       <checksum>82D32FEE</checksum>
     </file>
     <file>
-<<<<<<< HEAD
-=======
       <filename>unit_conversions.rb</filename>
       <filetype>rb</filetype>
       <usage_type>resource</usage_type>
       <checksum>81550F14</checksum>
     </file>
     <file>
->>>>>>> 8159c45d
       <filename>constructions.rb</filename>
       <filetype>rb</filetype>
       <usage_type>resource</usage_type>
@@ -314,45 +312,19 @@
       <filename>geometry.rb</filename>
       <filetype>rb</filetype>
       <usage_type>resource</usage_type>
-<<<<<<< HEAD
-      <checksum>C6878D1E</checksum>
-    </file>
-    <file>
-      <filename>geometry.rb</filename>
-      <filetype>rb</filetype>
-      <usage_type>resource</usage_type>
       <checksum>62B9E41C</checksum>
-=======
-      <checksum>62B9E41C</checksum>
     </file>
     <file>
       <filename>constants.rb</filename>
       <filetype>rb</filetype>
       <usage_type>resource</usage_type>
       <checksum>623A924C</checksum>
->>>>>>> 8159c45d
     </file>
     <file>
       <filename>SFD_2000sqft_2story_FB_UA_Denver.osm</filename>
       <filetype>osm</filetype>
       <usage_type>test</usage_type>
-<<<<<<< HEAD
-      <checksum>D94CDD5E</checksum>
-    </file>
-    <file>
-      <filename>util.rb</filename>
-      <filetype>rb</filetype>
-      <usage_type>resource</usage_type>
-      <checksum>B8804B95</checksum>
-    </file>
-    <file>
-      <filename>unit_conversions.rb</filename>
-      <filetype>rb</filetype>
-      <usage_type>resource</usage_type>
-      <checksum>A28FB5F8</checksum>
-=======
       <checksum>F73FE486</checksum>
->>>>>>> 8159c45d
     </file>
   </files>
 </measure>