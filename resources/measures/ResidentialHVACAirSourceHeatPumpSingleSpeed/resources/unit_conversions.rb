class UnitConversions

    # As there is a performance penalty to using OpenStudio's built-in unit convert() 
    # method, we use, our own methods here.
    
    def self.convert(x, from, to, fuel_type=nil)
      
      from.downcase!
      to.downcase!
      
      return x if from == to
      
      # Energy
      if from == 'btu' and to == 'j'
        return x * 1055.05585262
      elsif from == 'btu' and to == 'kwh'
        return x / 3412.141633127942
      elsif from == 'btu' and to == 'wh'
        return x / 3.412141633127942
      elsif from == 'j' and to == 'btu'
        return x * 3412.141633127942 / 1000.0 / 3600.0
      elsif from == 'j' and to == 'kbtu'
        return x * 3412.141633127942 / 1000.0 / 3600.0 / 1000.0
      elsif from == 'j' and to == 'kwh'
        return x / 3600000.0
      elsif from == 'kbtu' and to == 'therm'
        return x / 100.0
      elsif from == 'j' and to == 'therm'
        return x * 3412.141633127942 / 1000.0 / 3600.0 / 1000.0 / 100.0
      elsif from == 'kj' and to == 'btu'
        return x * 0.9478171203133172
      elsif from == 'gj' and to == 'mbtu'
        return x * 0.9478171203133172
      elsif from == 'kwh' and to == 'btu'
        return x * 3412.141633127942
      elsif from == 'kwh' and to == 'j'
        return x * 3600000.0
      elsif from == 'kwh' and to == 'therm'
        return x / 29.307107017222222
      elsif from == 'kwh' and to == 'wh'
        return x * 1000.0
      elsif from == 'mbtu' and to == 'wh'
        return x * 293071.0701722222
      elsif from == 'therm' and to == 'btu'
        return x * 100000.0
      elsif from == 'therm' and to == 'kbtu'
        return x * 100.0
      elsif from == 'therm' and to == 'kwh'
        return x * 29.307107017222222
      elsif from == 'therm' and to == 'wh'
        return x * 29307.10701722222
      elsif from == 'wh' and to == 'btu'
        return x * 3.412141633127942
      elsif from == 'wh' and to == 'kwh'
        return x / 1000.0
      elsif from == 'wh' and to == 'therm'
        return x / 29307.10701722222
      elsif from == 'wh' and to == 'mbtu'
        return x / 293071.0701722222
      elsif from == 'kbtu' and to == 'btu'
        return x * 1000.0
      elsif from == 'btu' and to == 'gal'
        if fuel_type == Constants.FuelTypePropane
          return x / 91600.0
        elsif fuel_type == Constants.FuelTypeOil
          return x / 139000.0
        end
        fail "Unhandled unit conversion from #{from} to #{to} for #{fuel_type}."
      elsif from == 'j' and to == 'gal'
        if fuel_type == Constants.FuelTypePropane
          return x * 3412.141633127942 / 1000.0 / 3600.0 / 91600.0
        elsif fuel_type == Constants.FuelTypeOil
          return x * 3412.141633127942 / 1000.0 / 3600.0 / 139000.0
        end
        fail "Unhandled unit conversion from #{from} to #{to} for #{fuel_type}."
      
      # Power
      elsif from == 'btu/hr' and to == 'ton'
        return x / 12000.0
      elsif from == 'btu/hr' and to == 'w'
        return x * 0.2930710701722222
      elsif from == 'kbtu/hr' and to == 'btu/hr'
        return x * 1000.0
      elsif from == 'btu/hr' and to == 'kbtu/hr'
        return x / 1000.0
      elsif from == 'kbtu/hr' and to == 'w'
        return x * 293.0710701722222
      elsif from == 'kw' and to == 'w'
        return x * 1000.0
      elsif from == 'ton' and to == 'btu/hr'
        return x * 12000.0
      elsif from == 'ton' and to == 'kbtu/hr'
        return x * 12.0
      elsif from == 'ton' and to == 'w'
        return x * 3516.85284207
      elsif from == 'w' and to == 'btu/hr'
        return x * 3.412141633127942
      elsif from == 'w' and to == 'kbtu/hr'
        return x / 293.0710701722222
      elsif from == 'w' and to == 'kw'
        return x / 1000.0
      elsif from == 'w' and to == 'ton'
        return x / 3516.85284207
      elsif from == 'kw' and to == 'kbtu/hr'
      return x / 0.2930710701722222
      elsif from == 'kbtu/hr' and to == 'kw'
        return x * 0.2930710701722222
      
      # Power Flux
      elsif from == 'w/m^2' and to == 'btu/(hr*ft^2)'
        return x * 0.3169983306281505
      
      # Temperature
      elsif from == 'c' and to == 'f'
        return 1.8 * x + 32.0
      elsif from == 'c' and to == 'k'
        return x + 273.15
      elsif from == 'f' and to == 'c'
        return (x - 32.0)/1.8
      elsif from == 'f' and to == 'r'
        return x + 459.67
      elsif from == 'k' and to == 'c'
        return x - 273.15
      elsif from == 'k' and to == 'r'
        return x * 1.8
      elsif from == 'r' and to == 'f'
        return x - 459.67
      elsif from == 'r' and to == 'k'
        return x / 1.8
      
      # Specific Heat
      elsif from == 'btu/(lbm*r)' and to == 'j/(kg*k)' # by mass
        return x * 4187.0
      elsif from == 'btu/(ft^3*f)' and to == 'j/(m^3*k)' # by volume
        return x * 67100.0 
      
      # Length
      elsif from == 'ft' and to == 'in'
        return x * 12.0
      elsif from == 'ft' and to == 'm'
        return x * 0.3048
      elsif from == 'in' and to == 'ft'
        return x / 12.0
      elsif from == 'in' and to == 'm'
        return x * 0.0254
      elsif from == 'm' and to == 'ft'
        return x / 0.3048
      elsif from == 'm' and to == 'in'
        return x / 0.0254
      elsif from == 'mm' and to == 'm'
        return x / 1000.0
      
      # Area
      elsif from == 'cm^2' and to == 'ft^2'
        return x / 929.0304
      elsif from == 'ft^2' and to == 'cm^2'
        return x * 929.0304
      elsif from == 'ft^2' and to == 'in^2'
        return x * 144.0
      elsif from == 'ft^2' and to == 'm^2'
        return x * 0.09290304
      elsif from == 'm^2' and to == 'ft^2'
        return x / 0.09290304
      
      # Volume
      elsif from == 'ft^3' and to == 'gal'
        return x * 7.480519480579059
      elsif from == 'ft^3' and to == 'l'
        return x * 28.316846591999997
      elsif from == 'ft^3' and to == 'm^3'
        return x * 0.028316846592000004
      elsif from == 'gal' and to == 'ft^3'
        return x / 7.480519480579059
      elsif from == 'gal' and to == 'in^3'
        return x * 231.0
      elsif from == 'gal' and to == 'm^3'
        return x * 0.0037854117839698515
      elsif from == 'in^3' and to == 'gal'
        return x / 231.0
      elsif from == 'l' and to == 'pint'
        return x * 2.1133764
      elsif from == 'l' and to == 'ft^3'
        return x / 28.316846591999997
      elsif from == 'm^3' and to == 'ft^3'
        return x / 0.028316846592000004
      elsif from == 'm^3' and to == 'gal'
        return x / 0.0037854117839698515
      elsif from == 'pint' and to == 'l'
        return x * 0.47317647
      
      # Mass
      elsif from == 'lbm' and to == 'kg'
        return x * 0.45359237
      elsif from == 'kg' and to == 'lbm'
        return x / 0.45359237
      
      # Volume Flow Rate
      elsif from == 'cfm' and to == 'm^3/s'
        return x / 2118.880003289315
      elsif from == 'ft^3/min' and to == 'm^3/s'
        return x / 2118.880003289315
      elsif from == 'gal/min' and to == 'm^3/s'
        return x / 15850.323141615143
      elsif from == 'm^3/s' and to == 'gal/min'
        return x * 15850.323141615143
      elsif from == 'm^3/s' and to == 'cfm'
        return x * 2118.880003289315
      elsif from == 'm^3/s' and to == 'ft^3/min'
        return x * 2118.880003289315
      
      # Mass Flow Rate
      elsif from == 'lbm/min' and to == 'kg/hr'
        return x * 27.2155422
      elsif from == 'lbm/min' and to == 'kg/s'
        return x * 27.2155422 / 3600.0
      
      # Time
      elsif from == 'day' and to == 'hr'
        return x * 24.0
      elsif from == 'day' and to == 'yr'
        return x / 365.0
      elsif from == 'hr' and to == 'min'
        return x * 60.0
      elsif from == 'hr' and to == 's'
        return x * 3600.0
      elsif from == 'hr' and to == 'yr'
        return x / 8760.0
      elsif from == 'min' and to == 'hr'
        return x / 60.0
      elsif from == 'min' and to == 's'
        return x * 60.0
      elsif from == 'yr' and to == 'day'
        return x * 365.0
      elsif from == 'yr' and to == 'hr'
        return x * 8760.0
      
      # Velocity
      elsif from == 'knots' and to == 'm/s'
        return x * 0.51444444
      elsif from == 'mph' and to == 'm/s'
        return x * 0.44704
      elsif from == 'm/s' and to == 'knots'
        return x * 1.9438445
      
      # Pressure & Density
      elsif from == 'atm' and to == 'btu/ft^3'
        return x * 2.719
      elsif from == 'atm' and to == 'kpa'
        return x * 101.325
      elsif from == 'atm' and to == 'psi'
        return x * 14.692
      elsif from == 'inh2o' and to == 'pa'
        return x * 249.1
      elsif from == 'kg/m^3' and to == 'lbm/ft^3'
        return x / 16.02
      elsif from == 'kpa' and to == 'psi'
        return x / 6.89475729
      elsif from == 'lbm/(ft*s^2)' and to == 'inh2o'
        return x * 0.005974
      elsif from == 'lbm/ft^3' and to == 'inh2o/mph^2'
        return x * 0.01285
      elsif from == 'lbm/ft^3' and to == 'kg/m^3'
        return x * 16.02
      elsif from == 'psi' and to == 'btu/ft^3'
        return x * 0.185
      elsif from == 'psi' and to == 'kpa'
        return x * 6.89475729
      elsif from == 'psi' and to == 'pa'
        return x * 6.89475729 * 1000.0
<<<<<<< HEAD
      elsif from == 'pa' and to == 'psi'
        return x / 6895.0
=======
>>>>>>> 97479d6c
      
      # Angles
      elsif from == 'deg' and to == 'rad'
        return x / 57.29578
      elsif from == 'rad' and to == 'deg'
        return x * 57.29578
      
      # R-Value
      elsif from == 'hr*ft^2*f/btu' and to == 'm^2*k/w'
        return x * 0.1761
      elsif from == 'm^2*k/w' and to == 'hr*ft^2*f/btu'
        return x / 0.1761
      
      # U-Factor
      elsif from == 'btu/(hr*ft^2*f)' and to == 'w/(m^2*k)'
        return x * 5.678
      elsif from == 'w/(m^2*k)' and to == 'btu/(hr*ft^2*f)'
        return x / 5.678
      
      # UA
      elsif from == 'btu/(hr*f)' and to == 'w/k'
        return x * 0.5275
      elsif from == 'w/k' and to == 'btu/(hr*f)'
        return x / 0.5275
      
      # Thermal Conductivity
      elsif from == 'w/(m*k)' and to == 'btu/(hr*ft*r)'
        return x / 1.731
      elsif from == 'btu/(hr*ft*r)' and to == 'w/(m*k)'
        return x * 1.731
      elsif from == 'btu*in/(hr*ft^2*r)' and to == 'w/(m*k)'
        return x * 0.14425
      
      # Infiltration
      elsif from == 'ft^2/(s^2*r)' and to == 'l^2/(s^2*cm^4*k)'
        return x * 0.001672
      elsif from == 'inh2o/mph^2' and to == 'pa*s^2/m^2'
        return x * 1246.0
      elsif from == 'inh2o/r' and to == 'pa/k'
        return x * 448.4
      
      # Humidity
      elsif from == 'lbm/lbm' and to == 'grains'
        return x * 7000.0
      end
      
      fail "Unhandled unit conversion from #{from} to #{to}."
    end
    
    def self.get_scalar_unit_conversion(var_name, old_units, fuel_type)

      if old_units == "m3"
        old_units = "m^3"
      end
      
      new_units = nil
      if ["J", "m^3", "m3"].include? old_units
        if var_name.downcase.include? "electricity"
          new_units = "kWh"
        elsif var_name.downcase.include? "gas"
          new_units = "therm"
        else
          new_units = "gal"
        end
        return new_units, self.convert(1.0, old_units, new_units, fuel_type)
      else 
        return nil, nil
      end

    end    

end<|MERGE_RESOLUTION|>--- conflicted
+++ resolved
@@ -267,11 +267,6 @@
         return x * 6.89475729
       elsif from == 'psi' and to == 'pa'
         return x * 6.89475729 * 1000.0
-<<<<<<< HEAD
-      elsif from == 'pa' and to == 'psi'
-        return x / 6895.0
-=======
->>>>>>> 97479d6c
       
       # Angles
       elsif from == 'deg' and to == 'rad'
