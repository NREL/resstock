# frozen_string_literal: true

require_relative '../../../../test/minitest_helper'
require 'openstudio'
require 'openstudio/ruleset/ShowRunnerOutput'
require 'minitest/autorun'
require_relative '../measure.rb'
require 'fileutils'

class ResidentialHotWaterFixturesTest < MiniTest::Test
  def test_new_construction_none
    # Using energy multiplier
    args_hash = {}
    args_hash['shower_mult'] = 0.0
    args_hash['sink_mult'] = 0.0
    args_hash['bath_mult'] = 0.0
    expected_num_del_objects = {}
    expected_num_new_objects = {}
    expected_values = { 'Annual_kwh' => 0, 'HotWater_gpd' => 0 }
    _test_measure('SFD_2000sqft_2story_FB_GRG_UA_3Beds_2Baths_Denver_WHTank.osm', args_hash, expected_num_del_objects, expected_num_new_objects, expected_values)
  end

  def test_new_construction_standard
    args_hash = {}
    expected_num_del_objects = {}
    expected_num_new_objects = { 'OtherEquipmentDefinition' => 3, 'OtherEquipment' => 3, 'WaterUseEquipmentDefinition' => 3, 'WaterUseEquipment' => 3, 'ScheduleFile' => 3, 'ScheduleConstant' => 1, 'EnergyManagementSystemSensor' => 3, 'EnergyManagementSystemProgram' => 1, 'EnergyManagementSystemProgramCallingManager' => 1, 'EnergyManagementSystemOutputVariable' => 3 }
    expected_values = { 'Annual_kwh' => 445.1, 'HotWater_gpd' => 60 }
    _test_measure('SFD_2000sqft_2story_FB_GRG_UA_3Beds_2Baths_Denver_WHTank.osm', args_hash, expected_num_del_objects, expected_num_new_objects, expected_values)
  end

  def test_new_construction_varying_mults
    args_hash = {}
    args_hash['shower_mult'] = 0.0
    args_hash['sink_mult'] = 0.5
    args_hash['bath_mult'] = 1.5
    expected_num_del_objects = {}
    expected_num_new_objects = { 'OtherEquipmentDefinition' => 2, 'OtherEquipment' => 2, 'WaterUseEquipmentDefinition' => 2, 'WaterUseEquipment' => 2, 'ScheduleFile' => 2, 'ScheduleConstant' => 1 }
    expected_values = { 'Annual_kwh' => 107.7, 'HotWater_gpd' => 23 }
    _test_measure('SFD_2000sqft_2story_FB_GRG_UA_3Beds_2Baths_Denver_WHTank.osm', args_hash, expected_num_del_objects, expected_num_new_objects, expected_values)
  end

  def test_new_construction_basement
    args_hash = {}
    expected_num_del_objects = {}
    expected_num_new_objects = { 'OtherEquipmentDefinition' => 3, 'OtherEquipment' => 3, 'WaterUseEquipmentDefinition' => 3, 'WaterUseEquipment' => 3, 'ScheduleFile' => 3, 'ScheduleConstant' => 1, 'EnergyManagementSystemSensor' => 3, 'EnergyManagementSystemProgram' => 1, 'EnergyManagementSystemProgramCallingManager' => 1, 'EnergyManagementSystemOutputVariable' => 3 }
    expected_values = { 'Annual_kwh' => 445.1, 'HotWater_gpd' => 60 }
    _test_measure('SFD_2000sqft_2story_FB_GRG_UA_3Beds_2Baths_Denver_WHTank.osm', args_hash, expected_num_del_objects, expected_num_new_objects, expected_values)
  end

  def test_retrofit_replace
    args_hash = {}
    expected_num_del_objects = {}
    expected_num_new_objects = { 'OtherEquipmentDefinition' => 3, 'OtherEquipment' => 3, 'WaterUseEquipmentDefinition' => 3, 'WaterUseEquipment' => 3, 'ScheduleFile' => 3, 'ScheduleConstant' => 1, 'EnergyManagementSystemSensor' => 3, 'EnergyManagementSystemProgram' => 1, 'EnergyManagementSystemProgramCallingManager' => 1, 'EnergyManagementSystemOutputVariable' => 3 }
    expected_values = { 'Annual_kwh' => 445.1, 'HotWater_gpd' => 60 }
    model = _test_measure('SFD_2000sqft_2story_FB_GRG_UA_3Beds_2Baths_Denver_WHTank.osm', args_hash, expected_num_del_objects, expected_num_new_objects, expected_values)
    args_hash = {}
    args_hash['shower_mult'] = 0.0 # no new EMS objects
    args_hash['sink_mult'] = 0.5
    args_hash['bath_mult'] = 1.5
    expected_num_del_objects = { 'OtherEquipmentDefinition' => 3, 'OtherEquipment' => 3, 'WaterUseEquipmentDefinition' => 3, 'WaterUseEquipment' => 3, 'ScheduleFile' => 3, 'ScheduleConstant' => 1, 'EnergyManagementSystemSensor' => 3, 'EnergyManagementSystemProgram' => 1, 'EnergyManagementSystemProgramCallingManager' => 1, 'EnergyManagementSystemOutputVariable' => 3 }
    expected_num_new_objects = { 'OtherEquipmentDefinition' => 2, 'OtherEquipment' => 2, 'WaterUseEquipmentDefinition' => 2, 'WaterUseEquipment' => 2, 'ScheduleFile' => 2, 'ScheduleConstant' => 1 }
    expected_values = { 'Annual_kwh' => 107.7, 'HotWater_gpd' => 23 }
    _test_measure(model, args_hash, expected_num_del_objects, expected_num_new_objects, expected_values, 1)
  end

  def test_retrofit_replace2
    args_hash = {}
    expected_num_del_objects = { 'OtherEquipmentDefinition' => 3, 'OtherEquipment' => 3, 'WaterUseEquipmentDefinition' => 3, 'WaterUseEquipment' => 3, 'ScheduleFile' => 3, 'ScheduleConstant' => 1, 'EnergyManagementSystemSensor' => 3, 'EnergyManagementSystemProgram' => 1, 'EnergyManagementSystemProgramCallingManager' => 1, 'EnergyManagementSystemOutputVariable' => 3 }
    expected_num_new_objects = { 'OtherEquipmentDefinition' => 3, 'OtherEquipment' => 3, 'WaterUseEquipmentDefinition' => 3, 'WaterUseEquipment' => 3, 'ScheduleFile' => 3, 'ScheduleConstant' => 1, 'EnergyManagementSystemSensor' => 3, 'EnergyManagementSystemProgram' => 1, 'EnergyManagementSystemProgramCallingManager' => 1, 'EnergyManagementSystemOutputVariable' => 3 }
    expected_values = { 'Annual_kwh' => 445.1, 'HotWater_gpd' => 60 }
    model = _test_measure('SFD_2000sqft_2story_FB_GRG_UA_3Beds_2Baths_Denver_WHTank_HWFixtures_RecircDist.osm', args_hash, expected_num_del_objects, expected_num_new_objects, expected_values, 1)
  end

  def test_retrofit_remove
    args_hash = {}
    expected_num_del_objects = {}
    expected_num_new_objects = { 'OtherEquipmentDefinition' => 3, 'OtherEquipment' => 3, 'WaterUseEquipmentDefinition' => 3, 'WaterUseEquipment' => 3, 'ScheduleFile' => 3, 'ScheduleConstant' => 1, 'EnergyManagementSystemSensor' => 3, 'EnergyManagementSystemProgram' => 1, 'EnergyManagementSystemProgramCallingManager' => 1, 'EnergyManagementSystemOutputVariable' => 3 }
    expected_values = { 'Annual_kwh' => 445.1, 'HotWater_gpd' => 60 }
    model = _test_measure('SFD_2000sqft_2story_FB_GRG_UA_3Beds_2Baths_Denver_WHTank.osm', args_hash, expected_num_del_objects, expected_num_new_objects, expected_values)
    args_hash = {}
    args_hash['shower_mult'] = 0.0
    args_hash['sink_mult'] = 0.0
    args_hash['bath_mult'] = 0.0
    expected_num_del_objects = { 'OtherEquipmentDefinition' => 3, 'OtherEquipment' => 3, 'WaterUseEquipmentDefinition' => 3, 'WaterUseEquipment' => 3, 'ScheduleFile' => 3, 'ScheduleConstant' => 1, 'EnergyManagementSystemSensor' => 3, 'EnergyManagementSystemProgram' => 1, 'EnergyManagementSystemProgramCallingManager' => 1, 'EnergyManagementSystemOutputVariable' => 3 }
    expected_num_new_objects = {}
    expected_values = { 'Annual_kwh' => 0, 'HotWater_gpd' => 0 }
    _test_measure(model, args_hash, expected_num_del_objects, expected_num_new_objects, expected_values, 1)
  end

  def test_argument_error_shower_mult_negative
    args_hash = {}
    args_hash['shower_mult'] = -1
    result = _test_error('SFD_2000sqft_2story_FB_GRG_UA_3Beds_2Baths_Denver_WHTank.osm', args_hash)
    assert_equal(result.errors.map { |x| x.logMessage }[0], 'Shower hot water usage multiplier must be greater than or equal to 0.')
  end

  def test_argument_error_sink_mult_negative
    args_hash = {}
    args_hash['sink_mult'] = -1
    result = _test_error('SFD_2000sqft_2story_FB_GRG_UA_3Beds_2Baths_Denver_WHTank.osm', args_hash)
    assert_equal(result.errors.map { |x| x.logMessage }[0], 'Sink hot water usage multiplier must be greater than or equal to 0.')
  end

  def test_argument_error_bath_mult_negative
    args_hash = {}
    args_hash['bath_mult'] = -1
    result = _test_error('SFD_2000sqft_2story_FB_GRG_UA_3Beds_2Baths_Denver_WHTank.osm', args_hash)
    assert_equal(result.errors.map { |x| x.logMessage }[0], 'Bath hot water usage multiplier must be greater than or equal to 0.')
  end

  def test_error_missing_geometry
    args_hash = {}
    result = _test_error(nil, args_hash)
    assert_equal(result.errors.map { |x| x.logMessage }[0], 'No building geometry has been defined.')
  end

  def test_warning_missing_water_heater
    args_hash = {}
    expected_num_del_objects = {}
    expected_num_new_objects = { 'ScheduleConstant' => 1 }
    expected_values = { 'Annual_kwh' => 0, 'HotWater_gpd' => 0 }
    _test_measure('SFD_2000sqft_2story_FB_GRG_UA_3Beds_2Baths.osm', args_hash, expected_num_del_objects, expected_num_new_objects, expected_values, 0, 1)
  end

  def test_single_family_attached_new_construction
    num_units = 1
    args_hash = {}
    expected_num_del_objects = {}
    expected_num_new_objects = { 'OtherEquipmentDefinition' => num_units * 3, 'OtherEquipment' => num_units * 3, 'WaterUseEquipmentDefinition' => num_units * 3, 'WaterUseEquipment' => num_units * 3, 'ScheduleFile' => 3, 'ScheduleConstant' => 1, 'EnergyManagementSystemSensor' => num_units * 3, 'EnergyManagementSystemProgram' => num_units, 'EnergyManagementSystemProgramCallingManager' => num_units, 'EnergyManagementSystemOutputVariable' => num_units * 3 }
    expected_values = { 'Annual_kwh' => num_units * 445.1, 'HotWater_gpd' => num_units * 60 }
    _test_measure('SFA_4units_1story_FB_UA_3Beds_2Baths_Denver_WHTank.osm', args_hash, expected_num_del_objects, expected_num_new_objects, expected_values, 0)
  end

  def test_multifamily_new_construction
    num_units = 1
    args_hash = {}
    expected_num_del_objects = {}
    expected_num_new_objects = { 'OtherEquipmentDefinition' => num_units * 3, 'OtherEquipment' => num_units * 3, 'WaterUseEquipmentDefinition' => num_units * 3, 'WaterUseEquipment' => num_units * 3, 'ScheduleFile' => 3, 'ScheduleConstant' => 1, 'EnergyManagementSystemSensor' => num_units * 3, 'EnergyManagementSystemProgram' => num_units, 'EnergyManagementSystemProgramCallingManager' => num_units, 'EnergyManagementSystemOutputVariable' => num_units * 3 }
    expected_values = { 'Annual_kwh' => num_units * 445.1, 'HotWater_gpd' => num_units * 60 }
    _test_measure('MF_8units_1story_SL_3Beds_2Baths_Denver_WHTank.osm', args_hash, expected_num_del_objects, expected_num_new_objects, expected_values, 0)
  end

  private

  def _test_error(osm_file, args_hash)
    # create an instance of the measure
    measure = ResidentialHotWaterFixtures.new

    # create an instance of a runner
    runner = OpenStudio::Measure::OSRunner.new(OpenStudio::WorkflowJSON.new)

    model = get_model(File.dirname(__FILE__), osm_file)

    # get arguments
    arguments = measure.arguments(model)
    argument_map = OpenStudio::Measure.convertOSArgumentVectorToMap(arguments)

    # populate argument with specified hash value if specified
    arguments.each do |arg|
      temp_arg_var = arg.clone
      if args_hash.has_key?(arg.name)
        assert(temp_arg_var.setValue(args_hash[arg.name]))
      end
      argument_map[arg.name] = temp_arg_var
    end

    # run the measure
    measure.run(model, runner, argument_map)
    result = runner.result

    # show the output
    show_output(result) unless result.value.valueName == 'Fail'

    # assert that it didn't run
    assert_equal('Fail', result.value.valueName)
    assert(result.errors.size == 1)

    return result
  end

  def _test_measure(osm_file_or_model, args_hash, expected_num_del_objects, expected_num_new_objects, expected_values, num_infos = 0, num_warnings = 0)
    # create an instance of the measure
    measure = ResidentialHotWaterFixtures.new

    # check for standard methods
    assert(!measure.name.empty?)
    assert(!measure.description.empty?)
    assert(!measure.modeler_description.empty?)

    # create an instance of a runner
    runner = OpenStudio::Measure::OSRunner.new(OpenStudio::WorkflowJSON.new)

    model = get_model(File.dirname(__FILE__), osm_file_or_model)

    # get the initial objects in the model
    initial_objects = get_objects(model)

    # get arguments
    arguments = measure.arguments(model)
    argument_map = OpenStudio::Measure.convertOSArgumentVectorToMap(arguments)

    # populate argument with specified hash value if specified
    arguments.each do |arg|
      temp_arg_var = arg.clone
      if args_hash.has_key?(arg.name)
        assert(temp_arg_var.setValue(args_hash[arg.name]))
      end
      argument_map[arg.name] = temp_arg_var
    end

    # run the measure
    measure.run(model, runner, argument_map)
    result = runner.result

    # show the output
    show_output(result) unless result.value.valueName == 'Success'

    # assert that it ran correctly
    assert_equal('Success', result.value.valueName)
    assert_equal(num_infos, result.info.size)
    assert_equal(num_warnings, result.warnings.size)
    assert(result.finalCondition.is_initialized)

    # get the final objects in the model
    final_objects = get_objects(model)

    # get new and deleted objects
    obj_type_exclusions = ['WaterUseConnections', 'Node', 'ScheduleTypeLimits', 'ScheduleDay', 'ScheduleRule']
    obj_name_exclusions = ['Always On Discrete']
    all_new_objects = get_object_additions(initial_objects, final_objects, obj_type_exclusions, obj_name_exclusions)
    all_del_objects = get_object_additions(final_objects, initial_objects, obj_type_exclusions, obj_name_exclusions)

    # check we have the expected number of new/deleted objects
<<<<<<< HEAD
    check_num_objects(all_new_objects, expected_num_new_objects, "added")
    check_num_objects(all_del_objects, expected_num_del_objects, "deleted")
    check_ems(model)
=======
    check_num_objects(all_new_objects, expected_num_new_objects, 'added')
    check_num_objects(all_del_objects, expected_num_del_objects, 'deleted')
>>>>>>> d6f6ffbf

    year_description = model.getYearDescription
    num_days_in_year = Constants.NumDaysInYear(year_description.isLeapYear)

    actual_values = { 'Annual_kwh' => 0, 'HotWater_gpd' => 0 }
    all_new_objects.each do |obj_type, new_objects|
      new_objects.each do |new_object|
        next if not new_object.respond_to?("to_#{obj_type}")

        new_object = new_object.public_send("to_#{obj_type}").get
        if obj_type == 'OtherEquipment'
          schedule_file = new_object.schedule.get.to_ScheduleFile.get
          schedules_file = SchedulesFile.new(runner: runner, model: model)
          full_load_hrs = schedules_file.annual_equivalent_full_load_hrs(col_name: schedule_file.name.to_s)
          actual_values['Annual_kwh'] += UnitConversions.convert(full_load_hrs * new_object.otherEquipmentDefinition.designLevel.get * new_object.multiplier, 'Wh', 'kWh')
        elsif obj_type == 'WaterUseEquipment'
          schedule_file = new_object.flowRateFractionSchedule.get.to_ScheduleFile.get
          schedules_file = SchedulesFile.new(runner: runner, model: model)
          full_load_hrs = schedules_file.annual_equivalent_full_load_hrs(col_name: schedule_file.name.to_s)
          peak_flow_rate = UnitConversions.convert(new_object.waterUseEquipmentDefinition.peakFlowRate * new_object.multiplier, 'm^3/s', 'gal/min')
          daily_gallons = (full_load_hrs * 60 * peak_flow_rate) / num_days_in_year # multiply by 60 because peak_flow_rate is in gal/min
          actual_values['HotWater_gpd'] += daily_gallons
        end
      end
    end
    assert_in_epsilon(expected_values['Annual_kwh'], actual_values['Annual_kwh'], 0.01)
    assert_in_epsilon(expected_values['HotWater_gpd'], actual_values['HotWater_gpd'], 0.01)

    model.getElectricEquipments.each do |ee|
      assert(ee.schedule.is_initialized)
    end

    return model
  end
end<|MERGE_RESOLUTION|>--- conflicted
+++ resolved
@@ -231,14 +231,8 @@
     all_del_objects = get_object_additions(final_objects, initial_objects, obj_type_exclusions, obj_name_exclusions)
 
     # check we have the expected number of new/deleted objects
-<<<<<<< HEAD
-    check_num_objects(all_new_objects, expected_num_new_objects, "added")
-    check_num_objects(all_del_objects, expected_num_del_objects, "deleted")
-    check_ems(model)
-=======
     check_num_objects(all_new_objects, expected_num_new_objects, 'added')
     check_num_objects(all_del_objects, expected_num_del_objects, 'deleted')
->>>>>>> d6f6ffbf
 
     year_description = model.getYearDescription
     num_days_in_year = Constants.NumDaysInYear(year_description.isLeapYear)
