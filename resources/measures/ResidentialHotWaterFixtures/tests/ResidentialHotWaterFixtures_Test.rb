--- conflicted
+++ resolved
@@ -21,20 +21,7 @@
   def test_new_construction_standard
     args_hash = {}
     expected_num_del_objects = {}
-<<<<<<< HEAD
-    expected_num_new_objects = { "OtherEquipmentDefinition" => 3, "OtherEquipment" => 3, "WaterUseEquipmentDefinition" => 3, "WaterUseEquipment" => 3, "ScheduleRuleset" => 3, "ScheduleConstant" => 3, "EnergyManagementSystemSensor" => 3, "EnergyManagementSystemProgram" => 1, "EnergyManagementSystemProgramCallingManager" => 1, "EnergyManagementSystemOutputVariable" => 3 }
-    expected_values = { "Annual_kwh" => 445.1, "HotWater_gpd" => 60 }
-    _test_measure("SFD_2000sqft_2story_FB_GRG_UA_3Beds_2Baths_Denver_WHTank.osm", args_hash, expected_num_del_objects, expected_num_new_objects, expected_values)
-  end
-
-  def test_new_construction_standard_draw_profile_smooth
-    args_hash = {}
-    args_hash["draw_profile_type"] = Constants.WaterHeaterDrawProfileTypeSmooth
-    expected_num_del_objects = {}
-    expected_num_new_objects = { "OtherEquipmentDefinition" => 3, "OtherEquipment" => 3, "WaterUseEquipmentDefinition" => 3, "WaterUseEquipment" => 3, "ScheduleRuleset" => 3, "ScheduleConstant" => 3, "EnergyManagementSystemSensor" => 3, "EnergyManagementSystemProgram" => 1, "EnergyManagementSystemProgramCallingManager" => 1, "EnergyManagementSystemOutputVariable" => 3 }
-=======
-    expected_num_new_objects = { "OtherEquipmentDefinition" => 3, "OtherEquipment" => 3, "WaterUseEquipmentDefinition" => 3, "WaterUseEquipment" => 3, "ScheduleFile" => 3, "ScheduleConstant" => 1 }
->>>>>>> 49f5e9b9
+    expected_num_new_objects = { "OtherEquipmentDefinition" => 3, "OtherEquipment" => 3, "WaterUseEquipmentDefinition" => 3, "WaterUseEquipment" => 3, "ScheduleFile" => 3, "ScheduleConstant" => 1 }
     expected_values = { "Annual_kwh" => 445.1, "HotWater_gpd" => 60 }
     _test_measure("SFD_2000sqft_2story_FB_GRG_UA_3Beds_2Baths_Denver_WHTank.osm", args_hash, expected_num_del_objects, expected_num_new_objects, expected_values)
   end
@@ -53,11 +40,7 @@
   def test_new_construction_basement
     args_hash = {}
     expected_num_del_objects = {}
-<<<<<<< HEAD
-    expected_num_new_objects = { "OtherEquipmentDefinition" => 3, "OtherEquipment" => 3, "WaterUseEquipmentDefinition" => 3, "WaterUseEquipment" => 3, "ScheduleRuleset" => 3, "ScheduleConstant" => 3, "EnergyManagementSystemSensor" => 3, "EnergyManagementSystemProgram" => 1, "EnergyManagementSystemProgramCallingManager" => 1, "EnergyManagementSystemOutputVariable" => 3 }
-=======
-    expected_num_new_objects = { "OtherEquipmentDefinition" => 3, "OtherEquipment" => 3, "WaterUseEquipmentDefinition" => 3, "WaterUseEquipment" => 3, "ScheduleFile" => 3, "ScheduleConstant" => 1 }
->>>>>>> 49f5e9b9
+    expected_num_new_objects = { "OtherEquipmentDefinition" => 3, "OtherEquipment" => 3, "WaterUseEquipmentDefinition" => 3, "WaterUseEquipment" => 3, "ScheduleFile" => 3, "ScheduleConstant" => 1 }
     expected_values = { "Annual_kwh" => 445.1, "HotWater_gpd" => 60 }
     _test_measure("SFD_2000sqft_2story_FB_GRG_UA_3Beds_2Baths_Denver_WHTank.osm", args_hash, expected_num_del_objects, expected_num_new_objects, expected_values)
   end
@@ -65,37 +48,23 @@
   def test_retrofit_replace
     args_hash = {}
     expected_num_del_objects = {}
-<<<<<<< HEAD
-    expected_num_new_objects = { "OtherEquipmentDefinition" => 3, "OtherEquipment" => 3, "WaterUseEquipmentDefinition" => 3, "WaterUseEquipment" => 3, "ScheduleRuleset" => 3, "ScheduleConstant" => 3, "EnergyManagementSystemSensor" => 3, "EnergyManagementSystemProgram" => 1, "EnergyManagementSystemProgramCallingManager" => 1, "EnergyManagementSystemOutputVariable" => 3 }
-=======
-    expected_num_new_objects = { "OtherEquipmentDefinition" => 3, "OtherEquipment" => 3, "WaterUseEquipmentDefinition" => 3, "WaterUseEquipment" => 3, "ScheduleFile" => 3, "ScheduleConstant" => 1 }
->>>>>>> 49f5e9b9
+    expected_num_new_objects = { "OtherEquipmentDefinition" => 3, "OtherEquipment" => 3, "WaterUseEquipmentDefinition" => 3, "WaterUseEquipment" => 3, "ScheduleFile" => 3, "ScheduleConstant" => 1 }
     expected_values = { "Annual_kwh" => 445.1, "HotWater_gpd" => 60 }
     model = _test_measure("SFD_2000sqft_2story_FB_GRG_UA_3Beds_2Baths_Denver_WHTank.osm", args_hash, expected_num_del_objects, expected_num_new_objects, expected_values)
     args_hash = {}
     args_hash["shower_mult"] = 0.0
     args_hash["sink_mult"] = 0.5
     args_hash["bath_mult"] = 1.5
-<<<<<<< HEAD
-    expected_num_del_objects = { "OtherEquipmentDefinition" => 3, "OtherEquipment" => 3, "WaterUseEquipmentDefinition" => 3, "WaterUseEquipment" => 3, "ScheduleRuleset" => 3, "ScheduleConstant" => 3, "EnergyManagementSystemSensor" => 3, "EnergyManagementSystemProgram" => 1, "EnergyManagementSystemProgramCallingManager" => 1, "EnergyManagementSystemOutputVariable" => 3 }
-    expected_num_new_objects = { "OtherEquipmentDefinition" => 2, "OtherEquipment" => 2, "WaterUseEquipmentDefinition" => 2, "WaterUseEquipment" => 2, "ScheduleRuleset" => 2, "ScheduleConstant" => 2 }
-=======
     expected_num_del_objects = { "OtherEquipmentDefinition" => 3, "OtherEquipment" => 3, "WaterUseEquipmentDefinition" => 3, "WaterUseEquipment" => 3, "ScheduleFile" => 3, "ScheduleConstant" => 1 }
     expected_num_new_objects = { "OtherEquipmentDefinition" => 2, "OtherEquipment" => 2, "WaterUseEquipmentDefinition" => 2, "WaterUseEquipment" => 2, "ScheduleFile" => 2, "ScheduleConstant" => 1 }
->>>>>>> 49f5e9b9
     expected_values = { "Annual_kwh" => 107.7, "HotWater_gpd" => 23 }
     _test_measure(model, args_hash, expected_num_del_objects, expected_num_new_objects, expected_values, 1)
   end
 
   def test_retrofit_replace2
     args_hash = {}
-<<<<<<< HEAD
-    expected_num_del_objects = { "OtherEquipmentDefinition" => 3, "OtherEquipment" => 3, "WaterUseEquipmentDefinition" => 3, "WaterUseEquipment" => 3, "ScheduleRuleset" => 3, "ScheduleConstant" => 3, "EnergyManagementSystemSensor" => 3, "EnergyManagementSystemProgram" => 1, "EnergyManagementSystemProgramCallingManager" => 1, "EnergyManagementSystemOutputVariable" => 3 }
-    expected_num_new_objects = { "OtherEquipmentDefinition" => 3, "OtherEquipment" => 3, "WaterUseEquipmentDefinition" => 3, "WaterUseEquipment" => 3, "ScheduleRuleset" => 3, "ScheduleConstant" => 3, "EnergyManagementSystemSensor" => 3, "EnergyManagementSystemProgram" => 1, "EnergyManagementSystemProgramCallingManager" => 1, "EnergyManagementSystemOutputVariable" => 3 }
-=======
     expected_num_del_objects = { "OtherEquipmentDefinition" => 3, "OtherEquipment" => 3, "WaterUseEquipmentDefinition" => 3, "WaterUseEquipment" => 3, "ScheduleFile" => 3, "ScheduleConstant" => 1 }
     expected_num_new_objects = { "OtherEquipmentDefinition" => 3, "OtherEquipment" => 3, "WaterUseEquipmentDefinition" => 3, "WaterUseEquipment" => 3, "ScheduleFile" => 3, "ScheduleConstant" => 1 }
->>>>>>> 49f5e9b9
     expected_values = { "Annual_kwh" => 445.1, "HotWater_gpd" => 60 }
     model = _test_measure("SFD_2000sqft_2story_FB_GRG_UA_3Beds_2Baths_Denver_WHTank_HWFixtures_RecircDist.osm", args_hash, expected_num_del_objects, expected_num_new_objects, expected_values, 1)
   end
@@ -103,22 +72,14 @@
   def test_retrofit_remove
     args_hash = {}
     expected_num_del_objects = {}
-<<<<<<< HEAD
-    expected_num_new_objects = { "OtherEquipmentDefinition" => 3, "OtherEquipment" => 3, "WaterUseEquipmentDefinition" => 3, "WaterUseEquipment" => 3, "ScheduleRuleset" => 3, "ScheduleConstant" => 3, "EnergyManagementSystemSensor" => 3, "EnergyManagementSystemProgram" => 1, "EnergyManagementSystemProgramCallingManager" => 1, "EnergyManagementSystemOutputVariable" => 3 }
-=======
-    expected_num_new_objects = { "OtherEquipmentDefinition" => 3, "OtherEquipment" => 3, "WaterUseEquipmentDefinition" => 3, "WaterUseEquipment" => 3, "ScheduleFile" => 3, "ScheduleConstant" => 1 }
->>>>>>> 49f5e9b9
+    expected_num_new_objects = { "OtherEquipmentDefinition" => 3, "OtherEquipment" => 3, "WaterUseEquipmentDefinition" => 3, "WaterUseEquipment" => 3, "ScheduleFile" => 3, "ScheduleConstant" => 1 }
     expected_values = { "Annual_kwh" => 445.1, "HotWater_gpd" => 60 }
     model = _test_measure("SFD_2000sqft_2story_FB_GRG_UA_3Beds_2Baths_Denver_WHTank.osm", args_hash, expected_num_del_objects, expected_num_new_objects, expected_values)
     args_hash = {}
     args_hash["shower_mult"] = 0.0
     args_hash["sink_mult"] = 0.0
     args_hash["bath_mult"] = 0.0
-<<<<<<< HEAD
-    expected_num_del_objects = { "OtherEquipmentDefinition" => 3, "OtherEquipment" => 3, "WaterUseEquipmentDefinition" => 3, "WaterUseEquipment" => 3, "ScheduleRuleset" => 3, "ScheduleConstant" => 3, "EnergyManagementSystemSensor" => 3, "EnergyManagementSystemProgram" => 1, "EnergyManagementSystemProgramCallingManager" => 1, "EnergyManagementSystemOutputVariable" => 3 }
-=======
     expected_num_del_objects = { "OtherEquipmentDefinition" => 3, "OtherEquipment" => 3, "WaterUseEquipmentDefinition" => 3, "WaterUseEquipment" => 3, "ScheduleFile" => 3, "ScheduleConstant" => 1 }
->>>>>>> 49f5e9b9
     expected_num_new_objects = {}
     expected_values = { "Annual_kwh" => 0, "HotWater_gpd" => 0 }
     _test_measure(model, args_hash, expected_num_del_objects, expected_num_new_objects, expected_values, 1)
@@ -163,11 +124,7 @@
     num_units = 1
     args_hash = {}
     expected_num_del_objects = {}
-<<<<<<< HEAD
-    expected_num_new_objects = { "OtherEquipmentDefinition" => num_units * 3, "OtherEquipment" => num_units * 3, "WaterUseEquipmentDefinition" => num_units * 3, "WaterUseEquipment" => num_units * 3, "ScheduleRuleset" => num_units * 3, "ScheduleConstant" => num_units * 3, "EnergyManagementSystemSensor" => num_units * 3, "EnergyManagementSystemProgram" => num_units * 1, "EnergyManagementSystemProgramCallingManager" => num_units * 1, "EnergyManagementSystemOutputVariable" => num_units * 3 }
-=======
     expected_num_new_objects = { "OtherEquipmentDefinition" => num_units * 3, "OtherEquipment" => num_units * 3, "WaterUseEquipmentDefinition" => num_units * 3, "WaterUseEquipment" => num_units * 3, "ScheduleFile" => 3, "ScheduleConstant" => 1 }
->>>>>>> 49f5e9b9
     expected_values = { "Annual_kwh" => num_units * 445.1, "HotWater_gpd" => num_units * 60 }
     _test_measure("SFA_4units_1story_FB_UA_3Beds_2Baths_Denver_WHTank.osm", args_hash, expected_num_del_objects, expected_num_new_objects, expected_values, 0)
   end
@@ -176,11 +133,7 @@
     num_units = 1
     args_hash = {}
     expected_num_del_objects = {}
-<<<<<<< HEAD
-    expected_num_new_objects = { "OtherEquipmentDefinition" => num_units * 3, "OtherEquipment" => num_units * 3, "WaterUseEquipmentDefinition" => num_units * 3, "WaterUseEquipment" => num_units * 3, "ScheduleRuleset" => num_units * 3, "ScheduleConstant" => num_units * 3, "EnergyManagementSystemSensor" => num_units * 3, "EnergyManagementSystemProgram" => num_units * 1, "EnergyManagementSystemProgramCallingManager" => num_units * 1, "EnergyManagementSystemOutputVariable" => num_units * 3 }
-=======
     expected_num_new_objects = { "OtherEquipmentDefinition" => num_units * 3, "OtherEquipment" => num_units * 3, "WaterUseEquipmentDefinition" => num_units * 3, "WaterUseEquipment" => num_units * 3, "ScheduleFile" => 3, "ScheduleConstant" => 1 }
->>>>>>> 49f5e9b9
     expected_values = { "Annual_kwh" => num_units * 445.1, "HotWater_gpd" => num_units * 60 }
     _test_measure("MF_8units_1story_SL_3Beds_2Baths_Denver_WHTank.osm", args_hash, expected_num_del_objects, expected_num_new_objects, expected_values, 0)
   end
