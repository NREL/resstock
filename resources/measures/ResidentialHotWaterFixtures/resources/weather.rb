require "#{File.dirname(__FILE__)}/psychrometrics"
require "#{File.dirname(__FILE__)}/constants"
require "#{File.dirname(__FILE__)}/unit_conversions"

class WeatherHeader
  def initialize
  end
  ATTRS ||= [:City, :State, :Country, :DataSource, :Station, :Latitude, :Longitude, :Timezone, :Altitude, :LocalPressure, :RecordsPerHour]
  attr_accessor(*ATTRS)
end

class WeatherData
  def initialize
  end
  ATTRS ||= [:AnnualAvgDrybulb, :AnnualMinDrybulb, :AnnualMaxDrybulb, :CDD50F, :CDD65F, :HDD50F, :HDD65F, :AnnualAvgWindspeed, :MonthlyAvgDrybulbs, :GroundMonthlyTemps, :WSF, :MonthlyAvgDailyHighDrybulbs, :MonthlyAvgDailyLowDrybulbs]
  attr_accessor(*ATTRS)
end

class WeatherDesign
  def initialize
  end
  ATTRS ||= [:HeatingDrybulb, :HeatingWindspeed, :CoolingDrybulb, :CoolingWetbulb, :CoolingHumidityRatio, :CoolingWindspeed, :DailyTemperatureRange, :DehumidDrybulb, :DehumidHumidityRatio, :CoolingDirectNormal, :CoolingDiffuseHorizontal]
  attr_accessor(*ATTRS)
end

class WeatherProcess

  def initialize(model, runner, measure_dir)
  
    @error = false
    
    @model = model
    @runner = runner
    @measure_dir = measure_dir
    
    @header = WeatherHeader.new
    @data = WeatherData.new
    @design = WeatherDesign.new
    
    @epw_path = WeatherProcess.get_epw_path(@model, @runner, @measure_dir)
    if @epw_path.nil?
      @error = true
      return
    end
    
    if not File.exist?(@epw_path)
      @runner.registerError("Cannot find weather file at #{epw_path}.")
      @error = true
      return
    end

    @epw_file = OpenStudio::EpwFile.new(@epw_path, true)

<<<<<<< HEAD
    cached = get_cached_weather(@model)
=======
    unit = get_weather_building_unit(@model)
  
    cached = get_cached_weather(unit)
>>>>>>> 12b24f9d
    return if cached or @error

    process_epw
    
<<<<<<< HEAD
    cache_weather(@model)
=======
    cache_weather(unit)
>>>>>>> 12b24f9d
      
  end

  def epw_path
    return @epw_path
  end

  def add_design_days_for_autosizing
    heating_design_day = OpenStudio::Model::DesignDay.new(@model)
    heating_design_day.setName("Ann Htg 99% Condns DB")
    heating_design_day.setMaximumDryBulbTemperature(UnitConversions.convert(@design.HeatingDrybulb,"F","C"))
    heating_design_day.setHumidityIndicatingConditionsAtMaximumDryBulb(UnitConversions.convert(@design.HeatingDrybulb,"F","C"))
    heating_design_day.setBarometricPressure(UnitConversions.convert(Psychrometrics.Pstd_fZ(@header.Altitude),"psi","pa"))
    heating_design_day.setWindSpeed(@design.HeatingWindspeed)
    heating_design_day.setDayOfMonth(21)
    heating_design_day.setMonth(1)
    heating_design_day.setDayType("WinterDesignDay")
    heating_design_day.setHumidityIndicatingType("Wetbulb")
    heating_design_day.setDryBulbTemperatureRangeModifierType("DefaultMultipliers")
    heating_design_day.setSolarModelIndicator("ASHRAEClearSky")
    
    cooling_design_day = OpenStudio::Model::DesignDay.new(@model)
    cooling_design_day.setName("Ann Clg 1% Condns DB=>MWB")
    cooling_design_day.setMaximumDryBulbTemperature(UnitConversions.convert(@design.CoolingDrybulb,"F","C"))
    cooling_design_day.setDailyDryBulbTemperatureRange(UnitConversions.convert(@design.DailyTemperatureRange,"R","K"))
    cooling_design_day.setHumidityIndicatingConditionsAtMaximumDryBulb(UnitConversions.convert(@design.CoolingWetbulb,"F","C"))
    cooling_design_day.setBarometricPressure(UnitConversions.convert(Psychrometrics.Pstd_fZ(@header.Altitude),"psi","pa"))
    cooling_design_day.setWindSpeed(@design.CoolingWindspeed)
    cooling_design_day.setDayOfMonth(21)
    cooling_design_day.setMonth(7)
    cooling_design_day.setDayType("SummerDesignDay")
    cooling_design_day.setHumidityIndicatingType("Wetbulb")
    cooling_design_day.setDryBulbTemperatureRangeModifierType("DefaultMultipliers")
    cooling_design_day.setSolarModelIndicator("ASHRAEClearSky")
  end

  def actual_year_timestamps
    timestamps = []
    if @epw_file.startDateActualYear.is_initialized
      run_period = @model.getRunPeriod
      begin_month = run_period.getBeginMonth
      begin_day_of_month = run_period.getBeginDayOfMonth
      end_month = run_period.getEndMonth
      end_day_of_month = run_period.getEndDayOfMonth
      @epw_file.data.each do |epw_data_row|
        epw_year = epw_data_row.year
        epw_month = epw_data_row.month
        epw_day = epw_data_row.day
        epw_hour = epw_data_row.hour
        epw_minute = epw_data_row.minute
        if epw_month >= begin_month and epw_day >= begin_day_of_month and epw_month <= end_month and epw_day <= end_day_of_month # epw timestamp is in the run period
          timestamps << "#{epw_year.to_s.rjust(2, "0")}/#{epw_month.to_s.rjust(2, "0")}/#{epw_day.to_s.rjust(2, "0")} #{epw_hour.to_s.rjust(2, "0")}:#{epw_minute.to_s.rjust(2, "0")}:00"
        end
      end
    end
    return timestamps
  end
  
  def error?
    return @error
  end
  
  def cache_weather(model)
  
    wf_ap = model.weatherFile.get.additionalProperties
    
    # Header
    WeatherHeader::ATTRS.each do |k|
      k = k.to_s
      # string
      if ['City','State','Country','DataSource','Station'].include? k
        wf_ap.setFeature("EPWHeader#{k}", @header.send(k).to_s)
      # double
      elsif ['Latitude','Longitude','Timezone','Altitude','LocalPressure','RecordsPerHour'].include? k
<<<<<<< HEAD
        wf_ap.setFeature("EPWHeader#{k}", @header.send(k).to_f)
=======
        unit.setFeature("EPWHeader#{k}", @header.send(k).to_f)
>>>>>>> 12b24f9d
      else
        @runner.registerError("Weather header key #{k} not handled.")
        @error = true
        return false
      end
    end
    
    # Data
    WeatherData::ATTRS.each do |k|
      k = k.to_s
      # double
      if ['AnnualAvgDrybulb','AnnualMinDrybulb','AnnualMaxDrybulb','CDD50F','CDD65F',
             'HDD50F','HDD65F','AnnualAvgWindspeed','WSF'].include? k
        wf_ap.setFeature("EPWData#{k}", @data.send(k).to_f)
      # array
      elsif ['MonthlyAvgDrybulbs','GroundMonthlyTemps',
             'MonthlyAvgDailyHighDrybulbs','MonthlyAvgDailyLowDrybulbs'].include? k
        wf_ap.setFeature("EPWData#{k}", @data.send(k).join(","))
      else
        @runner.registerError("Weather data key #{k} not handled.")
        @error = true
        return false
      end
    end
    
    # Design
    WeatherDesign::ATTRS.each do |k|
      k = k.to_s
      # double
      wf_ap.setFeature("EPWDesign#{k}", @design.send(k).to_f)
    end
    
  end
  
  def marshal_dump
    return [@header, @data, @design]
  end
  
  def marshal_load(array)
    @header, @data, @design = array
    
  end
  
  attr_accessor(:header, :data, :design)
  
  private
  
      def self.get_epw_path(model, runner, measure_dir)
        if model.weatherFile.is_initialized
        
          wf = model.weatherFile.get
          # Sometimes path is available, sometimes just url. Should be improved in OS 2.0.
          if wf.path.is_initialized
            epw_path = wf.path.get.to_s
          else
            epw_path = wf.url.to_s.sub("file:///","").sub("file://","").sub("file:","")
          end
          if not File.exist? epw_path # Handle relative paths for unit tests
            epw_path2 = File.join(measure_dir, "resources", epw_path)
            if File.exist? epw_path2
                epw_path = epw_path2
            end
          end
          return epw_path
        end
        
        runner.registerError("Model has not been assigned a weather file.")
        return nil
      end
  
      def get_cached_weather(model)
      
        wf_ap = model.weatherFile.get.additionalProperties
        
        # Header
        WeatherHeader::ATTRS.each do |k|
          k = k.to_s
          # string
          if ['City','State','Country','DataSource','Station'].include? k
            @header.send(k+"=", wf_ap.getFeatureAsString("EPWHeader#{k}"))
            return false if !@header.send(k).is_initialized
            @header.send(k+"=", @header.send(k).get)
          # double
          elsif ['Latitude','Longitude','Timezone','Altitude','LocalPressure','RecordsPerHour'].include? k
<<<<<<< HEAD
            @header.send(k+"=", wf_ap.getFeatureAsDouble("EPWHeader#{k}"))
=======
            @header.send(k+"=", unit.getFeatureAsDouble("EPWHeader#{k}"))
>>>>>>> 12b24f9d
            return false if !@header.send(k).is_initialized
            @header.send(k+"=", @header.send(k).get)
          else
            @runner.registerError("Weather header key #{k} not handled.")
            @error = true
            return false
          end
        end
        
        # Data
        WeatherData::ATTRS.each do |k|
          k = k.to_s
          # double
          if ['AnnualAvgDrybulb','AnnualMinDrybulb','AnnualMaxDrybulb','CDD50F','CDD65F',
                 'HDD50F','HDD65F','AnnualAvgWindspeed','WSF'].include? k
            @data.send(k+"=", wf_ap.getFeatureAsDouble("EPWData#{k}"))
            return false if !@data.send(k).is_initialized
            @data.send(k+"=", @data.send(k).get)
          # array
          elsif ['MonthlyAvgDrybulbs','GroundMonthlyTemps',
                 'MonthlyAvgDailyHighDrybulbs','MonthlyAvgDailyLowDrybulbs'].include? k
            @data.send(k+"=", wf_ap.getFeatureAsString("EPWData#{k}"))
            return false if !@data.send(k).is_initialized
            @data.send(k+"=", @data.send(k).get.split(",").map(&:to_f))
          else
            @runner.registerError("Weather data key #{k} not handled.")
            @error = true
            return false
          end
        end
        
        # Design
        WeatherDesign::ATTRS.each do |k|
          k = k.to_s
          # double
          @design.send(k+"=", wf_ap.getFeatureAsDouble("EPWDesign#{k}"))
          return false if !@design.send(k).is_initialized
          @design.send(k+"=", @design.send(k).get)
        end

        return true
      end

      def process_epw

        # Header info:
        @header.City = @epw_file.city
        @header.State = @epw_file.stateProvinceRegion
        @header.Country = @epw_file.country
        @header.DataSource = @epw_file.dataSource
        @header.Station = @epw_file.wmoNumber
        @header.Latitude = @epw_file.latitude
        @header.Longitude = @epw_file.longitude
        @header.Timezone = @epw_file.timeZone
        @header.Altitude = UnitConversions.convert(@epw_file.elevation,"m","ft")
        @header.LocalPressure = Math::exp(-0.0000368 * @header.Altitude) # atm
        @header.RecordsPerHour = @epw_file.recordsPerHour

        epw_file_data = @epw_file.data
        
        epwHasDesignData = get_design_info_from_epw

        # Timeseries data:        
        rowdata = []
        dailydbs = []
        dailyhighdbs = []
        dailylowdbs = []
        epw_file_data.each_with_index do |epwdata, rownum|

          rowdict = {}
          rowdict['month'] = epwdata.month
          rowdict['day'] = epwdata.day
          rowdict['hour'] = epwdata.hour
          if epwdata.dryBulbTemperature.is_initialized
            rowdict['db'] = epwdata.dryBulbTemperature.get
          else
            @runner.registerError("Cannot retrieve dryBulbTemperature from the EPW for hour #{rownum+1}.")
            @error = true
          end
          if epwdata.dewPointTemperature.is_initialized
            rowdict['dp'] = epwdata.dewPointTemperature.get
          else
            @runner.registerError("Cannot retrieve dewPointTemperature from the EPW for hour #{rownum+1}.")
            @error = true
          end
          if epwdata.relativeHumidity.is_initialized
            rowdict['rh'] = epwdata.relativeHumidity.get / 100.0
          else
            @runner.registerError("Cannot retrieve relativeHumidity from the EPW for hour #{rownum+1}.")
            @error = true
          end
          if epwdata.directNormalRadiation.is_initialized
            rowdict['dirnormal'] = epwdata.directNormalRadiation.get # W/m^2
          else
            @runner.registerError("Cannot retrieve directNormalRadiation from the EPW for hour #{rownum+1}.")
            @error = true
          end
          if epwdata.diffuseHorizontalRadiation.is_initialized
            rowdict['diffhoriz'] = epwdata.diffuseHorizontalRadiation.get # W/m^2
          else
            @runner.registerError("Cannot retrieve diffuseHorizontalRadiation from the EPW for hour #{rownum+1}.")
            @error = true
          end
          if epwdata.windSpeed.is_initialized
            rowdict['ws'] = epwdata.windSpeed.get
          else
            @runner.registerError("Cannot retrieve windSpeed from the EPW for hour #{rownum+1}.")
            @error = true
          end
          if @error
            return
          end
          rowdata << rowdict

          if (rownum + 1) % ( 24 * @header.RecordsPerHour ) == 0

            db = []
            maxdb = rowdata[rowdata.length - ( 24 * @header.RecordsPerHour )]['db']
            mindb = rowdata[rowdata.length - ( 24 * @header.RecordsPerHour )]['db']
            rowdata[rowdata.length - ( 24 * @header.RecordsPerHour )..-1].each do |x|
              if x['db'] > maxdb
                maxdb = x['db']
              end
              if x['db'] < mindb
                mindb = x['db']
              end
              db << x['db']
            end

            dailydbs << db.inject{ |sum, n| sum + n } / ( 24.0 * @header.RecordsPerHour )
            dailyhighdbs << maxdb
            dailylowdbs << mindb

          end

        end

        calc_annual_drybulbs(rowdata)
        calc_monthly_drybulbs(rowdata)
        calc_heat_cool_degree_days(rowdata, dailydbs)
        calc_avg_highs_lows(dailyhighdbs, dailylowdbs)
        calc_avg_windspeed(rowdata)
        calc_ground_temperatures
        @data.WSF = get_ashrae_622_wsf
        
        if not epwHasDesignData
          @runner.registerWarning("No design condition info found; calculating design conditions from EPW weather data.")
          calc_design_info(rowdata)
          @design.DailyTemperatureRange = @data.MonthlyAvgDailyHighDrybulbs[7] - @data.MonthlyAvgDailyLowDrybulbs[7]
        end
        
        calc_design_solar_radiation(rowdata)

      end

      def calc_annual_drybulbs(hd)
        # Calculates and stores annual average, minimum, and maximum drybulbs
        db = []
        mindict = hd[0]
        maxdict = hd[0]
        hd.each do |x|
          if x['db'] > maxdict['db']
            maxdict = x
          end
          if x['db'] < mindict['db']
            mindict = x
          end
          db << x['db']
        end

        @data.AnnualAvgDrybulb = UnitConversions.convert(db.inject{ |sum, n| sum + n } / db.length,"C","F")

        # Peak temperatures:
        @data.AnnualMinDrybulb = UnitConversions.convert(mindict['db'],"C","F")
        @data.AnnualMaxDrybulb = UnitConversions.convert(maxdict['db'],"C","F")

      end

      def calc_monthly_drybulbs(hd)
        # Calculates and stores monthly average drybulbs
        @data.MonthlyAvgDrybulbs = []
        (1...13).to_a.each do |month|
          y = []
          hd.each do |x|
            if x['month'] == month
              y << x['db']
            end
          end
          month_dbtotal = y.inject{ |sum, n| sum + n }
          month_hours = y.length
          @data.MonthlyAvgDrybulbs << UnitConversions.convert(month_dbtotal / month_hours,"C","F")
        end
      end

      def calc_avg_windspeed(hd)
        # Calculates and stores annual average windspeed
        ws = []
        hd.each do |x|
          ws << x['ws']
        end
        avgws = ws.inject{ |sum, n| sum + n } / ws.length
        @data.AnnualAvgWindspeed = avgws
      end

      def calc_heat_cool_degree_days(hd, dailydbs)
        # Calculates and stores heating/cooling degree days
        @data.HDD65F = calc_degree_days(dailydbs, 65, true)
        @data.HDD50F = calc_degree_days(dailydbs, 50, true)
        @data.CDD65F = calc_degree_days(dailydbs, 65, false)
        @data.CDD50F = calc_degree_days(dailydbs, 50, false)
      end

      def calc_degree_days(daily_dbs, base_temp_f, is_heating)
        # Calculates and returns degree days from a base temperature for either heating or cooling
        base_temp_c = UnitConversions.convert(base_temp_f,"F","C")

        deg_days = []
        if is_heating
          daily_dbs.each do |x|
            if x < base_temp_c
              deg_days << base_temp_c - x
            end
          end
        else
          daily_dbs.each do |x|
            if x > base_temp_c
              deg_days << x - base_temp_c
            end
          end
        end
        if deg_days.size == 0
          return 0.0
        end
        deg_days = deg_days.inject{ |sum, n| sum + n }
        return 1.8 * deg_days

      end
      
      def calc_avg_highs_lows(daily_high_dbs, daily_low_dbs)
        # Calculates and stores avg daily highs and lows for each month
        @data.MonthlyAvgDailyHighDrybulbs = []
        @data.MonthlyAvgDailyLowDrybulbs = []
        
        first_day = 0
        for month in 1..12
          ndays = Constants.MonthNumDays[month-1]  # Number of days in current month
          if month > 1
            first_day += Constants.MonthNumDays[month-2]  # Number of days in previous month
          end
          avg_high = daily_high_dbs[first_day, ndays].inject{ |sum, n| sum + n } / ndays.to_f
          avg_low = daily_low_dbs[first_day, ndays].inject{ |sum, n| sum + n } / ndays.to_f
          @data.MonthlyAvgDailyHighDrybulbs << UnitConversions.convert(avg_high,"C","F")
          @data.MonthlyAvgDailyLowDrybulbs << UnitConversions.convert(avg_low,"C","F")
        end
      end
      
      def calc_design_solar_radiation(rowdata)
        # Calculate cooling design day info, for roof surface sol air temperature, which is used for attic temperature calculation for Manual J/ASHRAE Std 152: 
        # Max summer direct normal solar radiation
        # Diffuse horizontal solar radiation during hour with max direct normal
        summer_rowdata = []
        months = [6,7,8,9]
        for hr in 0..(rowdata.size - 1)
            next if not months.include?(rowdata[hr]['month'])
            summer_rowdata << rowdata[hr]
        end
        
        r_d = (1 + Math::cos(26.565052 * Math::PI / 180 ))/2 # Correct diffuse horizontal for tilt. Assume 6:12 roof pitch for this calculation.
        max_solar_radiation_hour = summer_rowdata[0]
        for hr in 1..(summer_rowdata.size - 1)
            next if summer_rowdata[hr]['dirnormal'] + summer_rowdata[hr]['diffhoriz'] * r_d < max_solar_radiation_hour['dirnormal'] + max_solar_radiation_hour['diffhoriz'] * r_d
            max_solar_radiation_hour = summer_rowdata[hr]
        end
        
        @design.CoolingDirectNormal = max_solar_radiation_hour['dirnormal']
        @design.CoolingDiffuseHorizontal = max_solar_radiation_hour['diffhoriz']
      end

      def get_ashrae_622_wsf
        # Looks up the ASHRAE 62.2 weather and shielding factor from ASHRAE622WSF
        # for the specified WMO station number. If not found, uses the average value 
        # in the file.
            
        # Sets the WSF value.
        
        ashrae_csv = File.join(@measure_dir, 'ASHRAE622WSF.csv')
        if not File.exists?(ashrae_csv)
          return nil
        end
        
        ashrae_csvlines = []
        File.open(ashrae_csv) do |file|
          # if not os.path.exists(ashrae_csv):
          #    raise IOError("Cannot find file " + ashrae_csv)
          file.each do |line|
            line = line.strip.chomp.chomp(',').chomp # remove RHS whitespace and extra comma
            ashrae_csvlines << line
          end
        end
        
        keys = ashrae_csvlines.delete_at(0).split(',')
        ashrae_dict = []
        ashrae_csvlines.each do |line|
          line = line.split(',')
          ashrae_dict << Hash[keys.zip(line)]
        end
          
        wsfs = []
        ashrae_dict.each do |adict|
          if adict['TMY3'] == @header.Station
            return adict['wsf'].to_f
          end
          wsfs << adict['wsf'].to_f
        end
        
        # Value not found, use average
        wsf_avg = wsfs.inject{ |sum, n| sum + n } / wsfs.length
        @runner.registerWarning("ASHRAE 62.2 WSF not found for station number #{@header.Station.to_s}, using the national average value of #{wsf_avg.round(3).to_s} instead.")
        return wsf_avg
            
      end

      def get_design_info_from_epw
        epw_design_conditions = @epw_file.designConditions
        epwHasDesignData = false
        if epw_design_conditions.length > 0
          epwHasDesignData = true
          epw_design_conditions = epw_design_conditions[0]
          @design.HeatingDrybulb = UnitConversions.convert(epw_design_conditions.heatingDryBulb99,"C","F")
          @design.HeatingWindspeed = epw_design_conditions.heatingColdestMonthWindSpeed1 # TODO: This field is consistent with BEopt, but should be heatingMeanCoincidentWindSpeed99pt6 instead?
          @design.CoolingDrybulb = UnitConversions.convert(epw_design_conditions.coolingDryBulb1,"C","F")
          @design.CoolingWetbulb = UnitConversions.convert(epw_design_conditions.coolingMeanCoincidentWetBulb1,"C","F")
          @design.CoolingWindspeed = epw_design_conditions.coolingMeanCoincidentWindSpeed0pt4
          @design.DailyTemperatureRange = UnitConversions.convert(epw_design_conditions.coolingDryBulbRange,"K","R")
          @design.DehumidDrybulb = UnitConversions.convert(epw_design_conditions.coolingDehumidificationMeanCoincidentDryBulb2,"C","F")
          dehum02per_dp = UnitConversions.convert(epw_design_conditions.coolingDehumidificationDewPoint2,"C","F")
          std_press = Psychrometrics.Pstd_fZ(@header.Altitude)
          @design.CoolingHumidityRatio = Psychrometrics.w_fT_Twb_P(design.CoolingDrybulb, design.CoolingWetbulb, std_press)
          @design.DehumidHumidityRatio = Psychrometrics.w_fT_Twb_P(dehum02per_dp, dehum02per_dp, std_press)
        end
        return epwHasDesignData
      end
      
      def calc_design_info(rowdata)

        # Calculate design day info: 
        # - Heating 99% drybulb
        # - Heating mean coincident windspeed 
        # - Cooling 99% drybulb
        # - Cooling mean coincident windspeed
        # - Cooling mean coincident wetbulb
        # - Cooling mean coincident humidity ratio
        
        std_press = Psychrometrics.Pstd_fZ(@header.Altitude)
        annual_hd_sorted_by_db = rowdata.sort_by { |x| x['db'] }
        annual_hd_sorted_by_dp = rowdata.sort_by { |x| x['dp'] }
        
        # 1%/99%/2% values
        heat99per_db = annual_hd_sorted_by_db[88*@header.RecordsPerHour]['db']
        cool01per_db = annual_hd_sorted_by_db[8673*@header.RecordsPerHour]['db']
        dehum02per_dp = annual_hd_sorted_by_dp[8584*@header.RecordsPerHour]['dp']
        
        # Mean coincident values for cooling
        cool_windspeed = []
        cool_wetbulb = []
        for i in 0..(annual_hd_sorted_by_db.size - 1)
          if (annual_hd_sorted_by_db[i]['db'] > cool01per_db - 0.5) and (annual_hd_sorted_by_db[i]['db'] < cool01per_db + 0.5)
            cool_windspeed << annual_hd_sorted_by_db[i]['ws']
            wb = Psychrometrics.Twb_fT_R_P(UnitConversions.convert(annual_hd_sorted_by_db[i]['db'],"C","F"), annual_hd_sorted_by_db[i]['rh'], std_press)
            cool_wetbulb << wb
          end
        end
        cool_design_wb = cool_wetbulb.inject{ |sum, n| sum + n } / cool_wetbulb.size
        
        # Mean coincident values for heating
        heat_windspeed = []
        for i in 0..(annual_hd_sorted_by_db.size - 1)
          if (annual_hd_sorted_by_db[i]['db'] > heat99per_db - 0.5) and (annual_hd_sorted_by_db[i]['db'] < heat99per_db + 0.5)
            heat_windspeed << annual_hd_sorted_by_db[i]['ws']
          end
        end
        
        # Mean coincident values for dehumidification
        dehum_drybulb = []
        for i in 0..(annual_hd_sorted_by_dp.size - 1)
          if (annual_hd_sorted_by_dp[i]['dp'] > dehum02per_dp - 0.5) and (annual_hd_sorted_by_dp[i]['dp'] < dehum02per_dp + 0.5)
            dehum_drybulb << annual_hd_sorted_by_dp[i]['db']
          end
        end
        dehum_design_db = dehum_drybulb.inject{ |sum, n| sum + n } / dehum_drybulb.size
        

        @design.CoolingDrybulb = UnitConversions.convert(cool01per_db,"C","F")
        @design.CoolingWetbulb = cool_design_wb
        @design.CoolingHumidityRatio = Psychrometrics.w_fT_Twb_P(design.CoolingDrybulb, design.CoolingWetbulb, std_press)
        @design.CoolingWindspeed = cool_windspeed.inject{ |sum, n| sum + n } / cool_windspeed.size
        
        @design.HeatingDrybulb = UnitConversions.convert(heat99per_db,"C","F")
        @design.HeatingWindspeed = heat_windspeed.inject{ |sum, n| sum + n } / heat_windspeed.size
        
        @design.DehumidDrybulb = UnitConversions.convert(dehum_design_db,"C","F")
        @design.DehumidHumidityRatio = Psychrometrics.w_fT_Twb_P(UnitConversions.convert(dehum02per_dp,"C","F"), UnitConversions.convert(dehum02per_dp,"C","F"), std_press)

      end
      
      def calc_ground_temperatures
        # Return monthly ground temperatures.

        amon = [15.0, 46.0, 74.0, 95.0, 135.0, 166.0, 196.0, 227.0, 258.0, 288.0, 319.0, 349.0]
        po = 0.6
        dif = 0.025
        p = UnitConversions.convert(1.0,"yr","hr")

        beta = Math::sqrt(Math::PI / (p * dif)) * 10.0
        x = Math::exp(-beta)
        x2 = x * x
        s = Math::sin(beta)
        c = Math::cos(beta)
        y = (x2 - 2.0 * x * c + 1.0) / (2.0 * beta ** 2.0)
        gm = Math::sqrt(y)
        z = (1.0 - x * (c + s)) / (1.0 - x * (c - s))
        phi = Math::atan(z)
        bo = (data.MonthlyAvgDrybulbs.max - data.MonthlyAvgDrybulbs.min) * 0.5

        @data.GroundMonthlyTemps = []
        (0...12).to_a.each do |i|
          theta = amon[i] * 24.0
          @data.GroundMonthlyTemps << UnitConversions.convert(data.AnnualAvgDrybulb - bo * Math::cos(2.0 * Math::PI / p * theta - po - phi) * gm + 460.0,"R","F")
        end

      end
      
      def self.calc_mains_temperatures(avgOAT, maxDiffMonthlyAvgOAT, latitude)
        pi = Math::PI
        deg_rad = pi/180
        mainsDailyTemps = Array.new(365, 0)
        mainsMonthlyTemps = Array.new(12, 0)
        mainsAvgTemp = 0

        tmains_ratio = 0.4 + 0.01*(avgOAT - 44)
        tmains_lag = 35 - (avgOAT - 44)
        if latitude < 0
          sign = 1
        else
          sign = -1
        end
        
        #Calculate daily and annual
        for d in 1..365
          mainsDailyTemps[d-1] = avgOAT + 6 + tmains_ratio * maxDiffMonthlyAvgOAT / 2 * Math.sin(deg_rad * (0.986 * (d - 15 - tmains_lag) + sign * 90))
          mainsAvgTemp += mainsDailyTemps[d-1] / 365.0
        end
        #Calculate monthly
        for m in 1..12
          mainsMonthlyTemps[m-1] = avgOAT + 6 + tmains_ratio * maxDiffMonthlyAvgOAT / 2 * Math.sin(deg_rad * (0.986 * ((m * 30 - 15) - 15 - tmains_lag) + sign * 90))
        end
        return mainsAvgTemp, mainsMonthlyTemps, mainsDailyTemps
      end
  
end<|MERGE_RESOLUTION|>--- conflicted
+++ resolved
@@ -51,22 +51,14 @@
 
     @epw_file = OpenStudio::EpwFile.new(@epw_path, true)
 
-<<<<<<< HEAD
-    cached = get_cached_weather(@model)
-=======
     unit = get_weather_building_unit(@model)
   
     cached = get_cached_weather(unit)
->>>>>>> 12b24f9d
     return if cached or @error
 
     process_epw
     
-<<<<<<< HEAD
-    cache_weather(@model)
-=======
     cache_weather(unit)
->>>>>>> 12b24f9d
       
   end
 
@@ -129,23 +121,38 @@
     return @error
   end
   
-  def cache_weather(model)
-  
-    wf_ap = model.weatherFile.get.additionalProperties
+  def get_weather_building_unit(model)
+    unit_name = "EPWWeatherInfo"
+    
+    # Look for existing unit with weather data
+    unit = nil
+    model.getBuildingUnits.each do |u|
+      next if u.name.to_s != unit_name
+      unit = u
+    end
+    
+    if unit.nil?
+      # Create new unit to store weather data
+      unit = OpenStudio::Model::BuildingUnit.new(model)
+      unit.setBuildingUnitType("Residential")
+      unit.setName(unit_name)
+    end
+    
+    return unit
+    
+  end
+  
+  def cache_weather(unit)
     
     # Header
     WeatherHeader::ATTRS.each do |k|
       k = k.to_s
       # string
       if ['City','State','Country','DataSource','Station'].include? k
-        wf_ap.setFeature("EPWHeader#{k}", @header.send(k).to_s)
+        unit.setFeature("EPWHeader#{k}", @header.send(k).to_s)
       # double
       elsif ['Latitude','Longitude','Timezone','Altitude','LocalPressure','RecordsPerHour'].include? k
-<<<<<<< HEAD
-        wf_ap.setFeature("EPWHeader#{k}", @header.send(k).to_f)
-=======
         unit.setFeature("EPWHeader#{k}", @header.send(k).to_f)
->>>>>>> 12b24f9d
       else
         @runner.registerError("Weather header key #{k} not handled.")
         @error = true
@@ -159,11 +166,11 @@
       # double
       if ['AnnualAvgDrybulb','AnnualMinDrybulb','AnnualMaxDrybulb','CDD50F','CDD65F',
              'HDD50F','HDD65F','AnnualAvgWindspeed','WSF'].include? k
-        wf_ap.setFeature("EPWData#{k}", @data.send(k).to_f)
+        unit.setFeature("EPWData#{k}", @data.send(k).to_f)
       # array
       elsif ['MonthlyAvgDrybulbs','GroundMonthlyTemps',
              'MonthlyAvgDailyHighDrybulbs','MonthlyAvgDailyLowDrybulbs'].include? k
-        wf_ap.setFeature("EPWData#{k}", @data.send(k).join(","))
+        unit.setFeature("EPWData#{k}", @data.send(k).join(","))
       else
         @runner.registerError("Weather data key #{k} not handled.")
         @error = true
@@ -175,7 +182,7 @@
     WeatherDesign::ATTRS.each do |k|
       k = k.to_s
       # double
-      wf_ap.setFeature("EPWDesign#{k}", @design.send(k).to_f)
+      unit.setFeature("EPWDesign#{k}", @design.send(k).to_f)
     end
     
   end
@@ -216,25 +223,19 @@
         return nil
       end
   
-      def get_cached_weather(model)
-      
-        wf_ap = model.weatherFile.get.additionalProperties
+      def get_cached_weather(unit)
         
         # Header
         WeatherHeader::ATTRS.each do |k|
           k = k.to_s
           # string
           if ['City','State','Country','DataSource','Station'].include? k
-            @header.send(k+"=", wf_ap.getFeatureAsString("EPWHeader#{k}"))
+            @header.send(k+"=", unit.getFeatureAsString("EPWHeader#{k}"))
             return false if !@header.send(k).is_initialized
             @header.send(k+"=", @header.send(k).get)
           # double
           elsif ['Latitude','Longitude','Timezone','Altitude','LocalPressure','RecordsPerHour'].include? k
-<<<<<<< HEAD
-            @header.send(k+"=", wf_ap.getFeatureAsDouble("EPWHeader#{k}"))
-=======
             @header.send(k+"=", unit.getFeatureAsDouble("EPWHeader#{k}"))
->>>>>>> 12b24f9d
             return false if !@header.send(k).is_initialized
             @header.send(k+"=", @header.send(k).get)
           else
@@ -250,13 +251,13 @@
           # double
           if ['AnnualAvgDrybulb','AnnualMinDrybulb','AnnualMaxDrybulb','CDD50F','CDD65F',
                  'HDD50F','HDD65F','AnnualAvgWindspeed','WSF'].include? k
-            @data.send(k+"=", wf_ap.getFeatureAsDouble("EPWData#{k}"))
+            @data.send(k+"=", unit.getFeatureAsDouble("EPWData#{k}"))
             return false if !@data.send(k).is_initialized
             @data.send(k+"=", @data.send(k).get)
           # array
           elsif ['MonthlyAvgDrybulbs','GroundMonthlyTemps',
                  'MonthlyAvgDailyHighDrybulbs','MonthlyAvgDailyLowDrybulbs'].include? k
-            @data.send(k+"=", wf_ap.getFeatureAsString("EPWData#{k}"))
+            @data.send(k+"=", unit.getFeatureAsString("EPWData#{k}"))
             return false if !@data.send(k).is_initialized
             @data.send(k+"=", @data.send(k).get.split(",").map(&:to_f))
           else
@@ -270,7 +271,7 @@
         WeatherDesign::ATTRS.each do |k|
           k = k.to_s
           # double
-          @design.send(k+"=", wf_ap.getFeatureAsDouble("EPWDesign#{k}"))
+          @design.send(k+"=", unit.getFeatureAsDouble("EPWDesign#{k}"))
           return false if !@design.send(k).is_initialized
           @design.send(k+"=", @design.send(k).get)
         end
