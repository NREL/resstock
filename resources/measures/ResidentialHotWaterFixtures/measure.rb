--- conflicted
+++ resolved
@@ -100,43 +100,14 @@
             return false
         end
 
-<<<<<<< HEAD
         #assign the user inputs to variables
-        sh_mult = runner.getDoubleArgumentValue("shower_mult",user_arguments)
-        s_mult = runner.getDoubleArgumentValue("sink_mult", user_arguments)
-        b_mult = runner.getDoubleArgumentValue("bath_mult", user_arguments)
-        space_r = runner.getStringArgumentValue("space",user_arguments)
-        plant_loop_s = runner.getStringArgumentValue("plant_loop", user_arguments)
-        d_sh = runner.getIntegerArgumentValue("schedule_day_shift",user_arguments)
-        
-        #Check for valid and reasonable inputs
-        if sh_mult < 0
-            runner.registerError("Shower hot water usage multiplier must be greater than or equal to 0.")
-            return false
-        end
-        if s_mult < 0
-            runner.registerError("Sink hot water usage multiplier must be greater than or equal to 0.")
-            return false
-        end
-        if b_mult < 0
-            runner.registerError("Bath hot water usage multiplier must be greater than or equal to 0.")
-            return false
-        end
-        if d_sh < 0 or d_sh > 364
-            runner.registerError("Hot water draw profile can only be shifted by 0-364 days.")
-            return false
-        end
-        # Get building units
-        units = Geometry.get_building_units(model, runner)
-        if units.nil?
-=======
-		#assign the user inputs to variables
     sh_mult = runner.getDoubleArgumentValue("shower_mult",user_arguments)
     s_mult = runner.getDoubleArgumentValue("sink_mult", user_arguments)
     b_mult = runner.getDoubleArgumentValue("bath_mult", user_arguments)
     space_r = runner.getStringArgumentValue("space",user_arguments)
     plant_loop_s = runner.getStringArgumentValue("plant_loop", user_arguments)
-    
+    d_sh = runner.getIntegerArgumentValue("schedule_day_shift",user_arguments)
+
     #Check for valid and reasonable inputs
     if sh_mult < 0
         runner.registerError("Shower hot water usage multiplier must be greater than or equal to 0.")
@@ -169,7 +140,6 @@
         end
         sch_unit_index = Geometry.get_unit_dhw_sched_index(model, unit, runner)
         if sch_unit_index.nil?
->>>>>>> 6eeb763d
             return false
         end
 
@@ -180,6 +150,15 @@
         #Get plant loop
         plant_loop = Waterheater.get_plant_loop_from_string(model.getPlantLoops, plant_loop_s, unit.spaces, Constants.ObjectNameWaterHeater(unit.name.to_s.gsub("unit", "u")).gsub("|","_"), runner)
         if plant_loop.nil?
+            return false
+        end
+        if d_sh < 0 or d_sh > 364
+            runner.registerError("Hot water draw profile can only be shifted by 0-364 days.")
+            return false
+        end
+        # Get building units
+        units = Geometry.get_building_units(model, runner)
+        if units.nil?
             return false
         end
 
@@ -268,21 +247,10 @@
                 plant_loop.addDemandBranchForComponent(water_use_connection)
             end
             
-<<<<<<< HEAD
-            # Showers
-            if sh_gpd > 0
-                
-                # Create schedule
-                sch_sh = HotWaterSchedule.new(model, runner, Constants.ObjectNameShower + " schedule", Constants.ObjectNameShower + " temperature schedule", nbeds, sch_unit_index, d_sh, "Shower", mixed_use_t, File.dirname(__FILE__))
-                if not sch_sh.validated?
-                    return false
-                end
-=======
         end
         
         # Showers
         if sh_gpd > 0
->>>>>>> 6eeb763d
             
             # Create schedule
             sch_sh = HotWaterSchedule.new(model, runner, Constants.ObjectNameShower + " schedule", Constants.ObjectNameShower + " temperature schedule", nbeds, sch_unit_index, "Shower", mixed_use_t, File.dirname(__FILE__))
@@ -305,13 +273,6 @@
             sh_wu_def.setTargetTemperatureSchedule(sch_sh.temperatureSchedule)
             water_use_connection.addWaterUseEquipment(sh_wu)
             
-<<<<<<< HEAD
-                # Create schedule
-                sch_s = HotWaterSchedule.new(model, runner, Constants.ObjectNameSink + " schedule", Constants.ObjectNameSink + " temperature schedule", nbeds, sch_unit_index, d_sh, "Sink", mixed_use_t, File.dirname(__FILE__))
-                if not sch_s.validated?
-                    return false
-                end
-=======
             #Add other equipment
             sh_oe_def = OpenStudio::Model::OtherEquipmentDefinition.new(model)
             sh_oe = OpenStudio::Model::OtherEquipment.new(sh_oe_def)
@@ -323,35 +284,54 @@
             sh_oe_def.setFractionLatent(sh_lat)
             sh_oe_def.setFractionLost(0)
             sh_oe.setSchedule(sch_sh.schedule)
->>>>>>> 6eeb763d
             
             # Re-assign recirc pump schedule if needed
             if not recirc_pump.nil?
               recirc_pump.setSchedule(sch_sh.schedule)
             end
             
-            tot_sh_gpd += sh_gpd
-        end
-        
-        # Sinks
-        if s_gpd > 0
-        
-            # Create schedule
-            sch_s = HotWaterSchedule.new(model, runner, Constants.ObjectNameSink + " schedule", Constants.ObjectNameSink + " temperature schedule", nbeds, sch_unit_index, "Sink", mixed_use_t, File.dirname(__FILE__))
-            if not sch_s.validated?
-                return false
+            # Showers
+            if sh_gpd > 0
+                
+                # Create schedule
+                sch_sh = HotWaterSchedule.new(model, runner, Constants.ObjectNameShower + " schedule", Constants.ObjectNameShower + " temperature schedule", nbeds, sch_unit_index, d_sh, "Shower", mixed_use_t, File.dirname(__FILE__))
+                if not sch_sh.validated?
+                    return false
+                end
+            
+                sh_peak_flow = sch_sh.calcPeakFlowFromDailygpm(sh_gpd)
+                sh_design_level = sch_sh.calcDesignLevelFromDailykWh(sh_tot_load)
+                
+                #Add water use equipment objects
+                sh_wu_def = OpenStudio::Model::WaterUseEquipmentDefinition.new(model)
+                sh_wu = OpenStudio::Model::WaterUseEquipment.new(sh_wu_def)
+                sh_wu.setName(obj_name_sh)
+                sh_wu.setSpace(space)
+                sh_wu_def.setName(obj_name_sh)
+                sh_wu_def.setPeakFlowRate(sh_peak_flow)
+                sh_wu_def.setEndUseSubcategory(obj_name_sh)
+                sh_wu.setFlowRateFractionSchedule(sch_sh.schedule)
+                sh_wu_def.setTargetTemperatureSchedule(sch_sh.temperatureSchedule)
+                water_use_connection.addWaterUseEquipment(sh_wu)
+                
+                #Add other equipment
+                sh_oe_def = OpenStudio::Model::OtherEquipmentDefinition.new(model)
+                sh_oe = OpenStudio::Model::OtherEquipment.new(sh_oe_def)
+                sh_oe.setName(obj_name_sh)
+                sh_oe.setSpace(space)
+                sh_oe_def.setName(obj_name_sh)
+                sh_oe_def.setDesignLevel(sh_design_level)
+                sh_oe_def.setFractionRadiant(0)
+                sh_oe_def.setFractionLatent(sh_lat)
+                sh_oe_def.setFractionLost(0)
+                sh_oe.setSchedule(sch_sh.schedule)
+                
+                tot_sh_gpd += sh_gpd
             end
         
             s_peak_flow = sch_s.calcPeakFlowFromDailygpm(s_gpd)  
             s_design_level = sch_s.calcDesignLevelFromDailykWh(s_tot_load)
             
-<<<<<<< HEAD
-                # Create schedule
-                sch_b = HotWaterSchedule.new(model, runner, Constants.ObjectNameBath + " schedule", Constants.ObjectNameBath + " temperature schedule", nbeds, sch_unit_index, d_sh, "Bath", mixed_use_t, File.dirname(__FILE__))
-                if not sch_b.validated?
-                    return false
-                end
-=======
             #Add water use equipment objects
             s_wu_def = OpenStudio::Model::WaterUseEquipmentDefinition.new(model)
             s_wu = OpenStudio::Model::WaterUseEquipment.new(s_wu_def)
@@ -363,7 +343,6 @@
             s_wu.setFlowRateFractionSchedule(sch_s.schedule)
             s_wu_def.setTargetTemperatureSchedule(sch_s.temperatureSchedule)
             water_use_connection.addWaterUseEquipment(s_wu)
->>>>>>> 6eeb763d
             
             #Add other equipment
             s_oe_def = OpenStudio::Model::OtherEquipmentDefinition.new(model)
