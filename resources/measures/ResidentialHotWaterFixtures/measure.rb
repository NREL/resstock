resources_path = File.absolute_path(File.join(File.dirname(__FILE__), "../HPXMLtoOpenStudio/resources"))
unless File.exists? resources_path
  resources_path = File.join(OpenStudio::BCLMeasure::userMeasuresDir.to_s, "HPXMLtoOpenStudio/resources") # Hack to run measures in the OS App since applied measures are copied off into a temporary directory
end
require File.join(resources_path, "schedules")
require File.join(resources_path, "constants")
require File.join(resources_path, "util")
require File.join(resources_path, "weather")
require File.join(resources_path, "unit_conversions")
require File.join(resources_path, "geometry")
require File.join(resources_path, "waterheater")

# start the measure
class ResidentialHotWaterFixtures < OpenStudio::Measure::ModelMeasure
  # define the name that a user will see, this method may be deprecated as
  # the display name in PAT comes from the name field in measure.xml
  def name
    return "Set Residential Hot Water Fixtures"
  end

  def description
    return "Adds (or replaces) residential hot water fixtures -- showers, sinks, and baths. For multifamily buildings, the hot water fixtures can be set for all units of the building.#{Constants.WorkflowDescription}"
  end

  def modeler_description
    return "Creates three new WaterUse:Equipment objects to represent showers, sinks, and baths in a home. OtherEquipment objects are also added to take into account the heat gain in the space due to hot water use."
  end

  def arguments(model)
    ruleset = OpenStudio::Measure
    osargument = ruleset::OSArgument

    args = ruleset::OSArgumentVector.new

    # Shower hot water use multiplier
    shower_mult = OpenStudio::Measure::OSArgument::makeDoubleArgument("shower_mult", true)
    shower_mult.setDisplayName("Multiplier on shower hot water use")
    shower_mult.setDescription("Multiplier on Building America HSP shower hot water consumption. HSP prescribes shower hot water consumption of 14 + 4.67 * n_bedrooms gal/day at 110 F.")
    shower_mult.setDefaultValue(1.0)
    args << shower_mult

    # Sink hot water use multiplier
    sink_mult = OpenStudio::Measure::OSArgument::makeDoubleArgument("sink_mult", true)
    sink_mult.setDisplayName("Multiplier on sink hot water use")
    sink_mult.setDescription("Multiplier on Building America HSP sink hot water consumption. HSP prescribes sink hot water consumption of 12.5 + 4.16 * n_bedrooms gal/day at 110 F.")
    sink_mult.setDefaultValue(1.0)
    args << sink_mult

    # Bath hot water use multiplier
    bath_mult = OpenStudio::Measure::OSArgument::makeDoubleArgument("bath_mult", true)
    bath_mult.setDisplayName("Multiplier on bath hot water use")
    bath_mult.setDescription("Multiplier on Building America HSP bath hot water consumption. HSP prescribes bath hot water consumption of 3.5 + 1.17 * n_bedrooms gal/day at 110 F.")
    bath_mult.setDefaultValue(1.0)
    args << bath_mult

    # make a choice argument for plant loop
    plant_loops = model.getPlantLoops
    plant_loop_args = OpenStudio::StringVector.new
    plant_loop_args << Constants.Auto
    plant_loops.each do |plant_loop|
      plant_loop_args << plant_loop.name.to_s
    end
    plant_loop = OpenStudio::Measure::OSArgument::makeChoiceArgument("plant_loop", plant_loop_args, true, true)
    plant_loop.setDisplayName("Plant Loop")
    plant_loop.setDescription("Select the plant loop for the hot water fixtures. '#{Constants.Auto}' will try to choose the plant loop associated with the specified space. For multifamily buildings, '#{Constants.Auto}' will choose the plant loop for each unit of the building.")
    plant_loop.setDefaultValue(Constants.Auto)
    args << plant_loop

    # make an argument for the number of days to shift the draw profile by
    schedule_day_shift = OpenStudio::Measure::OSArgument::makeIntegerArgument("schedule_day_shift", true)
    schedule_day_shift.setDisplayName("Schedule Day Shift")
    schedule_day_shift.setDescription("Draw profiles are shifted to prevent coincident hot water events when performing portfolio analyses. For multifamily buildings, draw profiles for each unit are automatically shifted by one week.")
    schedule_day_shift.setDefaultValue(0)
    args << schedule_day_shift

    # make an argument for whether to use smooth or realistic draw profiles
    draw_profile_types = OpenStudio::StringVector.new
    draw_profile_types << Constants.WaterHeaterDrawProfileTypeRealistic
    draw_profile_types << Constants.WaterHeaterDrawProfileTypeSmooth
    draw_profile_type = OpenStudio::Measure::OSArgument::makeChoiceArgument("draw_profile_type", draw_profile_types, true, true)
    draw_profile_type.setDisplayName("Draw Profile Type")
    draw_profile_type.setDescription("The '#{Constants.WaterHeaterDrawProfileTypeSmooth}' option uses the BA HSP smooth 24 hour curves, and the '#{Constants.WaterHeaterDrawProfileTypeRealistic}' uses the DHWESG draw profiles.")
    draw_profile_type.setDefaultValue(Constants.WaterHeaterDrawProfileTypeRealistic)
    args << draw_profile_type

    return args
  end # end the arguments method

  # define what happens when the measure is run
  def run(model, runner, user_arguments)
    super(model, runner, user_arguments)

    # use the built-in error checking
    if not runner.validateUserArguments(arguments(model), user_arguments)
      return false
    end

    # assign the user inputs to variables
    sh_mult = runner.getDoubleArgumentValue("shower_mult", user_arguments)
    s_mult = runner.getDoubleArgumentValue("sink_mult", user_arguments)
    b_mult = runner.getDoubleArgumentValue("bath_mult", user_arguments)
    plant_loop_s = runner.getStringArgumentValue("plant_loop", user_arguments)
    d_sh = runner.getIntegerArgumentValue("schedule_day_shift", user_arguments)
    prof_type = runner.getStringArgumentValue("draw_profile_type", user_arguments)

    # Check for valid and reasonable inputs
    if sh_mult < 0
      runner.registerError("Shower hot water usage multiplier must be greater than or equal to 0.")
      return false
    end
    if s_mult < 0
      runner.registerError("Sink hot water usage multiplier must be greater than or equal to 0.")
      return false
    end
    if b_mult < 0
      runner.registerError("Bath hot water usage multiplier must be greater than or equal to 0.")
      return false
    end
    if d_sh < 0 or d_sh > 364
      runner.registerError("Hot water draw profile can only be shifted by 0-364 days.")
      return false
    end

    # Get building units
    units = Geometry.get_building_units(model, runner)
    if units.nil?
      return false
    end

    # Remove all existing objects
    obj_names = [Constants.ObjectNameShower,
                 Constants.ObjectNameSink,
                 Constants.ObjectNameBath]
    model.getSpaces.each do |space|
      remove_existing(model, runner, space, obj_names)
    end

    location_hierarchy = [Constants.SpaceTypeBathroom,
                          Constants.SpaceTypeLiving,
                          Constants.SpaceTypeFinishedBasement]

    tot_sh_gpd = 0
    tot_s_gpd = 0
    tot_b_gpd = 0
    msgs = []
    units.each_with_index do |unit, unit_index|
      # Get unit beds/baths
      nbeds, nbaths = Geometry.get_unit_beds_baths(model, unit, runner)
      if nbeds.nil? or nbaths.nil?
        return false
      end

      # Get space
      space = Geometry.get_space_from_location(unit, Constants.Auto, location_hierarchy)
      next if space.nil?

      # Get plant loop
      plant_loop = Waterheater.get_plant_loop_from_string(model, runner, plant_loop_s, unit)

      if plant_loop.nil?
        return false
      end

      obj_name_sh = Constants.ObjectNameShower(unit.name.to_s)
      obj_name_s = Constants.ObjectNameSink(unit.name.to_s)
      obj_name_b = Constants.ObjectNameBath(unit.name.to_s)
      obj_name_recirc_pump = Constants.ObjectNameHotWaterRecircPump(unit.name.to_s)

      mixed_use_t = Constants.MixedUseT # F

      # Calc daily gpm and annual gain of each end use
      sh_gpd = (14.0 + 4.67 * nbeds) * sh_mult
      s_gpd = (12.5 + 4.16 * nbeds) * s_mult
      b_gpd = (3.5 + 1.17 * nbeds) * b_mult

      # Shower internal gains
      sh_sens_load = (741 + 247 * nbeds) * sh_mult # Btu/day
      sh_lat_load = (703 + 235 * nbeds) * sh_mult # Btu/day
      sh_tot_load = UnitConversions.convert(sh_sens_load + sh_lat_load, "Btu", "kWh") # kWh/day
      sh_lat = sh_lat_load / (sh_lat_load + sh_sens_load)

      # Sink internal gains
      s_sens_load = (310 + 103 * nbeds) * s_mult # Btu/day
      s_lat_load = (140 + 47 * nbeds) * s_mult # Btu/day
      s_tot_load = UnitConversions.convert(s_sens_load + s_lat_load, "Btu", "kWh") # kWh/day
      s_lat = s_lat_load / (s_lat_load + s_sens_load)

      # Bath internal gains
      b_sens_load = (185 + 62 * nbeds) * b_mult # Btu/day
      b_lat_load = 0 # Btu/day
      b_tot_load = UnitConversions.convert(b_sens_load + b_lat_load, "Btu", "kWh") # kWh/day
      b_lat = b_lat_load / (b_lat_load + b_sens_load)

      if sh_gpd > 0 or s_gpd > 0 or b_gpd > 0

        # Reuse existing water use connection if possible
        water_use_connection = nil
        plant_loop.demandComponents.each do |component|
          next unless component.to_WaterUseConnections.is_initialized

          water_use_connection = component.to_WaterUseConnections.get
          break
        end
        if water_use_connection.nil?
          # Need new water heater connection
          water_use_connection = OpenStudio::Model::WaterUseConnections.new(model)
          plant_loop.addDemandBranchForComponent(water_use_connection)
        end

      end

      # Showers
      if sh_gpd > 0

        # Create schedule
<<<<<<< HEAD
        sch_sh = HotWaterSchedule.new(model, runner, Constants.ObjectNameShower + " schedule", Constants.ObjectNameShower + " temperature schedule", nbeds, d_sh, "Shower", mixed_use_t, prof_type)
=======
        sch_sh = HotWaterSchedule.new(model, runner, Constants.ObjectNameShower + " schedule", Constants.ObjectNameShower + " temperature schedule", nbeds, d_sh, "Shower", mixed_use_t, create_sch_object = true, schedule_type_limits_name = Constants.ScheduleTypeLimitsFraction)
>>>>>>> ed34baf7
        if not sch_sh.validated?
          return false
        end

        sh_peak_flow = sch_sh.calcPeakFlowFromDailygpm(sh_gpd)
        sh_design_level = sch_sh.calcDesignLevelFromDailykWh(sh_tot_load)

        # Add water use equipment objects
        sh_wu_def = OpenStudio::Model::WaterUseEquipmentDefinition.new(model)
        sh_wu = OpenStudio::Model::WaterUseEquipment.new(sh_wu_def)
        sh_wu.setName(obj_name_sh)
        sh_wu.setSpace(space)
        sh_wu_def.setName(obj_name_sh)
        sh_wu_def.setPeakFlowRate(sh_peak_flow)
        sh_wu_def.setEndUseSubcategory(obj_name_sh)
        sh_wu.setFlowRateFractionSchedule(sch_sh.schedule)
        sh_wu_def.setTargetTemperatureSchedule(sch_sh.temperatureSchedule)
        water_use_connection.addWaterUseEquipment(sh_wu)

        # Add other equipment
        sh_oe_def = OpenStudio::Model::OtherEquipmentDefinition.new(model)
        sh_oe = OpenStudio::Model::OtherEquipment.new(sh_oe_def)
        sh_oe.setName(obj_name_sh)
        sh_oe.setSpace(space)
        sh_oe_def.setName(obj_name_sh)
        sh_oe_def.setDesignLevel(sh_design_level)
        sh_oe_def.setFractionRadiant(0)
        sh_oe_def.setFractionLatent(sh_lat)
        sh_oe_def.setFractionLost(0)
        sh_oe.setSchedule(sch_sh.schedule)

        # Re-assign recirc pump schedule if needed
        recirc_pump = nil
        space.otherEquipment.each do |space_equipment|
          next if not space_equipment.name.to_s.start_with? Constants.ObjectNameShower

          if space_equipment.schedule.is_initialized
            # Check if there is a recirc pump referencing this schedule
            model.getElectricEquipments.each do |ee|
              next if ee.name.to_s != obj_name_recirc_pump
              next if not ee.schedule.is_initialized
              next if ee.schedule.get.handle.to_s != space_equipment.schedule.get.handle.to_s

              recirc_pump = ee
            end
          end
        end
        if not recirc_pump.nil?
          recirc_pump.setSchedule(sch_sh.schedule)
        end

        tot_sh_gpd += sh_gpd

        # Unmet Shower Energy
        obj_name_sh = obj_name_sh.gsub("unit ", "").gsub("|", "_")

        vol_shower = OpenStudio::Model::EnergyManagementSystemSensor.new(model, "Water Use Equipment Hot Water Volume")
        vol_shower.setName("#{obj_name_sh} vol")
        vol_shower.setKeyName(sh_wu.name.to_s)

        t_out_wh = OpenStudio::Model::EnergyManagementSystemSensor.new(model, "Water Heater Use Side Outlet Temperature")
        t_out_wh.setName("#{obj_name_sh} tout")
        model.getPlantLoops.each do |pl|
          next if not pl.name.to_s.start_with? Constants.PlantLoopDomesticWater

          wh = Waterheater.get_water_heater(model, pl, runner)
          if wh.is_a? OpenStudio::Model::WaterHeaterHeatPumpWrappedCondenser
            wh = wh.tank
          end
          t_out_wh.setKeyName(wh.name.to_s)
        end

        mix_sp_hw = OpenStudio::Model::EnergyManagementSystemSensor.new(model, "Schedule Value")
        mix_sp_hw.setName("#{obj_name_sh} mixsp")
        mix_sp_hw.setKeyName(sh_wu_def.targetTemperatureSchedule.get.name.to_s)

        program = OpenStudio::Model::EnergyManagementSystemProgram.new(model)
        program.setName("#{obj_name_sh} sag")
        program.addLine("If #{vol_shower.name} > 0")
        program.addLine("Set ShowerTime=SystemTimeStep")
        program.addLine("Else")
        program.addLine("Set ShowerTime=0")
        program.addLine("EndIf")
        program.addLine("If (#{vol_shower.name} > 0) && (#{mix_sp_hw.name} > #{t_out_wh.name})")
        program.addLine("Set ShowerSag=SystemTimeStep")
        program.addLine("Set ShowerE=#{vol_shower.name}*4141170*(#{mix_sp_hw.name}-#{t_out_wh.name})")
        program.addLine("Else")
        program.addLine("Set ShowerSag=0")
        program.addLine("Set ShowerE=0")
        program.addLine("EndIf")

        program_calling_manager = OpenStudio::Model::EnergyManagementSystemProgramCallingManager.new(model)
        program_calling_manager.setName("#{obj_name_sh} sag")
        program_calling_manager.setCallingPoint("EndOfSystemTimestepAfterHVACReporting")
        program_calling_manager.addProgram(program)

        ems_output_var = OpenStudio::Model::EnergyManagementSystemOutputVariable.new(model, "ShowerE")
        ems_output_var.setName("Unmet Shower Energy|#{unit.name}")
        ems_output_var.setTypeOfDataInVariable("Summed")
        ems_output_var.setUpdateFrequency("SystemTimestep")
        ems_output_var.setEMSProgramOrSubroutineName(program)
        ems_output_var.setUnits("J")

        ems_output_var = OpenStudio::Model::EnergyManagementSystemOutputVariable.new(model, "ShowerSag")
        ems_output_var.setName("Unmet Shower Time|#{unit.name}")
        ems_output_var.setTypeOfDataInVariable("Summed")
        ems_output_var.setUpdateFrequency("SystemTimestep")
        ems_output_var.setEMSProgramOrSubroutineName(program)
        ems_output_var.setUnits("hr")

        ems_output_var = OpenStudio::Model::EnergyManagementSystemOutputVariable.new(model, "ShowerTime")
        ems_output_var.setName("Shower Draw Time|#{unit.name}")
        ems_output_var.setTypeOfDataInVariable("Summed")
        ems_output_var.setUpdateFrequency("SystemTimestep")
        ems_output_var.setEMSProgramOrSubroutineName(program)
        ems_output_var.setUnits("hr")
      end

      # Sinks
      if s_gpd > 0

        # Create schedule
<<<<<<< HEAD
        sch_s = HotWaterSchedule.new(model, runner, Constants.ObjectNameSink + " schedule", Constants.ObjectNameSink + " temperature schedule", nbeds, d_sh, "Sink", mixed_use_t, prof_type)
=======
        sch_s = HotWaterSchedule.new(model, runner, Constants.ObjectNameSink + " schedule", Constants.ObjectNameSink + " temperature schedule", nbeds, d_sh, "Sink", mixed_use_t, create_sch_object = true, schedule_type_limits_name = Constants.ScheduleTypeLimitsFraction)
>>>>>>> ed34baf7
        if not sch_s.validated?
          return false
        end

        s_peak_flow = sch_s.calcPeakFlowFromDailygpm(s_gpd)
        s_design_level = sch_s.calcDesignLevelFromDailykWh(s_tot_load)

        # Add water use equipment objects
        s_wu_def = OpenStudio::Model::WaterUseEquipmentDefinition.new(model)
        s_wu = OpenStudio::Model::WaterUseEquipment.new(s_wu_def)
        s_wu.setName(obj_name_s)
        s_wu.setSpace(space)
        s_wu_def.setName(obj_name_s)
        s_wu_def.setPeakFlowRate(s_peak_flow)
        s_wu_def.setEndUseSubcategory(obj_name_s)
        s_wu.setFlowRateFractionSchedule(sch_s.schedule)
        s_wu_def.setTargetTemperatureSchedule(sch_s.temperatureSchedule)
        water_use_connection.addWaterUseEquipment(s_wu)

        # Add other equipment
        s_oe_def = OpenStudio::Model::OtherEquipmentDefinition.new(model)
        s_oe = OpenStudio::Model::OtherEquipment.new(s_oe_def)
        s_oe.setName(obj_name_s)
        s_oe.setSpace(space)
        s_oe_def.setName(obj_name_s)
        s_oe_def.setDesignLevel(s_design_level)
        s_oe_def.setFractionRadiant(0)
        s_oe_def.setFractionLatent(s_lat)
        s_oe_def.setFractionLost(0)
        s_oe.setSchedule(sch_s.schedule)

        tot_s_gpd += s_gpd
      end

      # Baths
      if b_gpd > 0

        # Create schedule
<<<<<<< HEAD
        sch_b = HotWaterSchedule.new(model, runner, Constants.ObjectNameBath + " schedule", Constants.ObjectNameBath + " temperature schedule", nbeds, d_sh, "Bath", mixed_use_t, prof_type)
=======
        sch_b = HotWaterSchedule.new(model, runner, Constants.ObjectNameBath + " schedule", Constants.ObjectNameBath + " temperature schedule", nbeds, d_sh, "Bath", mixed_use_t, create_sch_object = true, schedule_type_limits_name = Constants.ScheduleTypeLimitsFraction)
>>>>>>> ed34baf7
        if not sch_b.validated?
          return false
        end

        b_peak_flow = sch_b.calcPeakFlowFromDailygpm(b_gpd)
        b_design_level = sch_b.calcDesignLevelFromDailykWh(b_tot_load)

        # Add water use equipment objects
        b_wu_def = OpenStudio::Model::WaterUseEquipmentDefinition.new(model)
        b_wu = OpenStudio::Model::WaterUseEquipment.new(b_wu_def)
        b_wu.setName(obj_name_b)
        b_wu.setSpace(space)
        b_wu_def.setName(obj_name_b)
        b_wu_def.setPeakFlowRate(b_peak_flow)
        b_wu_def.setEndUseSubcategory(obj_name_b)
        b_wu.setFlowRateFractionSchedule(sch_b.schedule)
        b_wu_def.setTargetTemperatureSchedule(sch_b.temperatureSchedule)
        water_use_connection.addWaterUseEquipment(b_wu)

        # Add other equipment
        b_oe_def = OpenStudio::Model::OtherEquipmentDefinition.new(model)
        b_oe = OpenStudio::Model::OtherEquipment.new(b_oe_def)
        b_oe.setName(obj_name_b)
        b_oe.setSpace(space)
        b_oe_def.setName(obj_name_b)
        b_oe_def.setDesignLevel(b_design_level)
        b_oe_def.setFractionRadiant(0)
        b_oe_def.setFractionLatent(b_lat)
        b_oe_def.setFractionLost(0)
        b_oe.setSchedule(sch_b.schedule)

        tot_b_gpd += b_gpd
      end

      if sh_gpd > 0 or s_gpd > 0 or b_gpd > 0
        msgs << "Shower, sinks, and bath fixtures drawing #{sh_gpd.round(1)}, #{s_gpd.round(1)}, and #{b_gpd.round(1)} gal/day respectively have been added to plant loop '#{plant_loop.name}' and assigned to space '#{space.name.to_s}'."
      end
    end

    # Reporting
    if msgs.size > 1
      msgs.each do |msg|
        runner.registerInfo(msg)
      end
      runner.registerFinalCondition("The building has been assigned shower, sink, and bath fixtures drawing a total of #{(tot_sh_gpd + tot_s_gpd + tot_b_gpd).round(1)} gal/day across #{units.size} units.")
    elsif msgs.size == 1
      runner.registerFinalCondition(msgs[0])
    else
      runner.registerFinalCondition("No shower, sink, or bath fixtures have been assigned.")
    end

    return true
  end

  def remove_existing(model, runner, space, obj_names)
    # Remove any existing ssb
    objects_to_remove = []
    space.otherEquipment.each do |space_equipment|
      found = false
      obj_names.each do |obj_name|
        next if not space_equipment.name.to_s.start_with? obj_name
        next if space_equipment.name.to_s.include? "=" # TODO: Skip dummy distribution objects; can remove once we are using AdditionalProperties

        found = true
      end
      next if not found

      objects_to_remove << space_equipment
      objects_to_remove << space_equipment.otherEquipmentDefinition
      if space_equipment.schedule.is_initialized
        objects_to_remove << space_equipment.schedule.get
      end
    end
    space.waterUseEquipment.each do |space_equipment|
      found = false
      obj_names.each do |obj_name|
        next if not space_equipment.name.to_s.start_with? obj_name
        next if space_equipment.name.to_s.include? "=" # TODO: Skip dummy distribution objects; can remove once we are using AdditionalProperties

        found = true
      end
      next if not found

      objects_to_remove << space_equipment
      objects_to_remove << space_equipment.waterUseEquipmentDefinition
      if space_equipment.flowRateFractionSchedule.is_initialized
        objects_to_remove << space_equipment.flowRateFractionSchedule.get
      end
      if space_equipment.waterUseEquipmentDefinition.targetTemperatureSchedule.is_initialized
        objects_to_remove << space_equipment.waterUseEquipmentDefinition.targetTemperatureSchedule.get
      end
    end
    if objects_to_remove.size > 0
      runner.registerInfo("Removed existing showers, sinks, and baths from space '#{space.name.to_s}'.")
    end
    objects_to_remove.uniq.each do |object|
      begin
        object.remove
      rescue
        # no op
      end
    end
    obj_names.each do |obj_name|
      model.getEnergyManagementSystemProgramCallingManagers.each do |pcm|
        if pcm.name.to_s.start_with? obj_name
          pcm.remove
        end
      end
      model.getEnergyManagementSystemSensors.each do |sensor|
        if sensor.name.to_s.start_with? obj_name.gsub(" ", "_").gsub("unit ", "").gsub("|", "_")
          sensor.remove
        end
      end
      programs = []
      model.getEnergyManagementSystemOutputVariables.each do |var|
        if var.emsProgramOrSubroutineName.to_s.start_with? obj_name.gsub(" ", "_").gsub("unit ", "").gsub("|", "_")
          unless programs.include? var.emsProgram.get
            programs << var.emsProgram.get
          end
          var.remove
        end
      end
      programs.each do |program|
        program.remove
      end
    end
  end
end # end the measure

# this allows the measure to be use by the application
ResidentialHotWaterFixtures.new.registerWithApplication<|MERGE_RESOLUTION|>--- conflicted
+++ resolved
@@ -213,11 +213,7 @@
       if sh_gpd > 0
 
         # Create schedule
-<<<<<<< HEAD
-        sch_sh = HotWaterSchedule.new(model, runner, Constants.ObjectNameShower + " schedule", Constants.ObjectNameShower + " temperature schedule", nbeds, d_sh, "Shower", mixed_use_t, prof_type)
-=======
-        sch_sh = HotWaterSchedule.new(model, runner, Constants.ObjectNameShower + " schedule", Constants.ObjectNameShower + " temperature schedule", nbeds, d_sh, "Shower", mixed_use_t, create_sch_object = true, schedule_type_limits_name = Constants.ScheduleTypeLimitsFraction)
->>>>>>> ed34baf7
+        sch_sh = HotWaterSchedule.new(model, runner, Constants.ObjectNameShower + " schedule", Constants.ObjectNameShower + " temperature schedule", nbeds, d_sh, "Shower", mixed_use_t, prof_type, create_sch_object = true, schedule_type_limits_name = Constants.ScheduleTypeLimitsFraction)
         if not sch_sh.validated?
           return false
         end
@@ -340,11 +336,7 @@
       if s_gpd > 0
 
         # Create schedule
-<<<<<<< HEAD
-        sch_s = HotWaterSchedule.new(model, runner, Constants.ObjectNameSink + " schedule", Constants.ObjectNameSink + " temperature schedule", nbeds, d_sh, "Sink", mixed_use_t, prof_type)
-=======
-        sch_s = HotWaterSchedule.new(model, runner, Constants.ObjectNameSink + " schedule", Constants.ObjectNameSink + " temperature schedule", nbeds, d_sh, "Sink", mixed_use_t, create_sch_object = true, schedule_type_limits_name = Constants.ScheduleTypeLimitsFraction)
->>>>>>> ed34baf7
+        sch_s = HotWaterSchedule.new(model, runner, Constants.ObjectNameSink + " schedule", Constants.ObjectNameSink + " temperature schedule", nbeds, d_sh, "Sink", mixed_use_t, prof_type, create_sch_object = true, schedule_type_limits_name = Constants.ScheduleTypeLimitsFraction)
         if not sch_s.validated?
           return false
         end
@@ -383,11 +375,7 @@
       if b_gpd > 0
 
         # Create schedule
-<<<<<<< HEAD
-        sch_b = HotWaterSchedule.new(model, runner, Constants.ObjectNameBath + " schedule", Constants.ObjectNameBath + " temperature schedule", nbeds, d_sh, "Bath", mixed_use_t, prof_type)
-=======
-        sch_b = HotWaterSchedule.new(model, runner, Constants.ObjectNameBath + " schedule", Constants.ObjectNameBath + " temperature schedule", nbeds, d_sh, "Bath", mixed_use_t, create_sch_object = true, schedule_type_limits_name = Constants.ScheduleTypeLimitsFraction)
->>>>>>> ed34baf7
+        sch_b = HotWaterSchedule.new(model, runner, Constants.ObjectNameBath + " schedule", Constants.ObjectNameBath + " temperature schedule", nbeds, d_sh, "Bath", mixed_use_t, prof_type, create_sch_object = true, schedule_type_limits_name = Constants.ScheduleTypeLimitsFraction)
         if not sch_b.validated?
           return false
         end
