--- conflicted
+++ resolved
@@ -98,8 +98,6 @@
       return false
     end
 
-<<<<<<< HEAD
-=======
     # Get building units
     units = Geometry.get_building_units(model, runner)
     if units.nil?
@@ -140,7 +138,6 @@
     tot_b_gpd = 0
     msgs = []
     sch_sh = nil
->>>>>>> 78d739aa
     sch_s = nil
     sch_b = nil
     units.each_with_index do |unit, unit_index|
@@ -290,10 +287,6 @@
         end
 
         tot_sh_gpd += sh_gpd
-<<<<<<< HEAD
-
-=======
->>>>>>> 78d739aa
         # Unmet Shower Energy
         obj_name_sh = obj_name_sh.gsub("unit ", "").gsub("|", "_")
 
@@ -462,8 +455,6 @@
   end
 
   def remove_existing(model, runner, space, obj_names)
-<<<<<<< HEAD
-=======
     # Remove existing EMS
     obj_name_sh = Constants.ObjectNameShower
     model.getEnergyManagementSystemProgramCallingManagers.each do |pcm|
@@ -493,7 +484,6 @@
       end
     end
 
->>>>>>> 78d739aa
     # Remove any existing ssb
     objects_to_remove = []
     space.otherEquipment.each do |space_equipment|
