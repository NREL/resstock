--- conflicted
+++ resolved
@@ -165,32 +165,6 @@
       obj_name_b = Constants.ObjectNameBath(unit.name.to_s)
       obj_name_recirc_pump = Constants.ObjectNameHotWaterRecircPump(unit.name.to_s)
 
-<<<<<<< HEAD
-      # Calc daily gpm and annual gain of each end use
-      sh_gpd = (14.0 + 4.67 * nbeds) * sh_mult
-      s_gpd = (12.5 + 4.16 * nbeds) * s_mult
-      b_gpd = (3.5 + 1.17 * nbeds) * b_mult
-
-      # Shower internal gains
-      sh_sens_load = (741 + 247 * nbeds) * sh_mult # Btu/day
-      sh_lat_load = (703 + 235 * nbeds) * sh_mult # Btu/day
-      sh_tot_load = UnitConversions.convert(sh_sens_load + sh_lat_load, "Btu", "kWh") # kWh/day
-      sh_lat = sh_lat_load / (sh_lat_load + sh_sens_load)
-
-      # Sink internal gains
-      s_sens_load = (310 + 103 * nbeds) * s_mult # Btu/day
-      s_lat_load = (140 + 47 * nbeds) * s_mult # Btu/day
-      s_tot_load = UnitConversions.convert(s_sens_load + s_lat_load, "Btu", "kWh") # kWh/day
-      s_lat = s_lat_load / (s_lat_load + s_sens_load)
-
-      # Bath internal gains
-      b_sens_load = (185 + 62 * nbeds) * b_mult # Btu/day
-      b_lat_load = 0 # Btu/day
-      b_tot_load = UnitConversions.convert(b_sens_load + b_lat_load, "Btu", "kWh") # kWh/day
-      b_lat = b_lat_load / (b_lat_load + b_sens_load)
-=======
-      mixed_use_t = Constants.MixedUseT # F
-
       if [Constants.BuildingTypeMultifamily, Constants.BuildingTypeSingleFamilyAttached].include? Geometry.get_building_type(model) # multifamily equation
         # Calc daily gpm and annual gain of each end use
         sh_gpd = (14.0 + 4.67 * (-0.68 + 1.09 * noccupants)) * sh_mult
@@ -238,7 +212,6 @@
         b_tot_load = UnitConversions.convert(b_sens_load + b_lat_load, "Btu", "kWh") # kWh/day
         b_lat = b_lat_load / (b_lat_load + b_sens_load)
       end
->>>>>>> 187d213d
 
       if sh_gpd > 0 or s_gpd > 0 or b_gpd > 0
 
