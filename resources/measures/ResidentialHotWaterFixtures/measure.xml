--- conflicted
+++ resolved
@@ -1,17 +1,9 @@
 <measure>
   <schema_version>3.0</schema_version>
-  <error>C:/Users/aspeake/Documents/resstock/resources/measures/HPXMLtoOpenStudio/resources/util.rb:1425: syntax error, unexpected keyword_end, expecting end-of-input
-  end&#xd;
-     ^</error>
   <name>residential_hot_water_fixtures</name>
   <uid>6159fd36-6bfa-4907-9200-9cb852d50799</uid>
-<<<<<<< HEAD
-  <version_id>e57c5042-11cc-432e-baa9-25e494d0d62b</version_id>
-  <version_modified>20210409T193149Z</version_modified>
-=======
   <version_id>09d7fda6-8a48-4731-9769-2e0e55c1aa93</version_id>
   <version_modified>20210616T203305Z</version_modified>
->>>>>>> d6f6ffbf
   <xml_checksum>A6ACD89C</xml_checksum>
   <class_name>ResidentialHotWaterFixtures</class_name>
   <display_name>Set Residential Hot Water Fixtures</display_name>
@@ -88,21 +80,13 @@
       <filename>measure.rb</filename>
       <filetype>rb</filetype>
       <usage_type>script</usage_type>
-<<<<<<< HEAD
-      <checksum>A3CA169A</checksum>
-=======
       <checksum>E9027BCD</checksum>
->>>>>>> d6f6ffbf
     </file>
     <file>
       <filename>ResidentialHotWaterFixtures_Test.rb</filename>
       <filetype>rb</filetype>
       <usage_type>test</usage_type>
-<<<<<<< HEAD
-      <checksum>14480888</checksum>
-=======
       <checksum>90DCFC7F</checksum>
->>>>>>> d6f6ffbf
     </file>
   </files>
 </measure>