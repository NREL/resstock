--- conflicted
+++ resolved
@@ -2,13 +2,8 @@
   <schema_version>3.0</schema_version>
   <name>residential_hot_water_fixtures</name>
   <uid>6159fd36-6bfa-4907-9200-9cb852d50799</uid>
-<<<<<<< HEAD
-  <version_id>3e48c2f1-690c-4c3d-92ee-5815bdb055d5</version_id>
-  <version_modified>20190725T163150Z</version_modified>
-=======
   <version_id>8c7caead-ced3-431b-8a6e-3d5758b96fb3</version_id>
   <version_modified>20200804T161343Z</version_modified>
->>>>>>> 49f5e9b9
   <xml_checksum>A6ACD89C</xml_checksum>
   <class_name>ResidentialHotWaterFixtures</class_name>
   <display_name>Set Residential Hot Water Fixtures</display_name>
@@ -57,37 +52,6 @@
         </choice>
       </choices>
     </argument>
-<<<<<<< HEAD
-    <argument>
-      <name>schedule_day_shift</name>
-      <display_name>Schedule Day Shift</display_name>
-      <description>Draw profiles are shifted to prevent coincident hot water events when performing portfolio analyses. For multifamily buildings, draw profiles for each unit are automatically shifted by one week.</description>
-      <type>Integer</type>
-      <required>true</required>
-      <model_dependent>false</model_dependent>
-      <default_value>0</default_value>
-    </argument>
-    <argument>
-      <name>draw_profile_type</name>
-      <display_name>Draw Profile Type</display_name>
-      <description>The 'smooth' option uses the BA HSP smooth 24 hour curves, and the 'realistic' uses the DHWESG draw profiles.</description>
-      <type>Choice</type>
-      <required>true</required>
-      <model_dependent>true</model_dependent>
-      <default_value>realistic</default_value>
-      <choices>
-        <choice>
-          <value>realistic</value>
-          <display_name>realistic</display_name>
-        </choice>
-        <choice>
-          <value>smooth</value>
-          <display_name>smooth</display_name>
-        </choice>
-      </choices>
-    </argument>
-=======
->>>>>>> 49f5e9b9
   </arguments>
   <outputs/>
   <provenances/>
@@ -122,17 +86,7 @@
       <filename>measure.rb</filename>
       <filetype>rb</filetype>
       <usage_type>script</usage_type>
-<<<<<<< HEAD
-      <checksum>8C720A0F</checksum>
-    </file>
-    <file>
-      <filename>ResidentialHotWaterFixtures_Test.rb</filename>
-      <filetype>rb</filetype>
-      <usage_type>test</usage_type>
-      <checksum>8E0BD235</checksum>
-=======
       <checksum>4C160DC0</checksum>
->>>>>>> 49f5e9b9
     </file>
   </files>
 </measure>