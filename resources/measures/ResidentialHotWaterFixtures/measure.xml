--- conflicted
+++ resolved
@@ -2,13 +2,8 @@
   <schema_version>3.0</schema_version>
   <name>residential_hot_water_fixtures</name>
   <uid>6159fd36-6bfa-4907-9200-9cb852d50799</uid>
-<<<<<<< HEAD
-  <version_id>5808ab36-4e42-42ac-ae46-681ebec61cc9</version_id>
-  <version_modified>20200326T223750Z</version_modified>
-=======
   <version_id>a7874430-3f01-4ffe-bcb4-09ff3afabb2e</version_id>
   <version_modified>20200325T203114Z</version_modified>
->>>>>>> 4d8f44c8
   <xml_checksum>A6ACD89C</xml_checksum>
   <class_name>ResidentialHotWaterFixtures</class_name>
   <display_name>Set Residential Hot Water Fixtures</display_name>
@@ -57,6 +52,15 @@
         </choice>
       </choices>
     </argument>
+    <argument>
+      <name>schedule_day_shift</name>
+      <display_name>Schedule Day Shift</display_name>
+      <description>Draw profiles are shifted to prevent coincident hot water events when performing portfolio analyses. For multifamily buildings, draw profiles for each unit are automatically shifted by one week.</description>
+      <type>Integer</type>
+      <required>true</required>
+      <model_dependent>false</model_dependent>
+      <default_value>0</default_value>
+    </argument>
   </arguments>
   <outputs/>
   <provenances/>
@@ -77,15 +81,12 @@
   </attributes>
   <files>
     <file>
-<<<<<<< HEAD
-=======
       <filename>ResidentialHotWaterFixtures_Test.rb</filename>
       <filetype>rb</filetype>
       <usage_type>test</usage_type>
       <checksum>DEBEDA50</checksum>
     </file>
     <file>
->>>>>>> 4d8f44c8
       <version>
         <software_program>OpenStudio</software_program>
         <identifier>1.4.1</identifier>
@@ -94,17 +95,7 @@
       <filename>measure.rb</filename>
       <filetype>rb</filetype>
       <usage_type>script</usage_type>
-<<<<<<< HEAD
-      <checksum>2DAA1694</checksum>
-    </file>
-    <file>
-      <filename>ResidentialHotWaterFixtures_Test.rb</filename>
-      <filetype>rb</filetype>
-      <usage_type>test</usage_type>
-      <checksum>316B750F</checksum>
-=======
       <checksum>D16C2177</checksum>
->>>>>>> 4d8f44c8
     </file>
   </files>
 </measure>