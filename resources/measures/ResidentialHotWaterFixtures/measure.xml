<measure>
  <schema_version>3.0</schema_version>
  <name>residential_hot_water_fixtures</name>
  <uid>6159fd36-6bfa-4907-9200-9cb852d50799</uid>
<<<<<<< HEAD
  <version_id>6d35a109-5a2a-482f-b538-8aa5b56fab08</version_id>
  <version_modified>20181113T011956Z</version_modified>
=======
  <version_id>e5fd31fe-983a-4555-a9f4-9370401a4faa</version_id>
  <version_modified>20181113T060859Z</version_modified>
>>>>>>> 2c39cee5
  <xml_checksum>A6ACD89C</xml_checksum>
  <class_name>ResidentialHotWaterFixtures</class_name>
  <display_name>Set Residential Hot Water Fixtures</display_name>
  <description>Adds (or replaces) residential hot water fixtures -- showers, sinks, and baths. For multifamily buildings, the hot water fixtures can be set for all units of the building. See https://github.com/NREL/OpenStudio-BEopt#workflows for supported workflows using this measure.</description>
  <modeler_description>Creates three new WaterUse:Equipment objects to represent showers, sinks, and baths in a home. OtherEquipment objects are also added to take into account the heat gain in the space due to hot water use.</modeler_description>
  <arguments>
    <argument>
      <name>shower_mult</name>
      <display_name>Multiplier on shower hot water use</display_name>
      <description>Multiplier on Building America HSP shower hot water consumption. HSP prescribes shower hot water consumption of 14 + 4.67 * n_bedrooms gal/day at 110 F.</description>
      <type>Double</type>
      <required>true</required>
      <model_dependent>false</model_dependent>
      <default_value>1</default_value>
    </argument>
    <argument>
      <name>sink_mult</name>
      <display_name>Multiplier on sink hot water use</display_name>
      <description>Multiplier on Building America HSP sink hot water consumption. HSP prescribes sink hot water consumption of 12.5 + 4.16 * n_bedrooms gal/day at 110 F.</description>
      <type>Double</type>
      <required>true</required>
      <model_dependent>false</model_dependent>
      <default_value>1</default_value>
    </argument>
    <argument>
      <name>bath_mult</name>
      <display_name>Multiplier on bath hot water use</display_name>
      <description>Multiplier on Building America HSP bath hot water consumption. HSP prescribes bath hot water consumption of 3.5 + 1.17 * n_bedrooms gal/day at 110 F.</description>
      <type>Double</type>
      <required>true</required>
      <model_dependent>false</model_dependent>
      <default_value>1</default_value>
    </argument>
    <argument>
      <name>plant_loop</name>
      <display_name>Plant Loop</display_name>
      <description>Select the plant loop for the hot water fixtures. 'auto' will try to choose the plant loop associated with the specified space. For multifamily buildings, 'auto' will choose the plant loop for each unit of the building.</description>
      <type>Choice</type>
      <required>true</required>
      <model_dependent>true</model_dependent>
      <default_value>auto</default_value>
      <choices>
        <choice>
          <value>auto</value>
          <display_name>auto</display_name>
        </choice>
      </choices>
    </argument>
    <argument>
      <name>schedule_day_shift</name>
      <display_name>Schedule Day Shift</display_name>
      <description>Draw profiles are shifted to prevent coincident hot water events when performing portfolio analyses. For multifamily buildings, draw profiles for each unit are automatically shifted by one week.</description>
      <type>Integer</type>
      <required>true</required>
      <model_dependent>false</model_dependent>
      <default_value>0</default_value>
    </argument>
  </arguments>
  <outputs/>
  <provenances/>
  <tags>
    <tag>Service Water Heating.Water Use</tag>
  </tags>
  <attributes>
    <attribute>
      <name>Measure Type</name>
      <value>ModelMeasure</value>
      <datatype>string</datatype>
    </attribute>
    <attribute>
      <name>Uses SketchUp API</name>
      <value>false</value>
      <datatype>boolean</datatype>
    </attribute>
  </attributes>
  <files>
    <file>
      <filename>ResidentialHotWaterFixtures_Test.rb</filename>
      <filetype>rb</filetype>
      <usage_type>test</usage_type>
      <checksum>BC0EB573</checksum>
    </file>
    <file>
      <version>
        <software_program>OpenStudio</software_program>
        <identifier>1.4.1</identifier>
        <min_compatible>2.0.4</min_compatible>
      </version>
      <filename>measure.rb</filename>
      <filetype>rb</filetype>
      <usage_type>script</usage_type>
      <checksum>1796942B</checksum>
    </file>
  </files>
</measure><|MERGE_RESOLUTION|>--- conflicted
+++ resolved
@@ -2,13 +2,8 @@
   <schema_version>3.0</schema_version>
   <name>residential_hot_water_fixtures</name>
   <uid>6159fd36-6bfa-4907-9200-9cb852d50799</uid>
-<<<<<<< HEAD
-  <version_id>6d35a109-5a2a-482f-b538-8aa5b56fab08</version_id>
-  <version_modified>20181113T011956Z</version_modified>
-=======
   <version_id>e5fd31fe-983a-4555-a9f4-9370401a4faa</version_id>
   <version_modified>20181113T060859Z</version_modified>
->>>>>>> 2c39cee5
   <xml_checksum>A6ACD89C</xml_checksum>
   <class_name>ResidentialHotWaterFixtures</class_name>
   <display_name>Set Residential Hot Water Fixtures</display_name>
@@ -89,7 +84,7 @@
       <filename>ResidentialHotWaterFixtures_Test.rb</filename>
       <filetype>rb</filetype>
       <usage_type>test</usage_type>
-      <checksum>BC0EB573</checksum>
+      <checksum>CAEA89F5</checksum>
     </file>
     <file>
       <version>
@@ -100,7 +95,7 @@
       <filename>measure.rb</filename>
       <filetype>rb</filetype>
       <usage_type>script</usage_type>
-      <checksum>1796942B</checksum>
+      <checksum>76214F32</checksum>
     </file>
   </files>
 </measure>