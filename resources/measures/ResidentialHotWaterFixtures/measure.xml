<measure>
  <schema_version>3.0</schema_version>
  <name>residential_hot_water_fixtures</name>
  <uid>6159fd36-6bfa-4907-9200-9cb852d50799</uid>
<<<<<<< HEAD
  <version_id>b5faeaa2-9cb3-4da1-9fc8-fe03d0ea34bb</version_id>
  <version_modified>20181109T193250Z</version_modified>
=======
  <version_id>7946fe7c-8076-475f-a22c-f8854200ad12</version_id>
  <version_modified>20181112T230642Z</version_modified>
>>>>>>> 970d3f66
  <xml_checksum>A6ACD89C</xml_checksum>
  <class_name>ResidentialHotWaterFixtures</class_name>
  <display_name>Set Residential Hot Water Fixtures</display_name>
  <description>Adds (or replaces) residential hot water fixtures -- showers, sinks, and baths. For multifamily buildings, the hot water fixtures can be set for all units of the building. See https://github.com/NREL/OpenStudio-BEopt#workflows for supported workflows using this measure.</description>
  <modeler_description>Creates three new WaterUse:Equipment objects to represent showers, sinks, and baths in a home. OtherEquipment objects are also added to take into account the heat gain in the space due to hot water use.</modeler_description>
  <arguments>
    <argument>
      <name>shower_mult</name>
      <display_name>Multiplier on shower hot water use</display_name>
      <description>Multiplier on Building America HSP shower hot water consumption. HSP prescribes shower hot water consumption of 14 + 4.67 * n_bedrooms gal/day at 110 F.</description>
      <type>Double</type>
      <required>true</required>
      <model_dependent>false</model_dependent>
      <default_value>1</default_value>
    </argument>
    <argument>
      <name>sink_mult</name>
      <display_name>Multiplier on sink hot water use</display_name>
      <description>Multiplier on Building America HSP sink hot water consumption. HSP prescribes sink hot water consumption of 12.5 + 4.16 * n_bedrooms gal/day at 110 F.</description>
      <type>Double</type>
      <required>true</required>
      <model_dependent>false</model_dependent>
      <default_value>1</default_value>
    </argument>
    <argument>
      <name>bath_mult</name>
      <display_name>Multiplier on bath hot water use</display_name>
      <description>Multiplier on Building America HSP bath hot water consumption. HSP prescribes bath hot water consumption of 3.5 + 1.17 * n_bedrooms gal/day at 110 F.</description>
      <type>Double</type>
      <required>true</required>
      <model_dependent>false</model_dependent>
      <default_value>1</default_value>
    </argument>
    <argument>
      <name>plant_loop</name>
      <display_name>Plant Loop</display_name>
      <description>Select the plant loop for the hot water fixtures. 'auto' will try to choose the plant loop associated with the specified space. For multifamily buildings, 'auto' will choose the plant loop for each unit of the building.</description>
      <type>Choice</type>
      <required>true</required>
      <model_dependent>true</model_dependent>
      <default_value>auto</default_value>
      <choices>
        <choice>
          <value>auto</value>
          <display_name>auto</display_name>
        </choice>
      </choices>
    </argument>
    <argument>
      <name>schedule_day_shift</name>
      <display_name>Schedule Day Shift</display_name>
      <description>Draw profiles are shifted to prevent coincident hot water events when performing portfolio analyses. For multifamily buildings, draw profiles for each unit are automatically shifted by one week.</description>
      <type>Integer</type>
      <required>true</required>
      <model_dependent>false</model_dependent>
      <default_value>0</default_value>
    </argument>
  </arguments>
  <outputs/>
  <provenances/>
  <tags>
    <tag>Service Water Heating.Water Use</tag>
  </tags>
  <attributes>
    <attribute>
      <name>Measure Type</name>
      <value>ModelMeasure</value>
      <datatype>string</datatype>
    </attribute>
    <attribute>
      <name>Uses SketchUp API</name>
      <value>false</value>
      <datatype>boolean</datatype>
    </attribute>
  </attributes>
  <files>
    <file>
      <filename>ResidentialHotWaterFixtures_Test.rb</filename>
      <filetype>rb</filetype>
      <usage_type>test</usage_type>
      <checksum>CAEA89F5</checksum>
    </file>
    <file>
<<<<<<< HEAD
      <filename>MinuteDrawProfilesMaxFlows.csv</filename>
      <filetype>csv</filetype>
      <usage_type>resource</usage_type>
      <checksum>0E1048A3</checksum>
    </file>
    <file>
      <filename>BathSchedule_1bed.csv</filename>
      <filetype>csv</filetype>
      <usage_type>resource</usage_type>
      <checksum>2756B8A4</checksum>
    </file>
    <file>
      <filename>BathSchedule_2bed.csv</filename>
      <filetype>csv</filetype>
      <usage_type>resource</usage_type>
      <checksum>DD7631E9</checksum>
    </file>
    <file>
      <filename>BathSchedule_3bed.csv</filename>
      <filetype>csv</filetype>
      <usage_type>resource</usage_type>
      <checksum>CA94B43E</checksum>
    </file>
    <file>
      <filename>BathSchedule_4bed.csv</filename>
      <filetype>csv</filetype>
      <usage_type>resource</usage_type>
      <checksum>5A74968C</checksum>
    </file>
    <file>
      <filename>BathSchedule_5bed.csv</filename>
      <filetype>csv</filetype>
      <usage_type>resource</usage_type>
      <checksum>61E873CD</checksum>
    </file>
    <file>
      <filename>ShowerSchedule_1bed.csv</filename>
      <filetype>csv</filetype>
      <usage_type>resource</usage_type>
      <checksum>9222E591</checksum>
    </file>
    <file>
      <filename>ShowerSchedule_2bed.csv</filename>
      <filetype>csv</filetype>
      <usage_type>resource</usage_type>
      <checksum>4A282B1D</checksum>
    </file>
    <file>
      <filename>ShowerSchedule_3bed.csv</filename>
      <filetype>csv</filetype>
      <usage_type>resource</usage_type>
      <checksum>57187E02</checksum>
    </file>
    <file>
      <filename>ShowerSchedule_4bed.csv</filename>
      <filetype>csv</filetype>
      <usage_type>resource</usage_type>
      <checksum>63D51C5E</checksum>
    </file>
    <file>
      <filename>ShowerSchedule_5bed.csv</filename>
      <filetype>csv</filetype>
      <usage_type>resource</usage_type>
      <checksum>248E17B8</checksum>
    </file>
    <file>
      <filename>SinkSchedule_1bed.csv</filename>
      <filetype>csv</filetype>
      <usage_type>resource</usage_type>
      <checksum>162386DA</checksum>
    </file>
    <file>
      <filename>SinkSchedule_2bed.csv</filename>
      <filetype>csv</filetype>
      <usage_type>resource</usage_type>
      <checksum>ADC2C5DD</checksum>
    </file>
    <file>
      <filename>SinkSchedule_3bed.csv</filename>
      <filetype>csv</filetype>
      <usage_type>resource</usage_type>
      <checksum>6828ECEE</checksum>
    </file>
    <file>
      <filename>SinkSchedule_4bed.csv</filename>
      <filetype>csv</filetype>
      <usage_type>resource</usage_type>
      <checksum>E6D39D36</checksum>
    </file>
    <file>
      <filename>SinkSchedule_5bed.csv</filename>
      <filetype>csv</filetype>
      <usage_type>resource</usage_type>
      <checksum>35E27F20</checksum>
    </file>
    <file>
      <filename>materials.rb</filename>
      <filetype>rb</filetype>
      <usage_type>resource</usage_type>
      <checksum>82D32FEE</checksum>
    </file>
    <file>
      <filename>weather.rb</filename>
      <filetype>rb</filetype>
      <usage_type>resource</usage_type>
      <checksum>454E14D4</checksum>
    </file>
    <file>
      <filename>util.rb</filename>
      <filetype>rb</filetype>
      <usage_type>resource</usage_type>
      <checksum>B8804B95</checksum>
    </file>
    <file>
=======
>>>>>>> 970d3f66
      <version>
        <software_program>OpenStudio</software_program>
        <identifier>1.4.1</identifier>
        <min_compatible>2.0.4</min_compatible>
      </version>
      <filename>measure.rb</filename>
      <filetype>rb</filetype>
      <usage_type>script</usage_type>
<<<<<<< HEAD
      <checksum>64C9F05C</checksum>
    </file>
    <file>
      <filename>unit_conversions.rb</filename>
      <filetype>rb</filetype>
      <usage_type>resource</usage_type>
      <checksum>7161039B</checksum>
    </file>
    <file>
      <filename>schedules.rb</filename>
      <filetype>rb</filetype>
      <usage_type>resource</usage_type>
      <checksum>F7EEE7C4</checksum>
    </file>
    <file>
      <filename>waterheater.rb</filename>
      <filetype>rb</filetype>
      <usage_type>resource</usage_type>
      <checksum>6DEBF1F0</checksum>
    </file>
    <file>
      <filename>SFD_2000sqft_2story_FB_GRG_UA_3Beds_2Baths_Denver_WHTank_HWFixtures_RecircDist.osm</filename>
      <filetype>osm</filetype>
      <usage_type>test</usage_type>
      <checksum>AF63EE9B</checksum>
    </file>
    <file>
      <filename>SFD_2000sqft_2story_FB_GRG_UA_3Beds_2Baths.osm</filename>
      <filetype>osm</filetype>
      <usage_type>test</usage_type>
      <checksum>4E0E3944</checksum>
    </file>
    <file>
      <filename>SFD_2000sqft_2story_FB_GRG_UA_3Beds_2Baths_Denver_WHTank.osm</filename>
      <filetype>osm</filetype>
      <usage_type>test</usage_type>
      <checksum>B1CA251C</checksum>
    </file>
    <file>
      <filename>geometry.rb</filename>
      <filetype>rb</filetype>
      <usage_type>resource</usage_type>
      <checksum>E5BD3794</checksum>
    </file>
    <file>
      <filename>constants.rb</filename>
      <filetype>rb</filetype>
      <usage_type>resource</usage_type>
      <checksum>F1D15EBA</checksum>
    </file>
    <file>
      <filename>SFA_4units_1story_FB_UA_3Beds_2Baths_Denver_WHTank.osm</filename>
      <filetype>osm</filetype>
      <usage_type>test</usage_type>
      <checksum>7D797868</checksum>
    </file>
    <file>
      <filename>MF_8units_1story_SL_3Beds_2Baths_Denver_WHTank.osm</filename>
      <filetype>osm</filetype>
      <usage_type>test</usage_type>
      <checksum>C0780489</checksum>
=======
      <checksum>76214F32</checksum>
>>>>>>> 970d3f66
    </file>
  </files>
</measure><|MERGE_RESOLUTION|>--- conflicted
+++ resolved
@@ -2,13 +2,8 @@
   <schema_version>3.0</schema_version>
   <name>residential_hot_water_fixtures</name>
   <uid>6159fd36-6bfa-4907-9200-9cb852d50799</uid>
-<<<<<<< HEAD
-  <version_id>b5faeaa2-9cb3-4da1-9fc8-fe03d0ea34bb</version_id>
-  <version_modified>20181109T193250Z</version_modified>
-=======
-  <version_id>7946fe7c-8076-475f-a22c-f8854200ad12</version_id>
-  <version_modified>20181112T230642Z</version_modified>
->>>>>>> 970d3f66
+  <version_id>ccd92a4d-4bc9-4201-a8ce-034a7d37aea7</version_id>
+  <version_modified>20181113T054751Z</version_modified>
   <xml_checksum>A6ACD89C</xml_checksum>
   <class_name>ResidentialHotWaterFixtures</class_name>
   <display_name>Set Residential Hot Water Fixtures</display_name>
@@ -92,123 +87,6 @@
       <checksum>CAEA89F5</checksum>
     </file>
     <file>
-<<<<<<< HEAD
-      <filename>MinuteDrawProfilesMaxFlows.csv</filename>
-      <filetype>csv</filetype>
-      <usage_type>resource</usage_type>
-      <checksum>0E1048A3</checksum>
-    </file>
-    <file>
-      <filename>BathSchedule_1bed.csv</filename>
-      <filetype>csv</filetype>
-      <usage_type>resource</usage_type>
-      <checksum>2756B8A4</checksum>
-    </file>
-    <file>
-      <filename>BathSchedule_2bed.csv</filename>
-      <filetype>csv</filetype>
-      <usage_type>resource</usage_type>
-      <checksum>DD7631E9</checksum>
-    </file>
-    <file>
-      <filename>BathSchedule_3bed.csv</filename>
-      <filetype>csv</filetype>
-      <usage_type>resource</usage_type>
-      <checksum>CA94B43E</checksum>
-    </file>
-    <file>
-      <filename>BathSchedule_4bed.csv</filename>
-      <filetype>csv</filetype>
-      <usage_type>resource</usage_type>
-      <checksum>5A74968C</checksum>
-    </file>
-    <file>
-      <filename>BathSchedule_5bed.csv</filename>
-      <filetype>csv</filetype>
-      <usage_type>resource</usage_type>
-      <checksum>61E873CD</checksum>
-    </file>
-    <file>
-      <filename>ShowerSchedule_1bed.csv</filename>
-      <filetype>csv</filetype>
-      <usage_type>resource</usage_type>
-      <checksum>9222E591</checksum>
-    </file>
-    <file>
-      <filename>ShowerSchedule_2bed.csv</filename>
-      <filetype>csv</filetype>
-      <usage_type>resource</usage_type>
-      <checksum>4A282B1D</checksum>
-    </file>
-    <file>
-      <filename>ShowerSchedule_3bed.csv</filename>
-      <filetype>csv</filetype>
-      <usage_type>resource</usage_type>
-      <checksum>57187E02</checksum>
-    </file>
-    <file>
-      <filename>ShowerSchedule_4bed.csv</filename>
-      <filetype>csv</filetype>
-      <usage_type>resource</usage_type>
-      <checksum>63D51C5E</checksum>
-    </file>
-    <file>
-      <filename>ShowerSchedule_5bed.csv</filename>
-      <filetype>csv</filetype>
-      <usage_type>resource</usage_type>
-      <checksum>248E17B8</checksum>
-    </file>
-    <file>
-      <filename>SinkSchedule_1bed.csv</filename>
-      <filetype>csv</filetype>
-      <usage_type>resource</usage_type>
-      <checksum>162386DA</checksum>
-    </file>
-    <file>
-      <filename>SinkSchedule_2bed.csv</filename>
-      <filetype>csv</filetype>
-      <usage_type>resource</usage_type>
-      <checksum>ADC2C5DD</checksum>
-    </file>
-    <file>
-      <filename>SinkSchedule_3bed.csv</filename>
-      <filetype>csv</filetype>
-      <usage_type>resource</usage_type>
-      <checksum>6828ECEE</checksum>
-    </file>
-    <file>
-      <filename>SinkSchedule_4bed.csv</filename>
-      <filetype>csv</filetype>
-      <usage_type>resource</usage_type>
-      <checksum>E6D39D36</checksum>
-    </file>
-    <file>
-      <filename>SinkSchedule_5bed.csv</filename>
-      <filetype>csv</filetype>
-      <usage_type>resource</usage_type>
-      <checksum>35E27F20</checksum>
-    </file>
-    <file>
-      <filename>materials.rb</filename>
-      <filetype>rb</filetype>
-      <usage_type>resource</usage_type>
-      <checksum>82D32FEE</checksum>
-    </file>
-    <file>
-      <filename>weather.rb</filename>
-      <filetype>rb</filetype>
-      <usage_type>resource</usage_type>
-      <checksum>454E14D4</checksum>
-    </file>
-    <file>
-      <filename>util.rb</filename>
-      <filetype>rb</filetype>
-      <usage_type>resource</usage_type>
-      <checksum>B8804B95</checksum>
-    </file>
-    <file>
-=======
->>>>>>> 970d3f66
       <version>
         <software_program>OpenStudio</software_program>
         <identifier>1.4.1</identifier>
@@ -217,71 +95,7 @@
       <filename>measure.rb</filename>
       <filetype>rb</filetype>
       <usage_type>script</usage_type>
-<<<<<<< HEAD
-      <checksum>64C9F05C</checksum>
-    </file>
-    <file>
-      <filename>unit_conversions.rb</filename>
-      <filetype>rb</filetype>
-      <usage_type>resource</usage_type>
-      <checksum>7161039B</checksum>
-    </file>
-    <file>
-      <filename>schedules.rb</filename>
-      <filetype>rb</filetype>
-      <usage_type>resource</usage_type>
-      <checksum>F7EEE7C4</checksum>
-    </file>
-    <file>
-      <filename>waterheater.rb</filename>
-      <filetype>rb</filetype>
-      <usage_type>resource</usage_type>
-      <checksum>6DEBF1F0</checksum>
-    </file>
-    <file>
-      <filename>SFD_2000sqft_2story_FB_GRG_UA_3Beds_2Baths_Denver_WHTank_HWFixtures_RecircDist.osm</filename>
-      <filetype>osm</filetype>
-      <usage_type>test</usage_type>
-      <checksum>AF63EE9B</checksum>
-    </file>
-    <file>
-      <filename>SFD_2000sqft_2story_FB_GRG_UA_3Beds_2Baths.osm</filename>
-      <filetype>osm</filetype>
-      <usage_type>test</usage_type>
-      <checksum>4E0E3944</checksum>
-    </file>
-    <file>
-      <filename>SFD_2000sqft_2story_FB_GRG_UA_3Beds_2Baths_Denver_WHTank.osm</filename>
-      <filetype>osm</filetype>
-      <usage_type>test</usage_type>
-      <checksum>B1CA251C</checksum>
-    </file>
-    <file>
-      <filename>geometry.rb</filename>
-      <filetype>rb</filetype>
-      <usage_type>resource</usage_type>
-      <checksum>E5BD3794</checksum>
-    </file>
-    <file>
-      <filename>constants.rb</filename>
-      <filetype>rb</filetype>
-      <usage_type>resource</usage_type>
-      <checksum>F1D15EBA</checksum>
-    </file>
-    <file>
-      <filename>SFA_4units_1story_FB_UA_3Beds_2Baths_Denver_WHTank.osm</filename>
-      <filetype>osm</filetype>
-      <usage_type>test</usage_type>
-      <checksum>7D797868</checksum>
-    </file>
-    <file>
-      <filename>MF_8units_1story_SL_3Beds_2Baths_Denver_WHTank.osm</filename>
-      <filetype>osm</filetype>
-      <usage_type>test</usage_type>
-      <checksum>C0780489</checksum>
-=======
       <checksum>76214F32</checksum>
->>>>>>> 970d3f66
     </file>
   </files>
 </measure>