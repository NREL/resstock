--- conflicted
+++ resolved
@@ -2,13 +2,8 @@
   <schema_version>3.0</schema_version>
   <name>residential_hot_water_fixtures</name>
   <uid>6159fd36-6bfa-4907-9200-9cb852d50799</uid>
-<<<<<<< HEAD
-  <version_id>f0e616ac-bf73-4dca-9d60-6cd3a73273c5</version_id>
-  <version_modified>20210107T191712Z</version_modified>
-=======
-  <version_id>8c7caead-ced3-431b-8a6e-3d5758b96fb3</version_id>
-  <version_modified>20200804T161343Z</version_modified>
->>>>>>> 134908e7
+  <version_id>8c872195-2481-400f-8c84-b830a4af9347</version_id>
+  <version_modified>20210218T225956Z</version_modified>
   <xml_checksum>A6ACD89C</xml_checksum>
   <class_name>ResidentialHotWaterFixtures</class_name>
   <display_name>Set Residential Hot Water Fixtures</display_name>
@@ -77,16 +72,6 @@
   </attributes>
   <files>
     <file>
-      <filename>ResidentialHotWaterFixtures_Test.rb</filename>
-      <filetype>rb</filetype>
-      <usage_type>test</usage_type>
-<<<<<<< HEAD
-      <checksum>10CC895D</checksum>
-=======
-      <checksum>78348957</checksum>
->>>>>>> 134908e7
-    </file>
-    <file>
       <version>
         <software_program>OpenStudio</software_program>
         <identifier>1.4.1</identifier>
@@ -97,5 +82,11 @@
       <usage_type>script</usage_type>
       <checksum>97388133</checksum>
     </file>
+    <file>
+      <filename>ResidentialHotWaterFixtures_Test.rb</filename>
+      <filetype>rb</filetype>
+      <usage_type>test</usage_type>
+      <checksum>8A1EE14B</checksum>
+    </file>
   </files>
 </measure>