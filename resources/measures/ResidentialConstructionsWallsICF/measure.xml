--- conflicted
+++ resolved
@@ -2,13 +2,8 @@
   <schema_version>3.0</schema_version>
   <name>process_constructions_walls_icf</name>
   <uid>41d87ab7-8f06-4b12-b0b6-61ccbe8887e3</uid>
-<<<<<<< HEAD
-  <version_id>ee07823d-940f-43e1-97b6-ffca1fae56e4</version_id>
-  <version_modified>20181109T193247Z</version_modified>
-=======
-  <version_id>f90b525e-769e-46d1-a046-d93e4ee5a6c2</version_id>
-  <version_modified>20181112T230641Z</version_modified>
->>>>>>> 970d3f66
+  <version_id>92226b75-9ce2-42fd-b3d4-05fc256c52d3</version_id>
+  <version_modified>20181113T054750Z</version_modified>
   <xml_checksum>2609226D</xml_checksum>
   <class_name>ProcessConstructionsWallsICF</class_name>
   <display_name>Set Residential Walls - ICF Construction</display_name>
@@ -170,6 +165,12 @@
   </attributes>
   <files>
     <file>
+      <filename>ICF_Test.rb</filename>
+      <filetype>rb</filetype>
+      <usage_type>test</usage_type>
+      <checksum>068D3AEF</checksum>
+    </file>
+    <file>
       <version>
         <software_program>OpenStudio</software_program>
         <identifier>1.9.0</identifier>
@@ -178,59 +179,7 @@
       <filename>measure.rb</filename>
       <filetype>rb</filetype>
       <usage_type>script</usage_type>
-<<<<<<< HEAD
-      <checksum>8EB137C8</checksum>
-    </file>
-    <file>
-      <filename>materials.rb</filename>
-      <filetype>rb</filetype>
-      <usage_type>resource</usage_type>
-      <checksum>82D32FEE</checksum>
-    </file>
-    <file>
-      <filename>util.rb</filename>
-      <filetype>rb</filetype>
-      <usage_type>resource</usage_type>
-      <checksum>B8804B95</checksum>
-    </file>
-    <file>
-      <filename>unit_conversions.rb</filename>
-      <filetype>rb</filetype>
-      <usage_type>resource</usage_type>
-      <checksum>7161039B</checksum>
-    </file>
-    <file>
-      <filename>ICF_Test.rb</filename>
-      <filetype>rb</filetype>
-      <usage_type>test</usage_type>
-      <checksum>068D3AEF</checksum>
-    </file>
-    <file>
-      <filename>SFD_2000sqft_2story_SL_UA_CeilingIns.osm</filename>
-      <filetype>osm</filetype>
-      <usage_type>test</usage_type>
-      <checksum>854F4F66</checksum>
-    </file>
-    <file>
-      <filename>constructions.rb</filename>
-      <filetype>rb</filetype>
-      <usage_type>resource</usage_type>
-      <checksum>B22DA079</checksum>
-    </file>
-    <file>
-      <filename>geometry.rb</filename>
-      <filetype>rb</filetype>
-      <usage_type>resource</usage_type>
-      <checksum>E5BD3794</checksum>
-    </file>
-    <file>
-      <filename>constants.rb</filename>
-      <filetype>rb</filetype>
-      <usage_type>resource</usage_type>
-      <checksum>F1D15EBA</checksum>
-=======
       <checksum>F30BFBD5</checksum>
->>>>>>> 970d3f66
     </file>
   </files>
 </measure>