<measure>
  <schema_version>3.0</schema_version>
  <name>process_constructions_walls_icf</name>
  <uid>41d87ab7-8f06-4b12-b0b6-61ccbe8887e3</uid>
<<<<<<< HEAD
  <version_id>317d000f-ae35-4af4-a8f8-cbb0cf143dcb</version_id>
  <version_modified>20181010T171003Z</version_modified>
=======
  <version_id>a3bca126-0e83-41a2-ac10-0c4839b937d0</version_id>
  <version_modified>20181015T212942Z</version_modified>
>>>>>>> 8159c45d
  <xml_checksum>2609226D</xml_checksum>
  <class_name>ProcessConstructionsWallsICF</class_name>
  <display_name>Set Residential Walls - ICF Construction</display_name>
  <description>This measure assigns an ICF construction to above-grade walls. See https://github.com/NREL/OpenStudio-BEopt#workflows for supported workflows using this measure.</description>
  <modeler_description>Calculates and assigns material layer properties of ICF constructions for 1) exterior walls of finished spaces, 2) exterior walls (e.g. gable walls) of unfinished attics under roof insulation, and 3) interior walls (e.g., attic knee walls) between finished and unfinished spaces. Adds furniture &amp; partition wall mass. Uninsulated constructions will also be assigned to 1) exterior walls of unfinished spaces, 2) interior walls between finished spaces, and 3) interior walls between unfinished spaces. Any existing constructions for these surfaces will be removed.</modeler_description>
  <arguments>
    <argument>
      <name>icf_r</name>
      <display_name>Nominal Insulation R-value</display_name>
      <description>R-value of each insulating layer of the form.</description>
      <type>Double</type>
      <units>hr-ft^2-R/Btu</units>
      <required>true</required>
      <model_dependent>false</model_dependent>
      <default_value>10</default_value>
    </argument>
    <argument>
      <name>ins_thick_in</name>
      <display_name>Insulation Thickness</display_name>
      <description>Thickness of each insulating layer of the form.</description>
      <type>Double</type>
      <units>in</units>
      <required>true</required>
      <model_dependent>false</model_dependent>
      <default_value>2</default_value>
    </argument>
    <argument>
      <name>concrete_thick_in</name>
      <display_name>Concrete Thickness</display_name>
      <description>The thickness of the concrete core of the ICF.</description>
      <type>Double</type>
      <units>in</units>
      <required>true</required>
      <model_dependent>false</model_dependent>
      <default_value>4</default_value>
    </argument>
    <argument>
      <name>framing_factor</name>
      <display_name>Framing Factor</display_name>
      <description>Total fraction of the wall that is framing for windows or doors.</description>
      <type>Double</type>
      <units>frac</units>
      <required>true</required>
      <model_dependent>false</model_dependent>
      <default_value>0.076</default_value>
    </argument>
    <argument>
      <name>drywall_thick_in</name>
      <display_name>Drywall Thickness</display_name>
      <description>Thickness of the drywall material.</description>
      <type>Double</type>
      <units>in</units>
      <required>true</required>
      <model_dependent>false</model_dependent>
      <default_value>0.5</default_value>
    </argument>
    <argument>
      <name>osb_thick_in</name>
      <display_name>OSB/Plywood Thickness</display_name>
      <description>Specifies the thickness of the walls' OSB/plywood sheathing. Enter 0 for no sheathing (if the wall has other means to handle the shear load on the wall such as cross-bracing).</description>
      <type>Double</type>
      <units>in</units>
      <required>true</required>
      <model_dependent>false</model_dependent>
      <default_value>0.5</default_value>
    </argument>
    <argument>
      <name>rigid_r</name>
      <display_name>Continuous Insulation Nominal R-value</display_name>
      <description>The R-value of the continuous insulation.</description>
      <type>Double</type>
      <units>h-ft^2-R/Btu</units>
      <required>true</required>
      <model_dependent>false</model_dependent>
      <default_value>0</default_value>
    </argument>
    <argument>
      <name>exterior_finish</name>
      <display_name>Exterior Finish</display_name>
      <description>The exterior finish material.</description>
      <type>Choice</type>
      <required>true</required>
      <model_dependent>false</model_dependent>
      <default_value>Vinyl, Light</default_value>
      <choices>
        <choice>
          <value>Stucco, Medium/Dark</value>
          <display_name>Stucco, Medium/Dark</display_name>
        </choice>
        <choice>
          <value>Brick, Light</value>
          <display_name>Brick, Light</display_name>
        </choice>
        <choice>
          <value>Brick, Medium/Dark</value>
          <display_name>Brick, Medium/Dark</display_name>
        </choice>
        <choice>
          <value>Wood, Light</value>
          <display_name>Wood, Light</display_name>
        </choice>
        <choice>
          <value>Wood, Medium/Dark</value>
          <display_name>Wood, Medium/Dark</display_name>
        </choice>
        <choice>
          <value>Aluminum, Light</value>
          <display_name>Aluminum, Light</display_name>
        </choice>
        <choice>
          <value>Aluminum, Medium/Dark</value>
          <display_name>Aluminum, Medium/Dark</display_name>
        </choice>
        <choice>
          <value>Vinyl, Light</value>
          <display_name>Vinyl, Light</display_name>
        </choice>
        <choice>
          <value>Vinyl, Medium/Dark</value>
          <display_name>Vinyl, Medium/Dark</display_name>
        </choice>
        <choice>
          <value>Fiber-Cement, Light</value>
          <display_name>Fiber-Cement, Light</display_name>
        </choice>
        <choice>
          <value>Fiber-Cement, Medium/Dark</value>
          <display_name>Fiber-Cement, Medium/Dark</display_name>
        </choice>
      </choices>
    </argument>
  </arguments>
  <outputs/>
  <provenances/>
  <tags>
    <tag>Envelope.Opaque</tag>
  </tags>
  <attributes>
    <attribute>
      <name>Measure Type</name>
      <value>ModelMeasure</value>
      <datatype>string</datatype>
    </attribute>
    <attribute>
      <name>Intended Software Tool</name>
      <value>Apply Measure Now</value>
      <datatype>string</datatype>
    </attribute>
    <attribute>
      <name>Intended Software Tool</name>
      <value>OpenStudio Application</value>
      <datatype>string</datatype>
    </attribute>
    <attribute>
      <name>Intended Software Tool</name>
      <value>Parametric Analysis Tool</value>
      <datatype>string</datatype>
    </attribute>
  </attributes>
  <files>
    <file>
      <filename>ICF_Test.rb</filename>
      <filetype>rb</filetype>
      <usage_type>test</usage_type>
      <checksum>E78B2578</checksum>
    </file>
    <file>
      <version>
        <software_program>OpenStudio</software_program>
        <identifier>1.9.0</identifier>
        <min_compatible>2.0.4</min_compatible>
      </version>
      <filename>measure.rb</filename>
      <filetype>rb</filetype>
      <usage_type>script</usage_type>
      <checksum>8EB137C8</checksum>
    </file>
    <file>
      <filename>materials.rb</filename>
      <filetype>rb</filetype>
      <usage_type>resource</usage_type>
      <checksum>82D32FEE</checksum>
    </file>
    <file>
<<<<<<< HEAD
=======
      <filename>unit_conversions.rb</filename>
      <filetype>rb</filetype>
      <usage_type>resource</usage_type>
      <checksum>81550F14</checksum>
    </file>
    <file>
>>>>>>> 8159c45d
      <filename>constructions.rb</filename>
      <filetype>rb</filetype>
      <usage_type>resource</usage_type>
      <checksum>972014A8</checksum>
    </file>
    <file>
      <filename>geometry.rb</filename>
      <filetype>rb</filetype>
      <usage_type>resource</usage_type>
<<<<<<< HEAD
      <checksum>C6878D1E</checksum>
    </file>
    <file>
      <filename>geometry.rb</filename>
      <filetype>rb</filetype>
      <usage_type>resource</usage_type>
      <checksum>62B9E41C</checksum>
=======
      <checksum>62B9E41C</checksum>
    </file>
    <file>
      <filename>constants.rb</filename>
      <filetype>rb</filetype>
      <usage_type>resource</usage_type>
      <checksum>623A924C</checksum>
>>>>>>> 8159c45d
    </file>
    <file>
      <filename>SFD_2000sqft_2story_SL_UA_CeilingIns.osm</filename>
      <filetype>osm</filetype>
      <usage_type>test</usage_type>
<<<<<<< HEAD
      <checksum>864FBCB8</checksum>
    </file>
    <file>
      <filename>util.rb</filename>
      <filetype>rb</filetype>
      <usage_type>resource</usage_type>
      <checksum>B8804B95</checksum>
    </file>
    <file>
      <filename>unit_conversions.rb</filename>
      <filetype>rb</filetype>
      <usage_type>resource</usage_type>
      <checksum>A28FB5F8</checksum>
=======
      <checksum>7292D208</checksum>
>>>>>>> 8159c45d
    </file>
  </files>
</measure><|MERGE_RESOLUTION|>--- conflicted
+++ resolved
@@ -2,13 +2,8 @@
   <schema_version>3.0</schema_version>
   <name>process_constructions_walls_icf</name>
   <uid>41d87ab7-8f06-4b12-b0b6-61ccbe8887e3</uid>
-<<<<<<< HEAD
-  <version_id>317d000f-ae35-4af4-a8f8-cbb0cf143dcb</version_id>
-  <version_modified>20181010T171003Z</version_modified>
-=======
   <version_id>a3bca126-0e83-41a2-ac10-0c4839b937d0</version_id>
   <version_modified>20181015T212942Z</version_modified>
->>>>>>> 8159c45d
   <xml_checksum>2609226D</xml_checksum>
   <class_name>ProcessConstructionsWallsICF</class_name>
   <display_name>Set Residential Walls - ICF Construction</display_name>
@@ -187,21 +182,24 @@
       <checksum>8EB137C8</checksum>
     </file>
     <file>
+      <filename>util.rb</filename>
+      <filetype>rb</filetype>
+      <usage_type>resource</usage_type>
+      <checksum>4516079E</checksum>
+    </file>
+    <file>
       <filename>materials.rb</filename>
       <filetype>rb</filetype>
       <usage_type>resource</usage_type>
       <checksum>82D32FEE</checksum>
     </file>
     <file>
-<<<<<<< HEAD
-=======
       <filename>unit_conversions.rb</filename>
       <filetype>rb</filetype>
       <usage_type>resource</usage_type>
       <checksum>81550F14</checksum>
     </file>
     <file>
->>>>>>> 8159c45d
       <filename>constructions.rb</filename>
       <filetype>rb</filetype>
       <usage_type>resource</usage_type>
@@ -211,45 +209,19 @@
       <filename>geometry.rb</filename>
       <filetype>rb</filetype>
       <usage_type>resource</usage_type>
-<<<<<<< HEAD
-      <checksum>C6878D1E</checksum>
-    </file>
-    <file>
-      <filename>geometry.rb</filename>
-      <filetype>rb</filetype>
-      <usage_type>resource</usage_type>
       <checksum>62B9E41C</checksum>
-=======
-      <checksum>62B9E41C</checksum>
     </file>
     <file>
       <filename>constants.rb</filename>
       <filetype>rb</filetype>
       <usage_type>resource</usage_type>
       <checksum>623A924C</checksum>
->>>>>>> 8159c45d
     </file>
     <file>
       <filename>SFD_2000sqft_2story_SL_UA_CeilingIns.osm</filename>
       <filetype>osm</filetype>
       <usage_type>test</usage_type>
-<<<<<<< HEAD
-      <checksum>864FBCB8</checksum>
-    </file>
-    <file>
-      <filename>util.rb</filename>
-      <filetype>rb</filetype>
-      <usage_type>resource</usage_type>
-      <checksum>B8804B95</checksum>
-    </file>
-    <file>
-      <filename>unit_conversions.rb</filename>
-      <filetype>rb</filetype>
-      <usage_type>resource</usage_type>
-      <checksum>A28FB5F8</checksum>
-=======
       <checksum>7292D208</checksum>
->>>>>>> 8159c45d
     </file>
   </files>
 </measure>