--- conflicted
+++ resolved
@@ -2,13 +2,8 @@
   <schema_version>3.0</schema_version>
   <name>process_constructions_walls_icf</name>
   <uid>41d87ab7-8f06-4b12-b0b6-61ccbe8887e3</uid>
-<<<<<<< HEAD
-  <version_id>fce2fa81-6522-495a-b40a-1c09b3e35d75</version_id>
-  <version_modified>20190104T162415Z</version_modified>
-=======
   <version_id>24c016cf-e488-48b8-b831-b8932dec7d27</version_id>
   <version_modified>20190103T214659Z</version_modified>
->>>>>>> d21ed7ee
   <xml_checksum>2609226D</xml_checksum>
   <class_name>ProcessConstructionsWallsICF</class_name>
   <display_name>Set Residential Walls - ICF Construction</display_name>
@@ -170,6 +165,12 @@
   </attributes>
   <files>
     <file>
+      <filename>ICF_Test.rb</filename>
+      <filetype>rb</filetype>
+      <usage_type>test</usage_type>
+      <checksum>DC9AE335</checksum>
+    </file>
+    <file>
       <version>
         <software_program>OpenStudio</software_program>
         <identifier>1.9.0</identifier>
@@ -179,15 +180,6 @@
       <filetype>rb</filetype>
       <usage_type>script</usage_type>
       <checksum>6C5A521E</checksum>
-<<<<<<< HEAD
-    </file>
-    <file>
-      <filename>ICF_Test.rb</filename>
-      <filetype>rb</filetype>
-      <usage_type>test</usage_type>
-      <checksum>93111DDF</checksum>
-=======
->>>>>>> d21ed7ee
     </file>
   </files>
 </measure>