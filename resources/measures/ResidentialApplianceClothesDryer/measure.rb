--- conflicted
+++ resolved
@@ -130,12 +130,8 @@
       end
 
       success, ann_e, ann_f, sch = ClothesDryer.apply(model, unit, runner, sch, cef, mult,
-<<<<<<< HEAD
-                                                      space, fuel_type, fuel_split)
-=======
                                                       space, fuel_type, fuel_split, cw)
 
->>>>>>> 17761b5e
       if not success
         return false
       end
