resources_path = File.absolute_path(File.join(File.dirname(__FILE__), "../HPXMLtoOpenStudio/resources"))
unless File.exists? resources_path
  resources_path = File.join(OpenStudio::BCLMeasure::userMeasuresDir.to_s, "HPXMLtoOpenStudio/resources") # Hack to run measures in the OS App since applied measures are copied off into a temporary directory
end
require File.join(resources_path, "constants")
require File.join(resources_path, "geometry")
require File.join(resources_path, "unit_conversions")
require File.join(resources_path, "appliances")

# start the measure
class ResidentialClothesDryer < OpenStudio::Measure::ModelMeasure
  def name
    return "Set Residential Clothes Dryer"
  end

  def description
    return "Adds (or replaces) a residential clothes dryer with the specified efficiency, operation, and schedule. For multifamily buildings, the clothes dryer can be set for all units of the building.#{Constants.WorkflowDescription}"
  end

  def modeler_description
    return "Since there is no Clothes Dryer object in OpenStudio/EnergyPlus, we look for an Equipment object with the name that denotes it is a residential clothes dryer. If one is found, it is replaced with the specified properties. Otherwise, a new such object is added to the model. Note: This measure requires the number of bedrooms/bathrooms to have already been assigned."
  end

  # define the arguments that the user will input
  def arguments(model)
    args = OpenStudio::Measure::OSArgumentVector.new

    # make a choice argument for Fuel Type
    fuel_display_names = OpenStudio::StringVector.new
    fuel_display_names << Constants.FuelTypeGas
    fuel_display_names << Constants.FuelTypePropane
    fuel_display_names << Constants.FuelTypeElectric
    cd_fuel_type = OpenStudio::Measure::OSArgument::makeChoiceArgument("fuel_type", fuel_display_names, true)
    cd_fuel_type.setDisplayName("Fuel Type")
    cd_fuel_type.setDescription("Type of fuel used by the clothes dryer.")
    cd_fuel_type.setDefaultValue(Constants.FuelTypeGas)
    args << cd_fuel_type

    # make a double argument for Energy Factor
    cd_cef = OpenStudio::Measure::OSArgument::makeDoubleArgument("cef", true)
    cd_cef.setDisplayName("Combined Energy Factor")
    cd_cef.setDescription("The Combined Energy Factor (CEF) measures the pounds of clothing that can be dried per kWh (Fuel equivalent) of electricity, including energy consumed during Stand-by and Off modes. If only an Energy Factor (EF) is available, convert using the equation: CEF = EF / 1.15.")
    cd_cef.setDefaultValue(2.4)
    cd_cef.setUnits("lb/kWh")
    args << cd_cef

    # make a double argument for Assumed Fuel Electric Split
    cd_fuel_split = OpenStudio::Measure::OSArgument::makeDoubleArgument("fuel_split", true)
    cd_fuel_split.setDisplayName("Assumed Fuel Electric Split")
    cd_fuel_split.setDescription("Defined as (Electric Energy) / (Fuel Energy + Electric Energy). Only used for non-electric clothes dryers.")
    cd_fuel_split.setDefaultValue(0.07)
    cd_fuel_split.setUnits("frac")
    args << cd_fuel_split

    # make a double argument for occupancy energy multiplier
    cd_mult = OpenStudio::Measure::OSArgument::makeDoubleArgument("mult", true)
    cd_mult.setDisplayName("Occupancy Energy Multiplier")
    cd_mult.setDescription("Appliance energy use is multiplied by this factor to account for occupancy usage that differs from the national average.")
    cd_mult.setDefaultValue(1)
    args << cd_mult

    # make a choice argument for location
    location_args = OpenStudio::StringVector.new
    location_args << Constants.Auto
    Geometry.get_model_locations(model).each do |loc|
      location_args << loc
    end
    location = OpenStudio::Measure::OSArgument::makeChoiceArgument("location", location_args, true, true)
    location.setDisplayName("Location")
    location.setDescription("The space type for the location. '#{Constants.Auto}' will automatically choose a space type based on the space types found in the model.")
    location.setDefaultValue(Constants.Auto)
    args << location

    return args
  end # end the arguments method

  # define what happens when the measure is run
  def run(model, runner, user_arguments)
    super(model, runner, user_arguments)

    # use the built-in error checking
    if not runner.validateUserArguments(arguments(model), user_arguments)
      return false
    end

    # assign the user inputs to variables
    fuel_type = runner.getStringArgumentValue("fuel_type", user_arguments)
    cef = runner.getDoubleArgumentValue("cef", user_arguments)
    fuel_split = runner.getDoubleArgumentValue("fuel_split", user_arguments)
    mult = runner.getDoubleArgumentValue("mult", user_arguments)
    location = runner.getStringArgumentValue("location", user_arguments)

    # Get building units
    units = Geometry.get_building_units(model, runner)
    if units.nil?
      return false
    end

    # Remove all existing objects
    obj_name = Constants.ObjectNameClothesDryer(nil)
    model.getSpaces.each do |space|
      ClothesDryer.remove(runner, space, obj_name)
    end

    location_hierarchy = [Constants.SpaceTypeLaundryRoom,
                          Constants.SpaceTypeLiving,
                          Constants.SpaceTypeFinishedBasement,
                          Constants.SpaceTypeUnfinishedBasement,
                          Constants.SpaceTypeGarage]

    sch_path = SchedulesFile.get_schedule_file_path(model)
    schedules_file = SchedulesFile.new(runner: runner, model: model, schedules_output_path: sch_path)
    if not schedules_file.validated?
      return false
    end

    tot_ann_e = 0
    tot_ann_f = 0
    msgs = []
    sch = nil
    units.each_with_index do |unit, unit_index|
      # Get space
      space = Geometry.get_space_from_location(unit, location, location_hierarchy)
      next if space.nil?

<<<<<<< HEAD
      success, ann_e, ann_f, sch = ClothesDryer.apply(model, unit, runner, cef, mult, space,
                                                      fuel_type, fuel_split, sch, schedules_file)
=======
      # Get clothes washer properties
      cw = nil
      model.getElectricEquipments.each do |ee|
        next if ee.name.to_s != Constants.ObjectNameClothesWasher(unit.name.to_s)

        cw = ee
      end
      if cw.nil?
        runner.registerInfo("Could not find clothes washer equipment for '#{unit.name}', so no clothes dryer added.")
        next
      end

      success, ann_e, ann_f, sch = ClothesDryer.apply(model, unit, runner, sch, cef, mult,
                                                      space, fuel_type, fuel_split, cw)
>>>>>>> 92a457a6

      if not success
        return false
      end

      next if ann_e == 0 and ann_f == 0

      if fuel_type == Constants.FuelTypeElectric
        msgs << "A clothes dryer with #{ann_e.round} kWhs annual energy consumption has been assigned to space '#{space.name.to_s}'."
      else
        msg_f = ""
        if fuel_type == Constants.FuelTypeGas
          msg_f = "#{ann_f.round} therms"
        else
          msg_f = "#{UnitConversions.convert(UnitConversions.convert(ann_f, "therm", "Btu"), "Btu", "gal", fuel_type).round} gallons"
        end
        msg_e = ""
        if ann_e > 0
          msg_e = " and #{ann_e.round} kWhs"
        end
        msgs << "A clothes dryer with #{msg_f}#{msg_e} annual energy consumption has been assigned to space '#{space.name.to_s}'."
      end

      tot_ann_e += ann_e
      tot_ann_f += ann_f
    end

    # Reporting
    if msgs.size > 1
      msgs.each do |msg|
        runner.registerInfo(msg)
      end
      if fuel_type == Constants.FuelTypeElectric
        runner.registerFinalCondition("The building has been assigned clothes dryers totaling #{tot_ann_e.round} kWhs annual energy consumption across #{units.size} units.")
      else
        msg_f = ""
        if fuel_type == Constants.FuelTypeGas
          msg_f = "#{tot_ann_f.round} therms"
        else
          msg_f = "#{UnitConversions.convert(UnitConversions.convert(tot_ann_f, "therm", "Btu"), "Btu", "gal", fuel_type).round} gallons"
        end
        msg_e = ""
        if tot_ann_e > 0
          msg_e = " and #{tot_ann_e.round} kWhs"
        end
        runner.registerFinalCondition("The building has been assigned clothes dryers totaling #{msg_f}#{msg_e} annual energy consumption across #{units.size} units.")
      end
    elsif msgs.size == 1
      runner.registerFinalCondition(msgs[0])
    else
      runner.registerFinalCondition("No clothes dryer has been assigned.")
    end

    return true
  end
end # end the measure

# this allows the measure to be use by the application
ResidentialClothesDryer.new.registerWithApplication<|MERGE_RESOLUTION|>--- conflicted
+++ resolved
@@ -123,10 +123,6 @@
       space = Geometry.get_space_from_location(unit, location, location_hierarchy)
       next if space.nil?
 
-<<<<<<< HEAD
-      success, ann_e, ann_f, sch = ClothesDryer.apply(model, unit, runner, cef, mult, space,
-                                                      fuel_type, fuel_split, sch, schedules_file)
-=======
       # Get clothes washer properties
       cw = nil
       model.getElectricEquipments.each do |ee|
@@ -139,9 +135,8 @@
         next
       end
 
-      success, ann_e, ann_f, sch = ClothesDryer.apply(model, unit, runner, sch, cef, mult,
-                                                      space, fuel_type, fuel_split, cw)
->>>>>>> 92a457a6
+      success, ann_e, ann_f, sch = ClothesDryer.apply(model, unit, runner, cef, mult, space,
+                                                      fuel_type, fuel_split, cw, sch, schedules_file)
 
       if not success
         return false
