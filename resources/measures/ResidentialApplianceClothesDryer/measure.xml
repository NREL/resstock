--- conflicted
+++ resolved
@@ -2,13 +2,8 @@
   <schema_version>3.0</schema_version>
   <name>residential_clothes_dryer</name>
   <uid>0ed6fb35-c3e0-4a33-a397-ce4cec92d96e</uid>
-<<<<<<< HEAD
-  <version_id>2ef37bb8-ac86-45c7-a3b1-c44e970ff887</version_id>
-  <version_modified>20200228T003135Z</version_modified>
-=======
   <version_id>0e126345-22d1-4ea7-8936-23f3c6a34a45</version_id>
   <version_modified>20200221T164334Z</version_modified>
->>>>>>> 4d8f44c8
   <xml_checksum>25A40D75</xml_checksum>
   <class_name>ResidentialClothesDryer</class_name>
   <display_name>Set Residential Clothes Dryer</display_name>
@@ -110,21 +105,13 @@
       <filename>measure.rb</filename>
       <filetype>rb</filetype>
       <usage_type>script</usage_type>
-<<<<<<< HEAD
-      <checksum>EDC7CB98</checksum>
-=======
       <checksum>721F51FC</checksum>
->>>>>>> 4d8f44c8
     </file>
     <file>
       <filename>ResidentialClothesDryer_Test.rb</filename>
       <filetype>rb</filetype>
       <usage_type>test</usage_type>
-<<<<<<< HEAD
-      <checksum>0E2265CC</checksum>
-=======
       <checksum>A03C438B</checksum>
->>>>>>> 4d8f44c8
     </file>
   </files>
 </measure>