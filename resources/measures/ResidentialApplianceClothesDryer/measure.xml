<measure>
  <schema_version>3.0</schema_version>
  <name>residential_clothes_dryer</name>
  <uid>0ed6fb35-c3e0-4a33-a397-ce4cec92d96e</uid>
<<<<<<< HEAD
  <version_id>ff437b30-2971-4cec-83b0-02cedfcd4f8a</version_id>
  <version_modified>20190730T164514Z</version_modified>
=======
  <version_id>c170206e-faff-4005-ad2b-c86122d539ac</version_id>
  <version_modified>20200129T202541Z</version_modified>
>>>>>>> 17761b5e
  <xml_checksum>25A40D75</xml_checksum>
  <class_name>ResidentialClothesDryer</class_name>
  <display_name>Set Residential Clothes Dryer</display_name>
  <description>Adds (or replaces) a residential clothes dryer with the specified efficiency, operation, and schedule. For multifamily buildings, the clothes dryer can be set for all units of the building. See https://github.com/NREL/OpenStudio-BuildStock#workflows for supported workflows using this measure.</description>
  <modeler_description>Since there is no Clothes Dryer object in OpenStudio/EnergyPlus, we look for an Equipment object with the name that denotes it is a residential clothes dryer. If one is found, it is replaced with the specified properties. Otherwise, a new such object is added to the model. Note: This measure requires the number of bedrooms/bathrooms to have already been assigned.</modeler_description>
  <arguments>
    <argument>
      <name>fuel_type</name>
      <display_name>Fuel Type</display_name>
      <description>Type of fuel used by the clothes dryer.</description>
      <type>Choice</type>
      <required>true</required>
      <model_dependent>false</model_dependent>
      <default_value>gas</default_value>
      <choices>
        <choice>
          <value>gas</value>
          <display_name>gas</display_name>
        </choice>
        <choice>
          <value>propane</value>
          <display_name>propane</display_name>
        </choice>
        <choice>
          <value>electric</value>
          <display_name>electric</display_name>
        </choice>
      </choices>
    </argument>
    <argument>
      <name>cef</name>
      <display_name>Combined Energy Factor</display_name>
      <description>The Combined Energy Factor (CEF) measures the pounds of clothing that can be dried per kWh (Fuel equivalent) of electricity, including energy consumed during Stand-by and Off modes. If only an Energy Factor (EF) is available, convert using the equation: CEF = EF / 1.15.</description>
      <type>Double</type>
      <units>lb/kWh</units>
      <required>true</required>
      <model_dependent>false</model_dependent>
      <default_value>2.4</default_value>
    </argument>
    <argument>
      <name>fuel_split</name>
      <display_name>Assumed Fuel Electric Split</display_name>
      <description>Defined as (Electric Energy) / (Fuel Energy + Electric Energy). Only used for non-electric clothes dryers.</description>
      <type>Double</type>
      <units>frac</units>
      <required>true</required>
      <model_dependent>false</model_dependent>
      <default_value>0.07</default_value>
    </argument>
    <argument>
      <name>mult</name>
      <display_name>Occupancy Energy Multiplier</display_name>
      <description>Appliance energy use is multiplied by this factor to account for occupancy usage that differs from the national average.</description>
      <type>Double</type>
      <required>true</required>
      <model_dependent>false</model_dependent>
      <default_value>1</default_value>
    </argument>
    <argument>
      <name>location</name>
      <display_name>Location</display_name>
      <description>The space type for the location. 'auto' will automatically choose a space type based on the space types found in the model.</description>
      <type>Choice</type>
      <required>true</required>
      <model_dependent>true</model_dependent>
      <default_value>auto</default_value>
      <choices>
        <choice>
          <value>auto</value>
          <display_name>auto</display_name>
        </choice>
      </choices>
    </argument>
  </arguments>
  <outputs/>
  <provenances/>
  <tags>
    <tag>Equipment.Gas Equipment</tag>
  </tags>
  <attributes>
    <attribute>
      <name>Measure Type</name>
      <value>ModelMeasure</value>
      <datatype>string</datatype>
    </attribute>
    <attribute>
      <name>Uses SketchUp API</name>
      <value>false</value>
      <datatype>boolean</datatype>
    </attribute>
  </attributes>
  <files>
    <file>
      <filename>ResidentialClothesDryer_Test.rb</filename>
      <filetype>rb</filetype>
      <usage_type>test</usage_type>
      <checksum>5F0CCF2F</checksum>
    </file>
    <file>
      <version>
        <software_program>OpenStudio</software_program>
        <identifier>1.4.0</identifier>
        <min_compatible>2.0.4</min_compatible>
      </version>
      <filename>measure.rb</filename>
      <filetype>rb</filetype>
      <usage_type>script</usage_type>
<<<<<<< HEAD
      <checksum>8BA96226</checksum>
=======
      <checksum>59D1FE1E</checksum>
    </file>
    <file>
      <filename>ResidentialClothesDryer_Test.rb</filename>
      <filetype>rb</filetype>
      <usage_type>test</usage_type>
      <checksum>4E4D9AA0</checksum>
>>>>>>> 17761b5e
    </file>
  </files>
</measure><|MERGE_RESOLUTION|>--- conflicted
+++ resolved
@@ -2,13 +2,8 @@
   <schema_version>3.0</schema_version>
   <name>residential_clothes_dryer</name>
   <uid>0ed6fb35-c3e0-4a33-a397-ce4cec92d96e</uid>
-<<<<<<< HEAD
-  <version_id>ff437b30-2971-4cec-83b0-02cedfcd4f8a</version_id>
-  <version_modified>20190730T164514Z</version_modified>
-=======
   <version_id>c170206e-faff-4005-ad2b-c86122d539ac</version_id>
   <version_modified>20200129T202541Z</version_modified>
->>>>>>> 17761b5e
   <xml_checksum>25A40D75</xml_checksum>
   <class_name>ResidentialClothesDryer</class_name>
   <display_name>Set Residential Clothes Dryer</display_name>
@@ -116,9 +111,6 @@
       <filename>measure.rb</filename>
       <filetype>rb</filetype>
       <usage_type>script</usage_type>
-<<<<<<< HEAD
-      <checksum>8BA96226</checksum>
-=======
       <checksum>59D1FE1E</checksum>
     </file>
     <file>
@@ -126,7 +118,6 @@
       <filetype>rb</filetype>
       <usage_type>test</usage_type>
       <checksum>4E4D9AA0</checksum>
->>>>>>> 17761b5e
     </file>
   </files>
 </measure>