--- conflicted
+++ resolved
@@ -2,13 +2,8 @@
   <schema_version>3.0</schema_version>
   <name>residential_clothes_dryer</name>
   <uid>0ed6fb35-c3e0-4a33-a397-ce4cec92d96e</uid>
-<<<<<<< HEAD
-  <version_id>65af2fba-9512-4c8c-8d1d-f8d34c136635</version_id>
-  <version_modified>20191008T202453Z</version_modified>
-=======
   <version_id>8b9f2859-598c-45fb-8cda-f8eb186350a2</version_id>
   <version_modified>20191016T181810Z</version_modified>
->>>>>>> d6ffb22f
   <xml_checksum>25A40D75</xml_checksum>
   <class_name>ResidentialClothesDryer</class_name>
   <display_name>Set Residential Clothes Dryer</display_name>
@@ -102,12 +97,6 @@
   </attributes>
   <files>
     <file>
-      <filename>ResidentialClothesDryer_Test.rb</filename>
-      <filetype>rb</filetype>
-      <usage_type>test</usage_type>
-      <checksum>5F0CCF2F</checksum>
-    </file>
-    <file>
       <version>
         <software_program>OpenStudio</software_program>
         <identifier>1.4.0</identifier>
@@ -118,14 +107,11 @@
       <usage_type>script</usage_type>
       <checksum>0FEF2032</checksum>
     </file>
-<<<<<<< HEAD
-=======
     <file>
       <filename>ResidentialClothesDryer_Test.rb</filename>
       <filetype>rb</filetype>
       <usage_type>test</usage_type>
       <checksum>CF279A1A</checksum>
     </file>
->>>>>>> d6ffb22f
   </files>
 </measure>