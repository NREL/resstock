--- conflicted
+++ resolved
@@ -2,13 +2,8 @@
   <schema_version>3.0</schema_version>
   <name>residential_clothes_dryer</name>
   <uid>0ed6fb35-c3e0-4a33-a397-ce4cec92d96e</uid>
-<<<<<<< HEAD
-  <version_id>ff437b30-2971-4cec-83b0-02cedfcd4f8a</version_id>
-  <version_modified>20190730T164514Z</version_modified>
-=======
   <version_id>8b9f2859-598c-45fb-8cda-f8eb186350a2</version_id>
   <version_modified>20191016T181810Z</version_modified>
->>>>>>> 9886e9d2
   <xml_checksum>25A40D75</xml_checksum>
   <class_name>ResidentialClothesDryer</class_name>
   <display_name>Set Residential Clothes Dryer</display_name>
@@ -116,9 +111,6 @@
       <filename>measure.rb</filename>
       <filetype>rb</filetype>
       <usage_type>script</usage_type>
-<<<<<<< HEAD
-      <checksum>8BA96226</checksum>
-=======
       <checksum>0FEF2032</checksum>
     </file>
     <file>
@@ -126,7 +118,6 @@
       <filetype>rb</filetype>
       <usage_type>test</usage_type>
       <checksum>CF279A1A</checksum>
->>>>>>> 9886e9d2
     </file>
   </files>
 </measure>