--- conflicted
+++ resolved
@@ -2,13 +2,8 @@
   <schema_version>3.0</schema_version>
   <name>residential_clothes_dryer</name>
   <uid>0ed6fb35-c3e0-4a33-a397-ce4cec92d96e</uid>
-<<<<<<< HEAD
-  <version_id>0ab56b25-90b6-4e13-9a66-6284888ec0d4</version_id>
-  <version_modified>20200205T233214Z</version_modified>
-=======
-  <version_id>c170206e-faff-4005-ad2b-c86122d539ac</version_id>
-  <version_modified>20200129T202541Z</version_modified>
->>>>>>> 92a457a6
+  <version_id>244ee667-744a-48d8-bc74-9108fff431d6</version_id>
+  <version_modified>20200206T160525Z</version_modified>
   <xml_checksum>25A40D75</xml_checksum>
   <class_name>ResidentialClothesDryer</class_name>
   <display_name>Set Residential Clothes Dryer</display_name>
@@ -105,7 +100,7 @@
       <filename>ResidentialClothesDryer_Test.rb</filename>
       <filetype>rb</filetype>
       <usage_type>test</usage_type>
-      <checksum>CF279A1A</checksum>
+      <checksum>4E4D9AA0</checksum>
     </file>
     <file>
       <version>
@@ -116,17 +111,7 @@
       <filename>measure.rb</filename>
       <filetype>rb</filetype>
       <usage_type>script</usage_type>
-<<<<<<< HEAD
-      <checksum>C81F45C2</checksum>
-=======
-      <checksum>59D1FE1E</checksum>
-    </file>
-    <file>
-      <filename>ResidentialClothesDryer_Test.rb</filename>
-      <filetype>rb</filetype>
-      <usage_type>test</usage_type>
-      <checksum>4E4D9AA0</checksum>
->>>>>>> 92a457a6
+      <checksum>D734BBC7</checksum>
     </file>
   </files>
 </measure>