<measure>
  <schema_version>3.0</schema_version>
  <name>residential_misc_large_uncommon_loads</name>
  <uid>96f1e9ca-41b9-4fb8-a219-57850e351500</uid>
<<<<<<< HEAD
  <version_id>881db786-24ec-4947-a999-6fc20f8af84d</version_id>
  <version_modified>20181109T191232Z</version_modified>
=======
  <version_id>50ffc79d-d218-4497-baa8-59f60d962318</version_id>
  <version_modified>20181112T230644Z</version_modified>
>>>>>>> c4e17be5
  <xml_checksum>126F1C43</xml_checksum>
  <class_name>ResidentialMiscLargeUncommonLoads</class_name>
  <display_name>Set Residential Large Uncommon Loads</display_name>
  <description>Adds (or replaces) the specified large, uncommon loads -- loads that have substantial energy consumption but are not found in most homes. For multifamily buildings, the loads can be set for all units of the building. See https://github.com/NREL/OpenStudio-BEopt#workflows for supported workflows using this measure.</description>
  <modeler_description>Since there are no large, uncommon loads objects in OpenStudio/EnergyPlus, we look for ElectricEquipment/GasEquipment objects with the name that denotes it is a residential large, uncommon load. If one is found, it is replaced with the specified properties. Otherwise, a new such object is added to the model.</modeler_description>
  <arguments>
    <argument>
      <name>has_fridge</name>
      <display_name>Has Extra Refrigerator</display_name>
      <description>Specifies whether the building has an extra refrigerator.</description>
      <type>Boolean</type>
      <required>true</required>
      <model_dependent>false</model_dependent>
      <default_value>false</default_value>
      <choices>
        <choice>
          <value>true</value>
          <display_name>true</display_name>
        </choice>
        <choice>
          <value>false</value>
          <display_name>false</display_name>
        </choice>
      </choices>
    </argument>
    <argument>
      <name>has_freezer</name>
      <display_name>Has Freezer</display_name>
      <description>Specifies whether the building has a freezer.</description>
      <type>Boolean</type>
      <required>true</required>
      <model_dependent>false</model_dependent>
      <default_value>false</default_value>
      <choices>
        <choice>
          <value>true</value>
          <display_name>true</display_name>
        </choice>
        <choice>
          <value>false</value>
          <display_name>false</display_name>
        </choice>
      </choices>
    </argument>
    <argument>
      <name>has_pool_heater_elec</name>
      <display_name>Has Pool Electric Heater</display_name>
      <description>Specifies whether the building has an electric pool heater.</description>
      <type>Boolean</type>
      <required>true</required>
      <model_dependent>false</model_dependent>
      <default_value>false</default_value>
      <choices>
        <choice>
          <value>true</value>
          <display_name>true</display_name>
        </choice>
        <choice>
          <value>false</value>
          <display_name>false</display_name>
        </choice>
      </choices>
    </argument>
    <argument>
      <name>has_pool_heater_gas</name>
      <display_name>Has Pool Gas Heater</display_name>
      <description>Specifies whether the building has a gas pool heater.</description>
      <type>Boolean</type>
      <required>true</required>
      <model_dependent>false</model_dependent>
      <default_value>false</default_value>
      <choices>
        <choice>
          <value>true</value>
          <display_name>true</display_name>
        </choice>
        <choice>
          <value>false</value>
          <display_name>false</display_name>
        </choice>
      </choices>
    </argument>
    <argument>
      <name>has_pool_pump</name>
      <display_name>Has Pool Pump</display_name>
      <description>Specifies whether the building has a pool pump.</description>
      <type>Boolean</type>
      <required>true</required>
      <model_dependent>false</model_dependent>
      <default_value>false</default_value>
      <choices>
        <choice>
          <value>true</value>
          <display_name>true</display_name>
        </choice>
        <choice>
          <value>false</value>
          <display_name>false</display_name>
        </choice>
      </choices>
    </argument>
    <argument>
      <name>has_hot_tub_heater_elec</name>
      <display_name>Has Hot Tub Electric Heater</display_name>
      <description>Specifies whether the building has an electric hot tub heater.</description>
      <type>Boolean</type>
      <required>true</required>
      <model_dependent>false</model_dependent>
      <default_value>false</default_value>
      <choices>
        <choice>
          <value>true</value>
          <display_name>true</display_name>
        </choice>
        <choice>
          <value>false</value>
          <display_name>false</display_name>
        </choice>
      </choices>
    </argument>
    <argument>
      <name>has_hot_tub_heater_gas</name>
      <display_name>Has Hot Tub Gas Heater</display_name>
      <description>Specifies whether the building has a gas hot tub heater.</description>
      <type>Boolean</type>
      <required>true</required>
      <model_dependent>false</model_dependent>
      <default_value>false</default_value>
      <choices>
        <choice>
          <value>true</value>
          <display_name>true</display_name>
        </choice>
        <choice>
          <value>false</value>
          <display_name>false</display_name>
        </choice>
      </choices>
    </argument>
    <argument>
      <name>has_hot_tub_pump</name>
      <display_name>Has Hot Tub Pump</display_name>
      <description>Specifies whether the building has a hot tub pump.</description>
      <type>Boolean</type>
      <required>true</required>
      <model_dependent>false</model_dependent>
      <default_value>false</default_value>
      <choices>
        <choice>
          <value>true</value>
          <display_name>true</display_name>
        </choice>
        <choice>
          <value>false</value>
          <display_name>false</display_name>
        </choice>
      </choices>
    </argument>
    <argument>
      <name>has_well_pump</name>
      <display_name>Has Well Pump</display_name>
      <description>Specifies whether the building has a well pump.</description>
      <type>Boolean</type>
      <required>true</required>
      <model_dependent>false</model_dependent>
      <default_value>false</default_value>
      <choices>
        <choice>
          <value>true</value>
          <display_name>true</display_name>
        </choice>
        <choice>
          <value>false</value>
          <display_name>false</display_name>
        </choice>
      </choices>
    </argument>
    <argument>
      <name>has_gas_fireplace</name>
      <display_name>Has Gas Fireplace</display_name>
      <description>Specifies whether the building has a gas fireplace.</description>
      <type>Boolean</type>
      <required>true</required>
      <model_dependent>false</model_dependent>
      <default_value>false</default_value>
      <choices>
        <choice>
          <value>true</value>
          <display_name>true</display_name>
        </choice>
        <choice>
          <value>false</value>
          <display_name>false</display_name>
        </choice>
      </choices>
    </argument>
    <argument>
      <name>has_gas_grill</name>
      <display_name>Has Gas grill</display_name>
      <description>Specifies whether the building has a gas grill.</description>
      <type>Boolean</type>
      <required>true</required>
      <model_dependent>false</model_dependent>
      <default_value>false</default_value>
      <choices>
        <choice>
          <value>true</value>
          <display_name>true</display_name>
        </choice>
        <choice>
          <value>false</value>
          <display_name>false</display_name>
        </choice>
      </choices>
    </argument>
    <argument>
      <name>has_gas_lighting</name>
      <display_name>Has Gas lighting</display_name>
      <description>Specifies whether the building has a gas lighting.</description>
      <type>Boolean</type>
      <required>true</required>
      <model_dependent>false</model_dependent>
      <default_value>false</default_value>
      <choices>
        <choice>
          <value>true</value>
          <display_name>true</display_name>
        </choice>
        <choice>
          <value>false</value>
          <display_name>false</display_name>
        </choice>
      </choices>
    </argument>
    <argument>
      <name>fridge_rated_annual_energy</name>
      <display_name>Extra Refrigerator: Rated Annual Consumption</display_name>
      <description>The EnergyGuide rated annual energy consumption for a refrigerator.</description>
      <type>Double</type>
      <units>kWh/yr</units>
      <required>true</required>
      <model_dependent>false</model_dependent>
      <default_value>1102</default_value>
    </argument>
    <argument>
      <name>fridge_mult</name>
      <display_name>Extra Refrigerator: Energy Multiplier</display_name>
      <description>Appliance energy use is multiplied by this factor to account for occupancy usage that differs from the national average.</description>
      <type>Double</type>
      <required>true</required>
      <model_dependent>false</model_dependent>
      <default_value>1</default_value>
    </argument>
    <argument>
      <name>fridge_weekday_sch</name>
      <display_name>Extra Refrigerator: Weekday schedule</display_name>
      <description>Specify the 24-hour weekday schedule.</description>
      <type>String</type>
      <required>true</required>
      <model_dependent>false</model_dependent>
      <default_value>0.040, 0.039, 0.038, 0.037, 0.036, 0.036, 0.038, 0.040, 0.041, 0.041, 0.040, 0.040, 0.042, 0.042, 0.042, 0.041, 0.044, 0.048, 0.050, 0.048, 0.047, 0.046, 0.044, 0.041</default_value>
    </argument>
    <argument>
      <name>fridge_weekend_sch</name>
      <display_name>Extra Refrigerator: Weekend schedule</display_name>
      <description>Specify the 24-hour weekend schedule.</description>
      <type>String</type>
      <required>true</required>
      <model_dependent>false</model_dependent>
      <default_value>0.040, 0.039, 0.038, 0.037, 0.036, 0.036, 0.038, 0.040, 0.041, 0.041, 0.040, 0.040, 0.042, 0.042, 0.042, 0.041, 0.044, 0.048, 0.050, 0.048, 0.047, 0.046, 0.044, 0.041</default_value>
    </argument>
    <argument>
      <name>fridge_monthly_sch</name>
      <display_name>Extra Refrigerator: Month schedule</display_name>
      <description>Specify the 12-month schedule.</description>
      <type>String</type>
      <required>true</required>
      <model_dependent>false</model_dependent>
      <default_value>0.837, 0.835, 1.084, 1.084, 1.084, 1.096, 1.096, 1.096, 1.096, 0.931, 0.925, 0.837</default_value>
    </argument>
    <argument>
      <name>fridge_location</name>
      <display_name>Extra Refrigerator: Location</display_name>
      <description>The space type for the location. 'auto' will automatically choose a space type based on the space types found in the model.</description>
      <type>Choice</type>
      <required>true</required>
      <model_dependent>true</model_dependent>
      <default_value>auto</default_value>
      <choices>
        <choice>
          <value>auto</value>
          <display_name>auto</display_name>
        </choice>
      </choices>
    </argument>
    <argument>
      <name>freezer_rated_annual_energy</name>
      <display_name>Freezer: Rated Annual Consumption</display_name>
      <description>The EnergyGuide rated annual energy consumption for a freezer.</description>
      <type>Double</type>
      <units>kWh/yr</units>
      <required>true</required>
      <model_dependent>false</model_dependent>
      <default_value>935</default_value>
    </argument>
    <argument>
      <name>freezer_mult</name>
      <display_name>Freezer: Energy Multiplier</display_name>
      <description>Appliance energy use is multiplied by this factor to account for occupancy usage that differs from the national average.</description>
      <type>Double</type>
      <required>true</required>
      <model_dependent>false</model_dependent>
      <default_value>1</default_value>
    </argument>
    <argument>
      <name>freezer_weekday_sch</name>
      <display_name>Freezer: Weekday schedule</display_name>
      <description>Specify the 24-hour weekday schedule.</description>
      <type>String</type>
      <required>true</required>
      <model_dependent>false</model_dependent>
      <default_value>0.040, 0.039, 0.038, 0.037, 0.036, 0.036, 0.038, 0.040, 0.041, 0.041, 0.040, 0.040, 0.042, 0.042, 0.042, 0.041, 0.044, 0.048, 0.050, 0.048, 0.047, 0.046, 0.044, 0.041</default_value>
    </argument>
    <argument>
      <name>freezer_weekend_sch</name>
      <display_name>Freezer: Weekend schedule</display_name>
      <description>Specify the 24-hour weekend schedule.</description>
      <type>String</type>
      <required>true</required>
      <model_dependent>false</model_dependent>
      <default_value>0.040, 0.039, 0.038, 0.037, 0.036, 0.036, 0.038, 0.040, 0.041, 0.041, 0.040, 0.040, 0.042, 0.042, 0.042, 0.041, 0.044, 0.048, 0.050, 0.048, 0.047, 0.046, 0.044, 0.041</default_value>
    </argument>
    <argument>
      <name>freezer_monthly_sch</name>
      <display_name>Freezer: Month schedule</display_name>
      <description>Specify the 12-month schedule.</description>
      <type>String</type>
      <required>true</required>
      <model_dependent>false</model_dependent>
      <default_value>0.837, 0.835, 1.084, 1.084, 1.084, 1.096, 1.096, 1.096, 1.096, 0.931, 0.925, 0.837</default_value>
    </argument>
    <argument>
      <name>freezer_location</name>
      <display_name>Freezer: Location</display_name>
      <description>The space type for the location. 'auto' will automatically choose a space type based on the space types found in the model.</description>
      <type>Choice</type>
      <required>true</required>
      <model_dependent>true</model_dependent>
      <default_value>auto</default_value>
      <choices>
        <choice>
          <value>auto</value>
          <display_name>auto</display_name>
        </choice>
      </choices>
    </argument>
    <argument>
      <name>pool_heater_elec_annual_energy</name>
      <display_name>Pool: Electric Heater Annual Energy Use</display_name>
      <description>The annual energy use for the electric heater (defaults to national average).</description>
      <type>Double</type>
      <units>kWh/yr</units>
      <required>true</required>
      <model_dependent>false</model_dependent>
      <default_value>2300</default_value>
    </argument>
    <argument>
      <name>pool_heater_elec_mult</name>
      <display_name>Pool: Electric Heater Energy Multiplier</display_name>
      <description>Sets the annual energy use equal to the annual energy use times this multiplier.</description>
      <type>Double</type>
      <required>true</required>
      <model_dependent>false</model_dependent>
      <default_value>1</default_value>
    </argument>
    <argument>
      <name>pool_heater_gas_annual_energy</name>
      <display_name>Pool: Gas Heater Annual Energy Use</display_name>
      <description>The annual energy use for the gas heater (defaults to national average).</description>
      <type>Double</type>
      <units>therm/yr</units>
      <required>true</required>
      <model_dependent>false</model_dependent>
      <default_value>222</default_value>
    </argument>
    <argument>
      <name>pool_heater_gas_mult</name>
      <display_name>Pool: Gas Heater Energy Multiplier</display_name>
      <description>Sets the annual energy use equal to the annual energy use times this multiplier.</description>
      <type>Double</type>
      <required>true</required>
      <model_dependent>false</model_dependent>
      <default_value>1</default_value>
    </argument>
    <argument>
      <name>pool_pump_annual_energy</name>
      <display_name>Pool: Pump Annual Energy Use</display_name>
      <description>The annual energy use for the pump (defaults to national average).</description>
      <type>Double</type>
      <units>kWh/yr</units>
      <required>true</required>
      <model_dependent>false</model_dependent>
      <default_value>2250</default_value>
    </argument>
    <argument>
      <name>pool_pump_mult</name>
      <display_name>Pool: Pump Energy Multiplier</display_name>
      <description>Sets the annual energy use equal to the annual energy use times this multiplier.</description>
      <type>Double</type>
      <required>true</required>
      <model_dependent>false</model_dependent>
      <default_value>1</default_value>
    </argument>
    <argument>
      <name>pool_scale_energy</name>
      <display_name>Pool: Scale Energy Use</display_name>
      <description>If true, scales the energy use relative to a 3-bedroom, 1920 sqft house using the following equation: Fscale = (0.5 + 0.25 x Nbr/3 + 0.25 x FFA/1920) where Nbr is the number of bedrooms and FFA is the finished floor area.</description>
      <type>Boolean</type>
      <required>true</required>
      <model_dependent>false</model_dependent>
      <default_value>true</default_value>
      <choices>
        <choice>
          <value>true</value>
          <display_name>true</display_name>
        </choice>
        <choice>
          <value>false</value>
          <display_name>false</display_name>
        </choice>
      </choices>
    </argument>
    <argument>
      <name>pool_weekday_sch</name>
      <display_name>Pool: Weekday schedule</display_name>
      <description>Specify the 24-hour weekday schedule.</description>
      <type>String</type>
      <required>true</required>
      <model_dependent>false</model_dependent>
      <default_value>0.003, 0.003, 0.003, 0.004, 0.008, 0.015, 0.026, 0.044, 0.084, 0.121, 0.127, 0.121, 0.120, 0.090, 0.075, 0.061, 0.037, 0.023, 0.013, 0.008, 0.004, 0.003, 0.003, 0.003</default_value>
    </argument>
    <argument>
      <name>pool_weekend_sch</name>
      <display_name>Pool: Weekend schedule</display_name>
      <description>Specify the 24-hour weekend schedule.</description>
      <type>String</type>
      <required>true</required>
      <model_dependent>false</model_dependent>
      <default_value>0.003, 0.003, 0.003, 0.004, 0.008, 0.015, 0.026, 0.044, 0.084, 0.121, 0.127, 0.121, 0.120, 0.090, 0.075, 0.061, 0.037, 0.023, 0.013, 0.008, 0.004, 0.003, 0.003, 0.003</default_value>
    </argument>
    <argument>
      <name>pool_monthly_sch</name>
      <display_name>Pool: Month schedule</display_name>
      <description>Specify the 12-month schedule.</description>
      <type>String</type>
      <required>true</required>
      <model_dependent>false</model_dependent>
      <default_value>1.154, 1.161, 1.013, 1.010, 1.013, 0.888, 0.883, 0.883, 0.888, 0.978, 0.974, 1.154</default_value>
    </argument>
    <argument>
      <name>hot_tub_heater_elec_annual_energy</name>
      <display_name>Hot Tub: Electric Heater Annual Energy Use</display_name>
      <description>The annual energy use for the electric heater (defaults to national average).</description>
      <type>Double</type>
      <units>kWh/yr</units>
      <required>true</required>
      <model_dependent>false</model_dependent>
      <default_value>1027.3</default_value>
    </argument>
    <argument>
      <name>hot_tub_heater_elec_mult</name>
      <display_name>Hot Tub: Electric Heater Energy Multiplier</display_name>
      <description>Sets the annual energy use equal to the annual energy use times this multiplier.</description>
      <type>Double</type>
      <required>true</required>
      <model_dependent>false</model_dependent>
      <default_value>1</default_value>
    </argument>
    <argument>
      <name>hot_tub_heater_gas_annual_energy</name>
      <display_name>Hot Tub: Gas Heater Annual Energy Use</display_name>
      <description>The annual energy use for the gas heater (defaults to national average).</description>
      <type>Double</type>
      <units>therm/yr</units>
      <required>true</required>
      <model_dependent>false</model_dependent>
      <default_value>81</default_value>
    </argument>
    <argument>
      <name>hot_tub_heater_gas_mult</name>
      <display_name>Hot Tub: Gas Heater Energy Multiplier</display_name>
      <description>Sets the annual energy use equal to the annual energy use times this multiplier.</description>
      <type>Double</type>
      <required>true</required>
      <model_dependent>false</model_dependent>
      <default_value>1</default_value>
    </argument>
    <argument>
      <name>hot_tub_pump_annual_energy</name>
      <display_name>Hot Tub: Pump Annual Energy Use</display_name>
      <description>The annual energy use for the pump (defaults to national average).</description>
      <type>Double</type>
      <units>kWh/yr</units>
      <required>true</required>
      <model_dependent>false</model_dependent>
      <default_value>1014.1</default_value>
    </argument>
    <argument>
      <name>hot_tub_pump_mult</name>
      <display_name>Hot Tub: Pump Energy Multiplier</display_name>
      <description>Sets the annual energy use equal to the annual energy use times this multiplier.</description>
      <type>Double</type>
      <required>true</required>
      <model_dependent>false</model_dependent>
      <default_value>1</default_value>
    </argument>
    <argument>
      <name>hot_tub_scale_energy</name>
      <display_name>Hot Tub: Scale Energy Use</display_name>
      <description>If true, scales the energy use relative to a 3-bedroom, 1920 sqft house using the following equation: Fscale = (0.5 + 0.25 x Nbr/3 + 0.25 x FFA/1920) where Nbr is the number of bedrooms and FFA is the finished floor area.</description>
      <type>Boolean</type>
      <required>true</required>
      <model_dependent>false</model_dependent>
      <default_value>true</default_value>
      <choices>
        <choice>
          <value>true</value>
          <display_name>true</display_name>
        </choice>
        <choice>
          <value>false</value>
          <display_name>false</display_name>
        </choice>
      </choices>
    </argument>
    <argument>
      <name>hot_tub_weekday_sch</name>
      <display_name>Hot Tub: Weekday schedule</display_name>
      <description>Specify the 24-hour weekday schedule.</description>
      <type>String</type>
      <required>true</required>
      <model_dependent>false</model_dependent>
      <default_value>0.024, 0.029, 0.024, 0.029, 0.047, 0.067, 0.057, 0.024, 0.024, 0.019, 0.015, 0.014, 0.014, 0.014, 0.024, 0.058, 0.126, 0.122, 0.068, 0.061, 0.051, 0.043, 0.024, 0.024</default_value>
    </argument>
    <argument>
      <name>hot_tub_weekend_sch</name>
      <display_name>Hot Tub: Weekend schedule</display_name>
      <description>Specify the 24-hour weekend schedule.</description>
      <type>String</type>
      <required>true</required>
      <model_dependent>false</model_dependent>
      <default_value>0.024, 0.029, 0.024, 0.029, 0.047, 0.067, 0.057, 0.024, 0.024, 0.019, 0.015, 0.014, 0.014, 0.014, 0.024, 0.058, 0.126, 0.122, 0.068, 0.061, 0.051, 0.043, 0.024, 0.024</default_value>
    </argument>
    <argument>
      <name>hot_tub_monthly_sch</name>
      <display_name>Hot Tub: Month schedule</display_name>
      <description>Specify the 12-month schedule.</description>
      <type>String</type>
      <required>true</required>
      <model_dependent>false</model_dependent>
      <default_value>0.837, 0.835, 1.084, 1.084, 1.084, 1.096, 1.096, 1.096, 1.096, 0.931, 0.925, 0.837</default_value>
    </argument>
    <argument>
      <name>well_pump_annual_energy</name>
      <display_name>Well Pump: Annual Energy Use</display_name>
      <description>The annual energy use for the well pump (defaults to national average).</description>
      <type>Double</type>
      <units>kWh/yr</units>
      <required>true</required>
      <model_dependent>false</model_dependent>
      <default_value>400</default_value>
    </argument>
    <argument>
      <name>well_pump_mult</name>
      <display_name>Well Pump: Energy Multiplier</display_name>
      <description>Sets the annual energy use equal to the annual energy use times this multiplier.</description>
      <type>Double</type>
      <required>true</required>
      <model_dependent>false</model_dependent>
      <default_value>1</default_value>
    </argument>
    <argument>
      <name>well_pump_scale_energy</name>
      <display_name>Well Pump: Scale Energy Use</display_name>
      <description>If true, scales the energy use relative to a 3-bedroom, 1920 sqft house using the following equation: Fscale = (0.5 + 0.25 x Nbr/3 + 0.25 x FFA/1920) where Nbr is the number of bedrooms and FFA is the finished floor area.</description>
      <type>Boolean</type>
      <required>true</required>
      <model_dependent>false</model_dependent>
      <default_value>true</default_value>
      <choices>
        <choice>
          <value>true</value>
          <display_name>true</display_name>
        </choice>
        <choice>
          <value>false</value>
          <display_name>false</display_name>
        </choice>
      </choices>
    </argument>
    <argument>
      <name>well_pump_weekday_sch</name>
      <display_name>Well Pump: Weekday schedule</display_name>
      <description>Specify the 24-hour weekday schedule.</description>
      <type>String</type>
      <required>true</required>
      <model_dependent>false</model_dependent>
      <default_value>0.044, 0.023, 0.019, 0.015, 0.016, 0.018, 0.026, 0.033, 0.033, 0.032, 0.033, 0.033, 0.032, 0.032, 0.032, 0.033, 0.045, 0.057, 0.066, 0.076, 0.081, 0.086, 0.075, 0.065</default_value>
    </argument>
    <argument>
      <name>well_pump_weekend_sch</name>
      <display_name>Well Pump: Weekend schedule</display_name>
      <description>Specify the 24-hour weekend schedule.</description>
      <type>String</type>
      <required>true</required>
      <model_dependent>false</model_dependent>
      <default_value>0.044, 0.023, 0.019, 0.015, 0.016, 0.018, 0.026, 0.033, 0.033, 0.032, 0.033, 0.033, 0.032, 0.032, 0.032, 0.033, 0.045, 0.057, 0.066, 0.076, 0.081, 0.086, 0.075, 0.065</default_value>
    </argument>
    <argument>
      <name>well_pump_monthly_sch</name>
      <display_name>Well Pump: Month schedule</display_name>
      <description>Specify the 12-month schedule.</description>
      <type>String</type>
      <required>true</required>
      <model_dependent>false</model_dependent>
      <default_value>1.154, 1.161, 1.013, 1.010, 1.013, 0.888, 0.883, 0.883, 0.888, 0.978, 0.974, 1.154</default_value>
    </argument>
    <argument>
      <name>gas_fireplace_annual_energy</name>
      <display_name>Gas Fireplace: Annual Energy Use</display_name>
      <description>The annual energy use for the gas fireplace (defaults to national average).</description>
      <type>Double</type>
      <units>therm/yr</units>
      <required>true</required>
      <model_dependent>false</model_dependent>
      <default_value>60</default_value>
    </argument>
    <argument>
      <name>gas_fireplace_mult</name>
      <display_name>Gas Fireplace: Energy Multiplier</display_name>
      <description>Sets the annual energy use equal to the annual energy use times this multiplier.</description>
      <type>Double</type>
      <required>true</required>
      <model_dependent>false</model_dependent>
      <default_value>1</default_value>
    </argument>
    <argument>
      <name>gas_fireplace_scale_energy</name>
      <display_name>Gas Fireplace: Scale Energy Use</display_name>
      <description>If true, scales the energy use relative to a 3-bedroom, 1920 sqft house using the following equation: Fscale = (0.5 + 0.25 x Nbr/3 + 0.25 x FFA/1920) where Nbr is the number of bedrooms and FFA is the finished floor area.</description>
      <type>Boolean</type>
      <required>true</required>
      <model_dependent>false</model_dependent>
      <default_value>true</default_value>
      <choices>
        <choice>
          <value>true</value>
          <display_name>true</display_name>
        </choice>
        <choice>
          <value>false</value>
          <display_name>false</display_name>
        </choice>
      </choices>
    </argument>
    <argument>
      <name>gas_fireplace_weekday_sch</name>
      <display_name>Gas Fireplace: Weekday schedule</display_name>
      <description>Specify the 24-hour weekday schedule.</description>
      <type>String</type>
      <required>true</required>
      <model_dependent>false</model_dependent>
      <default_value>0.044, 0.023, 0.019, 0.015, 0.016, 0.018, 0.026, 0.033, 0.033, 0.032, 0.033, 0.033, 0.032, 0.032, 0.032, 0.033, 0.045, 0.057, 0.066, 0.076, 0.081, 0.086, 0.075, 0.065</default_value>
    </argument>
    <argument>
      <name>gas_fireplace_weekend_sch</name>
      <display_name>Gas Fireplace: Weekend schedule</display_name>
      <description>Specify the 24-hour weekend schedule.</description>
      <type>String</type>
      <required>true</required>
      <model_dependent>false</model_dependent>
      <default_value>0.044, 0.023, 0.019, 0.015, 0.016, 0.018, 0.026, 0.033, 0.033, 0.032, 0.033, 0.033, 0.032, 0.032, 0.032, 0.033, 0.045, 0.057, 0.066, 0.076, 0.081, 0.086, 0.075, 0.065</default_value>
    </argument>
    <argument>
      <name>gas_fireplace_monthly_sch</name>
      <display_name>Gas Fireplace: Month schedule</display_name>
      <description>Specify the 12-month schedule.</description>
      <type>String</type>
      <required>true</required>
      <model_dependent>false</model_dependent>
      <default_value>1.154, 1.161, 1.013, 1.010, 1.013, 0.888, 0.883, 0.883, 0.888, 0.978, 0.974, 1.154</default_value>
    </argument>
    <argument>
      <name>gas_fireplace_location</name>
      <display_name>Gas Fireplace: Location</display_name>
      <description>The space type for the location. 'auto' will automatically choose a space type based on the space types found in the model.</description>
      <type>Choice</type>
      <required>true</required>
      <model_dependent>true</model_dependent>
      <default_value>auto</default_value>
      <choices>
        <choice>
          <value>auto</value>
          <display_name>auto</display_name>
        </choice>
      </choices>
    </argument>
    <argument>
      <name>gas_grill_annual_energy</name>
      <display_name>Gas Grill: Annual Energy Use</display_name>
      <description>The annual energy use for the gas grill (defaults to national average).</description>
      <type>Double</type>
      <units>therm/yr</units>
      <required>true</required>
      <model_dependent>false</model_dependent>
      <default_value>30</default_value>
    </argument>
    <argument>
      <name>gas_grill_mult</name>
      <display_name>Gas Grill: Energy Multiplier</display_name>
      <description>Sets the annual energy use equal to the annual energy use times this multiplier.</description>
      <type>Double</type>
      <required>true</required>
      <model_dependent>false</model_dependent>
      <default_value>1</default_value>
    </argument>
    <argument>
      <name>gas_grill_scale_energy</name>
      <display_name>Gas Grill: Scale Energy Use</display_name>
      <description>If true, scales the energy use relative to a 3-bedroom, 1920 sqft house using the following equation: Fscale = (0.5 + 0.25 x Nbr/3 + 0.25 x FFA/1920) where Nbr is the number of bedrooms and FFA is the finished floor area.</description>
      <type>Boolean</type>
      <required>true</required>
      <model_dependent>false</model_dependent>
      <default_value>true</default_value>
      <choices>
        <choice>
          <value>true</value>
          <display_name>true</display_name>
        </choice>
        <choice>
          <value>false</value>
          <display_name>false</display_name>
        </choice>
      </choices>
    </argument>
    <argument>
      <name>gas_grill_weekday_sch</name>
      <display_name>Gas Grill: Weekday schedule</display_name>
      <description>Specify the 24-hour weekday schedule.</description>
      <type>String</type>
      <required>true</required>
      <model_dependent>false</model_dependent>
      <default_value>0.004, 0.001, 0.001, 0.002, 0.007, 0.012, 0.029, 0.046, 0.044, 0.041, 0.044, 0.046, 0.042, 0.038, 0.049, 0.059, 0.110, 0.161, 0.115, 0.070, 0.044, 0.019, 0.013, 0.007</default_value>
    </argument>
    <argument>
      <name>gas_grill_weekend_sch</name>
      <display_name>Gas Grill: Weekend schedule</display_name>
      <description>Specify the 24-hour weekend schedule.</description>
      <type>String</type>
      <required>true</required>
      <model_dependent>false</model_dependent>
      <default_value>0.004, 0.001, 0.001, 0.002, 0.007, 0.012, 0.029, 0.046, 0.044, 0.041, 0.044, 0.046, 0.042, 0.038, 0.049, 0.059, 0.110, 0.161, 0.115, 0.070, 0.044, 0.019, 0.013, 0.007</default_value>
    </argument>
    <argument>
      <name>gas_grill_monthly_sch</name>
      <display_name>Gas Grill: Month schedule</display_name>
      <description>Specify the 12-month schedule.</description>
      <type>String</type>
      <required>true</required>
      <model_dependent>false</model_dependent>
      <default_value>1.097, 1.097, 0.991, 0.987, 0.991, 0.890, 0.896, 0.896, 0.890, 1.085, 1.085, 1.097</default_value>
    </argument>
    <argument>
      <name>gas_lighting_annual_energy</name>
      <display_name>Gas Lighting: Annual Energy Use</display_name>
      <description>The annual energy use for the gas lighting (defaults to national average).</description>
      <type>Double</type>
      <units>therm/yr</units>
      <required>true</required>
      <model_dependent>false</model_dependent>
      <default_value>19</default_value>
    </argument>
    <argument>
      <name>gas_lighting_mult</name>
      <display_name>Gas Lighting: Energy Multiplier</display_name>
      <description>Sets the annual energy use equal to the annual energy use times this multiplier.</description>
      <type>Double</type>
      <required>true</required>
      <model_dependent>false</model_dependent>
      <default_value>1</default_value>
    </argument>
    <argument>
      <name>gas_lighting_scale_energy</name>
      <display_name>Gas Lighting: Scale Energy Use</display_name>
      <description>If true, scales the energy use relative to a 3-bedroom, 1920 sqft house using the following equation: Fscale = (0.5 + 0.25 x Nbr/3 + 0.25 x FFA/1920) where Nbr is the number of bedrooms and FFA is the finished floor area.</description>
      <type>Boolean</type>
      <required>true</required>
      <model_dependent>false</model_dependent>
      <default_value>true</default_value>
      <choices>
        <choice>
          <value>true</value>
          <display_name>true</display_name>
        </choice>
        <choice>
          <value>false</value>
          <display_name>false</display_name>
        </choice>
      </choices>
    </argument>
    <argument>
      <name>gas_lighting_weekday_sch</name>
      <display_name>Gas Lighting: Weekday schedule</display_name>
      <description>Specify the 24-hour weekday schedule.</description>
      <type>String</type>
      <required>true</required>
      <model_dependent>false</model_dependent>
      <default_value>0.044, 0.023, 0.019, 0.015, 0.016, 0.018, 0.026, 0.033, 0.033, 0.032, 0.033, 0.033, 0.032, 0.032, 0.032, 0.033, 0.045, 0.057, 0.066, 0.076, 0.081, 0.086, 0.075, 0.065</default_value>
    </argument>
    <argument>
      <name>gas_lighting_weekend_sch</name>
      <display_name>Gas Lighting: Weekend schedule</display_name>
      <description>Specify the 24-hour weekend schedule.</description>
      <type>String</type>
      <required>true</required>
      <model_dependent>false</model_dependent>
      <default_value>0.044, 0.023, 0.019, 0.015, 0.016, 0.018, 0.026, 0.033, 0.033, 0.032, 0.033, 0.033, 0.032, 0.032, 0.032, 0.033, 0.045, 0.057, 0.066, 0.076, 0.081, 0.086, 0.075, 0.065</default_value>
    </argument>
    <argument>
      <name>gas_lighting_monthly_sch</name>
      <display_name>Gas Lighting: Month schedule</display_name>
      <description>Specify the 12-month schedule.</description>
      <type>String</type>
      <required>true</required>
      <model_dependent>false</model_dependent>
      <default_value>1.154, 1.161, 1.013, 1.010, 1.013, 0.888, 0.883, 0.883, 0.888, 0.978, 0.974, 1.154</default_value>
    </argument>
  </arguments>
  <outputs/>
  <provenances/>
  <tags>
    <tag>Equipment.Electric Equipment</tag>
  </tags>
  <attributes>
    <attribute>
      <name>Measure Type</name>
      <value>ModelMeasure</value>
      <datatype>string</datatype>
    </attribute>
    <attribute>
      <name>Uses SketchUp API</name>
      <value>false</value>
      <datatype>boolean</datatype>
    </attribute>
  </attributes>
  <files>
    <file>
      <filename>ResidentialLargeUncommonLoads_Test.rb</filename>
      <filetype>rb</filetype>
      <usage_type>test</usage_type>
      <checksum>6006DC02</checksum>
    </file>
    <file>
      <version>
        <software_program>OpenStudio</software_program>
        <identifier>1.9.0</identifier>
        <min_compatible>2.0.4</min_compatible>
      </version>
      <filename>measure.rb</filename>
      <filetype>rb</filetype>
      <usage_type>script</usage_type>
<<<<<<< HEAD
      <checksum>FE8BB903</checksum>
    </file>
    <file>
      <filename>ResidentialLargeUncommonLoads_Test.rb</filename>
      <filetype>rb</filetype>
      <usage_type>test</usage_type>
      <checksum>6006DC02</checksum>
    </file>
    <file>
      <filename>schedules.rb</filename>
      <filetype>rb</filetype>
      <usage_type>resource</usage_type>
      <checksum>4C000237</checksum>
    </file>
    <file>
      <filename>util.rb</filename>
      <filetype>rb</filetype>
      <usage_type>resource</usage_type>
      <checksum>B8804B95</checksum>
    </file>
    <file>
      <filename>unit_conversions.rb</filename>
      <filetype>rb</filetype>
      <usage_type>resource</usage_type>
      <checksum>7161039B</checksum>
    </file>
    <file>
      <filename>SFD_2000sqft_2story_FB_GRG_UA_3Beds_2Baths.osm</filename>
      <filetype>osm</filetype>
      <usage_type>test</usage_type>
      <checksum>53509784</checksum>
    </file>
    <file>
      <filename>SFA_4units_1story_UB_UA_3Beds_2Baths_Denver.osm</filename>
      <filetype>osm</filetype>
      <usage_type>test</usage_type>
      <checksum>67A40151</checksum>
    </file>
    <file>
      <filename>SFA_4units_1story_FB_UA_3Beds_2Baths_Denver.osm</filename>
      <filetype>osm</filetype>
      <usage_type>test</usage_type>
      <checksum>DDF86A49</checksum>
    </file>
    <file>
      <filename>MF_8units_1story_SL_3Beds_2Baths_Denver.osm</filename>
      <filetype>osm</filetype>
      <usage_type>test</usage_type>
      <checksum>487FCD75</checksum>
    </file>
    <file>
      <filename>misc_loads.rb</filename>
      <filetype>rb</filetype>
      <usage_type>resource</usage_type>
      <checksum>8E2B94F9</checksum>
    </file>
    <file>
      <filename>geometry.rb</filename>
      <filetype>rb</filetype>
      <usage_type>resource</usage_type>
      <checksum>D1229A56</checksum>
    </file>
    <file>
      <filename>constants.rb</filename>
      <filetype>rb</filetype>
      <usage_type>resource</usage_type>
      <checksum>2C1D920B</checksum>
=======
      <checksum>0182B4A3</checksum>
>>>>>>> c4e17be5
    </file>
  </files>
</measure><|MERGE_RESOLUTION|>--- conflicted
+++ resolved
@@ -2,13 +2,8 @@
   <schema_version>3.0</schema_version>
   <name>residential_misc_large_uncommon_loads</name>
   <uid>96f1e9ca-41b9-4fb8-a219-57850e351500</uid>
-<<<<<<< HEAD
-  <version_id>881db786-24ec-4947-a999-6fc20f8af84d</version_id>
-  <version_modified>20181109T191232Z</version_modified>
-=======
-  <version_id>50ffc79d-d218-4497-baa8-59f60d962318</version_id>
-  <version_modified>20181112T230644Z</version_modified>
->>>>>>> c4e17be5
+  <version_id>5f4e17b4-9aa4-4033-9aa6-6694c16c9fb9</version_id>
+  <version_modified>20181113T004010Z</version_modified>
   <xml_checksum>126F1C43</xml_checksum>
   <class_name>ResidentialMiscLargeUncommonLoads</class_name>
   <display_name>Set Residential Large Uncommon Loads</display_name>
@@ -880,77 +875,7 @@
       <filename>measure.rb</filename>
       <filetype>rb</filetype>
       <usage_type>script</usage_type>
-<<<<<<< HEAD
-      <checksum>FE8BB903</checksum>
-    </file>
-    <file>
-      <filename>ResidentialLargeUncommonLoads_Test.rb</filename>
-      <filetype>rb</filetype>
-      <usage_type>test</usage_type>
-      <checksum>6006DC02</checksum>
-    </file>
-    <file>
-      <filename>schedules.rb</filename>
-      <filetype>rb</filetype>
-      <usage_type>resource</usage_type>
-      <checksum>4C000237</checksum>
-    </file>
-    <file>
-      <filename>util.rb</filename>
-      <filetype>rb</filetype>
-      <usage_type>resource</usage_type>
-      <checksum>B8804B95</checksum>
-    </file>
-    <file>
-      <filename>unit_conversions.rb</filename>
-      <filetype>rb</filetype>
-      <usage_type>resource</usage_type>
-      <checksum>7161039B</checksum>
-    </file>
-    <file>
-      <filename>SFD_2000sqft_2story_FB_GRG_UA_3Beds_2Baths.osm</filename>
-      <filetype>osm</filetype>
-      <usage_type>test</usage_type>
-      <checksum>53509784</checksum>
-    </file>
-    <file>
-      <filename>SFA_4units_1story_UB_UA_3Beds_2Baths_Denver.osm</filename>
-      <filetype>osm</filetype>
-      <usage_type>test</usage_type>
-      <checksum>67A40151</checksum>
-    </file>
-    <file>
-      <filename>SFA_4units_1story_FB_UA_3Beds_2Baths_Denver.osm</filename>
-      <filetype>osm</filetype>
-      <usage_type>test</usage_type>
-      <checksum>DDF86A49</checksum>
-    </file>
-    <file>
-      <filename>MF_8units_1story_SL_3Beds_2Baths_Denver.osm</filename>
-      <filetype>osm</filetype>
-      <usage_type>test</usage_type>
-      <checksum>487FCD75</checksum>
-    </file>
-    <file>
-      <filename>misc_loads.rb</filename>
-      <filetype>rb</filetype>
-      <usage_type>resource</usage_type>
-      <checksum>8E2B94F9</checksum>
-    </file>
-    <file>
-      <filename>geometry.rb</filename>
-      <filetype>rb</filetype>
-      <usage_type>resource</usage_type>
-      <checksum>D1229A56</checksum>
-    </file>
-    <file>
-      <filename>constants.rb</filename>
-      <filetype>rb</filetype>
-      <usage_type>resource</usage_type>
-      <checksum>2C1D920B</checksum>
-=======
       <checksum>0182B4A3</checksum>
->>>>>>> c4e17be5
     </file>
   </files>
 </measure>