--- conflicted
+++ resolved
@@ -2,13 +2,8 @@
   <schema_version>3.0</schema_version>
   <name>residential_misc_large_uncommon_loads</name>
   <uid>96f1e9ca-41b9-4fb8-a219-57850e351500</uid>
-<<<<<<< HEAD
-  <version_id>cad1042a-51a0-4458-a9e9-98b212969aed</version_id>
-  <version_modified>20181011T211628Z</version_modified>
-=======
   <version_id>dcfe5802-dc39-48f7-bcd7-5c0a7b2bb9f6</version_id>
   <version_modified>20181015T212952Z</version_modified>
->>>>>>> 219e5c6d
   <xml_checksum>126F1C43</xml_checksum>
   <class_name>ResidentialMiscLargeUncommonLoads</class_name>
   <display_name>Set Residential Large Uncommon Loads</display_name>
@@ -883,7 +878,12 @@
       <checksum>6006DC02</checksum>
     </file>
     <file>
-<<<<<<< HEAD
+      <filename>misc_loads.rb</filename>
+      <filetype>rb</filetype>
+      <usage_type>resource</usage_type>
+      <checksum>A0AF3447</checksum>
+    </file>
+    <file>
       <filename>util.rb</filename>
       <filetype>rb</filetype>
       <usage_type>resource</usage_type>
@@ -891,33 +891,6 @@
     </file>
     <file>
       <filename>unit_conversions.rb</filename>
-=======
-      <filename>misc_loads.rb</filename>
->>>>>>> 219e5c6d
-      <filetype>rb</filetype>
-      <usage_type>resource</usage_type>
-      <checksum>81550F14</checksum>
-    </file>
-    <file>
-      <filename>misc_loads.rb</filename>
-      <filetype>rb</filetype>
-      <usage_type>resource</usage_type>
-      <checksum>A88AC52A</checksum>
-    </file>
-    <file>
-<<<<<<< HEAD
-      <filename>schedules.rb</filename>
-      <filetype>rb</filetype>
-      <usage_type>resource</usage_type>
-      <checksum>F7EEE7C4</checksum>
-    </file>
-    <file>
-      <filename>constants.rb</filename>
-      <filetype>rb</filetype>
-      <usage_type>resource</usage_type>
-      <checksum>9773CEB0</checksum>
-=======
-      <filename>unit_conversions.rb</filename>
       <filetype>rb</filetype>
       <usage_type>resource</usage_type>
       <checksum>81550F14</checksum>
@@ -933,57 +906,36 @@
       <filetype>rb</filetype>
       <usage_type>resource</usage_type>
       <checksum>62B9E41C</checksum>
->>>>>>> 219e5c6d
-    </file>
-    <file>
-      <filename>geometry.rb</filename>
+    </file>
+    <file>
+      <filename>constants.rb</filename>
       <filetype>rb</filetype>
       <usage_type>resource</usage_type>
-<<<<<<< HEAD
-      <checksum>10A095BE</checksum>
-=======
       <checksum>623A924C</checksum>
->>>>>>> 219e5c6d
     </file>
     <file>
       <filename>SFD_2000sqft_2story_FB_GRG_UA_3Beds_2Baths.osm</filename>
       <filetype>osm</filetype>
       <usage_type>test</usage_type>
-<<<<<<< HEAD
-      <checksum>AC27FC54</checksum>
-=======
       <checksum>8D47E594</checksum>
->>>>>>> 219e5c6d
     </file>
     <file>
       <filename>SFA_4units_1story_UB_UA_3Beds_2Baths_Denver.osm</filename>
       <filetype>osm</filetype>
       <usage_type>test</usage_type>
-<<<<<<< HEAD
-      <checksum>B408C069</checksum>
-=======
       <checksum>46E0AD2F</checksum>
->>>>>>> 219e5c6d
     </file>
     <file>
       <filename>SFA_4units_1story_FB_UA_3Beds_2Baths_Denver.osm</filename>
       <filetype>osm</filetype>
       <usage_type>test</usage_type>
-<<<<<<< HEAD
-      <checksum>F279CB31</checksum>
-=======
       <checksum>F8A1CCD2</checksum>
->>>>>>> 219e5c6d
     </file>
     <file>
       <filename>MF_8units_1story_SL_3Beds_2Baths_Denver.osm</filename>
       <filetype>osm</filetype>
       <usage_type>test</usage_type>
-<<<<<<< HEAD
-      <checksum>76517653</checksum>
-=======
       <checksum>17F8930C</checksum>
->>>>>>> 219e5c6d
     </file>
   </files>
 </measure>