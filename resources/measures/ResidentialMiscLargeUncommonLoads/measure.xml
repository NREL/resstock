<measure>
  <schema_version>3.0</schema_version>
  <name>residential_misc_large_uncommon_loads</name>
  <uid>96f1e9ca-41b9-4fb8-a219-57850e351500</uid>
<<<<<<< HEAD
  <version_id>2559799f-9ede-4702-b0f0-db77c2a705b5</version_id>
  <version_modified>20181008T171138Z</version_modified>
=======
  <version_id>7afa5dc7-2593-40a2-b25f-6c0f8f9ca4aa</version_id>
  <version_modified>20180912T200243Z</version_modified>
>>>>>>> 12b24f9d
  <xml_checksum>126F1C43</xml_checksum>
  <class_name>ResidentialMiscLargeUncommonLoads</class_name>
  <display_name>Set Residential Large Uncommon Loads</display_name>
  <description>Adds (or replaces) the specified large, uncommon loads -- loads that have substantial energy consumption but are not found in most homes. For multifamily buildings, the loads can be set for all units of the building. See https://github.com/NREL/OpenStudio-BEopt#workflows for supported workflows using this measure.</description>
  <modeler_description>Since there are no large, uncommon loads objects in OpenStudio/EnergyPlus, we look for ElectricEquipment/GasEquipment objects with the name that denotes it is a residential large, uncommon load. If one is found, it is replaced with the specified properties. Otherwise, a new such object is added to the model.</modeler_description>
  <arguments>
    <argument>
      <name>has_fridge</name>
      <display_name>Has Extra Refrigerator</display_name>
      <description>Specifies whether the building has an extra refrigerator.</description>
      <type>Boolean</type>
      <required>true</required>
      <model_dependent>false</model_dependent>
      <default_value>false</default_value>
      <choices>
        <choice>
          <value>true</value>
          <display_name>true</display_name>
        </choice>
        <choice>
          <value>false</value>
          <display_name>false</display_name>
        </choice>
      </choices>
    </argument>
    <argument>
      <name>has_freezer</name>
      <display_name>Has Freezer</display_name>
      <description>Specifies whether the building has a freezer.</description>
      <type>Boolean</type>
      <required>true</required>
      <model_dependent>false</model_dependent>
      <default_value>false</default_value>
      <choices>
        <choice>
          <value>true</value>
          <display_name>true</display_name>
        </choice>
        <choice>
          <value>false</value>
          <display_name>false</display_name>
        </choice>
      </choices>
    </argument>
    <argument>
      <name>has_pool_heater_elec</name>
      <display_name>Has Pool Electric Heater</display_name>
      <description>Specifies whether the building has an electric pool heater.</description>
      <type>Boolean</type>
      <required>true</required>
      <model_dependent>false</model_dependent>
      <default_value>false</default_value>
      <choices>
        <choice>
          <value>true</value>
          <display_name>true</display_name>
        </choice>
        <choice>
          <value>false</value>
          <display_name>false</display_name>
        </choice>
      </choices>
    </argument>
    <argument>
      <name>has_pool_heater_gas</name>
      <display_name>Has Pool Gas Heater</display_name>
      <description>Specifies whether the building has a gas pool heater.</description>
      <type>Boolean</type>
      <required>true</required>
      <model_dependent>false</model_dependent>
      <default_value>false</default_value>
      <choices>
        <choice>
          <value>true</value>
          <display_name>true</display_name>
        </choice>
        <choice>
          <value>false</value>
          <display_name>false</display_name>
        </choice>
      </choices>
    </argument>
    <argument>
      <name>has_pool_pump</name>
      <display_name>Has Pool Pump</display_name>
      <description>Specifies whether the building has a pool pump.</description>
      <type>Boolean</type>
      <required>true</required>
      <model_dependent>false</model_dependent>
      <default_value>false</default_value>
      <choices>
        <choice>
          <value>true</value>
          <display_name>true</display_name>
        </choice>
        <choice>
          <value>false</value>
          <display_name>false</display_name>
        </choice>
      </choices>
    </argument>
    <argument>
      <name>has_hot_tub_heater_elec</name>
      <display_name>Has Hot Tub Electric Heater</display_name>
      <description>Specifies whether the building has an electric hot tub heater.</description>
      <type>Boolean</type>
      <required>true</required>
      <model_dependent>false</model_dependent>
      <default_value>false</default_value>
      <choices>
        <choice>
          <value>true</value>
          <display_name>true</display_name>
        </choice>
        <choice>
          <value>false</value>
          <display_name>false</display_name>
        </choice>
      </choices>
    </argument>
    <argument>
      <name>has_hot_tub_heater_gas</name>
      <display_name>Has Hot Tub Gas Heater</display_name>
      <description>Specifies whether the building has a gas hot tub heater.</description>
      <type>Boolean</type>
      <required>true</required>
      <model_dependent>false</model_dependent>
      <default_value>false</default_value>
      <choices>
        <choice>
          <value>true</value>
          <display_name>true</display_name>
        </choice>
        <choice>
          <value>false</value>
          <display_name>false</display_name>
        </choice>
      </choices>
    </argument>
    <argument>
      <name>has_hot_tub_pump</name>
      <display_name>Has Hot Tub Pump</display_name>
      <description>Specifies whether the building has a hot tub pump.</description>
      <type>Boolean</type>
      <required>true</required>
      <model_dependent>false</model_dependent>
      <default_value>false</default_value>
      <choices>
        <choice>
          <value>true</value>
          <display_name>true</display_name>
        </choice>
        <choice>
          <value>false</value>
          <display_name>false</display_name>
        </choice>
      </choices>
    </argument>
    <argument>
      <name>has_well_pump</name>
      <display_name>Has Well Pump</display_name>
      <description>Specifies whether the building has a well pump.</description>
      <type>Boolean</type>
      <required>true</required>
      <model_dependent>false</model_dependent>
      <default_value>false</default_value>
      <choices>
        <choice>
          <value>true</value>
          <display_name>true</display_name>
        </choice>
        <choice>
          <value>false</value>
          <display_name>false</display_name>
        </choice>
      </choices>
    </argument>
    <argument>
      <name>has_gas_fireplace</name>
      <display_name>Has Gas Fireplace</display_name>
      <description>Specifies whether the building has a gas fireplace.</description>
      <type>Boolean</type>
      <required>true</required>
      <model_dependent>false</model_dependent>
      <default_value>false</default_value>
      <choices>
        <choice>
          <value>true</value>
          <display_name>true</display_name>
        </choice>
        <choice>
          <value>false</value>
          <display_name>false</display_name>
        </choice>
      </choices>
    </argument>
    <argument>
      <name>has_gas_grill</name>
      <display_name>Has Gas grill</display_name>
      <description>Specifies whether the building has a gas grill.</description>
      <type>Boolean</type>
      <required>true</required>
      <model_dependent>false</model_dependent>
      <default_value>false</default_value>
      <choices>
        <choice>
          <value>true</value>
          <display_name>true</display_name>
        </choice>
        <choice>
          <value>false</value>
          <display_name>false</display_name>
        </choice>
      </choices>
    </argument>
    <argument>
      <name>has_gas_lighting</name>
      <display_name>Has Gas lighting</display_name>
      <description>Specifies whether the building has a gas lighting.</description>
      <type>Boolean</type>
      <required>true</required>
      <model_dependent>false</model_dependent>
      <default_value>false</default_value>
      <choices>
        <choice>
          <value>true</value>
          <display_name>true</display_name>
        </choice>
        <choice>
          <value>false</value>
          <display_name>false</display_name>
        </choice>
      </choices>
    </argument>
    <argument>
      <name>fridge_rated_annual_energy</name>
      <display_name>Extra Refrigerator: Rated Annual Consumption</display_name>
      <description>The EnergyGuide rated annual energy consumption for a refrigerator.</description>
      <type>Double</type>
      <units>kWh/yr</units>
      <required>true</required>
      <model_dependent>false</model_dependent>
      <default_value>1102</default_value>
    </argument>
    <argument>
      <name>fridge_mult</name>
      <display_name>Extra Refrigerator: Energy Multiplier</display_name>
      <description>Appliance energy use is multiplied by this factor to account for occupancy usage that differs from the national average.</description>
      <type>Double</type>
      <required>true</required>
      <model_dependent>false</model_dependent>
      <default_value>1</default_value>
    </argument>
    <argument>
      <name>fridge_weekday_sch</name>
      <display_name>Extra Refrigerator: Weekday schedule</display_name>
      <description>Specify the 24-hour weekday schedule.</description>
      <type>String</type>
      <required>true</required>
      <model_dependent>false</model_dependent>
      <default_value>0.040, 0.039, 0.038, 0.037, 0.036, 0.036, 0.038, 0.040, 0.041, 0.041, 0.040, 0.040, 0.042, 0.042, 0.042, 0.041, 0.044, 0.048, 0.050, 0.048, 0.047, 0.046, 0.044, 0.041</default_value>
    </argument>
    <argument>
      <name>fridge_weekend_sch</name>
      <display_name>Extra Refrigerator: Weekend schedule</display_name>
      <description>Specify the 24-hour weekend schedule.</description>
      <type>String</type>
      <required>true</required>
      <model_dependent>false</model_dependent>
      <default_value>0.040, 0.039, 0.038, 0.037, 0.036, 0.036, 0.038, 0.040, 0.041, 0.041, 0.040, 0.040, 0.042, 0.042, 0.042, 0.041, 0.044, 0.048, 0.050, 0.048, 0.047, 0.046, 0.044, 0.041</default_value>
    </argument>
    <argument>
      <name>fridge_monthly_sch</name>
      <display_name>Extra Refrigerator: Month schedule</display_name>
      <description>Specify the 12-month schedule.</description>
      <type>String</type>
      <required>true</required>
      <model_dependent>false</model_dependent>
      <default_value>0.837, 0.835, 1.084, 1.084, 1.084, 1.096, 1.096, 1.096, 1.096, 0.931, 0.925, 0.837</default_value>
    </argument>
    <argument>
      <name>fridge_location</name>
      <display_name>Extra Refrigerator: Location</display_name>
      <description>The space type for the location. 'auto' will automatically choose a space type based on the space types found in the model.</description>
      <type>Choice</type>
      <required>true</required>
      <model_dependent>true</model_dependent>
      <default_value>auto</default_value>
      <choices>
        <choice>
          <value>auto</value>
          <display_name>auto</display_name>
        </choice>
      </choices>
    </argument>
    <argument>
      <name>freezer_rated_annual_energy</name>
      <display_name>Freezer: Rated Annual Consumption</display_name>
      <description>The EnergyGuide rated annual energy consumption for a freezer.</description>
      <type>Double</type>
      <units>kWh/yr</units>
      <required>true</required>
      <model_dependent>false</model_dependent>
      <default_value>935</default_value>
    </argument>
    <argument>
      <name>freezer_mult</name>
      <display_name>Freezer: Energy Multiplier</display_name>
      <description>Appliance energy use is multiplied by this factor to account for occupancy usage that differs from the national average.</description>
      <type>Double</type>
      <required>true</required>
      <model_dependent>false</model_dependent>
      <default_value>1</default_value>
    </argument>
    <argument>
      <name>freezer_weekday_sch</name>
      <display_name>Freezer: Weekday schedule</display_name>
      <description>Specify the 24-hour weekday schedule.</description>
      <type>String</type>
      <required>true</required>
      <model_dependent>false</model_dependent>
      <default_value>0.040, 0.039, 0.038, 0.037, 0.036, 0.036, 0.038, 0.040, 0.041, 0.041, 0.040, 0.040, 0.042, 0.042, 0.042, 0.041, 0.044, 0.048, 0.050, 0.048, 0.047, 0.046, 0.044, 0.041</default_value>
    </argument>
    <argument>
      <name>freezer_weekend_sch</name>
      <display_name>Freezer: Weekend schedule</display_name>
      <description>Specify the 24-hour weekend schedule.</description>
      <type>String</type>
      <required>true</required>
      <model_dependent>false</model_dependent>
      <default_value>0.040, 0.039, 0.038, 0.037, 0.036, 0.036, 0.038, 0.040, 0.041, 0.041, 0.040, 0.040, 0.042, 0.042, 0.042, 0.041, 0.044, 0.048, 0.050, 0.048, 0.047, 0.046, 0.044, 0.041</default_value>
    </argument>
    <argument>
      <name>freezer_monthly_sch</name>
      <display_name>Freezer: Month schedule</display_name>
      <description>Specify the 12-month schedule.</description>
      <type>String</type>
      <required>true</required>
      <model_dependent>false</model_dependent>
      <default_value>0.837, 0.835, 1.084, 1.084, 1.084, 1.096, 1.096, 1.096, 1.096, 0.931, 0.925, 0.837</default_value>
    </argument>
    <argument>
      <name>freezer_location</name>
      <display_name>Freezer: Location</display_name>
      <description>The space type for the location. 'auto' will automatically choose a space type based on the space types found in the model.</description>
      <type>Choice</type>
      <required>true</required>
      <model_dependent>true</model_dependent>
      <default_value>auto</default_value>
      <choices>
        <choice>
          <value>auto</value>
          <display_name>auto</display_name>
        </choice>
      </choices>
    </argument>
    <argument>
      <name>pool_heater_elec_annual_energy</name>
      <display_name>Pool: Electric Heater Annual Energy Use</display_name>
      <description>The annual energy use for the electric heater (defaults to national average).</description>
      <type>Double</type>
      <units>kWh/yr</units>
      <required>true</required>
      <model_dependent>false</model_dependent>
      <default_value>2300</default_value>
    </argument>
    <argument>
      <name>pool_heater_elec_mult</name>
      <display_name>Pool: Electric Heater Energy Multiplier</display_name>
      <description>Sets the annual energy use equal to the annual energy use times this multiplier.</description>
      <type>Double</type>
      <required>true</required>
      <model_dependent>false</model_dependent>
      <default_value>1</default_value>
    </argument>
    <argument>
      <name>pool_heater_gas_annual_energy</name>
      <display_name>Pool: Gas Heater Annual Energy Use</display_name>
      <description>The annual energy use for the gas heater (defaults to national average).</description>
      <type>Double</type>
      <units>therm/yr</units>
      <required>true</required>
      <model_dependent>false</model_dependent>
      <default_value>222</default_value>
    </argument>
    <argument>
      <name>pool_heater_gas_mult</name>
      <display_name>Pool: Gas Heater Energy Multiplier</display_name>
      <description>Sets the annual energy use equal to the annual energy use times this multiplier.</description>
      <type>Double</type>
      <required>true</required>
      <model_dependent>false</model_dependent>
      <default_value>1</default_value>
    </argument>
    <argument>
      <name>pool_pump_annual_energy</name>
      <display_name>Pool: Pump Annual Energy Use</display_name>
      <description>The annual energy use for the pump (defaults to national average).</description>
      <type>Double</type>
      <units>kWh/yr</units>
      <required>true</required>
      <model_dependent>false</model_dependent>
      <default_value>2250</default_value>
    </argument>
    <argument>
      <name>pool_pump_mult</name>
      <display_name>Pool: Pump Energy Multiplier</display_name>
      <description>Sets the annual energy use equal to the annual energy use times this multiplier.</description>
      <type>Double</type>
      <required>true</required>
      <model_dependent>false</model_dependent>
      <default_value>1</default_value>
    </argument>
    <argument>
      <name>pool_scale_energy</name>
      <display_name>Pool: Scale Energy Use</display_name>
      <description>If true, scales the energy use relative to a 3-bedroom, 1920 sqft house using the following equation: Fscale = (0.5 + 0.25 x Nbr/3 + 0.25 x FFA/1920) where Nbr is the number of bedrooms and FFA is the finished floor area.</description>
      <type>Boolean</type>
      <required>true</required>
      <model_dependent>false</model_dependent>
      <default_value>true</default_value>
      <choices>
        <choice>
          <value>true</value>
          <display_name>true</display_name>
        </choice>
        <choice>
          <value>false</value>
          <display_name>false</display_name>
        </choice>
      </choices>
    </argument>
    <argument>
      <name>pool_weekday_sch</name>
      <display_name>Pool: Weekday schedule</display_name>
      <description>Specify the 24-hour weekday schedule.</description>
      <type>String</type>
      <required>true</required>
      <model_dependent>false</model_dependent>
      <default_value>0.003, 0.003, 0.003, 0.004, 0.008, 0.015, 0.026, 0.044, 0.084, 0.121, 0.127, 0.121, 0.120, 0.090, 0.075, 0.061, 0.037, 0.023, 0.013, 0.008, 0.004, 0.003, 0.003, 0.003</default_value>
    </argument>
    <argument>
      <name>pool_weekend_sch</name>
      <display_name>Pool: Weekend schedule</display_name>
      <description>Specify the 24-hour weekend schedule.</description>
      <type>String</type>
      <required>true</required>
      <model_dependent>false</model_dependent>
      <default_value>0.003, 0.003, 0.003, 0.004, 0.008, 0.015, 0.026, 0.044, 0.084, 0.121, 0.127, 0.121, 0.120, 0.090, 0.075, 0.061, 0.037, 0.023, 0.013, 0.008, 0.004, 0.003, 0.003, 0.003</default_value>
    </argument>
    <argument>
      <name>pool_monthly_sch</name>
      <display_name>Pool: Month schedule</display_name>
      <description>Specify the 12-month schedule.</description>
      <type>String</type>
      <required>true</required>
      <model_dependent>false</model_dependent>
      <default_value>1.154, 1.161, 1.013, 1.010, 1.013, 0.888, 0.883, 0.883, 0.888, 0.978, 0.974, 1.154</default_value>
    </argument>
    <argument>
      <name>hot_tub_heater_elec_annual_energy</name>
      <display_name>Hot Tub: Electric Heater Annual Energy Use</display_name>
      <description>The annual energy use for the electric heater (defaults to national average).</description>
      <type>Double</type>
      <units>kWh/yr</units>
      <required>true</required>
      <model_dependent>false</model_dependent>
      <default_value>1027.3</default_value>
    </argument>
    <argument>
      <name>hot_tub_heater_elec_mult</name>
      <display_name>Hot Tub: Electric Heater Energy Multiplier</display_name>
      <description>Sets the annual energy use equal to the annual energy use times this multiplier.</description>
      <type>Double</type>
      <required>true</required>
      <model_dependent>false</model_dependent>
      <default_value>1</default_value>
    </argument>
    <argument>
      <name>hot_tub_heater_gas_annual_energy</name>
      <display_name>Hot Tub: Gas Heater Annual Energy Use</display_name>
      <description>The annual energy use for the gas heater (defaults to national average).</description>
      <type>Double</type>
      <units>therm/yr</units>
      <required>true</required>
      <model_dependent>false</model_dependent>
      <default_value>81</default_value>
    </argument>
    <argument>
      <name>hot_tub_heater_gas_mult</name>
      <display_name>Hot Tub: Gas Heater Energy Multiplier</display_name>
      <description>Sets the annual energy use equal to the annual energy use times this multiplier.</description>
      <type>Double</type>
      <required>true</required>
      <model_dependent>false</model_dependent>
      <default_value>1</default_value>
    </argument>
    <argument>
      <name>hot_tub_pump_annual_energy</name>
      <display_name>Hot Tub: Pump Annual Energy Use</display_name>
      <description>The annual energy use for the pump (defaults to national average).</description>
      <type>Double</type>
      <units>kWh/yr</units>
      <required>true</required>
      <model_dependent>false</model_dependent>
      <default_value>1014.1</default_value>
    </argument>
    <argument>
      <name>hot_tub_pump_mult</name>
      <display_name>Hot Tub: Pump Energy Multiplier</display_name>
      <description>Sets the annual energy use equal to the annual energy use times this multiplier.</description>
      <type>Double</type>
      <required>true</required>
      <model_dependent>false</model_dependent>
      <default_value>1</default_value>
    </argument>
    <argument>
      <name>hot_tub_scale_energy</name>
      <display_name>Hot Tub: Scale Energy Use</display_name>
      <description>If true, scales the energy use relative to a 3-bedroom, 1920 sqft house using the following equation: Fscale = (0.5 + 0.25 x Nbr/3 + 0.25 x FFA/1920) where Nbr is the number of bedrooms and FFA is the finished floor area.</description>
      <type>Boolean</type>
      <required>true</required>
      <model_dependent>false</model_dependent>
      <default_value>true</default_value>
      <choices>
        <choice>
          <value>true</value>
          <display_name>true</display_name>
        </choice>
        <choice>
          <value>false</value>
          <display_name>false</display_name>
        </choice>
      </choices>
    </argument>
    <argument>
      <name>hot_tub_weekday_sch</name>
      <display_name>Hot Tub: Weekday schedule</display_name>
      <description>Specify the 24-hour weekday schedule.</description>
      <type>String</type>
      <required>true</required>
      <model_dependent>false</model_dependent>
      <default_value>0.024, 0.029, 0.024, 0.029, 0.047, 0.067, 0.057, 0.024, 0.024, 0.019, 0.015, 0.014, 0.014, 0.014, 0.024, 0.058, 0.126, 0.122, 0.068, 0.061, 0.051, 0.043, 0.024, 0.024</default_value>
    </argument>
    <argument>
      <name>hot_tub_weekend_sch</name>
      <display_name>Hot Tub: Weekend schedule</display_name>
      <description>Specify the 24-hour weekend schedule.</description>
      <type>String</type>
      <required>true</required>
      <model_dependent>false</model_dependent>
      <default_value>0.024, 0.029, 0.024, 0.029, 0.047, 0.067, 0.057, 0.024, 0.024, 0.019, 0.015, 0.014, 0.014, 0.014, 0.024, 0.058, 0.126, 0.122, 0.068, 0.061, 0.051, 0.043, 0.024, 0.024</default_value>
    </argument>
    <argument>
      <name>hot_tub_monthly_sch</name>
      <display_name>Hot Tub: Month schedule</display_name>
      <description>Specify the 12-month schedule.</description>
      <type>String</type>
      <required>true</required>
      <model_dependent>false</model_dependent>
      <default_value>0.837, 0.835, 1.084, 1.084, 1.084, 1.096, 1.096, 1.096, 1.096, 0.931, 0.925, 0.837</default_value>
    </argument>
    <argument>
      <name>well_pump_annual_energy</name>
      <display_name>Well Pump: Annual Energy Use</display_name>
      <description>The annual energy use for the well pump (defaults to national average).</description>
      <type>Double</type>
      <units>kWh/yr</units>
      <required>true</required>
      <model_dependent>false</model_dependent>
      <default_value>400</default_value>
    </argument>
    <argument>
      <name>well_pump_mult</name>
      <display_name>Well Pump: Energy Multiplier</display_name>
      <description>Sets the annual energy use equal to the annual energy use times this multiplier.</description>
      <type>Double</type>
      <required>true</required>
      <model_dependent>false</model_dependent>
      <default_value>1</default_value>
    </argument>
    <argument>
      <name>well_pump_scale_energy</name>
      <display_name>Well Pump: Scale Energy Use</display_name>
      <description>If true, scales the energy use relative to a 3-bedroom, 1920 sqft house using the following equation: Fscale = (0.5 + 0.25 x Nbr/3 + 0.25 x FFA/1920) where Nbr is the number of bedrooms and FFA is the finished floor area.</description>
      <type>Boolean</type>
      <required>true</required>
      <model_dependent>false</model_dependent>
      <default_value>true</default_value>
      <choices>
        <choice>
          <value>true</value>
          <display_name>true</display_name>
        </choice>
        <choice>
          <value>false</value>
          <display_name>false</display_name>
        </choice>
      </choices>
    </argument>
    <argument>
      <name>well_pump_weekday_sch</name>
      <display_name>Well Pump: Weekday schedule</display_name>
      <description>Specify the 24-hour weekday schedule.</description>
      <type>String</type>
      <required>true</required>
      <model_dependent>false</model_dependent>
      <default_value>0.044, 0.023, 0.019, 0.015, 0.016, 0.018, 0.026, 0.033, 0.033, 0.032, 0.033, 0.033, 0.032, 0.032, 0.032, 0.033, 0.045, 0.057, 0.066, 0.076, 0.081, 0.086, 0.075, 0.065</default_value>
    </argument>
    <argument>
      <name>well_pump_weekend_sch</name>
      <display_name>Well Pump: Weekend schedule</display_name>
      <description>Specify the 24-hour weekend schedule.</description>
      <type>String</type>
      <required>true</required>
      <model_dependent>false</model_dependent>
      <default_value>0.044, 0.023, 0.019, 0.015, 0.016, 0.018, 0.026, 0.033, 0.033, 0.032, 0.033, 0.033, 0.032, 0.032, 0.032, 0.033, 0.045, 0.057, 0.066, 0.076, 0.081, 0.086, 0.075, 0.065</default_value>
    </argument>
    <argument>
      <name>well_pump_monthly_sch</name>
      <display_name>Well Pump: Month schedule</display_name>
      <description>Specify the 12-month schedule.</description>
      <type>String</type>
      <required>true</required>
      <model_dependent>false</model_dependent>
      <default_value>1.154, 1.161, 1.013, 1.010, 1.013, 0.888, 0.883, 0.883, 0.888, 0.978, 0.974, 1.154</default_value>
    </argument>
    <argument>
      <name>gas_fireplace_annual_energy</name>
      <display_name>Gas Fireplace: Annual Energy Use</display_name>
      <description>The annual energy use for the gas fireplace (defaults to national average).</description>
      <type>Double</type>
      <units>therm/yr</units>
      <required>true</required>
      <model_dependent>false</model_dependent>
      <default_value>60</default_value>
    </argument>
    <argument>
      <name>gas_fireplace_mult</name>
      <display_name>Gas Fireplace: Energy Multiplier</display_name>
      <description>Sets the annual energy use equal to the annual energy use times this multiplier.</description>
      <type>Double</type>
      <required>true</required>
      <model_dependent>false</model_dependent>
      <default_value>1</default_value>
    </argument>
    <argument>
      <name>gas_fireplace_scale_energy</name>
      <display_name>Gas Fireplace: Scale Energy Use</display_name>
      <description>If true, scales the energy use relative to a 3-bedroom, 1920 sqft house using the following equation: Fscale = (0.5 + 0.25 x Nbr/3 + 0.25 x FFA/1920) where Nbr is the number of bedrooms and FFA is the finished floor area.</description>
      <type>Boolean</type>
      <required>true</required>
      <model_dependent>false</model_dependent>
      <default_value>true</default_value>
      <choices>
        <choice>
          <value>true</value>
          <display_name>true</display_name>
        </choice>
        <choice>
          <value>false</value>
          <display_name>false</display_name>
        </choice>
      </choices>
    </argument>
    <argument>
      <name>gas_fireplace_weekday_sch</name>
      <display_name>Gas Fireplace: Weekday schedule</display_name>
      <description>Specify the 24-hour weekday schedule.</description>
      <type>String</type>
      <required>true</required>
      <model_dependent>false</model_dependent>
      <default_value>0.044, 0.023, 0.019, 0.015, 0.016, 0.018, 0.026, 0.033, 0.033, 0.032, 0.033, 0.033, 0.032, 0.032, 0.032, 0.033, 0.045, 0.057, 0.066, 0.076, 0.081, 0.086, 0.075, 0.065</default_value>
    </argument>
    <argument>
      <name>gas_fireplace_weekend_sch</name>
      <display_name>Gas Fireplace: Weekend schedule</display_name>
      <description>Specify the 24-hour weekend schedule.</description>
      <type>String</type>
      <required>true</required>
      <model_dependent>false</model_dependent>
      <default_value>0.044, 0.023, 0.019, 0.015, 0.016, 0.018, 0.026, 0.033, 0.033, 0.032, 0.033, 0.033, 0.032, 0.032, 0.032, 0.033, 0.045, 0.057, 0.066, 0.076, 0.081, 0.086, 0.075, 0.065</default_value>
    </argument>
    <argument>
      <name>gas_fireplace_monthly_sch</name>
      <display_name>Gas Fireplace: Month schedule</display_name>
      <description>Specify the 12-month schedule.</description>
      <type>String</type>
      <required>true</required>
      <model_dependent>false</model_dependent>
      <default_value>1.154, 1.161, 1.013, 1.010, 1.013, 0.888, 0.883, 0.883, 0.888, 0.978, 0.974, 1.154</default_value>
    </argument>
    <argument>
      <name>gas_fireplace_location</name>
      <display_name>Gas Fireplace: Location</display_name>
      <description>The space type for the location. 'auto' will automatically choose a space type based on the space types found in the model.</description>
      <type>Choice</type>
      <required>true</required>
      <model_dependent>true</model_dependent>
      <default_value>auto</default_value>
      <choices>
        <choice>
          <value>auto</value>
          <display_name>auto</display_name>
        </choice>
      </choices>
    </argument>
    <argument>
      <name>gas_grill_annual_energy</name>
      <display_name>Gas Grill: Annual Energy Use</display_name>
      <description>The annual energy use for the gas grill (defaults to national average).</description>
      <type>Double</type>
      <units>therm/yr</units>
      <required>true</required>
      <model_dependent>false</model_dependent>
      <default_value>30</default_value>
    </argument>
    <argument>
      <name>gas_grill_mult</name>
      <display_name>Gas Grill: Energy Multiplier</display_name>
      <description>Sets the annual energy use equal to the annual energy use times this multiplier.</description>
      <type>Double</type>
      <required>true</required>
      <model_dependent>false</model_dependent>
      <default_value>1</default_value>
    </argument>
    <argument>
      <name>gas_grill_scale_energy</name>
      <display_name>Gas Grill: Scale Energy Use</display_name>
      <description>If true, scales the energy use relative to a 3-bedroom, 1920 sqft house using the following equation: Fscale = (0.5 + 0.25 x Nbr/3 + 0.25 x FFA/1920) where Nbr is the number of bedrooms and FFA is the finished floor area.</description>
      <type>Boolean</type>
      <required>true</required>
      <model_dependent>false</model_dependent>
      <default_value>true</default_value>
      <choices>
        <choice>
          <value>true</value>
          <display_name>true</display_name>
        </choice>
        <choice>
          <value>false</value>
          <display_name>false</display_name>
        </choice>
      </choices>
    </argument>
    <argument>
      <name>gas_grill_weekday_sch</name>
      <display_name>Gas Grill: Weekday schedule</display_name>
      <description>Specify the 24-hour weekday schedule.</description>
      <type>String</type>
      <required>true</required>
      <model_dependent>false</model_dependent>
      <default_value>0.004, 0.001, 0.001, 0.002, 0.007, 0.012, 0.029, 0.046, 0.044, 0.041, 0.044, 0.046, 0.042, 0.038, 0.049, 0.059, 0.110, 0.161, 0.115, 0.070, 0.044, 0.019, 0.013, 0.007</default_value>
    </argument>
    <argument>
      <name>gas_grill_weekend_sch</name>
      <display_name>Gas Grill: Weekend schedule</display_name>
      <description>Specify the 24-hour weekend schedule.</description>
      <type>String</type>
      <required>true</required>
      <model_dependent>false</model_dependent>
      <default_value>0.004, 0.001, 0.001, 0.002, 0.007, 0.012, 0.029, 0.046, 0.044, 0.041, 0.044, 0.046, 0.042, 0.038, 0.049, 0.059, 0.110, 0.161, 0.115, 0.070, 0.044, 0.019, 0.013, 0.007</default_value>
    </argument>
    <argument>
      <name>gas_grill_monthly_sch</name>
      <display_name>Gas Grill: Month schedule</display_name>
      <description>Specify the 12-month schedule.</description>
      <type>String</type>
      <required>true</required>
      <model_dependent>false</model_dependent>
      <default_value>1.097, 1.097, 0.991, 0.987, 0.991, 0.890, 0.896, 0.896, 0.890, 1.085, 1.085, 1.097</default_value>
    </argument>
    <argument>
      <name>gas_lighting_annual_energy</name>
      <display_name>Gas Lighting: Annual Energy Use</display_name>
      <description>The annual energy use for the gas lighting (defaults to national average).</description>
      <type>Double</type>
      <units>therm/yr</units>
      <required>true</required>
      <model_dependent>false</model_dependent>
      <default_value>19</default_value>
    </argument>
    <argument>
      <name>gas_lighting_mult</name>
      <display_name>Gas Lighting: Energy Multiplier</display_name>
      <description>Sets the annual energy use equal to the annual energy use times this multiplier.</description>
      <type>Double</type>
      <required>true</required>
      <model_dependent>false</model_dependent>
      <default_value>1</default_value>
    </argument>
    <argument>
      <name>gas_lighting_scale_energy</name>
      <display_name>Gas Lighting: Scale Energy Use</display_name>
      <description>If true, scales the energy use relative to a 3-bedroom, 1920 sqft house using the following equation: Fscale = (0.5 + 0.25 x Nbr/3 + 0.25 x FFA/1920) where Nbr is the number of bedrooms and FFA is the finished floor area.</description>
      <type>Boolean</type>
      <required>true</required>
      <model_dependent>false</model_dependent>
      <default_value>true</default_value>
      <choices>
        <choice>
          <value>true</value>
          <display_name>true</display_name>
        </choice>
        <choice>
          <value>false</value>
          <display_name>false</display_name>
        </choice>
      </choices>
    </argument>
    <argument>
      <name>gas_lighting_weekday_sch</name>
      <display_name>Gas Lighting: Weekday schedule</display_name>
      <description>Specify the 24-hour weekday schedule.</description>
      <type>String</type>
      <required>true</required>
      <model_dependent>false</model_dependent>
      <default_value>0.044, 0.023, 0.019, 0.015, 0.016, 0.018, 0.026, 0.033, 0.033, 0.032, 0.033, 0.033, 0.032, 0.032, 0.032, 0.033, 0.045, 0.057, 0.066, 0.076, 0.081, 0.086, 0.075, 0.065</default_value>
    </argument>
    <argument>
      <name>gas_lighting_weekend_sch</name>
      <display_name>Gas Lighting: Weekend schedule</display_name>
      <description>Specify the 24-hour weekend schedule.</description>
      <type>String</type>
      <required>true</required>
      <model_dependent>false</model_dependent>
      <default_value>0.044, 0.023, 0.019, 0.015, 0.016, 0.018, 0.026, 0.033, 0.033, 0.032, 0.033, 0.033, 0.032, 0.032, 0.032, 0.033, 0.045, 0.057, 0.066, 0.076, 0.081, 0.086, 0.075, 0.065</default_value>
    </argument>
    <argument>
      <name>gas_lighting_monthly_sch</name>
      <display_name>Gas Lighting: Month schedule</display_name>
      <description>Specify the 12-month schedule.</description>
      <type>String</type>
      <required>true</required>
      <model_dependent>false</model_dependent>
      <default_value>1.154, 1.161, 1.013, 1.010, 1.013, 0.888, 0.883, 0.883, 0.888, 0.978, 0.974, 1.154</default_value>
    </argument>
  </arguments>
  <outputs/>
  <provenances/>
  <tags>
    <tag>Equipment.Electric Equipment</tag>
  </tags>
  <attributes>
    <attribute>
      <name>Measure Type</name>
      <value>ModelMeasure</value>
      <datatype>string</datatype>
    </attribute>
    <attribute>
      <name>Uses SketchUp API</name>
      <value>false</value>
      <datatype>boolean</datatype>
    </attribute>
  </attributes>
  <files>
    <file>
      <version>
        <software_program>OpenStudio</software_program>
        <identifier>1.9.0</identifier>
        <min_compatible>2.0.4</min_compatible>
      </version>
      <filename>measure.rb</filename>
      <filetype>rb</filetype>
      <usage_type>script</usage_type>
      <checksum>FE8BB903</checksum>
    </file>
    <file>
      <filename>ResidentialLargeUncommonLoads_Test.rb</filename>
      <filetype>rb</filetype>
      <usage_type>test</usage_type>
      <checksum>6006DC02</checksum>
    </file>
    <file>
      <filename>misc_loads.rb</filename>
      <filetype>rb</filetype>
      <usage_type>resource</usage_type>
      <checksum>A0AF3447</checksum>
    </file>
    <file>
      <filename>util.rb</filename>
      <filetype>rb</filetype>
      <usage_type>resource</usage_type>
      <checksum>4516079E</checksum>
    </file>
    <file>
<<<<<<< HEAD
      <filename>unit_conversions.rb</filename>
      <filetype>rb</filetype>
      <usage_type>resource</usage_type>
      <checksum>81550F14</checksum>
=======
      <filename>geometry.rb</filename>
      <filetype>rb</filetype>
      <usage_type>resource</usage_type>
      <checksum>3A649817</checksum>
>>>>>>> 12b24f9d
    </file>
    <file>
      <filename>unit_conversions.rb</filename>
      <filetype>rb</filetype>
      <usage_type>resource</usage_type>
<<<<<<< HEAD
      <checksum>B237D248</checksum>
    </file>
    <file>
      <filename>schedules.rb</filename>
      <filetype>rb</filetype>
      <usage_type>resource</usage_type>
      <checksum>4C000237</checksum>
    </file>
    <file>
      <filename>constants.rb</filename>
      <filetype>rb</filetype>
      <usage_type>resource</usage_type>
      <checksum>C6878D1E</checksum>
=======
      <checksum>81550F14</checksum>
    </file>
    <file>
      <filename>constants.rb</filename>
      <filetype>rb</filetype>
      <usage_type>resource</usage_type>
      <checksum>374E311F</checksum>
    </file>
    <file>
      <filename>SFD_2000sqft_2story_FB_GRG_UA_3Beds_2Baths.osm</filename>
      <filetype>osm</filetype>
      <usage_type>test</usage_type>
      <checksum>1C6529C5</checksum>
>>>>>>> 12b24f9d
    </file>
    <file>
      <filename>SFA_4units_1story_UB_UA_3Beds_2Baths_Denver.osm</filename>
      <filetype>osm</filetype>
      <usage_type>test</usage_type>
<<<<<<< HEAD
      <checksum>72FFE927</checksum>
=======
      <checksum>C026E965</checksum>
>>>>>>> 12b24f9d
    </file>
    <file>
      <filename>SFA_4units_1story_FB_UA_3Beds_2Baths_Denver.osm</filename>
      <filetype>osm</filetype>
      <usage_type>test</usage_type>
<<<<<<< HEAD
      <checksum>12ED99F2</checksum>
    </file>
    <file>
      <filename>SFA_4units_1story_FB_UA_3Beds_2Baths_Denver.osm</filename>
      <filetype>osm</filetype>
      <usage_type>test</usage_type>
      <checksum>E04DAF60</checksum>
=======
      <checksum>23D8D744</checksum>
>>>>>>> 12b24f9d
    </file>
    <file>
      <filename>MF_8units_1story_SL_3Beds_2Baths_Denver.osm</filename>
      <filetype>osm</filetype>
      <usage_type>test</usage_type>
<<<<<<< HEAD
      <checksum>3A8AE4C3</checksum>
=======
      <checksum>831EF5E0</checksum>
>>>>>>> 12b24f9d
    </file>
  </files>
</measure><|MERGE_RESOLUTION|>--- conflicted
+++ resolved
@@ -2,13 +2,8 @@
   <schema_version>3.0</schema_version>
   <name>residential_misc_large_uncommon_loads</name>
   <uid>96f1e9ca-41b9-4fb8-a219-57850e351500</uid>
-<<<<<<< HEAD
-  <version_id>2559799f-9ede-4702-b0f0-db77c2a705b5</version_id>
-  <version_modified>20181008T171138Z</version_modified>
-=======
   <version_id>7afa5dc7-2593-40a2-b25f-6c0f8f9ca4aa</version_id>
   <version_modified>20180912T200243Z</version_modified>
->>>>>>> 12b24f9d
   <xml_checksum>126F1C43</xml_checksum>
   <class_name>ResidentialMiscLargeUncommonLoads</class_name>
   <display_name>Set Residential Large Uncommon Loads</display_name>
@@ -883,6 +878,12 @@
       <checksum>6006DC02</checksum>
     </file>
     <file>
+      <filename>schedules.rb</filename>
+      <filetype>rb</filetype>
+      <usage_type>resource</usage_type>
+      <checksum>1C22DD2A</checksum>
+    </file>
+    <file>
       <filename>misc_loads.rb</filename>
       <filetype>rb</filetype>
       <usage_type>resource</usage_type>
@@ -895,38 +896,16 @@
       <checksum>4516079E</checksum>
     </file>
     <file>
-<<<<<<< HEAD
+      <filename>geometry.rb</filename>
+      <filetype>rb</filetype>
+      <usage_type>resource</usage_type>
+      <checksum>3A649817</checksum>
+    </file>
+    <file>
       <filename>unit_conversions.rb</filename>
       <filetype>rb</filetype>
       <usage_type>resource</usage_type>
       <checksum>81550F14</checksum>
-=======
-      <filename>geometry.rb</filename>
-      <filetype>rb</filetype>
-      <usage_type>resource</usage_type>
-      <checksum>3A649817</checksum>
->>>>>>> 12b24f9d
-    </file>
-    <file>
-      <filename>unit_conversions.rb</filename>
-      <filetype>rb</filetype>
-      <usage_type>resource</usage_type>
-<<<<<<< HEAD
-      <checksum>B237D248</checksum>
-    </file>
-    <file>
-      <filename>schedules.rb</filename>
-      <filetype>rb</filetype>
-      <usage_type>resource</usage_type>
-      <checksum>4C000237</checksum>
-    </file>
-    <file>
-      <filename>constants.rb</filename>
-      <filetype>rb</filetype>
-      <usage_type>resource</usage_type>
-      <checksum>C6878D1E</checksum>
-=======
-      <checksum>81550F14</checksum>
     </file>
     <file>
       <filename>constants.rb</filename>
@@ -939,43 +918,24 @@
       <filetype>osm</filetype>
       <usage_type>test</usage_type>
       <checksum>1C6529C5</checksum>
->>>>>>> 12b24f9d
     </file>
     <file>
       <filename>SFA_4units_1story_UB_UA_3Beds_2Baths_Denver.osm</filename>
       <filetype>osm</filetype>
       <usage_type>test</usage_type>
-<<<<<<< HEAD
-      <checksum>72FFE927</checksum>
-=======
       <checksum>C026E965</checksum>
->>>>>>> 12b24f9d
     </file>
     <file>
       <filename>SFA_4units_1story_FB_UA_3Beds_2Baths_Denver.osm</filename>
       <filetype>osm</filetype>
       <usage_type>test</usage_type>
-<<<<<<< HEAD
-      <checksum>12ED99F2</checksum>
-    </file>
-    <file>
-      <filename>SFA_4units_1story_FB_UA_3Beds_2Baths_Denver.osm</filename>
-      <filetype>osm</filetype>
-      <usage_type>test</usage_type>
-      <checksum>E04DAF60</checksum>
-=======
       <checksum>23D8D744</checksum>
->>>>>>> 12b24f9d
     </file>
     <file>
       <filename>MF_8units_1story_SL_3Beds_2Baths_Denver.osm</filename>
       <filetype>osm</filetype>
       <usage_type>test</usage_type>
-<<<<<<< HEAD
-      <checksum>3A8AE4C3</checksum>
-=======
       <checksum>831EF5E0</checksum>
->>>>>>> 12b24f9d
     </file>
   </files>
 </measure>