<measure>
  <schema_version>3.0</schema_version>
  <name>residential_misc_large_uncommon_loads</name>
  <uid>96f1e9ca-41b9-4fb8-a219-57850e351500</uid>
<<<<<<< HEAD
  <version_id>4fd609db-3ec6-4fbc-ab95-0bb6a31afb27</version_id>
  <version_modified>20200324T183316Z</version_modified>
=======
  <version_id>430ac39b-21c5-4891-9193-e93d0b51d0d0</version_id>
  <version_modified>20200430T230735Z</version_modified>
>>>>>>> fdb03032
  <xml_checksum>126F1C43</xml_checksum>
  <class_name>ResidentialMiscLargeUncommonLoads</class_name>
  <display_name>Set Residential Large Uncommon Loads</display_name>
  <description>Adds (or replaces) the specified large, uncommon loads -- loads that have substantial energy consumption but are not found in most homes. For multifamily buildings, the loads can be set for all units of the building. See https://github.com/NREL/OpenStudio-BuildStock#workflows for supported workflows using this measure.</description>
  <modeler_description>Since there are no large, uncommon loads objects in OpenStudio/EnergyPlus, we look for ElectricEquipment/GasEquipment objects with the name that denotes it is a residential large, uncommon load. If one is found, it is replaced with the specified properties. Otherwise, a new such object is added to the model.</modeler_description>
  <arguments>
    <argument>
      <name>has_fridge</name>
      <display_name>Has Extra Refrigerator</display_name>
      <description>Specifies whether the building has an extra refrigerator.</description>
      <type>Boolean</type>
      <required>true</required>
      <model_dependent>false</model_dependent>
      <default_value>false</default_value>
      <choices>
        <choice>
          <value>true</value>
          <display_name>true</display_name>
        </choice>
        <choice>
          <value>false</value>
          <display_name>false</display_name>
        </choice>
      </choices>
    </argument>
    <argument>
      <name>has_freezer</name>
      <display_name>Has Freezer</display_name>
      <description>Specifies whether the building has a freezer.</description>
      <type>Boolean</type>
      <required>true</required>
      <model_dependent>false</model_dependent>
      <default_value>false</default_value>
      <choices>
        <choice>
          <value>true</value>
          <display_name>true</display_name>
        </choice>
        <choice>
          <value>false</value>
          <display_name>false</display_name>
        </choice>
      </choices>
    </argument>
    <argument>
      <name>has_pool_heater_elec</name>
      <display_name>Has Pool Electric Heater</display_name>
      <description>Specifies whether the building has an electric pool heater.</description>
      <type>Boolean</type>
      <required>true</required>
      <model_dependent>false</model_dependent>
      <default_value>false</default_value>
      <choices>
        <choice>
          <value>true</value>
          <display_name>true</display_name>
        </choice>
        <choice>
          <value>false</value>
          <display_name>false</display_name>
        </choice>
      </choices>
    </argument>
    <argument>
      <name>has_pool_heater_gas</name>
      <display_name>Has Pool Gas Heater</display_name>
      <description>Specifies whether the building has a gas pool heater.</description>
      <type>Boolean</type>
      <required>true</required>
      <model_dependent>false</model_dependent>
      <default_value>false</default_value>
      <choices>
        <choice>
          <value>true</value>
          <display_name>true</display_name>
        </choice>
        <choice>
          <value>false</value>
          <display_name>false</display_name>
        </choice>
      </choices>
    </argument>
    <argument>
      <name>has_pool_pump</name>
      <display_name>Has Pool Pump</display_name>
      <description>Specifies whether the building has a pool pump.</description>
      <type>Boolean</type>
      <required>true</required>
      <model_dependent>false</model_dependent>
      <default_value>false</default_value>
      <choices>
        <choice>
          <value>true</value>
          <display_name>true</display_name>
        </choice>
        <choice>
          <value>false</value>
          <display_name>false</display_name>
        </choice>
      </choices>
    </argument>
    <argument>
      <name>has_hot_tub_heater_elec</name>
      <display_name>Has Hot Tub Electric Heater</display_name>
      <description>Specifies whether the building has an electric hot tub heater.</description>
      <type>Boolean</type>
      <required>true</required>
      <model_dependent>false</model_dependent>
      <default_value>false</default_value>
      <choices>
        <choice>
          <value>true</value>
          <display_name>true</display_name>
        </choice>
        <choice>
          <value>false</value>
          <display_name>false</display_name>
        </choice>
      </choices>
    </argument>
    <argument>
      <name>has_hot_tub_heater_gas</name>
      <display_name>Has Hot Tub Gas Heater</display_name>
      <description>Specifies whether the building has a gas hot tub heater.</description>
      <type>Boolean</type>
      <required>true</required>
      <model_dependent>false</model_dependent>
      <default_value>false</default_value>
      <choices>
        <choice>
          <value>true</value>
          <display_name>true</display_name>
        </choice>
        <choice>
          <value>false</value>
          <display_name>false</display_name>
        </choice>
      </choices>
    </argument>
    <argument>
      <name>has_hot_tub_pump</name>
      <display_name>Has Hot Tub Pump</display_name>
      <description>Specifies whether the building has a hot tub pump.</description>
      <type>Boolean</type>
      <required>true</required>
      <model_dependent>false</model_dependent>
      <default_value>false</default_value>
      <choices>
        <choice>
          <value>true</value>
          <display_name>true</display_name>
        </choice>
        <choice>
          <value>false</value>
          <display_name>false</display_name>
        </choice>
      </choices>
    </argument>
    <argument>
      <name>has_well_pump</name>
      <display_name>Has Well Pump</display_name>
      <description>Specifies whether the building has a well pump.</description>
      <type>Boolean</type>
      <required>true</required>
      <model_dependent>false</model_dependent>
      <default_value>false</default_value>
      <choices>
        <choice>
          <value>true</value>
          <display_name>true</display_name>
        </choice>
        <choice>
          <value>false</value>
          <display_name>false</display_name>
        </choice>
      </choices>
    </argument>
    <argument>
      <name>has_gas_fireplace</name>
      <display_name>Has Gas Fireplace</display_name>
      <description>Specifies whether the building has a gas fireplace.</description>
      <type>Boolean</type>
      <required>true</required>
      <model_dependent>false</model_dependent>
      <default_value>false</default_value>
      <choices>
        <choice>
          <value>true</value>
          <display_name>true</display_name>
        </choice>
        <choice>
          <value>false</value>
          <display_name>false</display_name>
        </choice>
      </choices>
    </argument>
    <argument>
      <name>has_gas_grill</name>
      <display_name>Has Gas grill</display_name>
      <description>Specifies whether the building has a gas grill.</description>
      <type>Boolean</type>
      <required>true</required>
      <model_dependent>false</model_dependent>
      <default_value>false</default_value>
      <choices>
        <choice>
          <value>true</value>
          <display_name>true</display_name>
        </choice>
        <choice>
          <value>false</value>
          <display_name>false</display_name>
        </choice>
      </choices>
    </argument>
    <argument>
      <name>has_gas_lighting</name>
      <display_name>Has Gas lighting</display_name>
      <description>Specifies whether the building has a gas lighting.</description>
      <type>Boolean</type>
      <required>true</required>
      <model_dependent>false</model_dependent>
      <default_value>false</default_value>
      <choices>
        <choice>
          <value>true</value>
          <display_name>true</display_name>
        </choice>
        <choice>
          <value>false</value>
          <display_name>false</display_name>
        </choice>
      </choices>
    </argument>
    <argument>
      <name>has_electric_vehicle</name>
      <display_name>Has Electric Vehicle</display_name>
      <description>Specifies whether the building has an electric vehicle.</description>
      <type>Boolean</type>
      <required>true</required>
      <model_dependent>false</model_dependent>
      <default_value>false</default_value>
      <choices>
        <choice>
          <value>true</value>
          <display_name>true</display_name>
        </choice>
        <choice>
          <value>false</value>
          <display_name>false</display_name>
        </choice>
      </choices>
    </argument>
    <argument>
      <name>fridge_rated_annual_energy</name>
      <display_name>Extra Refrigerator: Rated Annual Consumption</display_name>
      <description>The EnergyGuide rated annual energy consumption for a refrigerator.</description>
      <type>Double</type>
      <units>kWh/yr</units>
      <required>true</required>
      <model_dependent>false</model_dependent>
      <default_value>1102</default_value>
    </argument>
    <argument>
      <name>fridge_mult</name>
      <display_name>Extra Refrigerator: Energy Multiplier</display_name>
      <description>Appliance energy use is multiplied by this factor to account for occupancy usage that differs from the national average.</description>
      <type>Double</type>
      <required>true</required>
      <model_dependent>false</model_dependent>
      <default_value>1</default_value>
    </argument>
    <argument>
      <name>fridge_weekday_sch</name>
      <display_name>Extra Refrigerator: Weekday schedule</display_name>
      <description>Specify the 24-hour weekday schedule.</description>
      <type>String</type>
      <required>true</required>
      <model_dependent>false</model_dependent>
      <default_value>0.040, 0.039, 0.038, 0.037, 0.036, 0.036, 0.038, 0.040, 0.041, 0.041, 0.040, 0.040, 0.042, 0.042, 0.042, 0.041, 0.044, 0.048, 0.050, 0.048, 0.047, 0.046, 0.044, 0.041</default_value>
    </argument>
    <argument>
      <name>fridge_weekend_sch</name>
      <display_name>Extra Refrigerator: Weekend schedule</display_name>
      <description>Specify the 24-hour weekend schedule.</description>
      <type>String</type>
      <required>true</required>
      <model_dependent>false</model_dependent>
      <default_value>0.040, 0.039, 0.038, 0.037, 0.036, 0.036, 0.038, 0.040, 0.041, 0.041, 0.040, 0.040, 0.042, 0.042, 0.042, 0.041, 0.044, 0.048, 0.050, 0.048, 0.047, 0.046, 0.044, 0.041</default_value>
    </argument>
    <argument>
      <name>fridge_monthly_sch</name>
      <display_name>Extra Refrigerator: Month schedule</display_name>
      <description>Specify the 12-month schedule.</description>
      <type>String</type>
      <required>true</required>
      <model_dependent>false</model_dependent>
      <default_value>0.837, 0.835, 1.084, 1.084, 1.084, 1.096, 1.096, 1.096, 1.096, 0.931, 0.925, 0.837</default_value>
    </argument>
    <argument>
      <name>fridge_location</name>
      <display_name>Extra Refrigerator: Location</display_name>
      <description>The space type for the location. 'auto' will automatically choose a space type based on the space types found in the model.</description>
      <type>Choice</type>
      <required>true</required>
      <model_dependent>true</model_dependent>
      <default_value>auto</default_value>
      <choices>
        <choice>
          <value>auto</value>
          <display_name>auto</display_name>
        </choice>
      </choices>
    </argument>
    <argument>
      <name>freezer_rated_annual_energy</name>
      <display_name>Freezer: Rated Annual Consumption</display_name>
      <description>The EnergyGuide rated annual energy consumption for a freezer.</description>
      <type>Double</type>
      <units>kWh/yr</units>
      <required>true</required>
      <model_dependent>false</model_dependent>
      <default_value>935</default_value>
    </argument>
    <argument>
      <name>freezer_mult</name>
      <display_name>Freezer: Energy Multiplier</display_name>
      <description>Appliance energy use is multiplied by this factor to account for occupancy usage that differs from the national average.</description>
      <type>Double</type>
      <required>true</required>
      <model_dependent>false</model_dependent>
      <default_value>1</default_value>
    </argument>
    <argument>
      <name>freezer_weekday_sch</name>
      <display_name>Freezer: Weekday schedule</display_name>
      <description>Specify the 24-hour weekday schedule.</description>
      <type>String</type>
      <required>true</required>
      <model_dependent>false</model_dependent>
      <default_value>0.040, 0.039, 0.038, 0.037, 0.036, 0.036, 0.038, 0.040, 0.041, 0.041, 0.040, 0.040, 0.042, 0.042, 0.042, 0.041, 0.044, 0.048, 0.050, 0.048, 0.047, 0.046, 0.044, 0.041</default_value>
    </argument>
    <argument>
      <name>freezer_weekend_sch</name>
      <display_name>Freezer: Weekend schedule</display_name>
      <description>Specify the 24-hour weekend schedule.</description>
      <type>String</type>
      <required>true</required>
      <model_dependent>false</model_dependent>
      <default_value>0.040, 0.039, 0.038, 0.037, 0.036, 0.036, 0.038, 0.040, 0.041, 0.041, 0.040, 0.040, 0.042, 0.042, 0.042, 0.041, 0.044, 0.048, 0.050, 0.048, 0.047, 0.046, 0.044, 0.041</default_value>
    </argument>
    <argument>
      <name>freezer_monthly_sch</name>
      <display_name>Freezer: Month schedule</display_name>
      <description>Specify the 12-month schedule.</description>
      <type>String</type>
      <required>true</required>
      <model_dependent>false</model_dependent>
      <default_value>0.837, 0.835, 1.084, 1.084, 1.084, 1.096, 1.096, 1.096, 1.096, 0.931, 0.925, 0.837</default_value>
    </argument>
    <argument>
      <name>freezer_location</name>
      <display_name>Freezer: Location</display_name>
      <description>The space type for the location. 'auto' will automatically choose a space type based on the space types found in the model.</description>
      <type>Choice</type>
      <required>true</required>
      <model_dependent>true</model_dependent>
      <default_value>auto</default_value>
      <choices>
        <choice>
          <value>auto</value>
          <display_name>auto</display_name>
        </choice>
      </choices>
    </argument>
    <argument>
      <name>pool_heater_elec_annual_energy</name>
      <display_name>Pool: Electric Heater Annual Energy Use</display_name>
      <description>The annual energy use for the electric heater (defaults to national average).</description>
      <type>Double</type>
      <units>kWh/yr</units>
      <required>true</required>
      <model_dependent>false</model_dependent>
      <default_value>2300</default_value>
    </argument>
    <argument>
      <name>pool_heater_elec_mult</name>
      <display_name>Pool: Electric Heater Energy Multiplier</display_name>
      <description>Sets the annual energy use equal to the annual energy use times this multiplier.</description>
      <type>Double</type>
      <required>true</required>
      <model_dependent>false</model_dependent>
      <default_value>1</default_value>
    </argument>
    <argument>
      <name>pool_heater_gas_annual_energy</name>
      <display_name>Pool: Gas Heater Annual Energy Use</display_name>
      <description>The annual energy use for the gas heater (defaults to national average).</description>
      <type>Double</type>
      <units>therm/yr</units>
      <required>true</required>
      <model_dependent>false</model_dependent>
      <default_value>222</default_value>
    </argument>
    <argument>
      <name>pool_heater_gas_mult</name>
      <display_name>Pool: Gas Heater Energy Multiplier</display_name>
      <description>Sets the annual energy use equal to the annual energy use times this multiplier.</description>
      <type>Double</type>
      <required>true</required>
      <model_dependent>false</model_dependent>
      <default_value>1</default_value>
    </argument>
    <argument>
      <name>pool_pump_annual_energy</name>
      <display_name>Pool: Pump Annual Energy Use</display_name>
      <description>The annual energy use for the pump (defaults to national average).</description>
      <type>Double</type>
      <units>kWh/yr</units>
      <required>true</required>
      <model_dependent>false</model_dependent>
      <default_value>2250</default_value>
    </argument>
    <argument>
      <name>pool_pump_mult</name>
      <display_name>Pool: Pump Energy Multiplier</display_name>
      <description>Sets the annual energy use equal to the annual energy use times this multiplier.</description>
      <type>Double</type>
      <required>true</required>
      <model_dependent>false</model_dependent>
      <default_value>1</default_value>
    </argument>
    <argument>
      <name>pool_scale_energy</name>
      <display_name>Pool: Scale Energy Use</display_name>
      <description>If true, scales the energy use relative to a 3-bedroom, 1920 sqft house using the following equation: Fscale = (0.5 + 0.25 x Nbr/3 + 0.25 x FFA/1920) where Nbr is the number of bedrooms and FFA is the finished floor area.</description>
      <type>Boolean</type>
      <required>true</required>
      <model_dependent>false</model_dependent>
      <default_value>true</default_value>
      <choices>
        <choice>
          <value>true</value>
          <display_name>true</display_name>
        </choice>
        <choice>
          <value>false</value>
          <display_name>false</display_name>
        </choice>
      </choices>
    </argument>
    <argument>
      <name>pool_weekday_sch</name>
      <display_name>Pool: Weekday schedule</display_name>
      <description>Specify the 24-hour weekday schedule.</description>
      <type>String</type>
      <required>true</required>
      <model_dependent>false</model_dependent>
      <default_value>0.003, 0.003, 0.003, 0.004, 0.008, 0.015, 0.026, 0.044, 0.084, 0.121, 0.127, 0.121, 0.120, 0.090, 0.075, 0.061, 0.037, 0.023, 0.013, 0.008, 0.004, 0.003, 0.003, 0.003</default_value>
    </argument>
    <argument>
      <name>pool_weekend_sch</name>
      <display_name>Pool: Weekend schedule</display_name>
      <description>Specify the 24-hour weekend schedule.</description>
      <type>String</type>
      <required>true</required>
      <model_dependent>false</model_dependent>
      <default_value>0.003, 0.003, 0.003, 0.004, 0.008, 0.015, 0.026, 0.044, 0.084, 0.121, 0.127, 0.121, 0.120, 0.090, 0.075, 0.061, 0.037, 0.023, 0.013, 0.008, 0.004, 0.003, 0.003, 0.003</default_value>
    </argument>
    <argument>
      <name>pool_monthly_sch</name>
      <display_name>Pool: Month schedule</display_name>
      <description>Specify the 12-month schedule.</description>
      <type>String</type>
      <required>true</required>
      <model_dependent>false</model_dependent>
      <default_value>1.154, 1.161, 1.013, 1.010, 1.013, 0.888, 0.883, 0.883, 0.888, 0.978, 0.974, 1.154</default_value>
    </argument>
    <argument>
      <name>hot_tub_heater_elec_annual_energy</name>
      <display_name>Hot Tub: Electric Heater Annual Energy Use</display_name>
      <description>The annual energy use for the electric heater (defaults to national average).</description>
      <type>Double</type>
      <units>kWh/yr</units>
      <required>true</required>
      <model_dependent>false</model_dependent>
      <default_value>1027.3</default_value>
    </argument>
    <argument>
      <name>hot_tub_heater_elec_mult</name>
      <display_name>Hot Tub: Electric Heater Energy Multiplier</display_name>
      <description>Sets the annual energy use equal to the annual energy use times this multiplier.</description>
      <type>Double</type>
      <required>true</required>
      <model_dependent>false</model_dependent>
      <default_value>1</default_value>
    </argument>
    <argument>
      <name>hot_tub_heater_gas_annual_energy</name>
      <display_name>Hot Tub: Gas Heater Annual Energy Use</display_name>
      <description>The annual energy use for the gas heater (defaults to national average).</description>
      <type>Double</type>
      <units>therm/yr</units>
      <required>true</required>
      <model_dependent>false</model_dependent>
      <default_value>81</default_value>
    </argument>
    <argument>
      <name>hot_tub_heater_gas_mult</name>
      <display_name>Hot Tub: Gas Heater Energy Multiplier</display_name>
      <description>Sets the annual energy use equal to the annual energy use times this multiplier.</description>
      <type>Double</type>
      <required>true</required>
      <model_dependent>false</model_dependent>
      <default_value>1</default_value>
    </argument>
    <argument>
      <name>hot_tub_pump_annual_energy</name>
      <display_name>Hot Tub: Pump Annual Energy Use</display_name>
      <description>The annual energy use for the pump (defaults to national average).</description>
      <type>Double</type>
      <units>kWh/yr</units>
      <required>true</required>
      <model_dependent>false</model_dependent>
      <default_value>1014.1</default_value>
    </argument>
    <argument>
      <name>hot_tub_pump_mult</name>
      <display_name>Hot Tub: Pump Energy Multiplier</display_name>
      <description>Sets the annual energy use equal to the annual energy use times this multiplier.</description>
      <type>Double</type>
      <required>true</required>
      <model_dependent>false</model_dependent>
      <default_value>1</default_value>
    </argument>
    <argument>
      <name>hot_tub_scale_energy</name>
      <display_name>Hot Tub: Scale Energy Use</display_name>
      <description>If true, scales the energy use relative to a 3-bedroom, 1920 sqft house using the following equation: Fscale = (0.5 + 0.25 x Nbr/3 + 0.25 x FFA/1920) where Nbr is the number of bedrooms and FFA is the finished floor area.</description>
      <type>Boolean</type>
      <required>true</required>
      <model_dependent>false</model_dependent>
      <default_value>true</default_value>
      <choices>
        <choice>
          <value>true</value>
          <display_name>true</display_name>
        </choice>
        <choice>
          <value>false</value>
          <display_name>false</display_name>
        </choice>
      </choices>
    </argument>
    <argument>
      <name>hot_tub_weekday_sch</name>
      <display_name>Hot Tub: Weekday schedule</display_name>
      <description>Specify the 24-hour weekday schedule.</description>
      <type>String</type>
      <required>true</required>
      <model_dependent>false</model_dependent>
      <default_value>0.024, 0.029, 0.024, 0.029, 0.047, 0.067, 0.057, 0.024, 0.024, 0.019, 0.015, 0.014, 0.014, 0.014, 0.024, 0.058, 0.126, 0.122, 0.068, 0.061, 0.051, 0.043, 0.024, 0.024</default_value>
    </argument>
    <argument>
      <name>hot_tub_weekend_sch</name>
      <display_name>Hot Tub: Weekend schedule</display_name>
      <description>Specify the 24-hour weekend schedule.</description>
      <type>String</type>
      <required>true</required>
      <model_dependent>false</model_dependent>
      <default_value>0.024, 0.029, 0.024, 0.029, 0.047, 0.067, 0.057, 0.024, 0.024, 0.019, 0.015, 0.014, 0.014, 0.014, 0.024, 0.058, 0.126, 0.122, 0.068, 0.061, 0.051, 0.043, 0.024, 0.024</default_value>
    </argument>
    <argument>
      <name>hot_tub_monthly_sch</name>
      <display_name>Hot Tub: Month schedule</display_name>
      <description>Specify the 12-month schedule.</description>
      <type>String</type>
      <required>true</required>
      <model_dependent>false</model_dependent>
      <default_value>0.837, 0.835, 1.084, 1.084, 1.084, 1.096, 1.096, 1.096, 1.096, 0.931, 0.925, 0.837</default_value>
    </argument>
    <argument>
      <name>well_pump_annual_energy</name>
      <display_name>Well Pump: Annual Energy Use</display_name>
      <description>The annual energy use for the well pump (defaults to national average).</description>
      <type>Double</type>
      <units>kWh/yr</units>
      <required>true</required>
      <model_dependent>false</model_dependent>
      <default_value>400</default_value>
    </argument>
    <argument>
      <name>well_pump_mult</name>
      <display_name>Well Pump: Energy Multiplier</display_name>
      <description>Sets the annual energy use equal to the annual energy use times this multiplier.</description>
      <type>Double</type>
      <required>true</required>
      <model_dependent>false</model_dependent>
      <default_value>1</default_value>
    </argument>
    <argument>
      <name>well_pump_scale_energy</name>
      <display_name>Well Pump: Scale Energy Use</display_name>
      <description>If true, scales the energy use relative to a 3-bedroom, 1920 sqft house using the following equation: Fscale = (0.5 + 0.25 x Nbr/3 + 0.25 x FFA/1920) where Nbr is the number of bedrooms and FFA is the finished floor area.</description>
      <type>Boolean</type>
      <required>true</required>
      <model_dependent>false</model_dependent>
      <default_value>true</default_value>
      <choices>
        <choice>
          <value>true</value>
          <display_name>true</display_name>
        </choice>
        <choice>
          <value>false</value>
          <display_name>false</display_name>
        </choice>
      </choices>
    </argument>
    <argument>
      <name>well_pump_weekday_sch</name>
      <display_name>Well Pump: Weekday schedule</display_name>
      <description>Specify the 24-hour weekday schedule.</description>
      <type>String</type>
      <required>true</required>
      <model_dependent>false</model_dependent>
      <default_value>0.044, 0.023, 0.019, 0.015, 0.016, 0.018, 0.026, 0.033, 0.033, 0.032, 0.033, 0.033, 0.032, 0.032, 0.032, 0.033, 0.045, 0.057, 0.066, 0.076, 0.081, 0.086, 0.075, 0.065</default_value>
    </argument>
    <argument>
      <name>well_pump_weekend_sch</name>
      <display_name>Well Pump: Weekend schedule</display_name>
      <description>Specify the 24-hour weekend schedule.</description>
      <type>String</type>
      <required>true</required>
      <model_dependent>false</model_dependent>
      <default_value>0.044, 0.023, 0.019, 0.015, 0.016, 0.018, 0.026, 0.033, 0.033, 0.032, 0.033, 0.033, 0.032, 0.032, 0.032, 0.033, 0.045, 0.057, 0.066, 0.076, 0.081, 0.086, 0.075, 0.065</default_value>
    </argument>
    <argument>
      <name>well_pump_monthly_sch</name>
      <display_name>Well Pump: Month schedule</display_name>
      <description>Specify the 12-month schedule.</description>
      <type>String</type>
      <required>true</required>
      <model_dependent>false</model_dependent>
      <default_value>1.154, 1.161, 1.013, 1.010, 1.013, 0.888, 0.883, 0.883, 0.888, 0.978, 0.974, 1.154</default_value>
    </argument>
    <argument>
      <name>gas_fireplace_annual_energy</name>
      <display_name>Gas Fireplace: Annual Energy Use</display_name>
      <description>The annual energy use for the gas fireplace (defaults to national average).</description>
      <type>Double</type>
      <units>therm/yr</units>
      <required>true</required>
      <model_dependent>false</model_dependent>
      <default_value>60</default_value>
    </argument>
    <argument>
      <name>gas_fireplace_mult</name>
      <display_name>Gas Fireplace: Energy Multiplier</display_name>
      <description>Sets the annual energy use equal to the annual energy use times this multiplier.</description>
      <type>Double</type>
      <required>true</required>
      <model_dependent>false</model_dependent>
      <default_value>1</default_value>
    </argument>
    <argument>
      <name>gas_fireplace_scale_energy</name>
      <display_name>Gas Fireplace: Scale Energy Use</display_name>
      <description>If true, scales the energy use relative to a 3-bedroom, 1920 sqft house using the following equation: Fscale = (0.5 + 0.25 x Nbr/3 + 0.25 x FFA/1920) where Nbr is the number of bedrooms and FFA is the finished floor area.</description>
      <type>Boolean</type>
      <required>true</required>
      <model_dependent>false</model_dependent>
      <default_value>true</default_value>
      <choices>
        <choice>
          <value>true</value>
          <display_name>true</display_name>
        </choice>
        <choice>
          <value>false</value>
          <display_name>false</display_name>
        </choice>
      </choices>
    </argument>
    <argument>
      <name>gas_fireplace_weekday_sch</name>
      <display_name>Gas Fireplace: Weekday schedule</display_name>
      <description>Specify the 24-hour weekday schedule.</description>
      <type>String</type>
      <required>true</required>
      <model_dependent>false</model_dependent>
      <default_value>0.044, 0.023, 0.019, 0.015, 0.016, 0.018, 0.026, 0.033, 0.033, 0.032, 0.033, 0.033, 0.032, 0.032, 0.032, 0.033, 0.045, 0.057, 0.066, 0.076, 0.081, 0.086, 0.075, 0.065</default_value>
    </argument>
    <argument>
      <name>gas_fireplace_weekend_sch</name>
      <display_name>Gas Fireplace: Weekend schedule</display_name>
      <description>Specify the 24-hour weekend schedule.</description>
      <type>String</type>
      <required>true</required>
      <model_dependent>false</model_dependent>
      <default_value>0.044, 0.023, 0.019, 0.015, 0.016, 0.018, 0.026, 0.033, 0.033, 0.032, 0.033, 0.033, 0.032, 0.032, 0.032, 0.033, 0.045, 0.057, 0.066, 0.076, 0.081, 0.086, 0.075, 0.065</default_value>
    </argument>
    <argument>
      <name>gas_fireplace_monthly_sch</name>
      <display_name>Gas Fireplace: Month schedule</display_name>
      <description>Specify the 12-month schedule.</description>
      <type>String</type>
      <required>true</required>
      <model_dependent>false</model_dependent>
      <default_value>1.154, 1.161, 1.013, 1.010, 1.013, 0.888, 0.883, 0.883, 0.888, 0.978, 0.974, 1.154</default_value>
    </argument>
    <argument>
      <name>gas_fireplace_location</name>
      <display_name>Gas Fireplace: Location</display_name>
      <description>The space type for the location. 'auto' will automatically choose a space type based on the space types found in the model.</description>
      <type>Choice</type>
      <required>true</required>
      <model_dependent>true</model_dependent>
      <default_value>auto</default_value>
      <choices>
        <choice>
          <value>auto</value>
          <display_name>auto</display_name>
        </choice>
      </choices>
    </argument>
    <argument>
      <name>has_fireplace_chimney</name>
      <display_name>Air Leakage: Has Open HVAC Flue</display_name>
      <description>Specifies whether the building has an open chimney associated with a fireplace.</description>
      <type>Boolean</type>
      <required>true</required>
      <model_dependent>false</model_dependent>
      <default_value>false</default_value>
      <choices>
        <choice>
          <value>true</value>
          <display_name>true</display_name>
        </choice>
        <choice>
          <value>false</value>
          <display_name>false</display_name>
        </choice>
      </choices>
    </argument>
    <argument>
      <name>gas_grill_annual_energy</name>
      <display_name>Gas Grill: Annual Energy Use</display_name>
      <description>The annual energy use for the gas grill (defaults to national average).</description>
      <type>Double</type>
      <units>therm/yr</units>
      <required>true</required>
      <model_dependent>false</model_dependent>
      <default_value>30</default_value>
    </argument>
    <argument>
      <name>gas_grill_mult</name>
      <display_name>Gas Grill: Energy Multiplier</display_name>
      <description>Sets the annual energy use equal to the annual energy use times this multiplier.</description>
      <type>Double</type>
      <required>true</required>
      <model_dependent>false</model_dependent>
      <default_value>1</default_value>
    </argument>
    <argument>
      <name>gas_grill_scale_energy</name>
      <display_name>Gas Grill: Scale Energy Use</display_name>
      <description>If true, scales the energy use relative to a 3-bedroom, 1920 sqft house using the following equation: Fscale = (0.5 + 0.25 x Nbr/3 + 0.25 x FFA/1920) where Nbr is the number of bedrooms and FFA is the finished floor area.</description>
      <type>Boolean</type>
      <required>true</required>
      <model_dependent>false</model_dependent>
      <default_value>true</default_value>
      <choices>
        <choice>
          <value>true</value>
          <display_name>true</display_name>
        </choice>
        <choice>
          <value>false</value>
          <display_name>false</display_name>
        </choice>
      </choices>
    </argument>
    <argument>
      <name>gas_grill_weekday_sch</name>
      <display_name>Gas Grill: Weekday schedule</display_name>
      <description>Specify the 24-hour weekday schedule.</description>
      <type>String</type>
      <required>true</required>
      <model_dependent>false</model_dependent>
      <default_value>0.004, 0.001, 0.001, 0.002, 0.007, 0.012, 0.029, 0.046, 0.044, 0.041, 0.044, 0.046, 0.042, 0.038, 0.049, 0.059, 0.110, 0.161, 0.115, 0.070, 0.044, 0.019, 0.013, 0.007</default_value>
    </argument>
    <argument>
      <name>gas_grill_weekend_sch</name>
      <display_name>Gas Grill: Weekend schedule</display_name>
      <description>Specify the 24-hour weekend schedule.</description>
      <type>String</type>
      <required>true</required>
      <model_dependent>false</model_dependent>
      <default_value>0.004, 0.001, 0.001, 0.002, 0.007, 0.012, 0.029, 0.046, 0.044, 0.041, 0.044, 0.046, 0.042, 0.038, 0.049, 0.059, 0.110, 0.161, 0.115, 0.070, 0.044, 0.019, 0.013, 0.007</default_value>
    </argument>
    <argument>
      <name>gas_grill_monthly_sch</name>
      <display_name>Gas Grill: Month schedule</display_name>
      <description>Specify the 12-month schedule.</description>
      <type>String</type>
      <required>true</required>
      <model_dependent>false</model_dependent>
      <default_value>1.097, 1.097, 0.991, 0.987, 0.991, 0.890, 0.896, 0.896, 0.890, 1.085, 1.085, 1.097</default_value>
    </argument>
    <argument>
      <name>gas_lighting_annual_energy</name>
      <display_name>Gas Lighting: Annual Energy Use</display_name>
      <description>The annual energy use for the gas lighting (defaults to national average).</description>
      <type>Double</type>
      <units>therm/yr</units>
      <required>true</required>
      <model_dependent>false</model_dependent>
      <default_value>19</default_value>
    </argument>
    <argument>
      <name>gas_lighting_mult</name>
      <display_name>Gas Lighting: Energy Multiplier</display_name>
      <description>Sets the annual energy use equal to the annual energy use times this multiplier.</description>
      <type>Double</type>
      <required>true</required>
      <model_dependent>false</model_dependent>
      <default_value>1</default_value>
    </argument>
    <argument>
      <name>gas_lighting_scale_energy</name>
      <display_name>Gas Lighting: Scale Energy Use</display_name>
      <description>If true, scales the energy use relative to a 3-bedroom, 1920 sqft house using the following equation: Fscale = (0.5 + 0.25 x Nbr/3 + 0.25 x FFA/1920) where Nbr is the number of bedrooms and FFA is the finished floor area.</description>
      <type>Boolean</type>
      <required>true</required>
      <model_dependent>false</model_dependent>
      <default_value>true</default_value>
      <choices>
        <choice>
          <value>true</value>
          <display_name>true</display_name>
        </choice>
        <choice>
          <value>false</value>
          <display_name>false</display_name>
        </choice>
      </choices>
    </argument>
    <argument>
      <name>gas_lighting_weekday_sch</name>
      <display_name>Gas Lighting: Weekday schedule</display_name>
      <description>Specify the 24-hour weekday schedule.</description>
      <type>String</type>
      <required>true</required>
      <model_dependent>false</model_dependent>
      <default_value>0.044, 0.023, 0.019, 0.015, 0.016, 0.018, 0.026, 0.033, 0.033, 0.032, 0.033, 0.033, 0.032, 0.032, 0.032, 0.033, 0.045, 0.057, 0.066, 0.076, 0.081, 0.086, 0.075, 0.065</default_value>
    </argument>
    <argument>
      <name>gas_lighting_weekend_sch</name>
      <display_name>Gas Lighting: Weekend schedule</display_name>
      <description>Specify the 24-hour weekend schedule.</description>
      <type>String</type>
      <required>true</required>
      <model_dependent>false</model_dependent>
      <default_value>0.044, 0.023, 0.019, 0.015, 0.016, 0.018, 0.026, 0.033, 0.033, 0.032, 0.033, 0.033, 0.032, 0.032, 0.032, 0.033, 0.045, 0.057, 0.066, 0.076, 0.081, 0.086, 0.075, 0.065</default_value>
    </argument>
    <argument>
      <name>gas_lighting_monthly_sch</name>
      <display_name>Gas Lighting: Month schedule</display_name>
      <description>Specify the 12-month schedule.</description>
      <type>String</type>
      <required>true</required>
      <model_dependent>false</model_dependent>
      <default_value>1.154, 1.161, 1.013, 1.010, 1.013, 0.888, 0.883, 0.883, 0.888, 0.978, 0.974, 1.154</default_value>
    </argument>
    <argument>
      <name>ev_annual_energy</name>
      <display_name>EV charger: Annual energy consumption</display_name>
      <description>Specify the total annual energy use of charging the EV at home.</description>
      <type>Double</type>
      <required>true</required>
      <model_dependent>false</model_dependent>
      <default_value>0</default_value>
    </argument>
    <argument>
      <name>ev_charger_mult</name>
      <display_name>EV charger: Energy Multiplier</display_name>
      <description>Sets the annual energy use equal to the annual energy use times this multiplier.</description>
      <type>Double</type>
      <required>true</required>
      <model_dependent>false</model_dependent>
      <default_value>1</default_value>
    </argument>
    <argument>
      <name>ev_charger_weekday_sch</name>
      <display_name>EV charger: Weekday schedule</display_name>
      <description>Specify the 24-hour weekday schedule.</description>
      <type>String</type>
      <required>true</required>
      <model_dependent>false</model_dependent>
      <default_value>0.042, 0.042, 0.042, 0.042, 0.042, 0.042, 0.042, 0.042, 0.042, 0.042, 0.042, 0.042, 0.042, 0.042, 0.042, 0.042, 0.042, 0.042, 0.042, 0.042, 0.042, 0.042, 0.042, 0.042</default_value>
    </argument>
    <argument>
      <name>ev_charger_weekend_sch</name>
      <display_name>EV charger: Weekend schedule</display_name>
      <description>Specify the 24-hour weekend schedule.</description>
      <type>String</type>
      <required>true</required>
      <model_dependent>false</model_dependent>
      <default_value>0.042, 0.042, 0.042, 0.042, 0.042, 0.042, 0.042, 0.042, 0.042, 0.042, 0.042, 0.042, 0.042, 0.042, 0.042, 0.042, 0.042, 0.042, 0.042, 0.042, 0.042, 0.042, 0.042, 0.042</default_value>
    </argument>
    <argument>
      <name>ev_charger_monthly_sch</name>
      <display_name>EV charger: Month schedule</display_name>
      <description>Specify the 12-month schedule.</description>
      <type>String</type>
      <required>true</required>
      <model_dependent>false</model_dependent>
      <default_value>1, 1, 1, 1, 1, 1, 1, 1, 1, 1, 1, 1</default_value>
    </argument>
  </arguments>
  <outputs/>
  <provenances/>
  <tags>
    <tag>Equipment.Electric Equipment</tag>
  </tags>
  <attributes>
    <attribute>
      <name>Measure Type</name>
      <value>ModelMeasure</value>
      <datatype>string</datatype>
    </attribute>
    <attribute>
      <name>Uses SketchUp API</name>
      <value>false</value>
      <datatype>boolean</datatype>
    </attribute>
  </attributes>
  <files>
    <file>
      <filename>ResidentialLargeUncommonLoads_Test.rb</filename>
      <filetype>rb</filetype>
      <usage_type>test</usage_type>
      <checksum>A3ACD494</checksum>
    </file>
    <file>
      <version>
        <software_program>OpenStudio</software_program>
        <identifier>1.9.0</identifier>
        <min_compatible>2.0.4</min_compatible>
      </version>
      <filename>measure.rb</filename>
      <filetype>rb</filetype>
      <usage_type>script</usage_type>
<<<<<<< HEAD
      <checksum>AB580A53</checksum>
    </file>
    <file>
      <filename>ResidentialLargeUncommonLoads_Test.rb</filename>
      <filetype>rb</filetype>
      <usage_type>test</usage_type>
      <checksum>E306F795</checksum>
=======
      <checksum>8EE4435A</checksum>
>>>>>>> fdb03032
    </file>
  </files>
</measure><|MERGE_RESOLUTION|>--- conflicted
+++ resolved
@@ -2,13 +2,8 @@
   <schema_version>3.0</schema_version>
   <name>residential_misc_large_uncommon_loads</name>
   <uid>96f1e9ca-41b9-4fb8-a219-57850e351500</uid>
-<<<<<<< HEAD
-  <version_id>4fd609db-3ec6-4fbc-ab95-0bb6a31afb27</version_id>
-  <version_modified>20200324T183316Z</version_modified>
-=======
   <version_id>430ac39b-21c5-4891-9193-e93d0b51d0d0</version_id>
   <version_modified>20200430T230735Z</version_modified>
->>>>>>> fdb03032
   <xml_checksum>126F1C43</xml_checksum>
   <class_name>ResidentialMiscLargeUncommonLoads</class_name>
   <display_name>Set Residential Large Uncommon Loads</display_name>
@@ -963,17 +958,7 @@
       <filename>measure.rb</filename>
       <filetype>rb</filetype>
       <usage_type>script</usage_type>
-<<<<<<< HEAD
-      <checksum>AB580A53</checksum>
-    </file>
-    <file>
-      <filename>ResidentialLargeUncommonLoads_Test.rb</filename>
-      <filetype>rb</filetype>
-      <usage_type>test</usage_type>
-      <checksum>E306F795</checksum>
-=======
       <checksum>8EE4435A</checksum>
->>>>>>> fdb03032
     </file>
   </files>
 </measure>