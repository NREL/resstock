<measure>
  <schema_version>3.0</schema_version>
  <name>residential_simulation_controls</name>
  <uid>874f921e-8f3c-458a-a82f-01b7d51a547e</uid>
<<<<<<< HEAD
  <version_id>b577815b-9079-43ed-9b7b-7f507aff6d5d</version_id>
  <version_modified>20181109T191232Z</version_modified>
=======
  <version_id>716b88b0-245b-4122-946f-5244543d51c5</version_id>
  <version_modified>20181112T230644Z</version_modified>
>>>>>>> c4e17be5
  <xml_checksum>2C38F48B</xml_checksum>
  <class_name>ResidentialSimulationControls</class_name>
  <display_name>Set Residential Simulation Controls</display_name>
  <description>Set the simulation timesteps per hour and the run period begin/end month/day.</description>
  <modeler_description>Set the simulation timesteps per hour on the Timestep object, and the run period begin/end month/day on the RunPeriod object.</modeler_description>
  <arguments>
    <argument>
      <name>timesteps_per_hr</name>
      <display_name>Simulation Timesteps Per Hour</display_name>
      <type>Integer</type>
      <required>true</required>
      <model_dependent>false</model_dependent>
      <default_value>6</default_value>
    </argument>
    <argument>
      <name>begin_month</name>
      <display_name>Run Period Begin Month</display_name>
      <type>Integer</type>
      <required>true</required>
      <model_dependent>false</model_dependent>
      <default_value>1</default_value>
    </argument>
    <argument>
      <name>begin_day_of_month</name>
      <display_name>Run Period Begin Day of Month</display_name>
      <type>Integer</type>
      <required>true</required>
      <model_dependent>false</model_dependent>
      <default_value>1</default_value>
    </argument>
    <argument>
      <name>end_month</name>
      <display_name>Run Period End Month</display_name>
      <type>Integer</type>
      <required>true</required>
      <model_dependent>false</model_dependent>
      <default_value>12</default_value>
    </argument>
    <argument>
      <name>end_day_of_month</name>
      <display_name>Run Period End Day of Month</display_name>
      <type>Integer</type>
      <required>true</required>
      <model_dependent>false</model_dependent>
      <default_value>31</default_value>
    </argument>
  </arguments>
  <outputs/>
  <provenances/>
  <tags>
    <tag>Whole Building.Space Types</tag>
  </tags>
  <attributes>
    <attribute>
      <name>Measure Type</name>
      <value>ModelMeasure</value>
      <datatype>string</datatype>
    </attribute>
  </attributes>
  <files>
    <file>
      <filename>set_simulation_controls_test.rb</filename>
      <filetype>rb</filetype>
      <usage_type>test</usage_type>
      <checksum>513AA7EC</checksum>
    </file>
    <file>
      <version>
        <software_program>OpenStudio</software_program>
        <identifier>2.6.0</identifier>
        <min_compatible>2.6.0</min_compatible>
      </version>
      <filename>measure.rb</filename>
      <filetype>rb</filetype>
      <usage_type>script</usage_type>
<<<<<<< HEAD
      <checksum>CA7750FF</checksum>
    </file>
    <file>
      <filename>constants.rb</filename>
      <filetype>rb</filetype>
      <usage_type>resource</usage_type>
      <checksum>2C1D920B</checksum>
=======
      <checksum>8AD0BC51</checksum>
>>>>>>> c4e17be5
    </file>
  </files>
</measure><|MERGE_RESOLUTION|>--- conflicted
+++ resolved
@@ -2,13 +2,8 @@
   <schema_version>3.0</schema_version>
   <name>residential_simulation_controls</name>
   <uid>874f921e-8f3c-458a-a82f-01b7d51a547e</uid>
-<<<<<<< HEAD
-  <version_id>b577815b-9079-43ed-9b7b-7f507aff6d5d</version_id>
-  <version_modified>20181109T191232Z</version_modified>
-=======
-  <version_id>716b88b0-245b-4122-946f-5244543d51c5</version_id>
-  <version_modified>20181112T230644Z</version_modified>
->>>>>>> c4e17be5
+  <version_id>b42a06e3-9878-4d58-81eb-70c86daee856</version_id>
+  <version_modified>20181113T004011Z</version_modified>
   <xml_checksum>2C38F48B</xml_checksum>
   <class_name>ResidentialSimulationControls</class_name>
   <display_name>Set Residential Simulation Controls</display_name>
@@ -84,17 +79,7 @@
       <filename>measure.rb</filename>
       <filetype>rb</filetype>
       <usage_type>script</usage_type>
-<<<<<<< HEAD
-      <checksum>CA7750FF</checksum>
-    </file>
-    <file>
-      <filename>constants.rb</filename>
-      <filetype>rb</filetype>
-      <usage_type>resource</usage_type>
-      <checksum>2C1D920B</checksum>
-=======
       <checksum>8AD0BC51</checksum>
->>>>>>> c4e17be5
     </file>
   </files>
 </measure>