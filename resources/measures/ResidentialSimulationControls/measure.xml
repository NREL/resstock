<measure>
  <schema_version>3.0</schema_version>
  <name>residential_simulation_controls</name>
  <uid>874f921e-8f3c-458a-a82f-01b7d51a547e</uid>
<<<<<<< HEAD
  <version_id>11f2299d-5ec8-46d3-a8e0-7d7487ee5fc3</version_id>
  <version_modified>20181106T154911Z</version_modified>
=======
  <version_id>716b88b0-245b-4122-946f-5244543d51c5</version_id>
  <version_modified>20181112T230644Z</version_modified>
>>>>>>> 970d3f66
  <xml_checksum>2C38F48B</xml_checksum>
  <class_name>ResidentialSimulationControls</class_name>
  <display_name>Set Residential Simulation Controls</display_name>
  <description>Set the simulation timesteps per hour and the run period begin/end month/day.</description>
  <modeler_description>Set the simulation timesteps per hour on the Timestep object, and the run period begin/end month/day on the RunPeriod object.</modeler_description>
  <arguments>
    <argument>
      <name>timesteps_per_hr</name>
      <display_name>Simulation Timesteps Per Hour</display_name>
      <type>Integer</type>
      <required>true</required>
      <model_dependent>false</model_dependent>
      <default_value>6</default_value>
    </argument>
    <argument>
      <name>begin_month</name>
      <display_name>Run Period Begin Month</display_name>
      <type>Integer</type>
      <required>true</required>
      <model_dependent>false</model_dependent>
      <default_value>1</default_value>
    </argument>
    <argument>
      <name>begin_day_of_month</name>
      <display_name>Run Period Begin Day of Month</display_name>
      <type>Integer</type>
      <required>true</required>
      <model_dependent>false</model_dependent>
      <default_value>1</default_value>
    </argument>
    <argument>
      <name>end_month</name>
      <display_name>Run Period End Month</display_name>
      <type>Integer</type>
      <required>true</required>
      <model_dependent>false</model_dependent>
      <default_value>12</default_value>
    </argument>
    <argument>
      <name>end_day_of_month</name>
      <display_name>Run Period End Day of Month</display_name>
      <type>Integer</type>
      <required>true</required>
      <model_dependent>false</model_dependent>
      <default_value>31</default_value>
    </argument>
  </arguments>
  <outputs/>
  <provenances/>
  <tags>
    <tag>Whole Building.Space Types</tag>
  </tags>
  <attributes>
    <attribute>
      <name>Measure Type</name>
      <value>ModelMeasure</value>
      <datatype>string</datatype>
    </attribute>
  </attributes>
  <files>
    <file>
      <filename>set_simulation_controls_test.rb</filename>
      <filetype>rb</filetype>
      <usage_type>test</usage_type>
      <checksum>513AA7EC</checksum>
    </file>
    <file>
      <version>
        <software_program>OpenStudio</software_program>
        <identifier>2.6.0</identifier>
        <min_compatible>2.6.0</min_compatible>
      </version>
      <filename>measure.rb</filename>
      <filetype>rb</filetype>
      <usage_type>script</usage_type>
<<<<<<< HEAD
      <checksum>CA7750FF</checksum>
    </file>
    <file>
      <filename>constants.rb</filename>
      <filetype>rb</filetype>
      <usage_type>resource</usage_type>
      <checksum>05548135</checksum>
=======
      <checksum>8AD0BC51</checksum>
>>>>>>> 970d3f66
    </file>
  </files>
</measure><|MERGE_RESOLUTION|>--- conflicted
+++ resolved
@@ -2,13 +2,8 @@
   <schema_version>3.0</schema_version>
   <name>residential_simulation_controls</name>
   <uid>874f921e-8f3c-458a-a82f-01b7d51a547e</uid>
-<<<<<<< HEAD
-  <version_id>11f2299d-5ec8-46d3-a8e0-7d7487ee5fc3</version_id>
-  <version_modified>20181106T154911Z</version_modified>
-=======
   <version_id>716b88b0-245b-4122-946f-5244543d51c5</version_id>
   <version_modified>20181112T230644Z</version_modified>
->>>>>>> 970d3f66
   <xml_checksum>2C38F48B</xml_checksum>
   <class_name>ResidentialSimulationControls</class_name>
   <display_name>Set Residential Simulation Controls</display_name>
@@ -84,17 +79,7 @@
       <filename>measure.rb</filename>
       <filetype>rb</filetype>
       <usage_type>script</usage_type>
-<<<<<<< HEAD
-      <checksum>CA7750FF</checksum>
-    </file>
-    <file>
-      <filename>constants.rb</filename>
-      <filetype>rb</filetype>
-      <usage_type>resource</usage_type>
-      <checksum>05548135</checksum>
-=======
       <checksum>8AD0BC51</checksum>
->>>>>>> 970d3f66
     </file>
   </files>
 </measure>