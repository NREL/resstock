require_relative '../../../../test/minitest_helper'
require 'openstudio'
require 'openstudio/ruleset/ShowRunnerOutput'
require 'minitest/autorun'
require_relative '../measure.rb'
require 'fileutils'

class ResidentialHotWaterSolarTest < MiniTest::Test
  def test_error_missing_weather
    args_hash = {}
    result = _test_error(nil, args_hash)
    assert_equal(result.errors.map { |x| x.logMessage }[0], 'Model has not been assigned a weather file.')
  end

  def test_error_invalid_azimuth
    args_hash = {}
    args_hash['azimuth'] = -180
    result = _test_error('SFD_2000sqft_2story_FB_GRG_UA_3Beds_2Baths_Denver_WHTank.osm', args_hash)
    assert_includes(result.errors.map { |x| x.logMessage }, 'Invalid azimuth entered.')
  end

  def test_warning_no_water_heater
    args_hash = {}
    expected_num_del_objects = {}
    expected_num_new_objects = {}
    expected_values = {}
    _test_measure('SFD_2000sqft_2story_FB_GRG_UA_3Beds_2Baths_Denver.osm', args_hash, expected_num_del_objects, expected_num_new_objects, expected_values, 0, 1)
  end

  def test_faces_south_hpwh_hardcoded_volume
    args_hash = {}
    args_hash['storage_vol'] = '80.0'
    expected_num_del_objects = {}
    expected_num_new_objects = { 'ShadingSurfaceGroup' => 1, 'ShadingSurface' => 1, 'SizingPlant' => 1, 'PumpConstantSpeed' => 1, 'AvailabilityManagerDifferentialThermostat' => 1, 'WaterHeaterStratified' => 1, 'SetpointManagerScheduled' => 1, 'SolarCollectorFlatPlateWater' => 1, 'PlantLoop' => 1, 'SolarCollectorPerformanceFlatPlate' => 1 }
    expected_values = { 'TankVolume' => args_hash['storage_vol'].to_f, 'Heater1Setpoint' => 120, 'Heater2Setpoint' => 125, 'CollectorArea' => 40, 'CollectorFlowRate' => 0.0000568724330873, 'GlycolFrac' => 0.5, 'CoordDir' => 'North', 'Tilt' => UnitConversions.convert(Math.atan(1.0 / 2.0), 'rad', 'deg') }
    _test_measure('SFD_2000sqft_2story_FB_GRG_UA_3Beds_2Baths_Denver_HPWH.osm', args_hash, expected_num_del_objects, expected_num_new_objects, expected_values, 4)
  end

  def test_faces_south_tankless
    args_hash = {}
    expected_num_del_objects = {}
    expected_num_new_objects = { 'ShadingSurfaceGroup' => 1, 'ShadingSurface' => 1, 'SizingPlant' => 1, 'PumpConstantSpeed' => 1, 'AvailabilityManagerDifferentialThermostat' => 1, 'WaterHeaterStratified' => 1, 'SetpointManagerScheduled' => 1, 'SolarCollectorFlatPlateWater' => 1, 'PlantLoop' => 1, 'SolarCollectorPerformanceFlatPlate' => 1 }
    expected_values = { 'TankVolume' => 60, 'Heater1Setpoint' => 125, 'Heater2Setpoint' => 125, 'CollectorArea' => 40, 'CollectorFlowRate' => 0.0000568724330873, 'GlycolFrac' => 0.5, 'CoordDir' => 'North', 'Tilt' => UnitConversions.convert(Math.atan(1.0 / 2.0), 'rad', 'deg') }
    _test_measure('SFD_2000sqft_2story_FB_GRG_UA_3Beds_2Baths_Denver_WHTankless.osm', args_hash, expected_num_del_objects, expected_num_new_objects, expected_values, 4)
  end

  def test_fluid_type_water
    args_hash = {}
    args_hash['fluid_type'] = Constants.FluidWater
    expected_num_del_objects = {}
<<<<<<< HEAD
    expected_num_new_objects = { "ShadingSurfaceGroup" => 1, "ShadingSurface" => 1, "SizingPlant" => 1, "PumpConstantSpeed" => 1, "AvailabilityManagerDifferentialThermostat" => 1, "WaterHeaterStratified" => 1, "SetpointManagerScheduled" => 1, "SolarCollectorFlatPlateWater" => 1, "PlantLoop" => 1, "SolarCollectorPerformanceFlatPlate" => 1 }
    expected_values = { "TankVolume" => 60, "Heater1Setpoint" => 125, "Heater2Setpoint" => 125, "CollectorArea" => 40, "CollectorFlowRate" => 0.0000568724330873, "GlycolFrac" => 0.0, "CoordDir" => "North", "Tilt" => UnitConversions.convert(Math.atan(1.0 / 2.0), "rad", "deg") }
    _test_measure("SFD_2000sqft_2story_FB_GRG_UA_3Beds_2Baths_Denver_WHTank.osm", args_hash, expected_num_del_objects, expected_num_new_objects, expected_values, 4)
=======
    expected_num_new_objects = { 'ShadingSurfaceGroup' => 1, 'ShadingSurface' => 1, 'SizingPlant' => 1, 'PumpConstantSpeed' => 1, 'AvailabilityManagerDifferentialThermostat' => 1, 'WaterHeaterStratified' => 1, 'SetpointManagerScheduled' => 1, 'SolarCollectorFlatPlateWater' => 1, 'PlantLoop' => 1, 'SolarCollectorPerformanceFlatPlate' => 1 }
    expected_values = { 'TankVolume' => 60, 'Heater1Setpoint' => 126.8, 'Heater2Setpoint' => 126.8, 'CollectorArea' => 40, 'CollectorFlowRate' => 0.0000568724330873, 'GlycolFrac' => 0.0, 'CoordDir' => 'North', 'Tilt' => UnitConversions.convert(Math.atan(1.0 / 2.0), 'rad', 'deg') }
    _test_measure('SFD_2000sqft_2story_FB_GRG_UA_3Beds_2Baths_Denver_WHTank.osm', args_hash, expected_num_del_objects, expected_num_new_objects, expected_values, 4)
>>>>>>> c52e56fc
  end

  def test_faces_north_azimuth_back_roof
    args_hash = {}
    expected_num_del_objects = {}
<<<<<<< HEAD
    expected_num_new_objects = { "ShadingSurfaceGroup" => 1, "ShadingSurface" => 1, "SizingPlant" => 1, "PumpConstantSpeed" => 1, "AvailabilityManagerDifferentialThermostat" => 1, "WaterHeaterStratified" => 1, "SetpointManagerScheduled" => 1, "SolarCollectorFlatPlateWater" => 1, "PlantLoop" => 1, "SolarCollectorPerformanceFlatPlate" => 1 }
    expected_values = { "TankVolume" => 60, "Heater1Setpoint" => 125, "Heater2Setpoint" => 125, "CollectorArea" => 40, "CollectorFlowRate" => 0.0000568724330873, "GlycolFrac" => 0.5, "CoordDir" => "North", "Tilt" => UnitConversions.convert(Math.atan(1.0 / 2.0), "rad", "deg") }
    _test_measure("SFD_2000sqft_2story_FB_GRG_UA_3Beds_2Baths_Denver_WHTank.osm", args_hash, expected_num_del_objects, expected_num_new_objects, expected_values, 4)
=======
    expected_num_new_objects = { 'ShadingSurfaceGroup' => 1, 'ShadingSurface' => 1, 'SizingPlant' => 1, 'PumpConstantSpeed' => 1, 'AvailabilityManagerDifferentialThermostat' => 1, 'WaterHeaterStratified' => 1, 'SetpointManagerScheduled' => 1, 'SolarCollectorFlatPlateWater' => 1, 'PlantLoop' => 1, 'SolarCollectorPerformanceFlatPlate' => 1 }
    expected_values = { 'TankVolume' => 60, 'Heater1Setpoint' => 126.8, 'Heater2Setpoint' => 126.8, 'CollectorArea' => 40, 'CollectorFlowRate' => 0.0000568724330873, 'GlycolFrac' => 0.5, 'CoordDir' => 'North', 'Tilt' => UnitConversions.convert(Math.atan(1.0 / 2.0), 'rad', 'deg') }
    _test_measure('SFD_2000sqft_2story_FB_GRG_UA_3Beds_2Baths_Denver_WHTank.osm', args_hash, expected_num_del_objects, expected_num_new_objects, expected_values, 4)
>>>>>>> c52e56fc
  end

  def test_faces_west_azimuth_back_roof
    args_hash = {}
    expected_num_del_objects = {}
<<<<<<< HEAD
    expected_num_new_objects = { "ShadingSurfaceGroup" => 1, "ShadingSurface" => 1, "SizingPlant" => 1, "PumpConstantSpeed" => 1, "AvailabilityManagerDifferentialThermostat" => 1, "WaterHeaterStratified" => 1, "SetpointManagerScheduled" => 1, "SolarCollectorFlatPlateWater" => 1, "PlantLoop" => 1, "SolarCollectorPerformanceFlatPlate" => 1 }
    expected_values = { "TankVolume" => 60, "Heater1Setpoint" => 125, "Heater2Setpoint" => 125, "CollectorArea" => 40, "CollectorFlowRate" => 0.0000568724330873, "GlycolFrac" => 0.5, "CoordDir" => "North", "Tilt" => UnitConversions.convert(Math.atan(1.0 / 2.0), "rad", "deg") }
    _test_measure("SFD_2000sqft_2story_FB_GRG_UA_3Beds_2Baths_Denver_West_GasWHTank.osm", args_hash, expected_num_del_objects, expected_num_new_objects, expected_values, 4)
=======
    expected_num_new_objects = { 'ShadingSurfaceGroup' => 1, 'ShadingSurface' => 1, 'SizingPlant' => 1, 'PumpConstantSpeed' => 1, 'AvailabilityManagerDifferentialThermostat' => 1, 'WaterHeaterStratified' => 1, 'SetpointManagerScheduled' => 1, 'SolarCollectorFlatPlateWater' => 1, 'PlantLoop' => 1, 'SolarCollectorPerformanceFlatPlate' => 1 }
    expected_values = { 'TankVolume' => 60, 'Heater1Setpoint' => 126.8, 'Heater2Setpoint' => 126.8, 'CollectorArea' => 40, 'CollectorFlowRate' => 0.0000568724330873, 'GlycolFrac' => 0.5, 'CoordDir' => 'North', 'Tilt' => UnitConversions.convert(Math.atan(1.0 / 2.0), 'rad', 'deg') }
    _test_measure('SFD_2000sqft_2story_FB_GRG_UA_3Beds_2Baths_Denver_West_GasWHTank.osm', args_hash, expected_num_del_objects, expected_num_new_objects, expected_values, 4)
>>>>>>> c52e56fc
  end

  def test_faces_east_azimuth_back_roof
    args_hash = {}
    expected_num_del_objects = {}
<<<<<<< HEAD
    expected_num_new_objects = { "ShadingSurfaceGroup" => 1, "ShadingSurface" => 1, "SizingPlant" => 1, "PumpConstantSpeed" => 1, "AvailabilityManagerDifferentialThermostat" => 1, "WaterHeaterStratified" => 1, "SetpointManagerScheduled" => 1, "SolarCollectorFlatPlateWater" => 1, "PlantLoop" => 1, "SolarCollectorPerformanceFlatPlate" => 1 }
    expected_values = { "TankVolume" => 60, "Heater1Setpoint" => 125, "Heater2Setpoint" => 125, "CollectorArea" => 40, "CollectorFlowRate" => 0.0000568724330873, "GlycolFrac" => 0.5, "CoordDir" => "North", "Tilt" => UnitConversions.convert(Math.atan(1.0 / 2.0), "rad", "deg") }
    _test_measure("SFD_2000sqft_2story_FB_GRG_UA_3Beds_2Baths_Denver_East_GasWHTank.osm", args_hash, expected_num_del_objects, expected_num_new_objects, expected_values, 4)
=======
    expected_num_new_objects = { 'ShadingSurfaceGroup' => 1, 'ShadingSurface' => 1, 'SizingPlant' => 1, 'PumpConstantSpeed' => 1, 'AvailabilityManagerDifferentialThermostat' => 1, 'WaterHeaterStratified' => 1, 'SetpointManagerScheduled' => 1, 'SolarCollectorFlatPlateWater' => 1, 'PlantLoop' => 1, 'SolarCollectorPerformanceFlatPlate' => 1 }
    expected_values = { 'TankVolume' => 60, 'Heater1Setpoint' => 126.8, 'Heater2Setpoint' => 126.8, 'CollectorArea' => 40, 'CollectorFlowRate' => 0.0000568724330873, 'GlycolFrac' => 0.5, 'CoordDir' => 'North', 'Tilt' => UnitConversions.convert(Math.atan(1.0 / 2.0), 'rad', 'deg') }
    _test_measure('SFD_2000sqft_2story_FB_GRG_UA_3Beds_2Baths_Denver_East_GasWHTank.osm', args_hash, expected_num_del_objects, expected_num_new_objects, expected_values, 4)
>>>>>>> c52e56fc
  end

  def test_faces_south_azimuth_absolute_west
    args_hash = {}
    args_hash['azimuth_type'] = Constants.CoordAbsolute
    args_hash['azimuth'] = 90.0
    expected_num_del_objects = {}
<<<<<<< HEAD
    expected_num_new_objects = { "ShadingSurfaceGroup" => 1, "ShadingSurface" => 1, "SizingPlant" => 1, "PumpConstantSpeed" => 1, "AvailabilityManagerDifferentialThermostat" => 1, "WaterHeaterStratified" => 1, "SetpointManagerScheduled" => 1, "SolarCollectorFlatPlateWater" => 1, "PlantLoop" => 1, "SolarCollectorPerformanceFlatPlate" => 1 }
    expected_values = { "TankVolume" => 60, "Heater1Setpoint" => 125, "Heater2Setpoint" => 125, "CollectorArea" => 40, "CollectorFlowRate" => 0.0000568724330873, "GlycolFrac" => 0.5, "CoordDir" => "West", "Tilt" => UnitConversions.convert(Math.atan(1.0 / 2.0), "rad", "deg") }
    _test_measure("SFD_2000sqft_2story_FB_GRG_UA_3Beds_2Baths_Denver_South_GasWHTank.osm", args_hash, expected_num_del_objects, expected_num_new_objects, expected_values, 4)
=======
    expected_num_new_objects = { 'ShadingSurfaceGroup' => 1, 'ShadingSurface' => 1, 'SizingPlant' => 1, 'PumpConstantSpeed' => 1, 'AvailabilityManagerDifferentialThermostat' => 1, 'WaterHeaterStratified' => 1, 'SetpointManagerScheduled' => 1, 'SolarCollectorFlatPlateWater' => 1, 'PlantLoop' => 1, 'SolarCollectorPerformanceFlatPlate' => 1 }
    expected_values = { 'TankVolume' => 60, 'Heater1Setpoint' => 126.8, 'Heater2Setpoint' => 126.8, 'CollectorArea' => 40, 'CollectorFlowRate' => 0.0000568724330873, 'GlycolFrac' => 0.5, 'CoordDir' => 'West', 'Tilt' => UnitConversions.convert(Math.atan(1.0 / 2.0), 'rad', 'deg') }
    _test_measure('SFD_2000sqft_2story_FB_GRG_UA_3Beds_2Baths_Denver_South_GasWHTank.osm', args_hash, expected_num_del_objects, expected_num_new_objects, expected_values, 4)
>>>>>>> c52e56fc
  end

  def test_faces_west_azimuth_absolute_west
    args_hash = {}
    args_hash['azimuth_type'] = Constants.CoordAbsolute
    args_hash['azimuth'] = 90.0
    expected_num_del_objects = {}
<<<<<<< HEAD
    expected_num_new_objects = { "ShadingSurfaceGroup" => 1, "ShadingSurface" => 1, "SizingPlant" => 1, "PumpConstantSpeed" => 1, "AvailabilityManagerDifferentialThermostat" => 1, "WaterHeaterStratified" => 1, "SetpointManagerScheduled" => 1, "SolarCollectorFlatPlateWater" => 1, "PlantLoop" => 1, "SolarCollectorPerformanceFlatPlate" => 1 }
    expected_values = { "TankVolume" => 60, "Heater1Setpoint" => 125, "Heater2Setpoint" => 125, "CollectorArea" => 40, "CollectorFlowRate" => 0.0000568724330873, "GlycolFrac" => 0.5, "CoordDir" => "South", "Tilt" => UnitConversions.convert(Math.atan(1.0 / 2.0), "rad", "deg") }
    _test_measure("SFD_2000sqft_2story_FB_GRG_UA_3Beds_2Baths_Denver_West_GasWHTank.osm", args_hash, expected_num_del_objects, expected_num_new_objects, expected_values, 4)
=======
    expected_num_new_objects = { 'ShadingSurfaceGroup' => 1, 'ShadingSurface' => 1, 'SizingPlant' => 1, 'PumpConstantSpeed' => 1, 'AvailabilityManagerDifferentialThermostat' => 1, 'WaterHeaterStratified' => 1, 'SetpointManagerScheduled' => 1, 'SolarCollectorFlatPlateWater' => 1, 'PlantLoop' => 1, 'SolarCollectorPerformanceFlatPlate' => 1 }
    expected_values = { 'TankVolume' => 60, 'Heater1Setpoint' => 126.8, 'Heater2Setpoint' => 126.8, 'CollectorArea' => 40, 'CollectorFlowRate' => 0.0000568724330873, 'GlycolFrac' => 0.5, 'CoordDir' => 'South', 'Tilt' => UnitConversions.convert(Math.atan(1.0 / 2.0), 'rad', 'deg') }
    _test_measure('SFD_2000sqft_2story_FB_GRG_UA_3Beds_2Baths_Denver_West_GasWHTank.osm', args_hash, expected_num_del_objects, expected_num_new_objects, expected_values, 4)
>>>>>>> c52e56fc
  end

  def test_faces_east_azimuth_absolute_west
    args_hash = {}
    args_hash['azimuth_type'] = Constants.CoordAbsolute
    args_hash['azimuth'] = 90.0
    expected_num_del_objects = {}
<<<<<<< HEAD
    expected_num_new_objects = { "ShadingSurfaceGroup" => 1, "ShadingSurface" => 1, "SizingPlant" => 1, "PumpConstantSpeed" => 1, "AvailabilityManagerDifferentialThermostat" => 1, "WaterHeaterStratified" => 1, "SetpointManagerScheduled" => 1, "SolarCollectorFlatPlateWater" => 1, "PlantLoop" => 1, "SolarCollectorPerformanceFlatPlate" => 1 }
    expected_values = { "TankVolume" => 60, "Heater1Setpoint" => 125, "Heater2Setpoint" => 125, "CollectorArea" => 40, "CollectorFlowRate" => 0.0000568724330873, "GlycolFrac" => 0.5, "CoordDir" => "North", "Tilt" => UnitConversions.convert(Math.atan(1.0 / 2.0), "rad", "deg") }
    _test_measure("SFD_2000sqft_2story_FB_GRG_UA_3Beds_2Baths_Denver_East_GasWHTank.osm", args_hash, expected_num_del_objects, expected_num_new_objects, expected_values, 4)
=======
    expected_num_new_objects = { 'ShadingSurfaceGroup' => 1, 'ShadingSurface' => 1, 'SizingPlant' => 1, 'PumpConstantSpeed' => 1, 'AvailabilityManagerDifferentialThermostat' => 1, 'WaterHeaterStratified' => 1, 'SetpointManagerScheduled' => 1, 'SolarCollectorFlatPlateWater' => 1, 'PlantLoop' => 1, 'SolarCollectorPerformanceFlatPlate' => 1 }
    expected_values = { 'TankVolume' => 60, 'Heater1Setpoint' => 126.8, 'Heater2Setpoint' => 126.8, 'CollectorArea' => 40, 'CollectorFlowRate' => 0.0000568724330873, 'GlycolFrac' => 0.5, 'CoordDir' => 'North', 'Tilt' => UnitConversions.convert(Math.atan(1.0 / 2.0), 'rad', 'deg') }
    _test_measure('SFD_2000sqft_2story_FB_GRG_UA_3Beds_2Baths_Denver_East_GasWHTank.osm', args_hash, expected_num_del_objects, expected_num_new_objects, expected_values, 4)
>>>>>>> c52e56fc
  end

  def test_faces_west_azimuth_absolute_southwest
    args_hash = {}
    args_hash['azimuth_type'] = Constants.CoordAbsolute
    args_hash['azimuth'] = 45.0
    expected_num_del_objects = {}
<<<<<<< HEAD
    expected_num_new_objects = { "ShadingSurfaceGroup" => 1, "ShadingSurface" => 1, "SizingPlant" => 1, "PumpConstantSpeed" => 1, "AvailabilityManagerDifferentialThermostat" => 1, "WaterHeaterStratified" => 1, "SetpointManagerScheduled" => 1, "SolarCollectorFlatPlateWater" => 1, "PlantLoop" => 1, "SolarCollectorPerformanceFlatPlate" => 1 }
    expected_values = { "TankVolume" => 60, "Heater1Setpoint" => 125, "Heater2Setpoint" => 125, "CollectorArea" => 40, "CollectorFlowRate" => 0.0000568724330873, "GlycolFrac" => 0.5, "CoordDir" => "Southeast", "Tilt" => UnitConversions.convert(Math.atan(1.0 / 2.0), "rad", "deg") }
    _test_measure("SFD_2000sqft_2story_FB_GRG_UA_3Beds_2Baths_Denver_West_GasWHTank.osm", args_hash, expected_num_del_objects, expected_num_new_objects, expected_values, 4)
=======
    expected_num_new_objects = { 'ShadingSurfaceGroup' => 1, 'ShadingSurface' => 1, 'SizingPlant' => 1, 'PumpConstantSpeed' => 1, 'AvailabilityManagerDifferentialThermostat' => 1, 'WaterHeaterStratified' => 1, 'SetpointManagerScheduled' => 1, 'SolarCollectorFlatPlateWater' => 1, 'PlantLoop' => 1, 'SolarCollectorPerformanceFlatPlate' => 1 }
    expected_values = { 'TankVolume' => 60, 'Heater1Setpoint' => 126.8, 'Heater2Setpoint' => 126.8, 'CollectorArea' => 40, 'CollectorFlowRate' => 0.0000568724330873, 'GlycolFrac' => 0.5, 'CoordDir' => 'Southeast', 'Tilt' => UnitConversions.convert(Math.atan(1.0 / 2.0), 'rad', 'deg') }
    _test_measure('SFD_2000sqft_2story_FB_GRG_UA_3Beds_2Baths_Denver_West_GasWHTank.osm', args_hash, expected_num_del_objects, expected_num_new_objects, expected_values, 4)
>>>>>>> c52e56fc
  end

  def test_faces_east_azimuth_absolute_southwest
    args_hash = {}
    args_hash['azimuth_type'] = Constants.CoordAbsolute
    args_hash['azimuth'] = 45.0
    expected_num_del_objects = {}
<<<<<<< HEAD
    expected_num_new_objects = { "ShadingSurfaceGroup" => 1, "ShadingSurface" => 1, "SizingPlant" => 1, "PumpConstantSpeed" => 1, "AvailabilityManagerDifferentialThermostat" => 1, "WaterHeaterStratified" => 1, "SetpointManagerScheduled" => 1, "SolarCollectorFlatPlateWater" => 1, "PlantLoop" => 1, "SolarCollectorPerformanceFlatPlate" => 1 }
    expected_values = { "TankVolume" => 60, "Heater1Setpoint" => 125, "Heater2Setpoint" => 125, "CollectorArea" => 40, "CollectorFlowRate" => 0.0000568724330873, "GlycolFrac" => 0.5, "CoordDir" => "Northwest", "Tilt" => UnitConversions.convert(Math.atan(1.0 / 2.0), "rad", "deg") }
    _test_measure("SFD_2000sqft_2story_FB_GRG_UA_3Beds_2Baths_Denver_East_GasWHTank.osm", args_hash, expected_num_del_objects, expected_num_new_objects, expected_values, 4)
=======
    expected_num_new_objects = { 'ShadingSurfaceGroup' => 1, 'ShadingSurface' => 1, 'SizingPlant' => 1, 'PumpConstantSpeed' => 1, 'AvailabilityManagerDifferentialThermostat' => 1, 'WaterHeaterStratified' => 1, 'SetpointManagerScheduled' => 1, 'SolarCollectorFlatPlateWater' => 1, 'PlantLoop' => 1, 'SolarCollectorPerformanceFlatPlate' => 1 }
    expected_values = { 'TankVolume' => 60, 'Heater1Setpoint' => 126.8, 'Heater2Setpoint' => 126.8, 'CollectorArea' => 40, 'CollectorFlowRate' => 0.0000568724330873, 'GlycolFrac' => 0.5, 'CoordDir' => 'Northwest', 'Tilt' => UnitConversions.convert(Math.atan(1.0 / 2.0), 'rad', 'deg') }
    _test_measure('SFD_2000sqft_2story_FB_GRG_UA_3Beds_2Baths_Denver_East_GasWHTank.osm', args_hash, expected_num_del_objects, expected_num_new_objects, expected_values, 4)
>>>>>>> c52e56fc
  end

  def test_faces_south_azimuth_absolute_southwest
    args_hash = {}
    args_hash['azimuth_type'] = Constants.CoordAbsolute
    args_hash['azimuth'] = 45.0
    expected_num_del_objects = {}
<<<<<<< HEAD
    expected_num_new_objects = { "ShadingSurfaceGroup" => 1, "ShadingSurface" => 1, "SizingPlant" => 1, "PumpConstantSpeed" => 1, "AvailabilityManagerDifferentialThermostat" => 1, "WaterHeaterStratified" => 1, "SetpointManagerScheduled" => 1, "SolarCollectorFlatPlateWater" => 1, "PlantLoop" => 1, "SolarCollectorPerformanceFlatPlate" => 1 }
    expected_values = { "TankVolume" => 60, "Heater1Setpoint" => 125, "Heater2Setpoint" => 125, "CollectorArea" => 40, "CollectorFlowRate" => 0.0000568724330873, "GlycolFrac" => 0.5, "CoordDir" => "Southwest", "Tilt" => UnitConversions.convert(Math.atan(1.0 / 2.0), "rad", "deg") }
    _test_measure("SFD_2000sqft_2story_FB_GRG_UA_3Beds_2Baths_Denver_South_GasWHTank.osm", args_hash, expected_num_del_objects, expected_num_new_objects, expected_values, 4)
=======
    expected_num_new_objects = { 'ShadingSurfaceGroup' => 1, 'ShadingSurface' => 1, 'SizingPlant' => 1, 'PumpConstantSpeed' => 1, 'AvailabilityManagerDifferentialThermostat' => 1, 'WaterHeaterStratified' => 1, 'SetpointManagerScheduled' => 1, 'SolarCollectorFlatPlateWater' => 1, 'PlantLoop' => 1, 'SolarCollectorPerformanceFlatPlate' => 1 }
    expected_values = { 'TankVolume' => 60, 'Heater1Setpoint' => 126.8, 'Heater2Setpoint' => 126.8, 'CollectorArea' => 40, 'CollectorFlowRate' => 0.0000568724330873, 'GlycolFrac' => 0.5, 'CoordDir' => 'Southwest', 'Tilt' => UnitConversions.convert(Math.atan(1.0 / 2.0), 'rad', 'deg') }
    _test_measure('SFD_2000sqft_2story_FB_GRG_UA_3Beds_2Baths_Denver_South_GasWHTank.osm', args_hash, expected_num_del_objects, expected_num_new_objects, expected_values, 4)
>>>>>>> c52e56fc
  end

  def test_faces_north_tilt_absolute_zero
    args_hash = {}
    args_hash['tilt_type'] = Constants.CoordAbsolute
    expected_num_del_objects = {}
<<<<<<< HEAD
    expected_num_new_objects = { "ShadingSurfaceGroup" => 1, "ShadingSurface" => 1, "SizingPlant" => 1, "PumpConstantSpeed" => 1, "AvailabilityManagerDifferentialThermostat" => 1, "WaterHeaterStratified" => 1, "SetpointManagerScheduled" => 1, "SolarCollectorFlatPlateWater" => 1, "PlantLoop" => 1, "SolarCollectorPerformanceFlatPlate" => 1 }
    expected_values = { "TankVolume" => 60, "Heater1Setpoint" => 125, "Heater2Setpoint" => 125, "CollectorArea" => 40, "CollectorFlowRate" => 0.0000568724330873, "GlycolFrac" => 0.5, "CoordDir" => "StraightUp", "Tilt" => 0 }
    _test_measure("SFD_2000sqft_2story_FB_GRG_UA_3Beds_2Baths_Denver_WHTank.osm", args_hash, expected_num_del_objects, expected_num_new_objects, expected_values, 4)
=======
    expected_num_new_objects = { 'ShadingSurfaceGroup' => 1, 'ShadingSurface' => 1, 'SizingPlant' => 1, 'PumpConstantSpeed' => 1, 'AvailabilityManagerDifferentialThermostat' => 1, 'WaterHeaterStratified' => 1, 'SetpointManagerScheduled' => 1, 'SolarCollectorFlatPlateWater' => 1, 'PlantLoop' => 1, 'SolarCollectorPerformanceFlatPlate' => 1 }
    expected_values = { 'TankVolume' => 60, 'Heater1Setpoint' => 126.8, 'Heater2Setpoint' => 126.8, 'CollectorArea' => 40, 'CollectorFlowRate' => 0.0000568724330873, 'GlycolFrac' => 0.5, 'CoordDir' => 'StraightUp', 'Tilt' => 0 }
    _test_measure('SFD_2000sqft_2story_FB_GRG_UA_3Beds_2Baths_Denver_WHTank.osm', args_hash, expected_num_del_objects, expected_num_new_objects, expected_values, 4)
>>>>>>> c52e56fc
  end

  def test_faces_west_tilt_absolute_zero
    args_hash = {}
    args_hash['tilt_type'] = Constants.CoordAbsolute
    expected_num_del_objects = {}
<<<<<<< HEAD
    expected_num_new_objects = { "ShadingSurfaceGroup" => 1, "ShadingSurface" => 1, "SizingPlant" => 1, "PumpConstantSpeed" => 1, "AvailabilityManagerDifferentialThermostat" => 1, "WaterHeaterStratified" => 1, "SetpointManagerScheduled" => 1, "SolarCollectorFlatPlateWater" => 1, "PlantLoop" => 1, "SolarCollectorPerformanceFlatPlate" => 1 }
    expected_values = { "TankVolume" => 60, "Heater1Setpoint" => 125, "Heater2Setpoint" => 125, "CollectorArea" => 40, "CollectorFlowRate" => 0.0000568724330873, "GlycolFrac" => 0.5, "CoordDir" => "StraightUp", "Tilt" => 0 }
    _test_measure("SFD_2000sqft_2story_FB_GRG_UA_3Beds_2Baths_Denver_West_GasWHTank.osm", args_hash, expected_num_del_objects, expected_num_new_objects, expected_values, 4)
=======
    expected_num_new_objects = { 'ShadingSurfaceGroup' => 1, 'ShadingSurface' => 1, 'SizingPlant' => 1, 'PumpConstantSpeed' => 1, 'AvailabilityManagerDifferentialThermostat' => 1, 'WaterHeaterStratified' => 1, 'SetpointManagerScheduled' => 1, 'SolarCollectorFlatPlateWater' => 1, 'PlantLoop' => 1, 'SolarCollectorPerformanceFlatPlate' => 1 }
    expected_values = { 'TankVolume' => 60, 'Heater1Setpoint' => 126.8, 'Heater2Setpoint' => 126.8, 'CollectorArea' => 40, 'CollectorFlowRate' => 0.0000568724330873, 'GlycolFrac' => 0.5, 'CoordDir' => 'StraightUp', 'Tilt' => 0 }
    _test_measure('SFD_2000sqft_2story_FB_GRG_UA_3Beds_2Baths_Denver_West_GasWHTank.osm', args_hash, expected_num_del_objects, expected_num_new_objects, expected_values, 4)
>>>>>>> c52e56fc
  end

  def test_faces_east_tilt_absolute_zero
    args_hash = {}
    args_hash['tilt_type'] = Constants.CoordAbsolute
    expected_num_del_objects = {}
<<<<<<< HEAD
    expected_num_new_objects = { "ShadingSurfaceGroup" => 1, "ShadingSurface" => 1, "SizingPlant" => 1, "PumpConstantSpeed" => 1, "AvailabilityManagerDifferentialThermostat" => 1, "WaterHeaterStratified" => 1, "SetpointManagerScheduled" => 1, "SolarCollectorFlatPlateWater" => 1, "PlantLoop" => 1, "SolarCollectorPerformanceFlatPlate" => 1 }
    expected_values = { "TankVolume" => 60, "Heater1Setpoint" => 125, "Heater2Setpoint" => 125, "CollectorArea" => 40, "CollectorFlowRate" => 0.0000568724330873, "GlycolFrac" => 0.5, "CoordDir" => "StraightUp", "Tilt" => 0 }
    _test_measure("SFD_2000sqft_2story_FB_GRG_UA_3Beds_2Baths_Denver_East_GasWHTank.osm", args_hash, expected_num_del_objects, expected_num_new_objects, expected_values, 4)
=======
    expected_num_new_objects = { 'ShadingSurfaceGroup' => 1, 'ShadingSurface' => 1, 'SizingPlant' => 1, 'PumpConstantSpeed' => 1, 'AvailabilityManagerDifferentialThermostat' => 1, 'WaterHeaterStratified' => 1, 'SetpointManagerScheduled' => 1, 'SolarCollectorFlatPlateWater' => 1, 'PlantLoop' => 1, 'SolarCollectorPerformanceFlatPlate' => 1 }
    expected_values = { 'TankVolume' => 60, 'Heater1Setpoint' => 126.8, 'Heater2Setpoint' => 126.8, 'CollectorArea' => 40, 'CollectorFlowRate' => 0.0000568724330873, 'GlycolFrac' => 0.5, 'CoordDir' => 'StraightUp', 'Tilt' => 0 }
    _test_measure('SFD_2000sqft_2story_FB_GRG_UA_3Beds_2Baths_Denver_East_GasWHTank.osm', args_hash, expected_num_del_objects, expected_num_new_objects, expected_values, 4)
>>>>>>> c52e56fc
  end

  def test_faces_south_tilt_absolute_zero
    args_hash = {}
    args_hash['tilt_type'] = Constants.CoordAbsolute
    expected_num_del_objects = {}
<<<<<<< HEAD
    expected_num_new_objects = { "ShadingSurfaceGroup" => 1, "ShadingSurface" => 1, "SizingPlant" => 1, "PumpConstantSpeed" => 1, "AvailabilityManagerDifferentialThermostat" => 1, "WaterHeaterStratified" => 1, "SetpointManagerScheduled" => 1, "SolarCollectorFlatPlateWater" => 1, "PlantLoop" => 1, "SolarCollectorPerformanceFlatPlate" => 1 }
    expected_values = { "TankVolume" => 60, "Heater1Setpoint" => 125, "Heater2Setpoint" => 125, "CollectorArea" => 40, "CollectorFlowRate" => 0.0000568724330873, "GlycolFrac" => 0.5, "CoordDir" => "StraightUp", "Tilt" => 0 }
    _test_measure("SFD_2000sqft_2story_FB_GRG_UA_3Beds_2Baths_Denver_South_GasWHTank.osm", args_hash, expected_num_del_objects, expected_num_new_objects, expected_values, 4)
=======
    expected_num_new_objects = { 'ShadingSurfaceGroup' => 1, 'ShadingSurface' => 1, 'SizingPlant' => 1, 'PumpConstantSpeed' => 1, 'AvailabilityManagerDifferentialThermostat' => 1, 'WaterHeaterStratified' => 1, 'SetpointManagerScheduled' => 1, 'SolarCollectorFlatPlateWater' => 1, 'PlantLoop' => 1, 'SolarCollectorPerformanceFlatPlate' => 1 }
    expected_values = { 'TankVolume' => 60, 'Heater1Setpoint' => 126.8, 'Heater2Setpoint' => 126.8, 'CollectorArea' => 40, 'CollectorFlowRate' => 0.0000568724330873, 'GlycolFrac' => 0.5, 'CoordDir' => 'StraightUp', 'Tilt' => 0 }
    _test_measure('SFD_2000sqft_2story_FB_GRG_UA_3Beds_2Baths_Denver_South_GasWHTank.osm', args_hash, expected_num_del_objects, expected_num_new_objects, expected_values, 4)
>>>>>>> c52e56fc
  end

  def test_faces_north_tilt_absolute_thirty
    args_hash = {}
    args_hash['tilt_type'] = Constants.CoordAbsolute
    args_hash['tilt'] = 30.0
    expected_num_del_objects = {}
<<<<<<< HEAD
    expected_num_new_objects = { "ShadingSurfaceGroup" => 1, "ShadingSurface" => 1, "SizingPlant" => 1, "PumpConstantSpeed" => 1, "AvailabilityManagerDifferentialThermostat" => 1, "WaterHeaterStratified" => 1, "SetpointManagerScheduled" => 1, "SolarCollectorFlatPlateWater" => 1, "PlantLoop" => 1, "SolarCollectorPerformanceFlatPlate" => 1 }
    expected_values = { "TankVolume" => 60, "Heater1Setpoint" => 125, "Heater2Setpoint" => 125, "CollectorArea" => 40, "CollectorFlowRate" => 0.0000568724330873, "GlycolFrac" => 0.5, "CoordDir" => "North", "Tilt" => 30 }
    _test_measure("SFD_2000sqft_2story_FB_GRG_UA_3Beds_2Baths_Denver_WHTank.osm", args_hash, expected_num_del_objects, expected_num_new_objects, expected_values, 4)
=======
    expected_num_new_objects = { 'ShadingSurfaceGroup' => 1, 'ShadingSurface' => 1, 'SizingPlant' => 1, 'PumpConstantSpeed' => 1, 'AvailabilityManagerDifferentialThermostat' => 1, 'WaterHeaterStratified' => 1, 'SetpointManagerScheduled' => 1, 'SolarCollectorFlatPlateWater' => 1, 'PlantLoop' => 1, 'SolarCollectorPerformanceFlatPlate' => 1 }
    expected_values = { 'TankVolume' => 60, 'Heater1Setpoint' => 126.8, 'Heater2Setpoint' => 126.8, 'CollectorArea' => 40, 'CollectorFlowRate' => 0.0000568724330873, 'GlycolFrac' => 0.5, 'CoordDir' => 'North', 'Tilt' => 30 }
    _test_measure('SFD_2000sqft_2story_FB_GRG_UA_3Beds_2Baths_Denver_WHTank.osm', args_hash, expected_num_del_objects, expected_num_new_objects, expected_values, 4)
>>>>>>> c52e56fc
  end

  def test_faces_west_tilt_absolute_thirty
    args_hash = {}
    args_hash['tilt_type'] = Constants.CoordAbsolute
    args_hash['tilt'] = 30.0
    expected_num_del_objects = {}
<<<<<<< HEAD
    expected_num_new_objects = { "ShadingSurfaceGroup" => 1, "ShadingSurface" => 1, "SizingPlant" => 1, "PumpConstantSpeed" => 1, "AvailabilityManagerDifferentialThermostat" => 1, "WaterHeaterStratified" => 1, "SetpointManagerScheduled" => 1, "SolarCollectorFlatPlateWater" => 1, "PlantLoop" => 1, "SolarCollectorPerformanceFlatPlate" => 1 }
    expected_values = { "TankVolume" => 60, "Heater1Setpoint" => 125, "Heater2Setpoint" => 125, "CollectorArea" => 40, "CollectorFlowRate" => 0.0000568724330873, "GlycolFrac" => 0.5, "CoordDir" => "North", "Tilt" => 30 }
    _test_measure("SFD_2000sqft_2story_FB_GRG_UA_3Beds_2Baths_Denver_West_GasWHTank.osm", args_hash, expected_num_del_objects, expected_num_new_objects, expected_values, 4)
=======
    expected_num_new_objects = { 'ShadingSurfaceGroup' => 1, 'ShadingSurface' => 1, 'SizingPlant' => 1, 'PumpConstantSpeed' => 1, 'AvailabilityManagerDifferentialThermostat' => 1, 'WaterHeaterStratified' => 1, 'SetpointManagerScheduled' => 1, 'SolarCollectorFlatPlateWater' => 1, 'PlantLoop' => 1, 'SolarCollectorPerformanceFlatPlate' => 1 }
    expected_values = { 'TankVolume' => 60, 'Heater1Setpoint' => 126.8, 'Heater2Setpoint' => 126.8, 'CollectorArea' => 40, 'CollectorFlowRate' => 0.0000568724330873, 'GlycolFrac' => 0.5, 'CoordDir' => 'North', 'Tilt' => 30 }
    _test_measure('SFD_2000sqft_2story_FB_GRG_UA_3Beds_2Baths_Denver_West_GasWHTank.osm', args_hash, expected_num_del_objects, expected_num_new_objects, expected_values, 4)
>>>>>>> c52e56fc
  end

  def test_faces_east_tilt_absolute_thirty
    args_hash = {}
    args_hash['tilt_type'] = Constants.CoordAbsolute
    args_hash['tilt'] = 30.0
    expected_num_del_objects = {}
<<<<<<< HEAD
    expected_num_new_objects = { "ShadingSurfaceGroup" => 1, "ShadingSurface" => 1, "SizingPlant" => 1, "PumpConstantSpeed" => 1, "AvailabilityManagerDifferentialThermostat" => 1, "WaterHeaterStratified" => 1, "SetpointManagerScheduled" => 1, "SolarCollectorFlatPlateWater" => 1, "PlantLoop" => 1, "SolarCollectorPerformanceFlatPlate" => 1 }
    expected_values = { "TankVolume" => 60, "Heater1Setpoint" => 125, "Heater2Setpoint" => 125, "CollectorArea" => 40, "CollectorFlowRate" => 0.0000568724330873, "GlycolFrac" => 0.5, "CoordDir" => "North", "Tilt" => 30 }
    _test_measure("SFD_2000sqft_2story_FB_GRG_UA_3Beds_2Baths_Denver_East_GasWHTank.osm", args_hash, expected_num_del_objects, expected_num_new_objects, expected_values, 4)
=======
    expected_num_new_objects = { 'ShadingSurfaceGroup' => 1, 'ShadingSurface' => 1, 'SizingPlant' => 1, 'PumpConstantSpeed' => 1, 'AvailabilityManagerDifferentialThermostat' => 1, 'WaterHeaterStratified' => 1, 'SetpointManagerScheduled' => 1, 'SolarCollectorFlatPlateWater' => 1, 'PlantLoop' => 1, 'SolarCollectorPerformanceFlatPlate' => 1 }
    expected_values = { 'TankVolume' => 60, 'Heater1Setpoint' => 126.8, 'Heater2Setpoint' => 126.8, 'CollectorArea' => 40, 'CollectorFlowRate' => 0.0000568724330873, 'GlycolFrac' => 0.5, 'CoordDir' => 'North', 'Tilt' => 30 }
    _test_measure('SFD_2000sqft_2story_FB_GRG_UA_3Beds_2Baths_Denver_East_GasWHTank.osm', args_hash, expected_num_del_objects, expected_num_new_objects, expected_values, 4)
>>>>>>> c52e56fc
  end

  def test_faces_south_tilt_absolute_thirty
    args_hash = {}
    args_hash['tilt_type'] = Constants.CoordAbsolute
    args_hash['tilt'] = 30.0
    expected_num_del_objects = {}
<<<<<<< HEAD
    expected_num_new_objects = { "ShadingSurfaceGroup" => 1, "ShadingSurface" => 1, "SizingPlant" => 1, "PumpConstantSpeed" => 1, "AvailabilityManagerDifferentialThermostat" => 1, "WaterHeaterStratified" => 1, "SetpointManagerScheduled" => 1, "SolarCollectorFlatPlateWater" => 1, "PlantLoop" => 1, "SolarCollectorPerformanceFlatPlate" => 1 }
    expected_values = { "TankVolume" => 60, "Heater1Setpoint" => 125, "Heater2Setpoint" => 125, "CollectorArea" => 40, "CollectorFlowRate" => 0.0000568724330873, "GlycolFrac" => 0.5, "CoordDir" => "North", "Tilt" => 30 }
    _test_measure("SFD_2000sqft_2story_FB_GRG_UA_3Beds_2Baths_Denver_South_GasWHTank.osm", args_hash, expected_num_del_objects, expected_num_new_objects, expected_values, 4)
=======
    expected_num_new_objects = { 'ShadingSurfaceGroup' => 1, 'ShadingSurface' => 1, 'SizingPlant' => 1, 'PumpConstantSpeed' => 1, 'AvailabilityManagerDifferentialThermostat' => 1, 'WaterHeaterStratified' => 1, 'SetpointManagerScheduled' => 1, 'SolarCollectorFlatPlateWater' => 1, 'PlantLoop' => 1, 'SolarCollectorPerformanceFlatPlate' => 1 }
    expected_values = { 'TankVolume' => 60, 'Heater1Setpoint' => 126.8, 'Heater2Setpoint' => 126.8, 'CollectorArea' => 40, 'CollectorFlowRate' => 0.0000568724330873, 'GlycolFrac' => 0.5, 'CoordDir' => 'North', 'Tilt' => 30 }
    _test_measure('SFD_2000sqft_2story_FB_GRG_UA_3Beds_2Baths_Denver_South_GasWHTank.osm', args_hash, expected_num_del_objects, expected_num_new_objects, expected_values, 4)
>>>>>>> c52e56fc
  end

  def test_faces_north_tilt_latitude_minus_15_deg
    args_hash = {}
    args_hash['tilt_type'] = Constants.TiltLatitude
    args_hash['tilt'] = -15.0
    expected_num_del_objects = {}
<<<<<<< HEAD
    expected_num_new_objects = { "ShadingSurfaceGroup" => 1, "ShadingSurface" => 1, "SizingPlant" => 1, "PumpConstantSpeed" => 1, "AvailabilityManagerDifferentialThermostat" => 1, "WaterHeaterStratified" => 1, "SetpointManagerScheduled" => 1, "SolarCollectorFlatPlateWater" => 1, "PlantLoop" => 1, "SolarCollectorPerformanceFlatPlate" => 1 }
    expected_values = { "TankVolume" => 60, "Heater1Setpoint" => 125, "Heater2Setpoint" => 125, "CollectorArea" => 40, "CollectorFlowRate" => 0.0000568724330873, "GlycolFrac" => 0.5, "CoordDir" => "North", "Tilt" => 39.83 - 15 }
    _test_measure("SFD_2000sqft_2story_FB_GRG_UA_3Beds_2Baths_Denver_WHTank.osm", args_hash, expected_num_del_objects, expected_num_new_objects, expected_values, 4)
=======
    expected_num_new_objects = { 'ShadingSurfaceGroup' => 1, 'ShadingSurface' => 1, 'SizingPlant' => 1, 'PumpConstantSpeed' => 1, 'AvailabilityManagerDifferentialThermostat' => 1, 'WaterHeaterStratified' => 1, 'SetpointManagerScheduled' => 1, 'SolarCollectorFlatPlateWater' => 1, 'PlantLoop' => 1, 'SolarCollectorPerformanceFlatPlate' => 1 }
    expected_values = { 'TankVolume' => 60, 'Heater1Setpoint' => 126.8, 'Heater2Setpoint' => 126.8, 'CollectorArea' => 40, 'CollectorFlowRate' => 0.0000568724330873, 'GlycolFrac' => 0.5, 'CoordDir' => 'North', 'Tilt' => 39.83 - 15 }
    _test_measure('SFD_2000sqft_2story_FB_GRG_UA_3Beds_2Baths_Denver_WHTank.osm', args_hash, expected_num_del_objects, expected_num_new_objects, expected_values, 4)
>>>>>>> c52e56fc
  end

  def test_faces_west_tilt_latitude_minus_15_deg
    args_hash = {}
    args_hash['tilt_type'] = Constants.TiltLatitude
    args_hash['tilt'] = -15.0
    expected_num_del_objects = {}
<<<<<<< HEAD
    expected_num_new_objects = { "ShadingSurfaceGroup" => 1, "ShadingSurface" => 1, "SizingPlant" => 1, "PumpConstantSpeed" => 1, "AvailabilityManagerDifferentialThermostat" => 1, "WaterHeaterStratified" => 1, "SetpointManagerScheduled" => 1, "SolarCollectorFlatPlateWater" => 1, "PlantLoop" => 1, "SolarCollectorPerformanceFlatPlate" => 1 }
    expected_values = { "TankVolume" => 60, "Heater1Setpoint" => 125, "Heater2Setpoint" => 125, "CollectorArea" => 40, "CollectorFlowRate" => 0.0000568724330873, "GlycolFrac" => 0.5, "CoordDir" => "North", "Tilt" => 39.83 - 15 }
    _test_measure("SFD_2000sqft_2story_FB_GRG_UA_3Beds_2Baths_Denver_West_GasWHTank.osm", args_hash, expected_num_del_objects, expected_num_new_objects, expected_values, 4)
=======
    expected_num_new_objects = { 'ShadingSurfaceGroup' => 1, 'ShadingSurface' => 1, 'SizingPlant' => 1, 'PumpConstantSpeed' => 1, 'AvailabilityManagerDifferentialThermostat' => 1, 'WaterHeaterStratified' => 1, 'SetpointManagerScheduled' => 1, 'SolarCollectorFlatPlateWater' => 1, 'PlantLoop' => 1, 'SolarCollectorPerformanceFlatPlate' => 1 }
    expected_values = { 'TankVolume' => 60, 'Heater1Setpoint' => 126.8, 'Heater2Setpoint' => 126.8, 'CollectorArea' => 40, 'CollectorFlowRate' => 0.0000568724330873, 'GlycolFrac' => 0.5, 'CoordDir' => 'North', 'Tilt' => 39.83 - 15 }
    _test_measure('SFD_2000sqft_2story_FB_GRG_UA_3Beds_2Baths_Denver_West_GasWHTank.osm', args_hash, expected_num_del_objects, expected_num_new_objects, expected_values, 4)
>>>>>>> c52e56fc
  end

  def test_faces_east_tilt_latitude_minus_15_deg
    args_hash = {}
    args_hash['tilt_type'] = Constants.TiltLatitude
    args_hash['tilt'] = -15.0
    expected_num_del_objects = {}
<<<<<<< HEAD
    expected_num_new_objects = { "ShadingSurfaceGroup" => 1, "ShadingSurface" => 1, "SizingPlant" => 1, "PumpConstantSpeed" => 1, "AvailabilityManagerDifferentialThermostat" => 1, "WaterHeaterStratified" => 1, "SetpointManagerScheduled" => 1, "SolarCollectorFlatPlateWater" => 1, "PlantLoop" => 1, "SolarCollectorPerformanceFlatPlate" => 1 }
    expected_values = { "TankVolume" => 60, "Heater1Setpoint" => 125, "Heater2Setpoint" => 125, "CollectorArea" => 40, "CollectorFlowRate" => 0.0000568724330873, "GlycolFrac" => 0.5, "CoordDir" => "North", "Tilt" => 39.83 - 15 }
    _test_measure("SFD_2000sqft_2story_FB_GRG_UA_3Beds_2Baths_Denver_East_GasWHTank.osm", args_hash, expected_num_del_objects, expected_num_new_objects, expected_values, 4)
=======
    expected_num_new_objects = { 'ShadingSurfaceGroup' => 1, 'ShadingSurface' => 1, 'SizingPlant' => 1, 'PumpConstantSpeed' => 1, 'AvailabilityManagerDifferentialThermostat' => 1, 'WaterHeaterStratified' => 1, 'SetpointManagerScheduled' => 1, 'SolarCollectorFlatPlateWater' => 1, 'PlantLoop' => 1, 'SolarCollectorPerformanceFlatPlate' => 1 }
    expected_values = { 'TankVolume' => 60, 'Heater1Setpoint' => 126.8, 'Heater2Setpoint' => 126.8, 'CollectorArea' => 40, 'CollectorFlowRate' => 0.0000568724330873, 'GlycolFrac' => 0.5, 'CoordDir' => 'North', 'Tilt' => 39.83 - 15 }
    _test_measure('SFD_2000sqft_2story_FB_GRG_UA_3Beds_2Baths_Denver_East_GasWHTank.osm', args_hash, expected_num_del_objects, expected_num_new_objects, expected_values, 4)
>>>>>>> c52e56fc
  end

  def test_faces_south_tilt_latitude_minus_15_deg
    args_hash = {}
    args_hash['tilt_type'] = Constants.TiltLatitude
    args_hash['tilt'] = -15.0
    expected_num_del_objects = {}
<<<<<<< HEAD
    expected_num_new_objects = { "ShadingSurfaceGroup" => 1, "ShadingSurface" => 1, "SizingPlant" => 1, "PumpConstantSpeed" => 1, "AvailabilityManagerDifferentialThermostat" => 1, "WaterHeaterStratified" => 1, "SetpointManagerScheduled" => 1, "SolarCollectorFlatPlateWater" => 1, "PlantLoop" => 1, "SolarCollectorPerformanceFlatPlate" => 1 }
    expected_values = { "TankVolume" => 60, "Heater1Setpoint" => 125, "Heater2Setpoint" => 125, "CollectorArea" => 40, "CollectorFlowRate" => 0.0000568724330873, "GlycolFrac" => 0.5, "CoordDir" => "North", "Tilt" => 39.83 - 15 }
    _test_measure("SFD_2000sqft_2story_FB_GRG_UA_3Beds_2Baths_Denver_South_GasWHTank.osm", args_hash, expected_num_del_objects, expected_num_new_objects, expected_values, 4)
=======
    expected_num_new_objects = { 'ShadingSurfaceGroup' => 1, 'ShadingSurface' => 1, 'SizingPlant' => 1, 'PumpConstantSpeed' => 1, 'AvailabilityManagerDifferentialThermostat' => 1, 'WaterHeaterStratified' => 1, 'SetpointManagerScheduled' => 1, 'SolarCollectorFlatPlateWater' => 1, 'PlantLoop' => 1, 'SolarCollectorPerformanceFlatPlate' => 1 }
    expected_values = { 'TankVolume' => 60, 'Heater1Setpoint' => 126.8, 'Heater2Setpoint' => 126.8, 'CollectorArea' => 40, 'CollectorFlowRate' => 0.0000568724330873, 'GlycolFrac' => 0.5, 'CoordDir' => 'North', 'Tilt' => 39.83 - 15 }
    _test_measure('SFD_2000sqft_2story_FB_GRG_UA_3Beds_2Baths_Denver_South_GasWHTank.osm', args_hash, expected_num_del_objects, expected_num_new_objects, expected_values, 4)
>>>>>>> c52e56fc
  end

  def test_faces_north_tilt_latitude_plus_15_deg
    args_hash = {}
    args_hash['tilt_type'] = Constants.TiltLatitude
    args_hash['tilt'] = 15.0
    expected_num_del_objects = {}
<<<<<<< HEAD
    expected_num_new_objects = { "ShadingSurfaceGroup" => 1, "ShadingSurface" => 1, "SizingPlant" => 1, "PumpConstantSpeed" => 1, "AvailabilityManagerDifferentialThermostat" => 1, "WaterHeaterStratified" => 1, "SetpointManagerScheduled" => 1, "SolarCollectorFlatPlateWater" => 1, "PlantLoop" => 1, "SolarCollectorPerformanceFlatPlate" => 1 }
    expected_values = { "TankVolume" => 60, "Heater1Setpoint" => 125, "Heater2Setpoint" => 125, "CollectorArea" => 40, "CollectorFlowRate" => 0.0000568724330873, "GlycolFrac" => 0.5, "CoordDir" => "North", "Tilt" => 39.83 + 15 }
    _test_measure("SFD_2000sqft_2story_FB_GRG_UA_3Beds_2Baths_Denver_WHTank.osm", args_hash, expected_num_del_objects, expected_num_new_objects, expected_values, 4)
=======
    expected_num_new_objects = { 'ShadingSurfaceGroup' => 1, 'ShadingSurface' => 1, 'SizingPlant' => 1, 'PumpConstantSpeed' => 1, 'AvailabilityManagerDifferentialThermostat' => 1, 'WaterHeaterStratified' => 1, 'SetpointManagerScheduled' => 1, 'SolarCollectorFlatPlateWater' => 1, 'PlantLoop' => 1, 'SolarCollectorPerformanceFlatPlate' => 1 }
    expected_values = { 'TankVolume' => 60, 'Heater1Setpoint' => 126.8, 'Heater2Setpoint' => 126.8, 'CollectorArea' => 40, 'CollectorFlowRate' => 0.0000568724330873, 'GlycolFrac' => 0.5, 'CoordDir' => 'North', 'Tilt' => 39.83 + 15 }
    _test_measure('SFD_2000sqft_2story_FB_GRG_UA_3Beds_2Baths_Denver_WHTank.osm', args_hash, expected_num_del_objects, expected_num_new_objects, expected_values, 4)
>>>>>>> c52e56fc
  end

  def test_faces_west_tilt_latitude_plus_15_deg
    args_hash = {}
    args_hash['tilt_type'] = Constants.TiltLatitude
    args_hash['tilt'] = 15.0
    expected_num_del_objects = {}
<<<<<<< HEAD
    expected_num_new_objects = { "ShadingSurfaceGroup" => 1, "ShadingSurface" => 1, "SizingPlant" => 1, "PumpConstantSpeed" => 1, "AvailabilityManagerDifferentialThermostat" => 1, "WaterHeaterStratified" => 1, "SetpointManagerScheduled" => 1, "SolarCollectorFlatPlateWater" => 1, "PlantLoop" => 1, "SolarCollectorPerformanceFlatPlate" => 1 }
    expected_values = { "TankVolume" => 60, "Heater1Setpoint" => 125, "Heater2Setpoint" => 125, "CollectorArea" => 40, "CollectorFlowRate" => 0.0000568724330873, "GlycolFrac" => 0.5, "CoordDir" => "North", "Tilt" => 39.83 + 15 }
    _test_measure("SFD_2000sqft_2story_FB_GRG_UA_3Beds_2Baths_Denver_West_GasWHTank.osm", args_hash, expected_num_del_objects, expected_num_new_objects, expected_values, 4)
=======
    expected_num_new_objects = { 'ShadingSurfaceGroup' => 1, 'ShadingSurface' => 1, 'SizingPlant' => 1, 'PumpConstantSpeed' => 1, 'AvailabilityManagerDifferentialThermostat' => 1, 'WaterHeaterStratified' => 1, 'SetpointManagerScheduled' => 1, 'SolarCollectorFlatPlateWater' => 1, 'PlantLoop' => 1, 'SolarCollectorPerformanceFlatPlate' => 1 }
    expected_values = { 'TankVolume' => 60, 'Heater1Setpoint' => 126.8, 'Heater2Setpoint' => 126.8, 'CollectorArea' => 40, 'CollectorFlowRate' => 0.0000568724330873, 'GlycolFrac' => 0.5, 'CoordDir' => 'North', 'Tilt' => 39.83 + 15 }
    _test_measure('SFD_2000sqft_2story_FB_GRG_UA_3Beds_2Baths_Denver_West_GasWHTank.osm', args_hash, expected_num_del_objects, expected_num_new_objects, expected_values, 4)
>>>>>>> c52e56fc
  end

  def test_faces_east_tilt_latitude_plus_15_deg
    args_hash = {}
    args_hash['tilt_type'] = Constants.TiltLatitude
    args_hash['tilt'] = 15.0
    expected_num_del_objects = {}
<<<<<<< HEAD
    expected_num_new_objects = { "ShadingSurfaceGroup" => 1, "ShadingSurface" => 1, "SizingPlant" => 1, "PumpConstantSpeed" => 1, "AvailabilityManagerDifferentialThermostat" => 1, "WaterHeaterStratified" => 1, "SetpointManagerScheduled" => 1, "SolarCollectorFlatPlateWater" => 1, "PlantLoop" => 1, "SolarCollectorPerformanceFlatPlate" => 1 }
    expected_values = { "TankVolume" => 60, "Heater1Setpoint" => 125, "Heater2Setpoint" => 125, "CollectorArea" => 40, "CollectorFlowRate" => 0.0000568724330873, "GlycolFrac" => 0.5, "CoordDir" => "North", "Tilt" => 39.83 + 15 }
    _test_measure("SFD_2000sqft_2story_FB_GRG_UA_3Beds_2Baths_Denver_East_GasWHTank.osm", args_hash, expected_num_del_objects, expected_num_new_objects, expected_values, 4)
=======
    expected_num_new_objects = { 'ShadingSurfaceGroup' => 1, 'ShadingSurface' => 1, 'SizingPlant' => 1, 'PumpConstantSpeed' => 1, 'AvailabilityManagerDifferentialThermostat' => 1, 'WaterHeaterStratified' => 1, 'SetpointManagerScheduled' => 1, 'SolarCollectorFlatPlateWater' => 1, 'PlantLoop' => 1, 'SolarCollectorPerformanceFlatPlate' => 1 }
    expected_values = { 'TankVolume' => 60, 'Heater1Setpoint' => 126.8, 'Heater2Setpoint' => 126.8, 'CollectorArea' => 40, 'CollectorFlowRate' => 0.0000568724330873, 'GlycolFrac' => 0.5, 'CoordDir' => 'North', 'Tilt' => 39.83 + 15 }
    _test_measure('SFD_2000sqft_2story_FB_GRG_UA_3Beds_2Baths_Denver_East_GasWHTank.osm', args_hash, expected_num_del_objects, expected_num_new_objects, expected_values, 4)
>>>>>>> c52e56fc
  end

  def test_faces_south_tilt_latitude_plus_15_deg
    args_hash = {}
    args_hash['tilt_type'] = Constants.TiltLatitude
    args_hash['tilt'] = 15.0
    expected_num_del_objects = {}
<<<<<<< HEAD
    expected_num_new_objects = { "ShadingSurfaceGroup" => 1, "ShadingSurface" => 1, "SizingPlant" => 1, "PumpConstantSpeed" => 1, "AvailabilityManagerDifferentialThermostat" => 1, "WaterHeaterStratified" => 1, "SetpointManagerScheduled" => 1, "SolarCollectorFlatPlateWater" => 1, "PlantLoop" => 1, "SolarCollectorPerformanceFlatPlate" => 1 }
    expected_values = { "TankVolume" => 60, "Heater1Setpoint" => 125, "Heater2Setpoint" => 125, "CollectorArea" => 40, "CollectorFlowRate" => 0.0000568724330873, "GlycolFrac" => 0.5, "CoordDir" => "North", "Tilt" => 39.83 + 15 }
    _test_measure("SFD_2000sqft_2story_FB_GRG_UA_3Beds_2Baths_Denver_South_GasWHTank.osm", args_hash, expected_num_del_objects, expected_num_new_objects, expected_values, 4)
=======
    expected_num_new_objects = { 'ShadingSurfaceGroup' => 1, 'ShadingSurface' => 1, 'SizingPlant' => 1, 'PumpConstantSpeed' => 1, 'AvailabilityManagerDifferentialThermostat' => 1, 'WaterHeaterStratified' => 1, 'SetpointManagerScheduled' => 1, 'SolarCollectorFlatPlateWater' => 1, 'PlantLoop' => 1, 'SolarCollectorPerformanceFlatPlate' => 1 }
    expected_values = { 'TankVolume' => 60, 'Heater1Setpoint' => 126.8, 'Heater2Setpoint' => 126.8, 'CollectorArea' => 40, 'CollectorFlowRate' => 0.0000568724330873, 'GlycolFrac' => 0.5, 'CoordDir' => 'North', 'Tilt' => 39.83 + 15 }
    _test_measure('SFD_2000sqft_2story_FB_GRG_UA_3Beds_2Baths_Denver_South_GasWHTank.osm', args_hash, expected_num_del_objects, expected_num_new_objects, expected_values, 4)
>>>>>>> c52e56fc
  end

  def test_faces_north_tilt_pitch_roof
    args_hash = {}
    expected_num_del_objects = {}
<<<<<<< HEAD
    expected_num_new_objects = { "ShadingSurfaceGroup" => 1, "ShadingSurface" => 1, "SizingPlant" => 1, "PumpConstantSpeed" => 1, "AvailabilityManagerDifferentialThermostat" => 1, "WaterHeaterStratified" => 1, "SetpointManagerScheduled" => 1, "SolarCollectorFlatPlateWater" => 1, "PlantLoop" => 1, "SolarCollectorPerformanceFlatPlate" => 1 }
    expected_values = { "TankVolume" => 60, "Heater1Setpoint" => 125, "Heater2Setpoint" => 125, "CollectorArea" => 40, "CollectorFlowRate" => 0.0000568724330873, "GlycolFrac" => 0.5, "CoordDir" => "North", "Tilt" => UnitConversions.convert(Math.atan(1.0 / 2.0), "rad", "deg") }
    _test_measure("SFD_2000sqft_2story_FB_GRG_UA_3Beds_2Baths_Denver_WHTank.osm", args_hash, expected_num_del_objects, expected_num_new_objects, expected_values, 4)
=======
    expected_num_new_objects = { 'ShadingSurfaceGroup' => 1, 'ShadingSurface' => 1, 'SizingPlant' => 1, 'PumpConstantSpeed' => 1, 'AvailabilityManagerDifferentialThermostat' => 1, 'WaterHeaterStratified' => 1, 'SetpointManagerScheduled' => 1, 'SolarCollectorFlatPlateWater' => 1, 'PlantLoop' => 1, 'SolarCollectorPerformanceFlatPlate' => 1 }
    expected_values = { 'TankVolume' => 60, 'Heater1Setpoint' => 126.8, 'Heater2Setpoint' => 126.8, 'CollectorArea' => 40, 'CollectorFlowRate' => 0.0000568724330873, 'GlycolFrac' => 0.5, 'CoordDir' => 'North', 'Tilt' => UnitConversions.convert(Math.atan(1.0 / 2.0), 'rad', 'deg') }
    _test_measure('SFD_2000sqft_2story_FB_GRG_UA_3Beds_2Baths_Denver_WHTank.osm', args_hash, expected_num_del_objects, expected_num_new_objects, expected_values, 4)
>>>>>>> c52e56fc
  end

  def test_faces_west_tilt_pitch_roof
    args_hash = {}
    expected_num_del_objects = {}
<<<<<<< HEAD
    expected_num_new_objects = { "ShadingSurfaceGroup" => 1, "ShadingSurface" => 1, "SizingPlant" => 1, "PumpConstantSpeed" => 1, "AvailabilityManagerDifferentialThermostat" => 1, "WaterHeaterStratified" => 1, "SetpointManagerScheduled" => 1, "SolarCollectorFlatPlateWater" => 1, "PlantLoop" => 1, "SolarCollectorPerformanceFlatPlate" => 1 }
    expected_values = { "TankVolume" => 60, "Heater1Setpoint" => 125, "Heater2Setpoint" => 125, "CollectorArea" => 40, "CollectorFlowRate" => 0.0000568724330873, "GlycolFrac" => 0.5, "CoordDir" => "North", "Tilt" => UnitConversions.convert(Math.atan(1.0 / 2.0), "rad", "deg") }
    _test_measure("SFD_2000sqft_2story_FB_GRG_UA_3Beds_2Baths_Denver_West_GasWHTank.osm", args_hash, expected_num_del_objects, expected_num_new_objects, expected_values, 4)
=======
    expected_num_new_objects = { 'ShadingSurfaceGroup' => 1, 'ShadingSurface' => 1, 'SizingPlant' => 1, 'PumpConstantSpeed' => 1, 'AvailabilityManagerDifferentialThermostat' => 1, 'WaterHeaterStratified' => 1, 'SetpointManagerScheduled' => 1, 'SolarCollectorFlatPlateWater' => 1, 'PlantLoop' => 1, 'SolarCollectorPerformanceFlatPlate' => 1 }
    expected_values = { 'TankVolume' => 60, 'Heater1Setpoint' => 126.8, 'Heater2Setpoint' => 126.8, 'CollectorArea' => 40, 'CollectorFlowRate' => 0.0000568724330873, 'GlycolFrac' => 0.5, 'CoordDir' => 'North', 'Tilt' => UnitConversions.convert(Math.atan(1.0 / 2.0), 'rad', 'deg') }
    _test_measure('SFD_2000sqft_2story_FB_GRG_UA_3Beds_2Baths_Denver_West_GasWHTank.osm', args_hash, expected_num_del_objects, expected_num_new_objects, expected_values, 4)
>>>>>>> c52e56fc
  end

  def test_faces_east_tilt_pitch_roof
    args_hash = {}
    expected_num_del_objects = {}
<<<<<<< HEAD
    expected_num_new_objects = { "ShadingSurfaceGroup" => 1, "ShadingSurface" => 1, "SizingPlant" => 1, "PumpConstantSpeed" => 1, "AvailabilityManagerDifferentialThermostat" => 1, "WaterHeaterStratified" => 1, "SetpointManagerScheduled" => 1, "SolarCollectorFlatPlateWater" => 1, "PlantLoop" => 1, "SolarCollectorPerformanceFlatPlate" => 1 }
    expected_values = { "TankVolume" => 60, "Heater1Setpoint" => 125, "Heater2Setpoint" => 125, "CollectorArea" => 40, "CollectorFlowRate" => 0.0000568724330873, "GlycolFrac" => 0.5, "CoordDir" => "North", "Tilt" => UnitConversions.convert(Math.atan(1.0 / 2.0), "rad", "deg") }
    _test_measure("SFD_2000sqft_2story_FB_GRG_UA_3Beds_2Baths_Denver_East_GasWHTank.osm", args_hash, expected_num_del_objects, expected_num_new_objects, expected_values, 4)
=======
    expected_num_new_objects = { 'ShadingSurfaceGroup' => 1, 'ShadingSurface' => 1, 'SizingPlant' => 1, 'PumpConstantSpeed' => 1, 'AvailabilityManagerDifferentialThermostat' => 1, 'WaterHeaterStratified' => 1, 'SetpointManagerScheduled' => 1, 'SolarCollectorFlatPlateWater' => 1, 'PlantLoop' => 1, 'SolarCollectorPerformanceFlatPlate' => 1 }
    expected_values = { 'TankVolume' => 60, 'Heater1Setpoint' => 126.8, 'Heater2Setpoint' => 126.8, 'CollectorArea' => 40, 'CollectorFlowRate' => 0.0000568724330873, 'GlycolFrac' => 0.5, 'CoordDir' => 'North', 'Tilt' => UnitConversions.convert(Math.atan(1.0 / 2.0), 'rad', 'deg') }
    _test_measure('SFD_2000sqft_2story_FB_GRG_UA_3Beds_2Baths_Denver_East_GasWHTank.osm', args_hash, expected_num_del_objects, expected_num_new_objects, expected_values, 4)
>>>>>>> c52e56fc
  end

  def test_faces_south_tilt_pitch_roof
    args_hash = {}
    expected_num_del_objects = {}
<<<<<<< HEAD
    expected_num_new_objects = { "ShadingSurfaceGroup" => 1, "ShadingSurface" => 1, "SizingPlant" => 1, "PumpConstantSpeed" => 1, "AvailabilityManagerDifferentialThermostat" => 1, "WaterHeaterStratified" => 1, "SetpointManagerScheduled" => 1, "SolarCollectorFlatPlateWater" => 1, "PlantLoop" => 1, "SolarCollectorPerformanceFlatPlate" => 1 }
    expected_values = { "TankVolume" => 60, "Heater1Setpoint" => 125, "Heater2Setpoint" => 125, "CollectorArea" => 40, "CollectorFlowRate" => 0.0000568724330873, "GlycolFrac" => 0.5, "CoordDir" => "North", "Tilt" => UnitConversions.convert(Math.atan(1.0 / 2.0), "rad", "deg") }
    _test_measure("SFD_2000sqft_2story_FB_GRG_UA_3Beds_2Baths_Denver_South_GasWHTank.osm", args_hash, expected_num_del_objects, expected_num_new_objects, expected_values, 4)
=======
    expected_num_new_objects = { 'ShadingSurfaceGroup' => 1, 'ShadingSurface' => 1, 'SizingPlant' => 1, 'PumpConstantSpeed' => 1, 'AvailabilityManagerDifferentialThermostat' => 1, 'WaterHeaterStratified' => 1, 'SetpointManagerScheduled' => 1, 'SolarCollectorFlatPlateWater' => 1, 'PlantLoop' => 1, 'SolarCollectorPerformanceFlatPlate' => 1 }
    expected_values = { 'TankVolume' => 60, 'Heater1Setpoint' => 126.8, 'Heater2Setpoint' => 126.8, 'CollectorArea' => 40, 'CollectorFlowRate' => 0.0000568724330873, 'GlycolFrac' => 0.5, 'CoordDir' => 'North', 'Tilt' => UnitConversions.convert(Math.atan(1.0 / 2.0), 'rad', 'deg') }
    _test_measure('SFD_2000sqft_2story_FB_GRG_UA_3Beds_2Baths_Denver_South_GasWHTank.osm', args_hash, expected_num_del_objects, expected_num_new_objects, expected_values, 4)
>>>>>>> c52e56fc
  end

  def test_faces_south_single_family_attached_new_construction
    num_units = 1
    args_hash = {}
    expected_num_del_objects = {}
<<<<<<< HEAD
    expected_num_new_objects = { "ShadingSurfaceGroup" => num_units, "ShadingSurface" => num_units, "SizingPlant" => num_units, "PumpConstantSpeed" => num_units, "AvailabilityManagerDifferentialThermostat" => num_units, "WaterHeaterStratified" => num_units, "SetpointManagerScheduled" => num_units, "SolarCollectorFlatPlateWater" => num_units, "PlantLoop" => num_units, "SolarCollectorPerformanceFlatPlate" => num_units }
    expected_values = { "TankVolume" => 60, "Heater1Setpoint" => 125, "Heater2Setpoint" => 125, "CollectorArea" => 40, "CollectorFlowRate" => 0.0000568724330873, "GlycolFrac" => 0.5, "CoordDir" => "North", "Tilt" => UnitConversions.convert(Math.atan(1.0 / 2.0), "rad", "deg") }
    _test_measure("SFA_4units_1story_FB_UA_3Beds_2Baths_Denver_WHTank.osm", args_hash, expected_num_del_objects, expected_num_new_objects, expected_values, num_units * 4)
=======
    expected_num_new_objects = { 'ShadingSurfaceGroup' => num_units, 'ShadingSurface' => num_units, 'SizingPlant' => num_units, 'PumpConstantSpeed' => num_units, 'AvailabilityManagerDifferentialThermostat' => num_units, 'WaterHeaterStratified' => num_units, 'SetpointManagerScheduled' => num_units, 'SolarCollectorFlatPlateWater' => num_units, 'PlantLoop' => num_units, 'SolarCollectorPerformanceFlatPlate' => num_units }
    expected_values = { 'TankVolume' => 60, 'Heater1Setpoint' => 126.8, 'Heater2Setpoint' => 126.8, 'CollectorArea' => 40, 'CollectorFlowRate' => 0.0000568724330873, 'GlycolFrac' => 0.5, 'CoordDir' => 'North', 'Tilt' => UnitConversions.convert(Math.atan(1.0 / 2.0), 'rad', 'deg') }
    _test_measure('SFA_4units_1story_FB_UA_3Beds_2Baths_Denver_WHTank.osm', args_hash, expected_num_del_objects, expected_num_new_objects, expected_values, num_units * 4)
>>>>>>> c52e56fc
  end

  def test_faces_south_multifamily_new_construction
    num_units = 1
    args_hash = {}
    expected_num_del_objects = {}
<<<<<<< HEAD
    expected_num_new_objects = { "ShadingSurfaceGroup" => num_units, "ShadingSurface" => num_units, "SizingPlant" => num_units, "PumpConstantSpeed" => num_units, "AvailabilityManagerDifferentialThermostat" => num_units, "WaterHeaterStratified" => num_units, "SetpointManagerScheduled" => num_units, "SolarCollectorFlatPlateWater" => num_units, "PlantLoop" => num_units, "SolarCollectorPerformanceFlatPlate" => num_units }
    expected_values = { "TankVolume" => 60, "Heater1Setpoint" => 125, "Heater2Setpoint" => 125, "CollectorArea" => 40, "CollectorFlowRate" => 0.0000568724330873, "GlycolFrac" => 0.5, "CoordDir" => "StraightUp", "Tilt" => 0 }
    _test_measure("MF_8units_1story_SL_3Beds_2Baths_Denver_WHTank.osm", args_hash, expected_num_del_objects, expected_num_new_objects, expected_values, num_units * 4)
=======
    expected_num_new_objects = { 'ShadingSurfaceGroup' => num_units, 'ShadingSurface' => num_units, 'SizingPlant' => num_units, 'PumpConstantSpeed' => num_units, 'AvailabilityManagerDifferentialThermostat' => num_units, 'WaterHeaterStratified' => num_units, 'SetpointManagerScheduled' => num_units, 'SolarCollectorFlatPlateWater' => num_units, 'PlantLoop' => num_units, 'SolarCollectorPerformanceFlatPlate' => num_units }
    expected_values = { 'TankVolume' => 60, 'Heater1Setpoint' => 126.8, 'Heater2Setpoint' => 126.8, 'CollectorArea' => 40, 'CollectorFlowRate' => 0.0000568724330873, 'GlycolFrac' => 0.5, 'CoordDir' => 'StraightUp', 'Tilt' => 0 }
    _test_measure('MF_8units_1story_SL_3Beds_2Baths_Denver_WHTank.osm', args_hash, expected_num_del_objects, expected_num_new_objects, expected_values, num_units * 4)
>>>>>>> c52e56fc
  end

  def test_faces_north_retrofit_size
    args_hash = {}
    expected_num_del_objects = {}
<<<<<<< HEAD
    expected_num_new_objects = { "ShadingSurfaceGroup" => 1, "ShadingSurface" => 1, "SizingPlant" => 1, "PumpConstantSpeed" => 1, "AvailabilityManagerDifferentialThermostat" => 1, "WaterHeaterStratified" => 1, "SetpointManagerScheduled" => 1, "SolarCollectorFlatPlateWater" => 1, "PlantLoop" => 1, "SolarCollectorPerformanceFlatPlate" => 1 }
    expected_values = { "TankVolume" => 60, "Heater1Setpoint" => 125, "Heater2Setpoint" => 125, "CollectorArea" => 40, "CollectorFlowRate" => 0.0000568724330873, "GlycolFrac" => 0.5, "CoordDir" => "North", "Tilt" => UnitConversions.convert(Math.atan(1.0 / 2.0), "rad", "deg") }
    model = _test_measure("SFD_2000sqft_2story_FB_GRG_UA_3Beds_2Baths_Denver_WHTank.osm", args_hash, expected_num_del_objects, expected_num_new_objects, expected_values, 4)
    args_hash["collector_area"] = 64
    expected_num_del_objects = { "ShadingSurfaceGroup" => 1, "ShadingSurface" => 1, "SizingPlant" => 1, "PumpConstantSpeed" => 1, "AvailabilityManagerDifferentialThermostat" => 1, "WaterHeaterStratified" => 1, "SetpointManagerScheduled" => 1, "SolarCollectorFlatPlateWater" => 1, "PlantLoop" => 1, "SolarCollectorPerformanceFlatPlate" => 1 }
    expected_num_new_objects = { "ShadingSurfaceGroup" => 1, "ShadingSurface" => 1, "SizingPlant" => 1, "PumpConstantSpeed" => 1, "AvailabilityManagerDifferentialThermostat" => 1, "WaterHeaterStratified" => 1, "SetpointManagerScheduled" => 1, "SolarCollectorFlatPlateWater" => 1, "PlantLoop" => 1, "SolarCollectorPerformanceFlatPlate" => 1 }
    expected_values = { "TankVolume" => 96, "Heater1Setpoint" => 125, "Heater2Setpoint" => 125, "CollectorArea" => 64, "CollectorFlowRate" => 0.0000909958929397, "GlycolFrac" => 0.5, "CoordDir" => "North", "Tilt" => UnitConversions.convert(Math.atan(1.0 / 2.0), "rad", "deg") }
=======
    expected_num_new_objects = { 'ShadingSurfaceGroup' => 1, 'ShadingSurface' => 1, 'SizingPlant' => 1, 'PumpConstantSpeed' => 1, 'AvailabilityManagerDifferentialThermostat' => 1, 'WaterHeaterStratified' => 1, 'SetpointManagerScheduled' => 1, 'SolarCollectorFlatPlateWater' => 1, 'PlantLoop' => 1, 'SolarCollectorPerformanceFlatPlate' => 1 }
    expected_values = { 'TankVolume' => 60, 'Heater1Setpoint' => 126.8, 'Heater2Setpoint' => 126.8, 'CollectorArea' => 40, 'CollectorFlowRate' => 0.0000568724330873, 'GlycolFrac' => 0.5, 'CoordDir' => 'North', 'Tilt' => UnitConversions.convert(Math.atan(1.0 / 2.0), 'rad', 'deg') }
    model = _test_measure('SFD_2000sqft_2story_FB_GRG_UA_3Beds_2Baths_Denver_WHTank.osm', args_hash, expected_num_del_objects, expected_num_new_objects, expected_values, 4)
    args_hash['collector_area'] = 64
    expected_num_del_objects = { 'ShadingSurfaceGroup' => 1, 'ShadingSurface' => 1, 'SizingPlant' => 1, 'PumpConstantSpeed' => 1, 'AvailabilityManagerDifferentialThermostat' => 1, 'WaterHeaterStratified' => 1, 'SetpointManagerScheduled' => 1, 'SolarCollectorFlatPlateWater' => 1, 'PlantLoop' => 1, 'SolarCollectorPerformanceFlatPlate' => 1 }
    expected_num_new_objects = { 'ShadingSurfaceGroup' => 1, 'ShadingSurface' => 1, 'SizingPlant' => 1, 'PumpConstantSpeed' => 1, 'AvailabilityManagerDifferentialThermostat' => 1, 'WaterHeaterStratified' => 1, 'SetpointManagerScheduled' => 1, 'SolarCollectorFlatPlateWater' => 1, 'PlantLoop' => 1, 'SolarCollectorPerformanceFlatPlate' => 1 }
    expected_values = { 'TankVolume' => 96, 'Heater1Setpoint' => 126.8, 'Heater2Setpoint' => 126.8, 'CollectorArea' => 64, 'CollectorFlowRate' => 0.0000909958929397, 'GlycolFrac' => 0.5, 'CoordDir' => 'North', 'Tilt' => UnitConversions.convert(Math.atan(1.0 / 2.0), 'rad', 'deg') }
>>>>>>> c52e56fc
    _test_measure(model, args_hash, expected_num_del_objects, expected_num_new_objects, expected_values, 4)
  end

  private

  def _test_error(osm_file_or_model, args_hash)
    # create an instance of the measure
    measure = ResidentialHotWaterSolar.new

    # create an instance of a runner
    runner = OpenStudio::Measure::OSRunner.new(OpenStudio::WorkflowJSON.new)

    model = get_model(File.dirname(__FILE__), osm_file_or_model)

    # get arguments
    arguments = measure.arguments(model)
    argument_map = OpenStudio::Measure.convertOSArgumentVectorToMap(arguments)

    # populate argument with specified hash value if specified
    arguments.each do |arg|
      temp_arg_var = arg.clone
      if args_hash.has_key?(arg.name)
        assert(temp_arg_var.setValue(args_hash[arg.name]))
      end
      argument_map[arg.name] = temp_arg_var
    end

    # run the measure
    measure.run(model, runner, argument_map)
    result = runner.result

    # show the output
    show_output(result) unless result.value.valueName == 'Fail'

    # assert that it didn't run
    assert_equal('Fail', result.value.valueName)
    assert(result.errors.size == 1)

    return result
  end

  def _test_measure(osm_file_or_model, args_hash, expected_num_del_objects, expected_num_new_objects, expected_values, num_infos = 0, num_warnings = 0, debug = false)
    # create an instance of the measure
    measure = ResidentialHotWaterSolar.new

    # check for standard methods
    assert(!measure.name.empty?)
    assert(!measure.description.empty?)
    assert(!measure.modeler_description.empty?)

    # create an instance of a runner
    runner = OpenStudio::Measure::OSRunner.new(OpenStudio::WorkflowJSON.new)

    model = get_model(File.dirname(__FILE__), osm_file_or_model)

    # get the initial objects in the model
    initial_objects = get_objects(model)

    # get arguments
    arguments = measure.arguments(model)
    argument_map = OpenStudio::Measure.convertOSArgumentVectorToMap(arguments)

    # populate argument with specified hash value if specified
    arguments.each do |arg|
      temp_arg_var = arg.clone
      if args_hash.has_key?(arg.name)
        assert(temp_arg_var.setValue(args_hash[arg.name]))
      end
      argument_map[arg.name] = temp_arg_var
    end

    # run the measure
    measure.run(model, runner, argument_map)
    result = runner.result

    show_output(result) unless result.value.valueName == 'Success'

    # assert that it ran correctly
    assert_equal('Success', result.value.valueName)
    assert_equal(num_infos, result.info.size)
    assert_equal(num_warnings, result.warnings.size)

    # get the final objects in the model
    final_objects = get_objects(model)

    # get new and deleted objects
    obj_type_exclusions = ['ConnectorMixer', 'Node', 'PipeAdiabatic', 'ConnectorSplitter', 'ScheduleDay', 'ScheduleTypeLimits', 'ScheduleConstant', 'AvailabilityManagerAssignmentList']
    all_new_objects = get_object_additions(initial_objects, final_objects, obj_type_exclusions)
    all_del_objects = get_object_additions(final_objects, initial_objects, obj_type_exclusions)

    # check we have the expected number of new/deleted objects
    check_num_objects(all_new_objects, expected_num_new_objects, 'added')
    check_num_objects(all_del_objects, expected_num_del_objects, 'deleted')

    all_new_objects.each do |obj_type, new_objects|
      new_objects.each do |new_object|
        next if not new_object.respond_to?("to_#{obj_type}")

        new_object = new_object.public_send("to_#{obj_type}").get
        if obj_type == 'WaterHeaterStratified'
          assert_in_epsilon(expected_values['TankVolume'], UnitConversions.convert(new_object.tankVolume.get, 'm^3', 'gal'), 0.01)
          assert_in_epsilon(expected_values['Heater1Setpoint'], UnitConversions.convert(new_object.heater1SetpointTemperatureSchedule.to_ScheduleConstant.get.value, 'C', 'F'), 0.01)
          assert_in_epsilon(expected_values['Heater2Setpoint'], UnitConversions.convert(new_object.heater2SetpointTemperatureSchedule.to_ScheduleConstant.get.value, 'C', 'F'), 0.01)
          assert_in_epsilon(expected_values['CollectorFlowRate'], UnitConversions.convert(new_object.sourceSideDesignFlowRate.get, '', ''), 0.01)
        elsif obj_type == 'ShadingSurface'
          coorddir = nil
          if new_object.outwardNormal.z == 1
            coorddir = 'StraightUp'
          elsif (new_object.outwardNormal.x < 0) && (new_object.outwardNormal.y < 0)
            coorddir = 'Southwest'
          elsif (new_object.outwardNormal.x < 0) && (new_object.outwardNormal.y == 0)
            coorddir = 'West'
          elsif (new_object.outwardNormal.x < 0) && (new_object.outwardNormal.y > 0)
            coorddir = 'Northwest'
          elsif (new_object.outwardNormal.x == 0) && (new_object.outwardNormal.y > 0)
            coorddir = 'North'
          elsif (new_object.outwardNormal.x > 0) && (new_object.outwardNormal.y > 0)
            coorddir = 'Northeast'
          elsif (new_object.outwardNormal.x > 0) && (new_object.outwardNormal.y == 0)
            coorddir = 'East'
          elsif (new_object.outwardNormal.x > 0) && (new_object.outwardNormal.y < 0)
            coorddir = 'Southeast'
          elsif (new_object.outwardNormal.x == 0) && (new_object.outwardNormal.y < 0)
            coorddir = 'South'
          end
          assert_equal(expected_values['CoordDir'], coorddir)
          if new_object.outwardNormal.z == 1
            assert_in_epsilon(expected_values['Tilt'], 0, 0.01)
          else
            assert_in_epsilon(expected_values['Tilt'], UnitConversions.convert(Math.atan(Math.sqrt(new_object.outwardNormal.x**2 + new_object.outwardNormal.y**2) / new_object.outwardNormal.z), 'rad', 'deg'), 0.01)
          end
          assert_in_epsilon(expected_values['CollectorArea'], UnitConversions.convert(new_object.grossArea, 'm^2', 'ft^2'), 0.01)
        elsif obj_type == 'PlantLoop'
          assert_in_epsilon(expected_values['GlycolFrac'], new_object.glycolConcentration * 0.01, 0.01)
        end
      end
    end

    return model
  end
end<|MERGE_RESOLUTION|>--- conflicted
+++ resolved
@@ -48,57 +48,33 @@
     args_hash = {}
     args_hash['fluid_type'] = Constants.FluidWater
     expected_num_del_objects = {}
-<<<<<<< HEAD
     expected_num_new_objects = { "ShadingSurfaceGroup" => 1, "ShadingSurface" => 1, "SizingPlant" => 1, "PumpConstantSpeed" => 1, "AvailabilityManagerDifferentialThermostat" => 1, "WaterHeaterStratified" => 1, "SetpointManagerScheduled" => 1, "SolarCollectorFlatPlateWater" => 1, "PlantLoop" => 1, "SolarCollectorPerformanceFlatPlate" => 1 }
     expected_values = { "TankVolume" => 60, "Heater1Setpoint" => 125, "Heater2Setpoint" => 125, "CollectorArea" => 40, "CollectorFlowRate" => 0.0000568724330873, "GlycolFrac" => 0.0, "CoordDir" => "North", "Tilt" => UnitConversions.convert(Math.atan(1.0 / 2.0), "rad", "deg") }
     _test_measure("SFD_2000sqft_2story_FB_GRG_UA_3Beds_2Baths_Denver_WHTank.osm", args_hash, expected_num_del_objects, expected_num_new_objects, expected_values, 4)
-=======
-    expected_num_new_objects = { 'ShadingSurfaceGroup' => 1, 'ShadingSurface' => 1, 'SizingPlant' => 1, 'PumpConstantSpeed' => 1, 'AvailabilityManagerDifferentialThermostat' => 1, 'WaterHeaterStratified' => 1, 'SetpointManagerScheduled' => 1, 'SolarCollectorFlatPlateWater' => 1, 'PlantLoop' => 1, 'SolarCollectorPerformanceFlatPlate' => 1 }
-    expected_values = { 'TankVolume' => 60, 'Heater1Setpoint' => 126.8, 'Heater2Setpoint' => 126.8, 'CollectorArea' => 40, 'CollectorFlowRate' => 0.0000568724330873, 'GlycolFrac' => 0.0, 'CoordDir' => 'North', 'Tilt' => UnitConversions.convert(Math.atan(1.0 / 2.0), 'rad', 'deg') }
-    _test_measure('SFD_2000sqft_2story_FB_GRG_UA_3Beds_2Baths_Denver_WHTank.osm', args_hash, expected_num_del_objects, expected_num_new_objects, expected_values, 4)
->>>>>>> c52e56fc
   end
 
   def test_faces_north_azimuth_back_roof
     args_hash = {}
     expected_num_del_objects = {}
-<<<<<<< HEAD
-    expected_num_new_objects = { "ShadingSurfaceGroup" => 1, "ShadingSurface" => 1, "SizingPlant" => 1, "PumpConstantSpeed" => 1, "AvailabilityManagerDifferentialThermostat" => 1, "WaterHeaterStratified" => 1, "SetpointManagerScheduled" => 1, "SolarCollectorFlatPlateWater" => 1, "PlantLoop" => 1, "SolarCollectorPerformanceFlatPlate" => 1 }
-    expected_values = { "TankVolume" => 60, "Heater1Setpoint" => 125, "Heater2Setpoint" => 125, "CollectorArea" => 40, "CollectorFlowRate" => 0.0000568724330873, "GlycolFrac" => 0.5, "CoordDir" => "North", "Tilt" => UnitConversions.convert(Math.atan(1.0 / 2.0), "rad", "deg") }
-    _test_measure("SFD_2000sqft_2story_FB_GRG_UA_3Beds_2Baths_Denver_WHTank.osm", args_hash, expected_num_del_objects, expected_num_new_objects, expected_values, 4)
-=======
-    expected_num_new_objects = { 'ShadingSurfaceGroup' => 1, 'ShadingSurface' => 1, 'SizingPlant' => 1, 'PumpConstantSpeed' => 1, 'AvailabilityManagerDifferentialThermostat' => 1, 'WaterHeaterStratified' => 1, 'SetpointManagerScheduled' => 1, 'SolarCollectorFlatPlateWater' => 1, 'PlantLoop' => 1, 'SolarCollectorPerformanceFlatPlate' => 1 }
-    expected_values = { 'TankVolume' => 60, 'Heater1Setpoint' => 126.8, 'Heater2Setpoint' => 126.8, 'CollectorArea' => 40, 'CollectorFlowRate' => 0.0000568724330873, 'GlycolFrac' => 0.5, 'CoordDir' => 'North', 'Tilt' => UnitConversions.convert(Math.atan(1.0 / 2.0), 'rad', 'deg') }
-    _test_measure('SFD_2000sqft_2story_FB_GRG_UA_3Beds_2Baths_Denver_WHTank.osm', args_hash, expected_num_del_objects, expected_num_new_objects, expected_values, 4)
->>>>>>> c52e56fc
+    expected_num_new_objects = { "ShadingSurfaceGroup" => 1, "ShadingSurface" => 1, "SizingPlant" => 1, "PumpConstantSpeed" => 1, "AvailabilityManagerDifferentialThermostat" => 1, "WaterHeaterStratified" => 1, "SetpointManagerScheduled" => 1, "SolarCollectorFlatPlateWater" => 1, "PlantLoop" => 1, "SolarCollectorPerformanceFlatPlate" => 1 }
+    expected_values = { "TankVolume" => 60, "Heater1Setpoint" => 125, "Heater2Setpoint" => 125, "CollectorArea" => 40, "CollectorFlowRate" => 0.0000568724330873, "GlycolFrac" => 0.5, "CoordDir" => "North", "Tilt" => UnitConversions.convert(Math.atan(1.0 / 2.0), "rad", "deg") }
+    _test_measure("SFD_2000sqft_2story_FB_GRG_UA_3Beds_2Baths_Denver_WHTank.osm", args_hash, expected_num_del_objects, expected_num_new_objects, expected_values, 4)
   end
 
   def test_faces_west_azimuth_back_roof
     args_hash = {}
     expected_num_del_objects = {}
-<<<<<<< HEAD
-    expected_num_new_objects = { "ShadingSurfaceGroup" => 1, "ShadingSurface" => 1, "SizingPlant" => 1, "PumpConstantSpeed" => 1, "AvailabilityManagerDifferentialThermostat" => 1, "WaterHeaterStratified" => 1, "SetpointManagerScheduled" => 1, "SolarCollectorFlatPlateWater" => 1, "PlantLoop" => 1, "SolarCollectorPerformanceFlatPlate" => 1 }
-    expected_values = { "TankVolume" => 60, "Heater1Setpoint" => 125, "Heater2Setpoint" => 125, "CollectorArea" => 40, "CollectorFlowRate" => 0.0000568724330873, "GlycolFrac" => 0.5, "CoordDir" => "North", "Tilt" => UnitConversions.convert(Math.atan(1.0 / 2.0), "rad", "deg") }
-    _test_measure("SFD_2000sqft_2story_FB_GRG_UA_3Beds_2Baths_Denver_West_GasWHTank.osm", args_hash, expected_num_del_objects, expected_num_new_objects, expected_values, 4)
-=======
-    expected_num_new_objects = { 'ShadingSurfaceGroup' => 1, 'ShadingSurface' => 1, 'SizingPlant' => 1, 'PumpConstantSpeed' => 1, 'AvailabilityManagerDifferentialThermostat' => 1, 'WaterHeaterStratified' => 1, 'SetpointManagerScheduled' => 1, 'SolarCollectorFlatPlateWater' => 1, 'PlantLoop' => 1, 'SolarCollectorPerformanceFlatPlate' => 1 }
-    expected_values = { 'TankVolume' => 60, 'Heater1Setpoint' => 126.8, 'Heater2Setpoint' => 126.8, 'CollectorArea' => 40, 'CollectorFlowRate' => 0.0000568724330873, 'GlycolFrac' => 0.5, 'CoordDir' => 'North', 'Tilt' => UnitConversions.convert(Math.atan(1.0 / 2.0), 'rad', 'deg') }
-    _test_measure('SFD_2000sqft_2story_FB_GRG_UA_3Beds_2Baths_Denver_West_GasWHTank.osm', args_hash, expected_num_del_objects, expected_num_new_objects, expected_values, 4)
->>>>>>> c52e56fc
+    expected_num_new_objects = { "ShadingSurfaceGroup" => 1, "ShadingSurface" => 1, "SizingPlant" => 1, "PumpConstantSpeed" => 1, "AvailabilityManagerDifferentialThermostat" => 1, "WaterHeaterStratified" => 1, "SetpointManagerScheduled" => 1, "SolarCollectorFlatPlateWater" => 1, "PlantLoop" => 1, "SolarCollectorPerformanceFlatPlate" => 1 }
+    expected_values = { "TankVolume" => 60, "Heater1Setpoint" => 125, "Heater2Setpoint" => 125, "CollectorArea" => 40, "CollectorFlowRate" => 0.0000568724330873, "GlycolFrac" => 0.5, "CoordDir" => "North", "Tilt" => UnitConversions.convert(Math.atan(1.0 / 2.0), "rad", "deg") }
+    _test_measure("SFD_2000sqft_2story_FB_GRG_UA_3Beds_2Baths_Denver_West_GasWHTank.osm", args_hash, expected_num_del_objects, expected_num_new_objects, expected_values, 4)
   end
 
   def test_faces_east_azimuth_back_roof
     args_hash = {}
     expected_num_del_objects = {}
-<<<<<<< HEAD
-    expected_num_new_objects = { "ShadingSurfaceGroup" => 1, "ShadingSurface" => 1, "SizingPlant" => 1, "PumpConstantSpeed" => 1, "AvailabilityManagerDifferentialThermostat" => 1, "WaterHeaterStratified" => 1, "SetpointManagerScheduled" => 1, "SolarCollectorFlatPlateWater" => 1, "PlantLoop" => 1, "SolarCollectorPerformanceFlatPlate" => 1 }
-    expected_values = { "TankVolume" => 60, "Heater1Setpoint" => 125, "Heater2Setpoint" => 125, "CollectorArea" => 40, "CollectorFlowRate" => 0.0000568724330873, "GlycolFrac" => 0.5, "CoordDir" => "North", "Tilt" => UnitConversions.convert(Math.atan(1.0 / 2.0), "rad", "deg") }
-    _test_measure("SFD_2000sqft_2story_FB_GRG_UA_3Beds_2Baths_Denver_East_GasWHTank.osm", args_hash, expected_num_del_objects, expected_num_new_objects, expected_values, 4)
-=======
-    expected_num_new_objects = { 'ShadingSurfaceGroup' => 1, 'ShadingSurface' => 1, 'SizingPlant' => 1, 'PumpConstantSpeed' => 1, 'AvailabilityManagerDifferentialThermostat' => 1, 'WaterHeaterStratified' => 1, 'SetpointManagerScheduled' => 1, 'SolarCollectorFlatPlateWater' => 1, 'PlantLoop' => 1, 'SolarCollectorPerformanceFlatPlate' => 1 }
-    expected_values = { 'TankVolume' => 60, 'Heater1Setpoint' => 126.8, 'Heater2Setpoint' => 126.8, 'CollectorArea' => 40, 'CollectorFlowRate' => 0.0000568724330873, 'GlycolFrac' => 0.5, 'CoordDir' => 'North', 'Tilt' => UnitConversions.convert(Math.atan(1.0 / 2.0), 'rad', 'deg') }
-    _test_measure('SFD_2000sqft_2story_FB_GRG_UA_3Beds_2Baths_Denver_East_GasWHTank.osm', args_hash, expected_num_del_objects, expected_num_new_objects, expected_values, 4)
->>>>>>> c52e56fc
+    expected_num_new_objects = { "ShadingSurfaceGroup" => 1, "ShadingSurface" => 1, "SizingPlant" => 1, "PumpConstantSpeed" => 1, "AvailabilityManagerDifferentialThermostat" => 1, "WaterHeaterStratified" => 1, "SetpointManagerScheduled" => 1, "SolarCollectorFlatPlateWater" => 1, "PlantLoop" => 1, "SolarCollectorPerformanceFlatPlate" => 1 }
+    expected_values = { "TankVolume" => 60, "Heater1Setpoint" => 125, "Heater2Setpoint" => 125, "CollectorArea" => 40, "CollectorFlowRate" => 0.0000568724330873, "GlycolFrac" => 0.5, "CoordDir" => "North", "Tilt" => UnitConversions.convert(Math.atan(1.0 / 2.0), "rad", "deg") }
+    _test_measure("SFD_2000sqft_2story_FB_GRG_UA_3Beds_2Baths_Denver_East_GasWHTank.osm", args_hash, expected_num_del_objects, expected_num_new_objects, expected_values, 4)
   end
 
   def test_faces_south_azimuth_absolute_west
@@ -106,15 +82,9 @@
     args_hash['azimuth_type'] = Constants.CoordAbsolute
     args_hash['azimuth'] = 90.0
     expected_num_del_objects = {}
-<<<<<<< HEAD
     expected_num_new_objects = { "ShadingSurfaceGroup" => 1, "ShadingSurface" => 1, "SizingPlant" => 1, "PumpConstantSpeed" => 1, "AvailabilityManagerDifferentialThermostat" => 1, "WaterHeaterStratified" => 1, "SetpointManagerScheduled" => 1, "SolarCollectorFlatPlateWater" => 1, "PlantLoop" => 1, "SolarCollectorPerformanceFlatPlate" => 1 }
     expected_values = { "TankVolume" => 60, "Heater1Setpoint" => 125, "Heater2Setpoint" => 125, "CollectorArea" => 40, "CollectorFlowRate" => 0.0000568724330873, "GlycolFrac" => 0.5, "CoordDir" => "West", "Tilt" => UnitConversions.convert(Math.atan(1.0 / 2.0), "rad", "deg") }
     _test_measure("SFD_2000sqft_2story_FB_GRG_UA_3Beds_2Baths_Denver_South_GasWHTank.osm", args_hash, expected_num_del_objects, expected_num_new_objects, expected_values, 4)
-=======
-    expected_num_new_objects = { 'ShadingSurfaceGroup' => 1, 'ShadingSurface' => 1, 'SizingPlant' => 1, 'PumpConstantSpeed' => 1, 'AvailabilityManagerDifferentialThermostat' => 1, 'WaterHeaterStratified' => 1, 'SetpointManagerScheduled' => 1, 'SolarCollectorFlatPlateWater' => 1, 'PlantLoop' => 1, 'SolarCollectorPerformanceFlatPlate' => 1 }
-    expected_values = { 'TankVolume' => 60, 'Heater1Setpoint' => 126.8, 'Heater2Setpoint' => 126.8, 'CollectorArea' => 40, 'CollectorFlowRate' => 0.0000568724330873, 'GlycolFrac' => 0.5, 'CoordDir' => 'West', 'Tilt' => UnitConversions.convert(Math.atan(1.0 / 2.0), 'rad', 'deg') }
-    _test_measure('SFD_2000sqft_2story_FB_GRG_UA_3Beds_2Baths_Denver_South_GasWHTank.osm', args_hash, expected_num_del_objects, expected_num_new_objects, expected_values, 4)
->>>>>>> c52e56fc
   end
 
   def test_faces_west_azimuth_absolute_west
@@ -122,15 +92,9 @@
     args_hash['azimuth_type'] = Constants.CoordAbsolute
     args_hash['azimuth'] = 90.0
     expected_num_del_objects = {}
-<<<<<<< HEAD
     expected_num_new_objects = { "ShadingSurfaceGroup" => 1, "ShadingSurface" => 1, "SizingPlant" => 1, "PumpConstantSpeed" => 1, "AvailabilityManagerDifferentialThermostat" => 1, "WaterHeaterStratified" => 1, "SetpointManagerScheduled" => 1, "SolarCollectorFlatPlateWater" => 1, "PlantLoop" => 1, "SolarCollectorPerformanceFlatPlate" => 1 }
     expected_values = { "TankVolume" => 60, "Heater1Setpoint" => 125, "Heater2Setpoint" => 125, "CollectorArea" => 40, "CollectorFlowRate" => 0.0000568724330873, "GlycolFrac" => 0.5, "CoordDir" => "South", "Tilt" => UnitConversions.convert(Math.atan(1.0 / 2.0), "rad", "deg") }
     _test_measure("SFD_2000sqft_2story_FB_GRG_UA_3Beds_2Baths_Denver_West_GasWHTank.osm", args_hash, expected_num_del_objects, expected_num_new_objects, expected_values, 4)
-=======
-    expected_num_new_objects = { 'ShadingSurfaceGroup' => 1, 'ShadingSurface' => 1, 'SizingPlant' => 1, 'PumpConstantSpeed' => 1, 'AvailabilityManagerDifferentialThermostat' => 1, 'WaterHeaterStratified' => 1, 'SetpointManagerScheduled' => 1, 'SolarCollectorFlatPlateWater' => 1, 'PlantLoop' => 1, 'SolarCollectorPerformanceFlatPlate' => 1 }
-    expected_values = { 'TankVolume' => 60, 'Heater1Setpoint' => 126.8, 'Heater2Setpoint' => 126.8, 'CollectorArea' => 40, 'CollectorFlowRate' => 0.0000568724330873, 'GlycolFrac' => 0.5, 'CoordDir' => 'South', 'Tilt' => UnitConversions.convert(Math.atan(1.0 / 2.0), 'rad', 'deg') }
-    _test_measure('SFD_2000sqft_2story_FB_GRG_UA_3Beds_2Baths_Denver_West_GasWHTank.osm', args_hash, expected_num_del_objects, expected_num_new_objects, expected_values, 4)
->>>>>>> c52e56fc
   end
 
   def test_faces_east_azimuth_absolute_west
@@ -138,15 +102,9 @@
     args_hash['azimuth_type'] = Constants.CoordAbsolute
     args_hash['azimuth'] = 90.0
     expected_num_del_objects = {}
-<<<<<<< HEAD
-    expected_num_new_objects = { "ShadingSurfaceGroup" => 1, "ShadingSurface" => 1, "SizingPlant" => 1, "PumpConstantSpeed" => 1, "AvailabilityManagerDifferentialThermostat" => 1, "WaterHeaterStratified" => 1, "SetpointManagerScheduled" => 1, "SolarCollectorFlatPlateWater" => 1, "PlantLoop" => 1, "SolarCollectorPerformanceFlatPlate" => 1 }
-    expected_values = { "TankVolume" => 60, "Heater1Setpoint" => 125, "Heater2Setpoint" => 125, "CollectorArea" => 40, "CollectorFlowRate" => 0.0000568724330873, "GlycolFrac" => 0.5, "CoordDir" => "North", "Tilt" => UnitConversions.convert(Math.atan(1.0 / 2.0), "rad", "deg") }
-    _test_measure("SFD_2000sqft_2story_FB_GRG_UA_3Beds_2Baths_Denver_East_GasWHTank.osm", args_hash, expected_num_del_objects, expected_num_new_objects, expected_values, 4)
-=======
-    expected_num_new_objects = { 'ShadingSurfaceGroup' => 1, 'ShadingSurface' => 1, 'SizingPlant' => 1, 'PumpConstantSpeed' => 1, 'AvailabilityManagerDifferentialThermostat' => 1, 'WaterHeaterStratified' => 1, 'SetpointManagerScheduled' => 1, 'SolarCollectorFlatPlateWater' => 1, 'PlantLoop' => 1, 'SolarCollectorPerformanceFlatPlate' => 1 }
-    expected_values = { 'TankVolume' => 60, 'Heater1Setpoint' => 126.8, 'Heater2Setpoint' => 126.8, 'CollectorArea' => 40, 'CollectorFlowRate' => 0.0000568724330873, 'GlycolFrac' => 0.5, 'CoordDir' => 'North', 'Tilt' => UnitConversions.convert(Math.atan(1.0 / 2.0), 'rad', 'deg') }
-    _test_measure('SFD_2000sqft_2story_FB_GRG_UA_3Beds_2Baths_Denver_East_GasWHTank.osm', args_hash, expected_num_del_objects, expected_num_new_objects, expected_values, 4)
->>>>>>> c52e56fc
+    expected_num_new_objects = { "ShadingSurfaceGroup" => 1, "ShadingSurface" => 1, "SizingPlant" => 1, "PumpConstantSpeed" => 1, "AvailabilityManagerDifferentialThermostat" => 1, "WaterHeaterStratified" => 1, "SetpointManagerScheduled" => 1, "SolarCollectorFlatPlateWater" => 1, "PlantLoop" => 1, "SolarCollectorPerformanceFlatPlate" => 1 }
+    expected_values = { "TankVolume" => 60, "Heater1Setpoint" => 125, "Heater2Setpoint" => 125, "CollectorArea" => 40, "CollectorFlowRate" => 0.0000568724330873, "GlycolFrac" => 0.5, "CoordDir" => "North", "Tilt" => UnitConversions.convert(Math.atan(1.0 / 2.0), "rad", "deg") }
+    _test_measure("SFD_2000sqft_2story_FB_GRG_UA_3Beds_2Baths_Denver_East_GasWHTank.osm", args_hash, expected_num_del_objects, expected_num_new_objects, expected_values, 4)
   end
 
   def test_faces_west_azimuth_absolute_southwest
@@ -154,15 +112,9 @@
     args_hash['azimuth_type'] = Constants.CoordAbsolute
     args_hash['azimuth'] = 45.0
     expected_num_del_objects = {}
-<<<<<<< HEAD
     expected_num_new_objects = { "ShadingSurfaceGroup" => 1, "ShadingSurface" => 1, "SizingPlant" => 1, "PumpConstantSpeed" => 1, "AvailabilityManagerDifferentialThermostat" => 1, "WaterHeaterStratified" => 1, "SetpointManagerScheduled" => 1, "SolarCollectorFlatPlateWater" => 1, "PlantLoop" => 1, "SolarCollectorPerformanceFlatPlate" => 1 }
     expected_values = { "TankVolume" => 60, "Heater1Setpoint" => 125, "Heater2Setpoint" => 125, "CollectorArea" => 40, "CollectorFlowRate" => 0.0000568724330873, "GlycolFrac" => 0.5, "CoordDir" => "Southeast", "Tilt" => UnitConversions.convert(Math.atan(1.0 / 2.0), "rad", "deg") }
     _test_measure("SFD_2000sqft_2story_FB_GRG_UA_3Beds_2Baths_Denver_West_GasWHTank.osm", args_hash, expected_num_del_objects, expected_num_new_objects, expected_values, 4)
-=======
-    expected_num_new_objects = { 'ShadingSurfaceGroup' => 1, 'ShadingSurface' => 1, 'SizingPlant' => 1, 'PumpConstantSpeed' => 1, 'AvailabilityManagerDifferentialThermostat' => 1, 'WaterHeaterStratified' => 1, 'SetpointManagerScheduled' => 1, 'SolarCollectorFlatPlateWater' => 1, 'PlantLoop' => 1, 'SolarCollectorPerformanceFlatPlate' => 1 }
-    expected_values = { 'TankVolume' => 60, 'Heater1Setpoint' => 126.8, 'Heater2Setpoint' => 126.8, 'CollectorArea' => 40, 'CollectorFlowRate' => 0.0000568724330873, 'GlycolFrac' => 0.5, 'CoordDir' => 'Southeast', 'Tilt' => UnitConversions.convert(Math.atan(1.0 / 2.0), 'rad', 'deg') }
-    _test_measure('SFD_2000sqft_2story_FB_GRG_UA_3Beds_2Baths_Denver_West_GasWHTank.osm', args_hash, expected_num_del_objects, expected_num_new_objects, expected_values, 4)
->>>>>>> c52e56fc
   end
 
   def test_faces_east_azimuth_absolute_southwest
@@ -170,15 +122,9 @@
     args_hash['azimuth_type'] = Constants.CoordAbsolute
     args_hash['azimuth'] = 45.0
     expected_num_del_objects = {}
-<<<<<<< HEAD
     expected_num_new_objects = { "ShadingSurfaceGroup" => 1, "ShadingSurface" => 1, "SizingPlant" => 1, "PumpConstantSpeed" => 1, "AvailabilityManagerDifferentialThermostat" => 1, "WaterHeaterStratified" => 1, "SetpointManagerScheduled" => 1, "SolarCollectorFlatPlateWater" => 1, "PlantLoop" => 1, "SolarCollectorPerformanceFlatPlate" => 1 }
     expected_values = { "TankVolume" => 60, "Heater1Setpoint" => 125, "Heater2Setpoint" => 125, "CollectorArea" => 40, "CollectorFlowRate" => 0.0000568724330873, "GlycolFrac" => 0.5, "CoordDir" => "Northwest", "Tilt" => UnitConversions.convert(Math.atan(1.0 / 2.0), "rad", "deg") }
     _test_measure("SFD_2000sqft_2story_FB_GRG_UA_3Beds_2Baths_Denver_East_GasWHTank.osm", args_hash, expected_num_del_objects, expected_num_new_objects, expected_values, 4)
-=======
-    expected_num_new_objects = { 'ShadingSurfaceGroup' => 1, 'ShadingSurface' => 1, 'SizingPlant' => 1, 'PumpConstantSpeed' => 1, 'AvailabilityManagerDifferentialThermostat' => 1, 'WaterHeaterStratified' => 1, 'SetpointManagerScheduled' => 1, 'SolarCollectorFlatPlateWater' => 1, 'PlantLoop' => 1, 'SolarCollectorPerformanceFlatPlate' => 1 }
-    expected_values = { 'TankVolume' => 60, 'Heater1Setpoint' => 126.8, 'Heater2Setpoint' => 126.8, 'CollectorArea' => 40, 'CollectorFlowRate' => 0.0000568724330873, 'GlycolFrac' => 0.5, 'CoordDir' => 'Northwest', 'Tilt' => UnitConversions.convert(Math.atan(1.0 / 2.0), 'rad', 'deg') }
-    _test_measure('SFD_2000sqft_2story_FB_GRG_UA_3Beds_2Baths_Denver_East_GasWHTank.osm', args_hash, expected_num_del_objects, expected_num_new_objects, expected_values, 4)
->>>>>>> c52e56fc
   end
 
   def test_faces_south_azimuth_absolute_southwest
@@ -186,75 +132,45 @@
     args_hash['azimuth_type'] = Constants.CoordAbsolute
     args_hash['azimuth'] = 45.0
     expected_num_del_objects = {}
-<<<<<<< HEAD
     expected_num_new_objects = { "ShadingSurfaceGroup" => 1, "ShadingSurface" => 1, "SizingPlant" => 1, "PumpConstantSpeed" => 1, "AvailabilityManagerDifferentialThermostat" => 1, "WaterHeaterStratified" => 1, "SetpointManagerScheduled" => 1, "SolarCollectorFlatPlateWater" => 1, "PlantLoop" => 1, "SolarCollectorPerformanceFlatPlate" => 1 }
     expected_values = { "TankVolume" => 60, "Heater1Setpoint" => 125, "Heater2Setpoint" => 125, "CollectorArea" => 40, "CollectorFlowRate" => 0.0000568724330873, "GlycolFrac" => 0.5, "CoordDir" => "Southwest", "Tilt" => UnitConversions.convert(Math.atan(1.0 / 2.0), "rad", "deg") }
     _test_measure("SFD_2000sqft_2story_FB_GRG_UA_3Beds_2Baths_Denver_South_GasWHTank.osm", args_hash, expected_num_del_objects, expected_num_new_objects, expected_values, 4)
-=======
-    expected_num_new_objects = { 'ShadingSurfaceGroup' => 1, 'ShadingSurface' => 1, 'SizingPlant' => 1, 'PumpConstantSpeed' => 1, 'AvailabilityManagerDifferentialThermostat' => 1, 'WaterHeaterStratified' => 1, 'SetpointManagerScheduled' => 1, 'SolarCollectorFlatPlateWater' => 1, 'PlantLoop' => 1, 'SolarCollectorPerformanceFlatPlate' => 1 }
-    expected_values = { 'TankVolume' => 60, 'Heater1Setpoint' => 126.8, 'Heater2Setpoint' => 126.8, 'CollectorArea' => 40, 'CollectorFlowRate' => 0.0000568724330873, 'GlycolFrac' => 0.5, 'CoordDir' => 'Southwest', 'Tilt' => UnitConversions.convert(Math.atan(1.0 / 2.0), 'rad', 'deg') }
-    _test_measure('SFD_2000sqft_2story_FB_GRG_UA_3Beds_2Baths_Denver_South_GasWHTank.osm', args_hash, expected_num_del_objects, expected_num_new_objects, expected_values, 4)
->>>>>>> c52e56fc
   end
 
   def test_faces_north_tilt_absolute_zero
     args_hash = {}
     args_hash['tilt_type'] = Constants.CoordAbsolute
     expected_num_del_objects = {}
-<<<<<<< HEAD
     expected_num_new_objects = { "ShadingSurfaceGroup" => 1, "ShadingSurface" => 1, "SizingPlant" => 1, "PumpConstantSpeed" => 1, "AvailabilityManagerDifferentialThermostat" => 1, "WaterHeaterStratified" => 1, "SetpointManagerScheduled" => 1, "SolarCollectorFlatPlateWater" => 1, "PlantLoop" => 1, "SolarCollectorPerformanceFlatPlate" => 1 }
     expected_values = { "TankVolume" => 60, "Heater1Setpoint" => 125, "Heater2Setpoint" => 125, "CollectorArea" => 40, "CollectorFlowRate" => 0.0000568724330873, "GlycolFrac" => 0.5, "CoordDir" => "StraightUp", "Tilt" => 0 }
     _test_measure("SFD_2000sqft_2story_FB_GRG_UA_3Beds_2Baths_Denver_WHTank.osm", args_hash, expected_num_del_objects, expected_num_new_objects, expected_values, 4)
-=======
-    expected_num_new_objects = { 'ShadingSurfaceGroup' => 1, 'ShadingSurface' => 1, 'SizingPlant' => 1, 'PumpConstantSpeed' => 1, 'AvailabilityManagerDifferentialThermostat' => 1, 'WaterHeaterStratified' => 1, 'SetpointManagerScheduled' => 1, 'SolarCollectorFlatPlateWater' => 1, 'PlantLoop' => 1, 'SolarCollectorPerformanceFlatPlate' => 1 }
-    expected_values = { 'TankVolume' => 60, 'Heater1Setpoint' => 126.8, 'Heater2Setpoint' => 126.8, 'CollectorArea' => 40, 'CollectorFlowRate' => 0.0000568724330873, 'GlycolFrac' => 0.5, 'CoordDir' => 'StraightUp', 'Tilt' => 0 }
-    _test_measure('SFD_2000sqft_2story_FB_GRG_UA_3Beds_2Baths_Denver_WHTank.osm', args_hash, expected_num_del_objects, expected_num_new_objects, expected_values, 4)
->>>>>>> c52e56fc
   end
 
   def test_faces_west_tilt_absolute_zero
     args_hash = {}
     args_hash['tilt_type'] = Constants.CoordAbsolute
     expected_num_del_objects = {}
-<<<<<<< HEAD
     expected_num_new_objects = { "ShadingSurfaceGroup" => 1, "ShadingSurface" => 1, "SizingPlant" => 1, "PumpConstantSpeed" => 1, "AvailabilityManagerDifferentialThermostat" => 1, "WaterHeaterStratified" => 1, "SetpointManagerScheduled" => 1, "SolarCollectorFlatPlateWater" => 1, "PlantLoop" => 1, "SolarCollectorPerformanceFlatPlate" => 1 }
     expected_values = { "TankVolume" => 60, "Heater1Setpoint" => 125, "Heater2Setpoint" => 125, "CollectorArea" => 40, "CollectorFlowRate" => 0.0000568724330873, "GlycolFrac" => 0.5, "CoordDir" => "StraightUp", "Tilt" => 0 }
     _test_measure("SFD_2000sqft_2story_FB_GRG_UA_3Beds_2Baths_Denver_West_GasWHTank.osm", args_hash, expected_num_del_objects, expected_num_new_objects, expected_values, 4)
-=======
-    expected_num_new_objects = { 'ShadingSurfaceGroup' => 1, 'ShadingSurface' => 1, 'SizingPlant' => 1, 'PumpConstantSpeed' => 1, 'AvailabilityManagerDifferentialThermostat' => 1, 'WaterHeaterStratified' => 1, 'SetpointManagerScheduled' => 1, 'SolarCollectorFlatPlateWater' => 1, 'PlantLoop' => 1, 'SolarCollectorPerformanceFlatPlate' => 1 }
-    expected_values = { 'TankVolume' => 60, 'Heater1Setpoint' => 126.8, 'Heater2Setpoint' => 126.8, 'CollectorArea' => 40, 'CollectorFlowRate' => 0.0000568724330873, 'GlycolFrac' => 0.5, 'CoordDir' => 'StraightUp', 'Tilt' => 0 }
-    _test_measure('SFD_2000sqft_2story_FB_GRG_UA_3Beds_2Baths_Denver_West_GasWHTank.osm', args_hash, expected_num_del_objects, expected_num_new_objects, expected_values, 4)
->>>>>>> c52e56fc
   end
 
   def test_faces_east_tilt_absolute_zero
     args_hash = {}
     args_hash['tilt_type'] = Constants.CoordAbsolute
     expected_num_del_objects = {}
-<<<<<<< HEAD
     expected_num_new_objects = { "ShadingSurfaceGroup" => 1, "ShadingSurface" => 1, "SizingPlant" => 1, "PumpConstantSpeed" => 1, "AvailabilityManagerDifferentialThermostat" => 1, "WaterHeaterStratified" => 1, "SetpointManagerScheduled" => 1, "SolarCollectorFlatPlateWater" => 1, "PlantLoop" => 1, "SolarCollectorPerformanceFlatPlate" => 1 }
     expected_values = { "TankVolume" => 60, "Heater1Setpoint" => 125, "Heater2Setpoint" => 125, "CollectorArea" => 40, "CollectorFlowRate" => 0.0000568724330873, "GlycolFrac" => 0.5, "CoordDir" => "StraightUp", "Tilt" => 0 }
     _test_measure("SFD_2000sqft_2story_FB_GRG_UA_3Beds_2Baths_Denver_East_GasWHTank.osm", args_hash, expected_num_del_objects, expected_num_new_objects, expected_values, 4)
-=======
-    expected_num_new_objects = { 'ShadingSurfaceGroup' => 1, 'ShadingSurface' => 1, 'SizingPlant' => 1, 'PumpConstantSpeed' => 1, 'AvailabilityManagerDifferentialThermostat' => 1, 'WaterHeaterStratified' => 1, 'SetpointManagerScheduled' => 1, 'SolarCollectorFlatPlateWater' => 1, 'PlantLoop' => 1, 'SolarCollectorPerformanceFlatPlate' => 1 }
-    expected_values = { 'TankVolume' => 60, 'Heater1Setpoint' => 126.8, 'Heater2Setpoint' => 126.8, 'CollectorArea' => 40, 'CollectorFlowRate' => 0.0000568724330873, 'GlycolFrac' => 0.5, 'CoordDir' => 'StraightUp', 'Tilt' => 0 }
-    _test_measure('SFD_2000sqft_2story_FB_GRG_UA_3Beds_2Baths_Denver_East_GasWHTank.osm', args_hash, expected_num_del_objects, expected_num_new_objects, expected_values, 4)
->>>>>>> c52e56fc
   end
 
   def test_faces_south_tilt_absolute_zero
     args_hash = {}
     args_hash['tilt_type'] = Constants.CoordAbsolute
     expected_num_del_objects = {}
-<<<<<<< HEAD
     expected_num_new_objects = { "ShadingSurfaceGroup" => 1, "ShadingSurface" => 1, "SizingPlant" => 1, "PumpConstantSpeed" => 1, "AvailabilityManagerDifferentialThermostat" => 1, "WaterHeaterStratified" => 1, "SetpointManagerScheduled" => 1, "SolarCollectorFlatPlateWater" => 1, "PlantLoop" => 1, "SolarCollectorPerformanceFlatPlate" => 1 }
     expected_values = { "TankVolume" => 60, "Heater1Setpoint" => 125, "Heater2Setpoint" => 125, "CollectorArea" => 40, "CollectorFlowRate" => 0.0000568724330873, "GlycolFrac" => 0.5, "CoordDir" => "StraightUp", "Tilt" => 0 }
     _test_measure("SFD_2000sqft_2story_FB_GRG_UA_3Beds_2Baths_Denver_South_GasWHTank.osm", args_hash, expected_num_del_objects, expected_num_new_objects, expected_values, 4)
-=======
-    expected_num_new_objects = { 'ShadingSurfaceGroup' => 1, 'ShadingSurface' => 1, 'SizingPlant' => 1, 'PumpConstantSpeed' => 1, 'AvailabilityManagerDifferentialThermostat' => 1, 'WaterHeaterStratified' => 1, 'SetpointManagerScheduled' => 1, 'SolarCollectorFlatPlateWater' => 1, 'PlantLoop' => 1, 'SolarCollectorPerformanceFlatPlate' => 1 }
-    expected_values = { 'TankVolume' => 60, 'Heater1Setpoint' => 126.8, 'Heater2Setpoint' => 126.8, 'CollectorArea' => 40, 'CollectorFlowRate' => 0.0000568724330873, 'GlycolFrac' => 0.5, 'CoordDir' => 'StraightUp', 'Tilt' => 0 }
-    _test_measure('SFD_2000sqft_2story_FB_GRG_UA_3Beds_2Baths_Denver_South_GasWHTank.osm', args_hash, expected_num_del_objects, expected_num_new_objects, expected_values, 4)
->>>>>>> c52e56fc
   end
 
   def test_faces_north_tilt_absolute_thirty
@@ -262,15 +178,9 @@
     args_hash['tilt_type'] = Constants.CoordAbsolute
     args_hash['tilt'] = 30.0
     expected_num_del_objects = {}
-<<<<<<< HEAD
     expected_num_new_objects = { "ShadingSurfaceGroup" => 1, "ShadingSurface" => 1, "SizingPlant" => 1, "PumpConstantSpeed" => 1, "AvailabilityManagerDifferentialThermostat" => 1, "WaterHeaterStratified" => 1, "SetpointManagerScheduled" => 1, "SolarCollectorFlatPlateWater" => 1, "PlantLoop" => 1, "SolarCollectorPerformanceFlatPlate" => 1 }
     expected_values = { "TankVolume" => 60, "Heater1Setpoint" => 125, "Heater2Setpoint" => 125, "CollectorArea" => 40, "CollectorFlowRate" => 0.0000568724330873, "GlycolFrac" => 0.5, "CoordDir" => "North", "Tilt" => 30 }
     _test_measure("SFD_2000sqft_2story_FB_GRG_UA_3Beds_2Baths_Denver_WHTank.osm", args_hash, expected_num_del_objects, expected_num_new_objects, expected_values, 4)
-=======
-    expected_num_new_objects = { 'ShadingSurfaceGroup' => 1, 'ShadingSurface' => 1, 'SizingPlant' => 1, 'PumpConstantSpeed' => 1, 'AvailabilityManagerDifferentialThermostat' => 1, 'WaterHeaterStratified' => 1, 'SetpointManagerScheduled' => 1, 'SolarCollectorFlatPlateWater' => 1, 'PlantLoop' => 1, 'SolarCollectorPerformanceFlatPlate' => 1 }
-    expected_values = { 'TankVolume' => 60, 'Heater1Setpoint' => 126.8, 'Heater2Setpoint' => 126.8, 'CollectorArea' => 40, 'CollectorFlowRate' => 0.0000568724330873, 'GlycolFrac' => 0.5, 'CoordDir' => 'North', 'Tilt' => 30 }
-    _test_measure('SFD_2000sqft_2story_FB_GRG_UA_3Beds_2Baths_Denver_WHTank.osm', args_hash, expected_num_del_objects, expected_num_new_objects, expected_values, 4)
->>>>>>> c52e56fc
   end
 
   def test_faces_west_tilt_absolute_thirty
@@ -278,15 +188,9 @@
     args_hash['tilt_type'] = Constants.CoordAbsolute
     args_hash['tilt'] = 30.0
     expected_num_del_objects = {}
-<<<<<<< HEAD
     expected_num_new_objects = { "ShadingSurfaceGroup" => 1, "ShadingSurface" => 1, "SizingPlant" => 1, "PumpConstantSpeed" => 1, "AvailabilityManagerDifferentialThermostat" => 1, "WaterHeaterStratified" => 1, "SetpointManagerScheduled" => 1, "SolarCollectorFlatPlateWater" => 1, "PlantLoop" => 1, "SolarCollectorPerformanceFlatPlate" => 1 }
     expected_values = { "TankVolume" => 60, "Heater1Setpoint" => 125, "Heater2Setpoint" => 125, "CollectorArea" => 40, "CollectorFlowRate" => 0.0000568724330873, "GlycolFrac" => 0.5, "CoordDir" => "North", "Tilt" => 30 }
     _test_measure("SFD_2000sqft_2story_FB_GRG_UA_3Beds_2Baths_Denver_West_GasWHTank.osm", args_hash, expected_num_del_objects, expected_num_new_objects, expected_values, 4)
-=======
-    expected_num_new_objects = { 'ShadingSurfaceGroup' => 1, 'ShadingSurface' => 1, 'SizingPlant' => 1, 'PumpConstantSpeed' => 1, 'AvailabilityManagerDifferentialThermostat' => 1, 'WaterHeaterStratified' => 1, 'SetpointManagerScheduled' => 1, 'SolarCollectorFlatPlateWater' => 1, 'PlantLoop' => 1, 'SolarCollectorPerformanceFlatPlate' => 1 }
-    expected_values = { 'TankVolume' => 60, 'Heater1Setpoint' => 126.8, 'Heater2Setpoint' => 126.8, 'CollectorArea' => 40, 'CollectorFlowRate' => 0.0000568724330873, 'GlycolFrac' => 0.5, 'CoordDir' => 'North', 'Tilt' => 30 }
-    _test_measure('SFD_2000sqft_2story_FB_GRG_UA_3Beds_2Baths_Denver_West_GasWHTank.osm', args_hash, expected_num_del_objects, expected_num_new_objects, expected_values, 4)
->>>>>>> c52e56fc
   end
 
   def test_faces_east_tilt_absolute_thirty
@@ -294,15 +198,9 @@
     args_hash['tilt_type'] = Constants.CoordAbsolute
     args_hash['tilt'] = 30.0
     expected_num_del_objects = {}
-<<<<<<< HEAD
     expected_num_new_objects = { "ShadingSurfaceGroup" => 1, "ShadingSurface" => 1, "SizingPlant" => 1, "PumpConstantSpeed" => 1, "AvailabilityManagerDifferentialThermostat" => 1, "WaterHeaterStratified" => 1, "SetpointManagerScheduled" => 1, "SolarCollectorFlatPlateWater" => 1, "PlantLoop" => 1, "SolarCollectorPerformanceFlatPlate" => 1 }
     expected_values = { "TankVolume" => 60, "Heater1Setpoint" => 125, "Heater2Setpoint" => 125, "CollectorArea" => 40, "CollectorFlowRate" => 0.0000568724330873, "GlycolFrac" => 0.5, "CoordDir" => "North", "Tilt" => 30 }
     _test_measure("SFD_2000sqft_2story_FB_GRG_UA_3Beds_2Baths_Denver_East_GasWHTank.osm", args_hash, expected_num_del_objects, expected_num_new_objects, expected_values, 4)
-=======
-    expected_num_new_objects = { 'ShadingSurfaceGroup' => 1, 'ShadingSurface' => 1, 'SizingPlant' => 1, 'PumpConstantSpeed' => 1, 'AvailabilityManagerDifferentialThermostat' => 1, 'WaterHeaterStratified' => 1, 'SetpointManagerScheduled' => 1, 'SolarCollectorFlatPlateWater' => 1, 'PlantLoop' => 1, 'SolarCollectorPerformanceFlatPlate' => 1 }
-    expected_values = { 'TankVolume' => 60, 'Heater1Setpoint' => 126.8, 'Heater2Setpoint' => 126.8, 'CollectorArea' => 40, 'CollectorFlowRate' => 0.0000568724330873, 'GlycolFrac' => 0.5, 'CoordDir' => 'North', 'Tilt' => 30 }
-    _test_measure('SFD_2000sqft_2story_FB_GRG_UA_3Beds_2Baths_Denver_East_GasWHTank.osm', args_hash, expected_num_del_objects, expected_num_new_objects, expected_values, 4)
->>>>>>> c52e56fc
   end
 
   def test_faces_south_tilt_absolute_thirty
@@ -310,15 +208,9 @@
     args_hash['tilt_type'] = Constants.CoordAbsolute
     args_hash['tilt'] = 30.0
     expected_num_del_objects = {}
-<<<<<<< HEAD
     expected_num_new_objects = { "ShadingSurfaceGroup" => 1, "ShadingSurface" => 1, "SizingPlant" => 1, "PumpConstantSpeed" => 1, "AvailabilityManagerDifferentialThermostat" => 1, "WaterHeaterStratified" => 1, "SetpointManagerScheduled" => 1, "SolarCollectorFlatPlateWater" => 1, "PlantLoop" => 1, "SolarCollectorPerformanceFlatPlate" => 1 }
     expected_values = { "TankVolume" => 60, "Heater1Setpoint" => 125, "Heater2Setpoint" => 125, "CollectorArea" => 40, "CollectorFlowRate" => 0.0000568724330873, "GlycolFrac" => 0.5, "CoordDir" => "North", "Tilt" => 30 }
     _test_measure("SFD_2000sqft_2story_FB_GRG_UA_3Beds_2Baths_Denver_South_GasWHTank.osm", args_hash, expected_num_del_objects, expected_num_new_objects, expected_values, 4)
-=======
-    expected_num_new_objects = { 'ShadingSurfaceGroup' => 1, 'ShadingSurface' => 1, 'SizingPlant' => 1, 'PumpConstantSpeed' => 1, 'AvailabilityManagerDifferentialThermostat' => 1, 'WaterHeaterStratified' => 1, 'SetpointManagerScheduled' => 1, 'SolarCollectorFlatPlateWater' => 1, 'PlantLoop' => 1, 'SolarCollectorPerformanceFlatPlate' => 1 }
-    expected_values = { 'TankVolume' => 60, 'Heater1Setpoint' => 126.8, 'Heater2Setpoint' => 126.8, 'CollectorArea' => 40, 'CollectorFlowRate' => 0.0000568724330873, 'GlycolFrac' => 0.5, 'CoordDir' => 'North', 'Tilt' => 30 }
-    _test_measure('SFD_2000sqft_2story_FB_GRG_UA_3Beds_2Baths_Denver_South_GasWHTank.osm', args_hash, expected_num_del_objects, expected_num_new_objects, expected_values, 4)
->>>>>>> c52e56fc
   end
 
   def test_faces_north_tilt_latitude_minus_15_deg
@@ -326,15 +218,9 @@
     args_hash['tilt_type'] = Constants.TiltLatitude
     args_hash['tilt'] = -15.0
     expected_num_del_objects = {}
-<<<<<<< HEAD
     expected_num_new_objects = { "ShadingSurfaceGroup" => 1, "ShadingSurface" => 1, "SizingPlant" => 1, "PumpConstantSpeed" => 1, "AvailabilityManagerDifferentialThermostat" => 1, "WaterHeaterStratified" => 1, "SetpointManagerScheduled" => 1, "SolarCollectorFlatPlateWater" => 1, "PlantLoop" => 1, "SolarCollectorPerformanceFlatPlate" => 1 }
     expected_values = { "TankVolume" => 60, "Heater1Setpoint" => 125, "Heater2Setpoint" => 125, "CollectorArea" => 40, "CollectorFlowRate" => 0.0000568724330873, "GlycolFrac" => 0.5, "CoordDir" => "North", "Tilt" => 39.83 - 15 }
     _test_measure("SFD_2000sqft_2story_FB_GRG_UA_3Beds_2Baths_Denver_WHTank.osm", args_hash, expected_num_del_objects, expected_num_new_objects, expected_values, 4)
-=======
-    expected_num_new_objects = { 'ShadingSurfaceGroup' => 1, 'ShadingSurface' => 1, 'SizingPlant' => 1, 'PumpConstantSpeed' => 1, 'AvailabilityManagerDifferentialThermostat' => 1, 'WaterHeaterStratified' => 1, 'SetpointManagerScheduled' => 1, 'SolarCollectorFlatPlateWater' => 1, 'PlantLoop' => 1, 'SolarCollectorPerformanceFlatPlate' => 1 }
-    expected_values = { 'TankVolume' => 60, 'Heater1Setpoint' => 126.8, 'Heater2Setpoint' => 126.8, 'CollectorArea' => 40, 'CollectorFlowRate' => 0.0000568724330873, 'GlycolFrac' => 0.5, 'CoordDir' => 'North', 'Tilt' => 39.83 - 15 }
-    _test_measure('SFD_2000sqft_2story_FB_GRG_UA_3Beds_2Baths_Denver_WHTank.osm', args_hash, expected_num_del_objects, expected_num_new_objects, expected_values, 4)
->>>>>>> c52e56fc
   end
 
   def test_faces_west_tilt_latitude_minus_15_deg
@@ -342,15 +228,9 @@
     args_hash['tilt_type'] = Constants.TiltLatitude
     args_hash['tilt'] = -15.0
     expected_num_del_objects = {}
-<<<<<<< HEAD
     expected_num_new_objects = { "ShadingSurfaceGroup" => 1, "ShadingSurface" => 1, "SizingPlant" => 1, "PumpConstantSpeed" => 1, "AvailabilityManagerDifferentialThermostat" => 1, "WaterHeaterStratified" => 1, "SetpointManagerScheduled" => 1, "SolarCollectorFlatPlateWater" => 1, "PlantLoop" => 1, "SolarCollectorPerformanceFlatPlate" => 1 }
     expected_values = { "TankVolume" => 60, "Heater1Setpoint" => 125, "Heater2Setpoint" => 125, "CollectorArea" => 40, "CollectorFlowRate" => 0.0000568724330873, "GlycolFrac" => 0.5, "CoordDir" => "North", "Tilt" => 39.83 - 15 }
     _test_measure("SFD_2000sqft_2story_FB_GRG_UA_3Beds_2Baths_Denver_West_GasWHTank.osm", args_hash, expected_num_del_objects, expected_num_new_objects, expected_values, 4)
-=======
-    expected_num_new_objects = { 'ShadingSurfaceGroup' => 1, 'ShadingSurface' => 1, 'SizingPlant' => 1, 'PumpConstantSpeed' => 1, 'AvailabilityManagerDifferentialThermostat' => 1, 'WaterHeaterStratified' => 1, 'SetpointManagerScheduled' => 1, 'SolarCollectorFlatPlateWater' => 1, 'PlantLoop' => 1, 'SolarCollectorPerformanceFlatPlate' => 1 }
-    expected_values = { 'TankVolume' => 60, 'Heater1Setpoint' => 126.8, 'Heater2Setpoint' => 126.8, 'CollectorArea' => 40, 'CollectorFlowRate' => 0.0000568724330873, 'GlycolFrac' => 0.5, 'CoordDir' => 'North', 'Tilt' => 39.83 - 15 }
-    _test_measure('SFD_2000sqft_2story_FB_GRG_UA_3Beds_2Baths_Denver_West_GasWHTank.osm', args_hash, expected_num_del_objects, expected_num_new_objects, expected_values, 4)
->>>>>>> c52e56fc
   end
 
   def test_faces_east_tilt_latitude_minus_15_deg
@@ -358,15 +238,9 @@
     args_hash['tilt_type'] = Constants.TiltLatitude
     args_hash['tilt'] = -15.0
     expected_num_del_objects = {}
-<<<<<<< HEAD
     expected_num_new_objects = { "ShadingSurfaceGroup" => 1, "ShadingSurface" => 1, "SizingPlant" => 1, "PumpConstantSpeed" => 1, "AvailabilityManagerDifferentialThermostat" => 1, "WaterHeaterStratified" => 1, "SetpointManagerScheduled" => 1, "SolarCollectorFlatPlateWater" => 1, "PlantLoop" => 1, "SolarCollectorPerformanceFlatPlate" => 1 }
     expected_values = { "TankVolume" => 60, "Heater1Setpoint" => 125, "Heater2Setpoint" => 125, "CollectorArea" => 40, "CollectorFlowRate" => 0.0000568724330873, "GlycolFrac" => 0.5, "CoordDir" => "North", "Tilt" => 39.83 - 15 }
     _test_measure("SFD_2000sqft_2story_FB_GRG_UA_3Beds_2Baths_Denver_East_GasWHTank.osm", args_hash, expected_num_del_objects, expected_num_new_objects, expected_values, 4)
-=======
-    expected_num_new_objects = { 'ShadingSurfaceGroup' => 1, 'ShadingSurface' => 1, 'SizingPlant' => 1, 'PumpConstantSpeed' => 1, 'AvailabilityManagerDifferentialThermostat' => 1, 'WaterHeaterStratified' => 1, 'SetpointManagerScheduled' => 1, 'SolarCollectorFlatPlateWater' => 1, 'PlantLoop' => 1, 'SolarCollectorPerformanceFlatPlate' => 1 }
-    expected_values = { 'TankVolume' => 60, 'Heater1Setpoint' => 126.8, 'Heater2Setpoint' => 126.8, 'CollectorArea' => 40, 'CollectorFlowRate' => 0.0000568724330873, 'GlycolFrac' => 0.5, 'CoordDir' => 'North', 'Tilt' => 39.83 - 15 }
-    _test_measure('SFD_2000sqft_2story_FB_GRG_UA_3Beds_2Baths_Denver_East_GasWHTank.osm', args_hash, expected_num_del_objects, expected_num_new_objects, expected_values, 4)
->>>>>>> c52e56fc
   end
 
   def test_faces_south_tilt_latitude_minus_15_deg
@@ -374,15 +248,9 @@
     args_hash['tilt_type'] = Constants.TiltLatitude
     args_hash['tilt'] = -15.0
     expected_num_del_objects = {}
-<<<<<<< HEAD
     expected_num_new_objects = { "ShadingSurfaceGroup" => 1, "ShadingSurface" => 1, "SizingPlant" => 1, "PumpConstantSpeed" => 1, "AvailabilityManagerDifferentialThermostat" => 1, "WaterHeaterStratified" => 1, "SetpointManagerScheduled" => 1, "SolarCollectorFlatPlateWater" => 1, "PlantLoop" => 1, "SolarCollectorPerformanceFlatPlate" => 1 }
     expected_values = { "TankVolume" => 60, "Heater1Setpoint" => 125, "Heater2Setpoint" => 125, "CollectorArea" => 40, "CollectorFlowRate" => 0.0000568724330873, "GlycolFrac" => 0.5, "CoordDir" => "North", "Tilt" => 39.83 - 15 }
     _test_measure("SFD_2000sqft_2story_FB_GRG_UA_3Beds_2Baths_Denver_South_GasWHTank.osm", args_hash, expected_num_del_objects, expected_num_new_objects, expected_values, 4)
-=======
-    expected_num_new_objects = { 'ShadingSurfaceGroup' => 1, 'ShadingSurface' => 1, 'SizingPlant' => 1, 'PumpConstantSpeed' => 1, 'AvailabilityManagerDifferentialThermostat' => 1, 'WaterHeaterStratified' => 1, 'SetpointManagerScheduled' => 1, 'SolarCollectorFlatPlateWater' => 1, 'PlantLoop' => 1, 'SolarCollectorPerformanceFlatPlate' => 1 }
-    expected_values = { 'TankVolume' => 60, 'Heater1Setpoint' => 126.8, 'Heater2Setpoint' => 126.8, 'CollectorArea' => 40, 'CollectorFlowRate' => 0.0000568724330873, 'GlycolFrac' => 0.5, 'CoordDir' => 'North', 'Tilt' => 39.83 - 15 }
-    _test_measure('SFD_2000sqft_2story_FB_GRG_UA_3Beds_2Baths_Denver_South_GasWHTank.osm', args_hash, expected_num_del_objects, expected_num_new_objects, expected_values, 4)
->>>>>>> c52e56fc
   end
 
   def test_faces_north_tilt_latitude_plus_15_deg
@@ -390,15 +258,9 @@
     args_hash['tilt_type'] = Constants.TiltLatitude
     args_hash['tilt'] = 15.0
     expected_num_del_objects = {}
-<<<<<<< HEAD
     expected_num_new_objects = { "ShadingSurfaceGroup" => 1, "ShadingSurface" => 1, "SizingPlant" => 1, "PumpConstantSpeed" => 1, "AvailabilityManagerDifferentialThermostat" => 1, "WaterHeaterStratified" => 1, "SetpointManagerScheduled" => 1, "SolarCollectorFlatPlateWater" => 1, "PlantLoop" => 1, "SolarCollectorPerformanceFlatPlate" => 1 }
     expected_values = { "TankVolume" => 60, "Heater1Setpoint" => 125, "Heater2Setpoint" => 125, "CollectorArea" => 40, "CollectorFlowRate" => 0.0000568724330873, "GlycolFrac" => 0.5, "CoordDir" => "North", "Tilt" => 39.83 + 15 }
     _test_measure("SFD_2000sqft_2story_FB_GRG_UA_3Beds_2Baths_Denver_WHTank.osm", args_hash, expected_num_del_objects, expected_num_new_objects, expected_values, 4)
-=======
-    expected_num_new_objects = { 'ShadingSurfaceGroup' => 1, 'ShadingSurface' => 1, 'SizingPlant' => 1, 'PumpConstantSpeed' => 1, 'AvailabilityManagerDifferentialThermostat' => 1, 'WaterHeaterStratified' => 1, 'SetpointManagerScheduled' => 1, 'SolarCollectorFlatPlateWater' => 1, 'PlantLoop' => 1, 'SolarCollectorPerformanceFlatPlate' => 1 }
-    expected_values = { 'TankVolume' => 60, 'Heater1Setpoint' => 126.8, 'Heater2Setpoint' => 126.8, 'CollectorArea' => 40, 'CollectorFlowRate' => 0.0000568724330873, 'GlycolFrac' => 0.5, 'CoordDir' => 'North', 'Tilt' => 39.83 + 15 }
-    _test_measure('SFD_2000sqft_2story_FB_GRG_UA_3Beds_2Baths_Denver_WHTank.osm', args_hash, expected_num_del_objects, expected_num_new_objects, expected_values, 4)
->>>>>>> c52e56fc
   end
 
   def test_faces_west_tilt_latitude_plus_15_deg
@@ -406,15 +268,9 @@
     args_hash['tilt_type'] = Constants.TiltLatitude
     args_hash['tilt'] = 15.0
     expected_num_del_objects = {}
-<<<<<<< HEAD
     expected_num_new_objects = { "ShadingSurfaceGroup" => 1, "ShadingSurface" => 1, "SizingPlant" => 1, "PumpConstantSpeed" => 1, "AvailabilityManagerDifferentialThermostat" => 1, "WaterHeaterStratified" => 1, "SetpointManagerScheduled" => 1, "SolarCollectorFlatPlateWater" => 1, "PlantLoop" => 1, "SolarCollectorPerformanceFlatPlate" => 1 }
     expected_values = { "TankVolume" => 60, "Heater1Setpoint" => 125, "Heater2Setpoint" => 125, "CollectorArea" => 40, "CollectorFlowRate" => 0.0000568724330873, "GlycolFrac" => 0.5, "CoordDir" => "North", "Tilt" => 39.83 + 15 }
     _test_measure("SFD_2000sqft_2story_FB_GRG_UA_3Beds_2Baths_Denver_West_GasWHTank.osm", args_hash, expected_num_del_objects, expected_num_new_objects, expected_values, 4)
-=======
-    expected_num_new_objects = { 'ShadingSurfaceGroup' => 1, 'ShadingSurface' => 1, 'SizingPlant' => 1, 'PumpConstantSpeed' => 1, 'AvailabilityManagerDifferentialThermostat' => 1, 'WaterHeaterStratified' => 1, 'SetpointManagerScheduled' => 1, 'SolarCollectorFlatPlateWater' => 1, 'PlantLoop' => 1, 'SolarCollectorPerformanceFlatPlate' => 1 }
-    expected_values = { 'TankVolume' => 60, 'Heater1Setpoint' => 126.8, 'Heater2Setpoint' => 126.8, 'CollectorArea' => 40, 'CollectorFlowRate' => 0.0000568724330873, 'GlycolFrac' => 0.5, 'CoordDir' => 'North', 'Tilt' => 39.83 + 15 }
-    _test_measure('SFD_2000sqft_2story_FB_GRG_UA_3Beds_2Baths_Denver_West_GasWHTank.osm', args_hash, expected_num_del_objects, expected_num_new_objects, expected_values, 4)
->>>>>>> c52e56fc
   end
 
   def test_faces_east_tilt_latitude_plus_15_deg
@@ -422,15 +278,9 @@
     args_hash['tilt_type'] = Constants.TiltLatitude
     args_hash['tilt'] = 15.0
     expected_num_del_objects = {}
-<<<<<<< HEAD
     expected_num_new_objects = { "ShadingSurfaceGroup" => 1, "ShadingSurface" => 1, "SizingPlant" => 1, "PumpConstantSpeed" => 1, "AvailabilityManagerDifferentialThermostat" => 1, "WaterHeaterStratified" => 1, "SetpointManagerScheduled" => 1, "SolarCollectorFlatPlateWater" => 1, "PlantLoop" => 1, "SolarCollectorPerformanceFlatPlate" => 1 }
     expected_values = { "TankVolume" => 60, "Heater1Setpoint" => 125, "Heater2Setpoint" => 125, "CollectorArea" => 40, "CollectorFlowRate" => 0.0000568724330873, "GlycolFrac" => 0.5, "CoordDir" => "North", "Tilt" => 39.83 + 15 }
     _test_measure("SFD_2000sqft_2story_FB_GRG_UA_3Beds_2Baths_Denver_East_GasWHTank.osm", args_hash, expected_num_del_objects, expected_num_new_objects, expected_values, 4)
-=======
-    expected_num_new_objects = { 'ShadingSurfaceGroup' => 1, 'ShadingSurface' => 1, 'SizingPlant' => 1, 'PumpConstantSpeed' => 1, 'AvailabilityManagerDifferentialThermostat' => 1, 'WaterHeaterStratified' => 1, 'SetpointManagerScheduled' => 1, 'SolarCollectorFlatPlateWater' => 1, 'PlantLoop' => 1, 'SolarCollectorPerformanceFlatPlate' => 1 }
-    expected_values = { 'TankVolume' => 60, 'Heater1Setpoint' => 126.8, 'Heater2Setpoint' => 126.8, 'CollectorArea' => 40, 'CollectorFlowRate' => 0.0000568724330873, 'GlycolFrac' => 0.5, 'CoordDir' => 'North', 'Tilt' => 39.83 + 15 }
-    _test_measure('SFD_2000sqft_2story_FB_GRG_UA_3Beds_2Baths_Denver_East_GasWHTank.osm', args_hash, expected_num_del_objects, expected_num_new_objects, expected_values, 4)
->>>>>>> c52e56fc
   end
 
   def test_faces_south_tilt_latitude_plus_15_deg
@@ -438,107 +288,64 @@
     args_hash['tilt_type'] = Constants.TiltLatitude
     args_hash['tilt'] = 15.0
     expected_num_del_objects = {}
-<<<<<<< HEAD
     expected_num_new_objects = { "ShadingSurfaceGroup" => 1, "ShadingSurface" => 1, "SizingPlant" => 1, "PumpConstantSpeed" => 1, "AvailabilityManagerDifferentialThermostat" => 1, "WaterHeaterStratified" => 1, "SetpointManagerScheduled" => 1, "SolarCollectorFlatPlateWater" => 1, "PlantLoop" => 1, "SolarCollectorPerformanceFlatPlate" => 1 }
     expected_values = { "TankVolume" => 60, "Heater1Setpoint" => 125, "Heater2Setpoint" => 125, "CollectorArea" => 40, "CollectorFlowRate" => 0.0000568724330873, "GlycolFrac" => 0.5, "CoordDir" => "North", "Tilt" => 39.83 + 15 }
     _test_measure("SFD_2000sqft_2story_FB_GRG_UA_3Beds_2Baths_Denver_South_GasWHTank.osm", args_hash, expected_num_del_objects, expected_num_new_objects, expected_values, 4)
-=======
-    expected_num_new_objects = { 'ShadingSurfaceGroup' => 1, 'ShadingSurface' => 1, 'SizingPlant' => 1, 'PumpConstantSpeed' => 1, 'AvailabilityManagerDifferentialThermostat' => 1, 'WaterHeaterStratified' => 1, 'SetpointManagerScheduled' => 1, 'SolarCollectorFlatPlateWater' => 1, 'PlantLoop' => 1, 'SolarCollectorPerformanceFlatPlate' => 1 }
-    expected_values = { 'TankVolume' => 60, 'Heater1Setpoint' => 126.8, 'Heater2Setpoint' => 126.8, 'CollectorArea' => 40, 'CollectorFlowRate' => 0.0000568724330873, 'GlycolFrac' => 0.5, 'CoordDir' => 'North', 'Tilt' => 39.83 + 15 }
-    _test_measure('SFD_2000sqft_2story_FB_GRG_UA_3Beds_2Baths_Denver_South_GasWHTank.osm', args_hash, expected_num_del_objects, expected_num_new_objects, expected_values, 4)
->>>>>>> c52e56fc
   end
 
   def test_faces_north_tilt_pitch_roof
     args_hash = {}
     expected_num_del_objects = {}
-<<<<<<< HEAD
-    expected_num_new_objects = { "ShadingSurfaceGroup" => 1, "ShadingSurface" => 1, "SizingPlant" => 1, "PumpConstantSpeed" => 1, "AvailabilityManagerDifferentialThermostat" => 1, "WaterHeaterStratified" => 1, "SetpointManagerScheduled" => 1, "SolarCollectorFlatPlateWater" => 1, "PlantLoop" => 1, "SolarCollectorPerformanceFlatPlate" => 1 }
-    expected_values = { "TankVolume" => 60, "Heater1Setpoint" => 125, "Heater2Setpoint" => 125, "CollectorArea" => 40, "CollectorFlowRate" => 0.0000568724330873, "GlycolFrac" => 0.5, "CoordDir" => "North", "Tilt" => UnitConversions.convert(Math.atan(1.0 / 2.0), "rad", "deg") }
-    _test_measure("SFD_2000sqft_2story_FB_GRG_UA_3Beds_2Baths_Denver_WHTank.osm", args_hash, expected_num_del_objects, expected_num_new_objects, expected_values, 4)
-=======
-    expected_num_new_objects = { 'ShadingSurfaceGroup' => 1, 'ShadingSurface' => 1, 'SizingPlant' => 1, 'PumpConstantSpeed' => 1, 'AvailabilityManagerDifferentialThermostat' => 1, 'WaterHeaterStratified' => 1, 'SetpointManagerScheduled' => 1, 'SolarCollectorFlatPlateWater' => 1, 'PlantLoop' => 1, 'SolarCollectorPerformanceFlatPlate' => 1 }
-    expected_values = { 'TankVolume' => 60, 'Heater1Setpoint' => 126.8, 'Heater2Setpoint' => 126.8, 'CollectorArea' => 40, 'CollectorFlowRate' => 0.0000568724330873, 'GlycolFrac' => 0.5, 'CoordDir' => 'North', 'Tilt' => UnitConversions.convert(Math.atan(1.0 / 2.0), 'rad', 'deg') }
-    _test_measure('SFD_2000sqft_2story_FB_GRG_UA_3Beds_2Baths_Denver_WHTank.osm', args_hash, expected_num_del_objects, expected_num_new_objects, expected_values, 4)
->>>>>>> c52e56fc
+    expected_num_new_objects = { "ShadingSurfaceGroup" => 1, "ShadingSurface" => 1, "SizingPlant" => 1, "PumpConstantSpeed" => 1, "AvailabilityManagerDifferentialThermostat" => 1, "WaterHeaterStratified" => 1, "SetpointManagerScheduled" => 1, "SolarCollectorFlatPlateWater" => 1, "PlantLoop" => 1, "SolarCollectorPerformanceFlatPlate" => 1 }
+    expected_values = { "TankVolume" => 60, "Heater1Setpoint" => 125, "Heater2Setpoint" => 125, "CollectorArea" => 40, "CollectorFlowRate" => 0.0000568724330873, "GlycolFrac" => 0.5, "CoordDir" => "North", "Tilt" => UnitConversions.convert(Math.atan(1.0 / 2.0), "rad", "deg") }
+    _test_measure("SFD_2000sqft_2story_FB_GRG_UA_3Beds_2Baths_Denver_WHTank.osm", args_hash, expected_num_del_objects, expected_num_new_objects, expected_values, 4)
   end
 
   def test_faces_west_tilt_pitch_roof
     args_hash = {}
     expected_num_del_objects = {}
-<<<<<<< HEAD
-    expected_num_new_objects = { "ShadingSurfaceGroup" => 1, "ShadingSurface" => 1, "SizingPlant" => 1, "PumpConstantSpeed" => 1, "AvailabilityManagerDifferentialThermostat" => 1, "WaterHeaterStratified" => 1, "SetpointManagerScheduled" => 1, "SolarCollectorFlatPlateWater" => 1, "PlantLoop" => 1, "SolarCollectorPerformanceFlatPlate" => 1 }
-    expected_values = { "TankVolume" => 60, "Heater1Setpoint" => 125, "Heater2Setpoint" => 125, "CollectorArea" => 40, "CollectorFlowRate" => 0.0000568724330873, "GlycolFrac" => 0.5, "CoordDir" => "North", "Tilt" => UnitConversions.convert(Math.atan(1.0 / 2.0), "rad", "deg") }
-    _test_measure("SFD_2000sqft_2story_FB_GRG_UA_3Beds_2Baths_Denver_West_GasWHTank.osm", args_hash, expected_num_del_objects, expected_num_new_objects, expected_values, 4)
-=======
-    expected_num_new_objects = { 'ShadingSurfaceGroup' => 1, 'ShadingSurface' => 1, 'SizingPlant' => 1, 'PumpConstantSpeed' => 1, 'AvailabilityManagerDifferentialThermostat' => 1, 'WaterHeaterStratified' => 1, 'SetpointManagerScheduled' => 1, 'SolarCollectorFlatPlateWater' => 1, 'PlantLoop' => 1, 'SolarCollectorPerformanceFlatPlate' => 1 }
-    expected_values = { 'TankVolume' => 60, 'Heater1Setpoint' => 126.8, 'Heater2Setpoint' => 126.8, 'CollectorArea' => 40, 'CollectorFlowRate' => 0.0000568724330873, 'GlycolFrac' => 0.5, 'CoordDir' => 'North', 'Tilt' => UnitConversions.convert(Math.atan(1.0 / 2.0), 'rad', 'deg') }
-    _test_measure('SFD_2000sqft_2story_FB_GRG_UA_3Beds_2Baths_Denver_West_GasWHTank.osm', args_hash, expected_num_del_objects, expected_num_new_objects, expected_values, 4)
->>>>>>> c52e56fc
+    expected_num_new_objects = { "ShadingSurfaceGroup" => 1, "ShadingSurface" => 1, "SizingPlant" => 1, "PumpConstantSpeed" => 1, "AvailabilityManagerDifferentialThermostat" => 1, "WaterHeaterStratified" => 1, "SetpointManagerScheduled" => 1, "SolarCollectorFlatPlateWater" => 1, "PlantLoop" => 1, "SolarCollectorPerformanceFlatPlate" => 1 }
+    expected_values = { "TankVolume" => 60, "Heater1Setpoint" => 125, "Heater2Setpoint" => 125, "CollectorArea" => 40, "CollectorFlowRate" => 0.0000568724330873, "GlycolFrac" => 0.5, "CoordDir" => "North", "Tilt" => UnitConversions.convert(Math.atan(1.0 / 2.0), "rad", "deg") }
+    _test_measure("SFD_2000sqft_2story_FB_GRG_UA_3Beds_2Baths_Denver_West_GasWHTank.osm", args_hash, expected_num_del_objects, expected_num_new_objects, expected_values, 4)
   end
 
   def test_faces_east_tilt_pitch_roof
     args_hash = {}
     expected_num_del_objects = {}
-<<<<<<< HEAD
-    expected_num_new_objects = { "ShadingSurfaceGroup" => 1, "ShadingSurface" => 1, "SizingPlant" => 1, "PumpConstantSpeed" => 1, "AvailabilityManagerDifferentialThermostat" => 1, "WaterHeaterStratified" => 1, "SetpointManagerScheduled" => 1, "SolarCollectorFlatPlateWater" => 1, "PlantLoop" => 1, "SolarCollectorPerformanceFlatPlate" => 1 }
-    expected_values = { "TankVolume" => 60, "Heater1Setpoint" => 125, "Heater2Setpoint" => 125, "CollectorArea" => 40, "CollectorFlowRate" => 0.0000568724330873, "GlycolFrac" => 0.5, "CoordDir" => "North", "Tilt" => UnitConversions.convert(Math.atan(1.0 / 2.0), "rad", "deg") }
-    _test_measure("SFD_2000sqft_2story_FB_GRG_UA_3Beds_2Baths_Denver_East_GasWHTank.osm", args_hash, expected_num_del_objects, expected_num_new_objects, expected_values, 4)
-=======
-    expected_num_new_objects = { 'ShadingSurfaceGroup' => 1, 'ShadingSurface' => 1, 'SizingPlant' => 1, 'PumpConstantSpeed' => 1, 'AvailabilityManagerDifferentialThermostat' => 1, 'WaterHeaterStratified' => 1, 'SetpointManagerScheduled' => 1, 'SolarCollectorFlatPlateWater' => 1, 'PlantLoop' => 1, 'SolarCollectorPerformanceFlatPlate' => 1 }
-    expected_values = { 'TankVolume' => 60, 'Heater1Setpoint' => 126.8, 'Heater2Setpoint' => 126.8, 'CollectorArea' => 40, 'CollectorFlowRate' => 0.0000568724330873, 'GlycolFrac' => 0.5, 'CoordDir' => 'North', 'Tilt' => UnitConversions.convert(Math.atan(1.0 / 2.0), 'rad', 'deg') }
-    _test_measure('SFD_2000sqft_2story_FB_GRG_UA_3Beds_2Baths_Denver_East_GasWHTank.osm', args_hash, expected_num_del_objects, expected_num_new_objects, expected_values, 4)
->>>>>>> c52e56fc
+    expected_num_new_objects = { "ShadingSurfaceGroup" => 1, "ShadingSurface" => 1, "SizingPlant" => 1, "PumpConstantSpeed" => 1, "AvailabilityManagerDifferentialThermostat" => 1, "WaterHeaterStratified" => 1, "SetpointManagerScheduled" => 1, "SolarCollectorFlatPlateWater" => 1, "PlantLoop" => 1, "SolarCollectorPerformanceFlatPlate" => 1 }
+    expected_values = { "TankVolume" => 60, "Heater1Setpoint" => 125, "Heater2Setpoint" => 125, "CollectorArea" => 40, "CollectorFlowRate" => 0.0000568724330873, "GlycolFrac" => 0.5, "CoordDir" => "North", "Tilt" => UnitConversions.convert(Math.atan(1.0 / 2.0), "rad", "deg") }
+    _test_measure("SFD_2000sqft_2story_FB_GRG_UA_3Beds_2Baths_Denver_East_GasWHTank.osm", args_hash, expected_num_del_objects, expected_num_new_objects, expected_values, 4)
   end
 
   def test_faces_south_tilt_pitch_roof
     args_hash = {}
     expected_num_del_objects = {}
-<<<<<<< HEAD
-    expected_num_new_objects = { "ShadingSurfaceGroup" => 1, "ShadingSurface" => 1, "SizingPlant" => 1, "PumpConstantSpeed" => 1, "AvailabilityManagerDifferentialThermostat" => 1, "WaterHeaterStratified" => 1, "SetpointManagerScheduled" => 1, "SolarCollectorFlatPlateWater" => 1, "PlantLoop" => 1, "SolarCollectorPerformanceFlatPlate" => 1 }
-    expected_values = { "TankVolume" => 60, "Heater1Setpoint" => 125, "Heater2Setpoint" => 125, "CollectorArea" => 40, "CollectorFlowRate" => 0.0000568724330873, "GlycolFrac" => 0.5, "CoordDir" => "North", "Tilt" => UnitConversions.convert(Math.atan(1.0 / 2.0), "rad", "deg") }
-    _test_measure("SFD_2000sqft_2story_FB_GRG_UA_3Beds_2Baths_Denver_South_GasWHTank.osm", args_hash, expected_num_del_objects, expected_num_new_objects, expected_values, 4)
-=======
-    expected_num_new_objects = { 'ShadingSurfaceGroup' => 1, 'ShadingSurface' => 1, 'SizingPlant' => 1, 'PumpConstantSpeed' => 1, 'AvailabilityManagerDifferentialThermostat' => 1, 'WaterHeaterStratified' => 1, 'SetpointManagerScheduled' => 1, 'SolarCollectorFlatPlateWater' => 1, 'PlantLoop' => 1, 'SolarCollectorPerformanceFlatPlate' => 1 }
-    expected_values = { 'TankVolume' => 60, 'Heater1Setpoint' => 126.8, 'Heater2Setpoint' => 126.8, 'CollectorArea' => 40, 'CollectorFlowRate' => 0.0000568724330873, 'GlycolFrac' => 0.5, 'CoordDir' => 'North', 'Tilt' => UnitConversions.convert(Math.atan(1.0 / 2.0), 'rad', 'deg') }
-    _test_measure('SFD_2000sqft_2story_FB_GRG_UA_3Beds_2Baths_Denver_South_GasWHTank.osm', args_hash, expected_num_del_objects, expected_num_new_objects, expected_values, 4)
->>>>>>> c52e56fc
+    expected_num_new_objects = { "ShadingSurfaceGroup" => 1, "ShadingSurface" => 1, "SizingPlant" => 1, "PumpConstantSpeed" => 1, "AvailabilityManagerDifferentialThermostat" => 1, "WaterHeaterStratified" => 1, "SetpointManagerScheduled" => 1, "SolarCollectorFlatPlateWater" => 1, "PlantLoop" => 1, "SolarCollectorPerformanceFlatPlate" => 1 }
+    expected_values = { "TankVolume" => 60, "Heater1Setpoint" => 125, "Heater2Setpoint" => 125, "CollectorArea" => 40, "CollectorFlowRate" => 0.0000568724330873, "GlycolFrac" => 0.5, "CoordDir" => "North", "Tilt" => UnitConversions.convert(Math.atan(1.0 / 2.0), "rad", "deg") }
+    _test_measure("SFD_2000sqft_2story_FB_GRG_UA_3Beds_2Baths_Denver_South_GasWHTank.osm", args_hash, expected_num_del_objects, expected_num_new_objects, expected_values, 4)
   end
 
   def test_faces_south_single_family_attached_new_construction
     num_units = 1
     args_hash = {}
     expected_num_del_objects = {}
-<<<<<<< HEAD
     expected_num_new_objects = { "ShadingSurfaceGroup" => num_units, "ShadingSurface" => num_units, "SizingPlant" => num_units, "PumpConstantSpeed" => num_units, "AvailabilityManagerDifferentialThermostat" => num_units, "WaterHeaterStratified" => num_units, "SetpointManagerScheduled" => num_units, "SolarCollectorFlatPlateWater" => num_units, "PlantLoop" => num_units, "SolarCollectorPerformanceFlatPlate" => num_units }
     expected_values = { "TankVolume" => 60, "Heater1Setpoint" => 125, "Heater2Setpoint" => 125, "CollectorArea" => 40, "CollectorFlowRate" => 0.0000568724330873, "GlycolFrac" => 0.5, "CoordDir" => "North", "Tilt" => UnitConversions.convert(Math.atan(1.0 / 2.0), "rad", "deg") }
     _test_measure("SFA_4units_1story_FB_UA_3Beds_2Baths_Denver_WHTank.osm", args_hash, expected_num_del_objects, expected_num_new_objects, expected_values, num_units * 4)
-=======
-    expected_num_new_objects = { 'ShadingSurfaceGroup' => num_units, 'ShadingSurface' => num_units, 'SizingPlant' => num_units, 'PumpConstantSpeed' => num_units, 'AvailabilityManagerDifferentialThermostat' => num_units, 'WaterHeaterStratified' => num_units, 'SetpointManagerScheduled' => num_units, 'SolarCollectorFlatPlateWater' => num_units, 'PlantLoop' => num_units, 'SolarCollectorPerformanceFlatPlate' => num_units }
-    expected_values = { 'TankVolume' => 60, 'Heater1Setpoint' => 126.8, 'Heater2Setpoint' => 126.8, 'CollectorArea' => 40, 'CollectorFlowRate' => 0.0000568724330873, 'GlycolFrac' => 0.5, 'CoordDir' => 'North', 'Tilt' => UnitConversions.convert(Math.atan(1.0 / 2.0), 'rad', 'deg') }
-    _test_measure('SFA_4units_1story_FB_UA_3Beds_2Baths_Denver_WHTank.osm', args_hash, expected_num_del_objects, expected_num_new_objects, expected_values, num_units * 4)
->>>>>>> c52e56fc
   end
 
   def test_faces_south_multifamily_new_construction
     num_units = 1
     args_hash = {}
     expected_num_del_objects = {}
-<<<<<<< HEAD
     expected_num_new_objects = { "ShadingSurfaceGroup" => num_units, "ShadingSurface" => num_units, "SizingPlant" => num_units, "PumpConstantSpeed" => num_units, "AvailabilityManagerDifferentialThermostat" => num_units, "WaterHeaterStratified" => num_units, "SetpointManagerScheduled" => num_units, "SolarCollectorFlatPlateWater" => num_units, "PlantLoop" => num_units, "SolarCollectorPerformanceFlatPlate" => num_units }
     expected_values = { "TankVolume" => 60, "Heater1Setpoint" => 125, "Heater2Setpoint" => 125, "CollectorArea" => 40, "CollectorFlowRate" => 0.0000568724330873, "GlycolFrac" => 0.5, "CoordDir" => "StraightUp", "Tilt" => 0 }
     _test_measure("MF_8units_1story_SL_3Beds_2Baths_Denver_WHTank.osm", args_hash, expected_num_del_objects, expected_num_new_objects, expected_values, num_units * 4)
-=======
-    expected_num_new_objects = { 'ShadingSurfaceGroup' => num_units, 'ShadingSurface' => num_units, 'SizingPlant' => num_units, 'PumpConstantSpeed' => num_units, 'AvailabilityManagerDifferentialThermostat' => num_units, 'WaterHeaterStratified' => num_units, 'SetpointManagerScheduled' => num_units, 'SolarCollectorFlatPlateWater' => num_units, 'PlantLoop' => num_units, 'SolarCollectorPerformanceFlatPlate' => num_units }
-    expected_values = { 'TankVolume' => 60, 'Heater1Setpoint' => 126.8, 'Heater2Setpoint' => 126.8, 'CollectorArea' => 40, 'CollectorFlowRate' => 0.0000568724330873, 'GlycolFrac' => 0.5, 'CoordDir' => 'StraightUp', 'Tilt' => 0 }
-    _test_measure('MF_8units_1story_SL_3Beds_2Baths_Denver_WHTank.osm', args_hash, expected_num_del_objects, expected_num_new_objects, expected_values, num_units * 4)
->>>>>>> c52e56fc
   end
 
   def test_faces_north_retrofit_size
     args_hash = {}
     expected_num_del_objects = {}
-<<<<<<< HEAD
     expected_num_new_objects = { "ShadingSurfaceGroup" => 1, "ShadingSurface" => 1, "SizingPlant" => 1, "PumpConstantSpeed" => 1, "AvailabilityManagerDifferentialThermostat" => 1, "WaterHeaterStratified" => 1, "SetpointManagerScheduled" => 1, "SolarCollectorFlatPlateWater" => 1, "PlantLoop" => 1, "SolarCollectorPerformanceFlatPlate" => 1 }
     expected_values = { "TankVolume" => 60, "Heater1Setpoint" => 125, "Heater2Setpoint" => 125, "CollectorArea" => 40, "CollectorFlowRate" => 0.0000568724330873, "GlycolFrac" => 0.5, "CoordDir" => "North", "Tilt" => UnitConversions.convert(Math.atan(1.0 / 2.0), "rad", "deg") }
     model = _test_measure("SFD_2000sqft_2story_FB_GRG_UA_3Beds_2Baths_Denver_WHTank.osm", args_hash, expected_num_del_objects, expected_num_new_objects, expected_values, 4)
@@ -546,15 +353,6 @@
     expected_num_del_objects = { "ShadingSurfaceGroup" => 1, "ShadingSurface" => 1, "SizingPlant" => 1, "PumpConstantSpeed" => 1, "AvailabilityManagerDifferentialThermostat" => 1, "WaterHeaterStratified" => 1, "SetpointManagerScheduled" => 1, "SolarCollectorFlatPlateWater" => 1, "PlantLoop" => 1, "SolarCollectorPerformanceFlatPlate" => 1 }
     expected_num_new_objects = { "ShadingSurfaceGroup" => 1, "ShadingSurface" => 1, "SizingPlant" => 1, "PumpConstantSpeed" => 1, "AvailabilityManagerDifferentialThermostat" => 1, "WaterHeaterStratified" => 1, "SetpointManagerScheduled" => 1, "SolarCollectorFlatPlateWater" => 1, "PlantLoop" => 1, "SolarCollectorPerformanceFlatPlate" => 1 }
     expected_values = { "TankVolume" => 96, "Heater1Setpoint" => 125, "Heater2Setpoint" => 125, "CollectorArea" => 64, "CollectorFlowRate" => 0.0000909958929397, "GlycolFrac" => 0.5, "CoordDir" => "North", "Tilt" => UnitConversions.convert(Math.atan(1.0 / 2.0), "rad", "deg") }
-=======
-    expected_num_new_objects = { 'ShadingSurfaceGroup' => 1, 'ShadingSurface' => 1, 'SizingPlant' => 1, 'PumpConstantSpeed' => 1, 'AvailabilityManagerDifferentialThermostat' => 1, 'WaterHeaterStratified' => 1, 'SetpointManagerScheduled' => 1, 'SolarCollectorFlatPlateWater' => 1, 'PlantLoop' => 1, 'SolarCollectorPerformanceFlatPlate' => 1 }
-    expected_values = { 'TankVolume' => 60, 'Heater1Setpoint' => 126.8, 'Heater2Setpoint' => 126.8, 'CollectorArea' => 40, 'CollectorFlowRate' => 0.0000568724330873, 'GlycolFrac' => 0.5, 'CoordDir' => 'North', 'Tilt' => UnitConversions.convert(Math.atan(1.0 / 2.0), 'rad', 'deg') }
-    model = _test_measure('SFD_2000sqft_2story_FB_GRG_UA_3Beds_2Baths_Denver_WHTank.osm', args_hash, expected_num_del_objects, expected_num_new_objects, expected_values, 4)
-    args_hash['collector_area'] = 64
-    expected_num_del_objects = { 'ShadingSurfaceGroup' => 1, 'ShadingSurface' => 1, 'SizingPlant' => 1, 'PumpConstantSpeed' => 1, 'AvailabilityManagerDifferentialThermostat' => 1, 'WaterHeaterStratified' => 1, 'SetpointManagerScheduled' => 1, 'SolarCollectorFlatPlateWater' => 1, 'PlantLoop' => 1, 'SolarCollectorPerformanceFlatPlate' => 1 }
-    expected_num_new_objects = { 'ShadingSurfaceGroup' => 1, 'ShadingSurface' => 1, 'SizingPlant' => 1, 'PumpConstantSpeed' => 1, 'AvailabilityManagerDifferentialThermostat' => 1, 'WaterHeaterStratified' => 1, 'SetpointManagerScheduled' => 1, 'SolarCollectorFlatPlateWater' => 1, 'PlantLoop' => 1, 'SolarCollectorPerformanceFlatPlate' => 1 }
-    expected_values = { 'TankVolume' => 96, 'Heater1Setpoint' => 126.8, 'Heater2Setpoint' => 126.8, 'CollectorArea' => 64, 'CollectorFlowRate' => 0.0000909958929397, 'GlycolFrac' => 0.5, 'CoordDir' => 'North', 'Tilt' => UnitConversions.convert(Math.atan(1.0 / 2.0), 'rad', 'deg') }
->>>>>>> c52e56fc
     _test_measure(model, args_hash, expected_num_del_objects, expected_num_new_objects, expected_values, 4)
   end
 
