require "#{File.dirname(__FILE__)}/psychrometrics"
require "#{File.dirname(__FILE__)}/constants"
require "#{File.dirname(__FILE__)}/unit_conversions"

class WeatherHeader
  def initialize
  end
  ATTRS ||= [:City, :State, :Country, :DataSource, :Station, :Latitude, :Longitude, :Timezone, :Altitude, :LocalPressure, :RecordsPerHour]
  attr_accessor(*ATTRS)
end

class WeatherData
  def initialize
  end
  ATTRS ||= [:AnnualAvgDrybulb, :AnnualMinDrybulb, :AnnualMaxDrybulb, :CDD50F, :CDD65F, :HDD50F, :HDD65F, :AnnualAvgWindspeed, :MonthlyAvgDrybulbs, :GroundMonthlyTemps, :WSF, :MonthlyAvgDailyHighDrybulbs, :MonthlyAvgDailyLowDrybulbs]
  attr_accessor(*ATTRS)
end

class WeatherDesign
  def initialize
  end
  ATTRS ||= [:HeatingDrybulb, :HeatingWindspeed, :CoolingDrybulb, :CoolingWetbulb, :CoolingHumidityRatio, :CoolingWindspeed, :DailyTemperatureRange, :DehumidDrybulb, :DehumidHumidityRatio, :CoolingDirectNormal, :CoolingDiffuseHorizontal]
  attr_accessor(*ATTRS)
end

class WeatherProcess

  def initialize(model, runner, measure_dir)
  
    @error = false
    
    @model = model
    @runner = runner
    @measure_dir = measure_dir
    
    @header = WeatherHeader.new
    @data = WeatherData.new
    @design = WeatherDesign.new
    
    @epw_path = WeatherProcess.get_epw_path(@model, @runner, @measure_dir)
    if @epw_path.nil?
      @error = true
      return
    end
    
    if not File.exist?(@epw_path)
      @runner.registerError("Cannot find weather file at #{epw_path}.")
      @error = true
      return
    end

    @epw_file = OpenStudio::EpwFile.new(@epw_path, true)

    unit = get_weather_building_unit(@model)
  
    cached = get_cached_weather(unit)
    return if cached or @error

    process_epw
    
    cache_weather(unit)
      
  end

  def epw_path
    return @epw_path
  end

<<<<<<< HEAD
  def add_design_days_for_autosizing(model)
    heating_design_day = OpenStudio::Model::DesignDay.new(model)
=======
  def add_design_days_for_autosizing
    heating_design_day = OpenStudio::Model::DesignDay.new(@model)
>>>>>>> 885d1d15
    heating_design_day.setName("Ann Htg 99% Condns DB")
    heating_design_day.setMaximumDryBulbTemperature(UnitConversions.convert(@design.HeatingDrybulb,"F","C"))
    heating_design_day.setHumidityIndicatingConditionsAtMaximumDryBulb(UnitConversions.convert(@design.HeatingDrybulb,"F","C"))
    heating_design_day.setBarometricPressure(UnitConversions.convert(Psychrometrics.Pstd_fZ(@header.Altitude),"psi","pa"))
    heating_design_day.setWindSpeed(@design.HeatingWindspeed)
    heating_design_day.setDayOfMonth(21)
    heating_design_day.setMonth(1)
    heating_design_day.setDayType("WinterDesignDay")
    heating_design_day.setHumidityIndicatingType("Wetbulb")
    heating_design_day.setDryBulbTemperatureRangeModifierType("DefaultMultipliers")
    heating_design_day.setSolarModelIndicator("ASHRAEClearSky")
    
<<<<<<< HEAD
    cooling_design_day = OpenStudio::Model::DesignDay.new(model)
=======
    cooling_design_day = OpenStudio::Model::DesignDay.new(@model)
>>>>>>> 885d1d15
    cooling_design_day.setName("Ann Clg 1% Condns DB=>MWB")
    cooling_design_day.setMaximumDryBulbTemperature(UnitConversions.convert(@design.CoolingDrybulb,"F","C"))
    cooling_design_day.setDailyDryBulbTemperatureRange(UnitConversions.convert(@design.DailyTemperatureRange,"R","K"))
    cooling_design_day.setHumidityIndicatingConditionsAtMaximumDryBulb(UnitConversions.convert(@design.CoolingWetbulb,"F","C"))
    cooling_design_day.setBarometricPressure(UnitConversions.convert(Psychrometrics.Pstd_fZ(@header.Altitude),"psi","pa"))
    cooling_design_day.setWindSpeed(@design.CoolingWindspeed)
    cooling_design_day.setDayOfMonth(21)
    cooling_design_day.setMonth(7)
    cooling_design_day.setDayType("SummerDesignDay")
    cooling_design_day.setHumidityIndicatingType("Wetbulb")
    cooling_design_day.setDryBulbTemperatureRangeModifierType("DefaultMultipliers")
    cooling_design_day.setSolarModelIndicator("ASHRAEClearSky")
  end

<<<<<<< HEAD
  def self.actual_timestamps(model, runner, measure_dir)
    epw_path = get_epw_path(model, runner, measure_dir)
    epw_file = OpenStudio::EpwFile.new(epw_path)
    if epw_file.startDateActualYear.is_initialized
      actual_timestamps = []
      epw_file.data.each do |epw_data_row|
        year = epw_data_row.year
        month = epw_data_row.month.to_s.rjust(2, "0")
        day = epw_data_row.day.to_s.rjust(2, "0")
        hour = epw_data_row.hour.to_s.rjust(2, "0")
        minute = epw_data_row.minute.to_s.rjust(2, "0")
        second = "00"
        actual_timestamps << "#{year}/#{month}/#{day} #{hour}:#{minute}:#{second}"
=======
  def actual_year_timestamps
    timestamps = []
    if @epw_file.startDateActualYear.is_initialized
      run_period = @model.getRunPeriod
      begin_month = run_period.getBeginMonth
      begin_day_of_month = run_period.getBeginDayOfMonth
      end_month = run_period.getEndMonth
      end_day_of_month = run_period.getEndDayOfMonth
      @epw_file.data.each do |epw_data_row|
        epw_year = epw_data_row.year
        epw_month = epw_data_row.month
        epw_day = epw_data_row.day
        epw_hour = epw_data_row.hour
        epw_minute = epw_data_row.minute
        if epw_month >= begin_month and epw_day >= begin_day_of_month and epw_month <= end_month and epw_day <= end_day_of_month # epw timestamp is in the run period
          timestamps << "#{epw_year.to_s.rjust(2, "0")}/#{epw_month.to_s.rjust(2, "0")}/#{epw_day.to_s.rjust(2, "0")} #{epw_hour.to_s.rjust(2, "0")}:#{epw_minute.to_s.rjust(2, "0")}:00"
        end
>>>>>>> 885d1d15
      end
    end
    return timestamps
  end
  
  def error?
    return @error
  end
  
  def get_weather_building_unit(model)
    unit_name = "EPWWeatherInfo"
    
    # Look for existing unit with weather data
    unit = nil
    model.getBuildingUnits.each do |u|
      next if u.name.to_s != unit_name
      unit = u
    end
    
    if unit.nil?
      # Create new unit to store weather data
      unit = OpenStudio::Model::BuildingUnit.new(model)
      unit.setBuildingUnitType("Residential")
      unit.setName(unit_name)
    end
    
    return unit
    
  end
  
  def cache_weather(unit)
    
    # Header
    WeatherHeader::ATTRS.each do |k|
      k = k.to_s
      # string
      if ['City','State','Country','DataSource','Station'].include? k
        unit.setFeature("EPWHeader#{k}", @header.send(k).to_s)
      # double
<<<<<<< HEAD
      elsif ['Latitude','Longitude','Timezone','Altitude','LocalPressure'].include? k
=======
      elsif ['Latitude','Longitude','Timezone','Altitude','LocalPressure','RecordsPerHour'].include? k
>>>>>>> 885d1d15
        unit.setFeature("EPWHeader#{k}", @header.send(k).to_f)
      else
        @runner.registerError("Weather header key #{k} not handled.")
        @error = true
        return false
      end
    end
    
    # Data
    WeatherData::ATTRS.each do |k|
      k = k.to_s
      # double
      if ['AnnualAvgDrybulb','AnnualMinDrybulb','AnnualMaxDrybulb','CDD50F','CDD65F',
             'HDD50F','HDD65F','AnnualAvgWindspeed','WSF'].include? k
        unit.setFeature("EPWData#{k}", @data.send(k).to_f)
      # array
      elsif ['MonthlyAvgDrybulbs','GroundMonthlyTemps',
             'MonthlyAvgDailyHighDrybulbs','MonthlyAvgDailyLowDrybulbs'].include? k
        unit.setFeature("EPWData#{k}", @data.send(k).join(","))
      else
        @runner.registerError("Weather data key #{k} not handled.")
        @error = true
        return false
      end
    end
    
    # Design
    WeatherDesign::ATTRS.each do |k|
      k = k.to_s
      # double
      unit.setFeature("EPWDesign#{k}", @design.send(k).to_f)
    end
    
  end
  
  def marshal_dump
    return [@header, @data, @design]
  end
  
  def marshal_load(array)
    @header, @data, @design = array
    
  end
  
  attr_accessor(:header, :data, :design)
  
  private
  
      def self.get_epw_path(model, runner, measure_dir)
        if model.weatherFile.is_initialized
        
          wf = model.weatherFile.get
          # Sometimes path is available, sometimes just url. Should be improved in OS 2.0.
          if wf.path.is_initialized
            epw_path = wf.path.get.to_s
          else
            epw_path = wf.url.to_s.sub("file:///","").sub("file://","").sub("file:","")
          end
          if not File.exist? epw_path # Handle relative paths for unit tests
            epw_path2 = File.join(measure_dir, "resources", epw_path)
            if File.exist? epw_path2
                epw_path = epw_path2
            end
          end
          return epw_path
        end
        
        runner.registerError("Model has not been assigned a weather file.")
        return nil
      end
  
      def get_cached_weather(unit)
        
        # Header
        WeatherHeader::ATTRS.each do |k|
          k = k.to_s
          # string
          if ['City','State','Country','DataSource','Station'].include? k
            @header.send(k+"=", unit.getFeatureAsString("EPWHeader#{k}"))
            return false if !@header.send(k).is_initialized
            @header.send(k+"=", @header.send(k).get)
          # double
          elsif ['Latitude','Longitude','Timezone','Altitude','LocalPressure','RecordsPerHour'].include? k
            @header.send(k+"=", unit.getFeatureAsDouble("EPWHeader#{k}"))
            return false if !@header.send(k).is_initialized
            @header.send(k+"=", @header.send(k).get)
          else
            @runner.registerError("Weather header key #{k} not handled.")
            @error = true
            return false
          end
        end
        
        # Data
        WeatherData::ATTRS.each do |k|
          k = k.to_s
          # double
          if ['AnnualAvgDrybulb','AnnualMinDrybulb','AnnualMaxDrybulb','CDD50F','CDD65F',
                 'HDD50F','HDD65F','AnnualAvgWindspeed','WSF'].include? k
            @data.send(k+"=", unit.getFeatureAsDouble("EPWData#{k}"))
            return false if !@data.send(k).is_initialized
            @data.send(k+"=", @data.send(k).get)
          # array
          elsif ['MonthlyAvgDrybulbs','GroundMonthlyTemps',
                 'MonthlyAvgDailyHighDrybulbs','MonthlyAvgDailyLowDrybulbs'].include? k
            @data.send(k+"=", unit.getFeatureAsString("EPWData#{k}"))
            return false if !@data.send(k).is_initialized
            @data.send(k+"=", @data.send(k).get.split(",").map(&:to_f))
          else
            @runner.registerError("Weather data key #{k} not handled.")
            @error = true
            return false
          end
        end
        
        # Design
        WeatherDesign::ATTRS.each do |k|
          k = k.to_s
          # double
          @design.send(k+"=", unit.getFeatureAsDouble("EPWDesign#{k}"))
          return false if !@design.send(k).is_initialized
          @design.send(k+"=", @design.send(k).get)
        end

        return true
      end
<<<<<<< HEAD

      def process_epw(epw_path)
        if not File.exist?(epw_path)
          @runner.registerError("Cannot find weather file at #{epw_path}.")
          @error = true
          return
        end
=======
>>>>>>> 885d1d15

      def process_epw

        # Header info:
        @header.City = @epw_file.city
        @header.State = @epw_file.stateProvinceRegion
        @header.Country = @epw_file.country
        @header.DataSource = @epw_file.dataSource
        @header.Station = @epw_file.wmoNumber
        @header.Latitude = @epw_file.latitude
        @header.Longitude = @epw_file.longitude
        @header.Timezone = @epw_file.timeZone
        @header.Altitude = UnitConversions.convert(@epw_file.elevation,"m","ft")
        @header.LocalPressure = Math::exp(-0.0000368 * @header.Altitude) # atm
<<<<<<< HEAD

        epw_file_data = epw_file.data
        
        @design, epwHasDesignData = get_design_info_from_epw(@design, epw_file, @header.Altitude)

        # Timeseries data:        
        hourdata = []
=======
        @header.RecordsPerHour = @epw_file.recordsPerHour

        epw_file_data = @epw_file.data
        
        epwHasDesignData = get_design_info_from_epw

        # Timeseries data:        
        rowdata = []
>>>>>>> 885d1d15
        dailydbs = []
        dailyhighdbs = []
        dailylowdbs = []
        epw_file_data.each_with_index do |epwdata, rownum|

          rowdict = {}
          rowdict['month'] = epwdata.month
          rowdict['day'] = epwdata.day
          rowdict['hour'] = epwdata.hour
          if epwdata.dryBulbTemperature.is_initialized
            rowdict['db'] = epwdata.dryBulbTemperature.get
          else
            @runner.registerError("Cannot retrieve dryBulbTemperature from the EPW for hour #{rownum+1}.")
            @error = true
          end
          if epwdata.dewPointTemperature.is_initialized
            rowdict['dp'] = epwdata.dewPointTemperature.get
          else
            @runner.registerError("Cannot retrieve dewPointTemperature from the EPW for hour #{rownum+1}.")
            @error = true
          end
          if epwdata.relativeHumidity.is_initialized
            rowdict['rh'] = epwdata.relativeHumidity.get / 100.0
          else
            @runner.registerError("Cannot retrieve relativeHumidity from the EPW for hour #{rownum+1}.")
            @error = true
          end
          if epwdata.directNormalRadiation.is_initialized
            rowdict['dirnormal'] = epwdata.directNormalRadiation.get # W/m^2
          else
            @runner.registerError("Cannot retrieve directNormalRadiation from the EPW for hour #{rownum+1}.")
            @error = true
          end
          if epwdata.diffuseHorizontalRadiation.is_initialized
            rowdict['diffhoriz'] = epwdata.diffuseHorizontalRadiation.get # W/m^2
          else
            @runner.registerError("Cannot retrieve diffuseHorizontalRadiation from the EPW for hour #{rownum+1}.")
            @error = true
          end
          if epwdata.windSpeed.is_initialized
            rowdict['ws'] = epwdata.windSpeed.get
          else
            @runner.registerError("Cannot retrieve windSpeed from the EPW for hour #{rownum+1}.")
            @error = true
          end
          if @error
            return
          end
          rowdata << rowdict

          if (rownum + 1) % ( 24 * @header.RecordsPerHour ) == 0

            db = []
            maxdb = rowdata[rowdata.length - ( 24 * @header.RecordsPerHour )]['db']
            mindb = rowdata[rowdata.length - ( 24 * @header.RecordsPerHour )]['db']
            rowdata[rowdata.length - ( 24 * @header.RecordsPerHour )..-1].each do |x|
              if x['db'] > maxdb
                maxdb = x['db']
              end
              if x['db'] < mindb
                mindb = x['db']
              end
              db << x['db']
            end

            dailydbs << db.inject{ |sum, n| sum + n } / ( 24.0 * @header.RecordsPerHour )
            dailyhighdbs << maxdb
            dailylowdbs << mindb

          end

        end

<<<<<<< HEAD
        @data = calc_annual_drybulbs(@data, hourdata)
        @data = calc_monthly_drybulbs(@data, hourdata)
        @data = calc_heat_cool_degree_days(@data, hourdata, dailydbs)
        @data = calc_avg_highs_lows(@data, dailyhighdbs, dailylowdbs)
        @data = calc_avg_windspeed(@data, hourdata)
        @data = calc_ground_temperatures(@data)
        @data.WSF = get_ashrae_622_wsf(@header.Station)
        
        if not epwHasDesignData
          @runner.registerWarning("No design condition info found; calculating design conditions from EPW weather data.")
          @design = calc_design_info(@design, hourdata, @header.Altitude)
=======
        calc_annual_drybulbs(rowdata)
        calc_monthly_drybulbs(rowdata)
        calc_heat_cool_degree_days(rowdata, dailydbs)
        calc_avg_highs_lows(dailyhighdbs, dailylowdbs)
        calc_avg_windspeed(rowdata)
        calc_ground_temperatures
        @data.WSF = get_ashrae_622_wsf
        
        if not epwHasDesignData
          @runner.registerWarning("No design condition info found; calculating design conditions from EPW weather data.")
          calc_design_info(rowdata)
>>>>>>> 885d1d15
          @design.DailyTemperatureRange = @data.MonthlyAvgDailyHighDrybulbs[7] - @data.MonthlyAvgDailyLowDrybulbs[7]
        end
        
        calc_design_solar_radiation(rowdata)

      end

      def calc_annual_drybulbs(hd)
        # Calculates and stores annual average, minimum, and maximum drybulbs
        db = []
        mindict = hd[0]
        maxdict = hd[0]
        hd.each do |x|
          if x['db'] > maxdict['db']
            maxdict = x
          end
          if x['db'] < mindict['db']
            mindict = x
          end
          db << x['db']
        end

        @data.AnnualAvgDrybulb = UnitConversions.convert(db.inject{ |sum, n| sum + n } / db.length,"C","F")

        # Peak temperatures:
        @data.AnnualMinDrybulb = UnitConversions.convert(mindict['db'],"C","F")
        @data.AnnualMaxDrybulb = UnitConversions.convert(maxdict['db'],"C","F")

      end

      def calc_monthly_drybulbs(hd)
        # Calculates and stores monthly average drybulbs
        @data.MonthlyAvgDrybulbs = []
        (1...13).to_a.each do |month|
          y = []
          hd.each do |x|
            if x['month'] == month
              y << x['db']
            end
          end
          month_dbtotal = y.inject{ |sum, n| sum + n }
          month_hours = y.length
          @data.MonthlyAvgDrybulbs << UnitConversions.convert(month_dbtotal / month_hours,"C","F")
        end
      end

      def calc_avg_windspeed(hd)
        # Calculates and stores annual average windspeed
        ws = []
        hd.each do |x|
          ws << x['ws']
        end
        avgws = ws.inject{ |sum, n| sum + n } / ws.length
        @data.AnnualAvgWindspeed = avgws
      end

      def calc_heat_cool_degree_days(hd, dailydbs)
        # Calculates and stores heating/cooling degree days
        @data.HDD65F = calc_degree_days(dailydbs, 65, true)
        @data.HDD50F = calc_degree_days(dailydbs, 50, true)
        @data.CDD65F = calc_degree_days(dailydbs, 65, false)
        @data.CDD50F = calc_degree_days(dailydbs, 50, false)
      end

      def calc_degree_days(daily_dbs, base_temp_f, is_heating)
        # Calculates and returns degree days from a base temperature for either heating or cooling
        base_temp_c = UnitConversions.convert(base_temp_f,"F","C")

        deg_days = []
        if is_heating
          daily_dbs.each do |x|
            if x < base_temp_c
              deg_days << base_temp_c - x
            end
          end
        else
          daily_dbs.each do |x|
            if x > base_temp_c
              deg_days << x - base_temp_c
            end
          end
        end
        if deg_days.size == 0
          return 0.0
        end
        deg_days = deg_days.inject{ |sum, n| sum + n }
        return 1.8 * deg_days

      end
      
      def calc_avg_highs_lows(daily_high_dbs, daily_low_dbs)
        # Calculates and stores avg daily highs and lows for each month
        @data.MonthlyAvgDailyHighDrybulbs = []
        @data.MonthlyAvgDailyLowDrybulbs = []
        
        first_day = 0
        for month in 1..12
          ndays = Constants.MonthNumDays[month-1]  # Number of days in current month
          if month > 1
            first_day += Constants.MonthNumDays[month-2]  # Number of days in previous month
          end
          avg_high = daily_high_dbs[first_day, ndays].inject{ |sum, n| sum + n } / ndays.to_f
          avg_low = daily_low_dbs[first_day, ndays].inject{ |sum, n| sum + n } / ndays.to_f
          @data.MonthlyAvgDailyHighDrybulbs << UnitConversions.convert(avg_high,"C","F")
          @data.MonthlyAvgDailyLowDrybulbs << UnitConversions.convert(avg_low,"C","F")
        end
      end
      
      def calc_design_solar_radiation(rowdata)
        # Calculate cooling design day info, for roof surface sol air temperature, which is used for attic temperature calculation for Manual J/ASHRAE Std 152: 
        # Max summer direct normal solar radiation
        # Diffuse horizontal solar radiation during hour with max direct normal
        summer_rowdata = []
        months = [6,7,8,9]
        for hr in 0..(rowdata.size - 1)
            next if not months.include?(rowdata[hr]['month'])
            summer_rowdata << rowdata[hr]
        end
        
        r_d = (1 + Math::cos(26.565052 * Math::PI / 180 ))/2 # Correct diffuse horizontal for tilt. Assume 6:12 roof pitch for this calculation.
        max_solar_radiation_hour = summer_rowdata[0]
        for hr in 1..(summer_rowdata.size - 1)
            next if summer_rowdata[hr]['dirnormal'] + summer_rowdata[hr]['diffhoriz'] * r_d < max_solar_radiation_hour['dirnormal'] + max_solar_radiation_hour['diffhoriz'] * r_d
            max_solar_radiation_hour = summer_rowdata[hr]
        end
        
        @design.CoolingDirectNormal = max_solar_radiation_hour['dirnormal']
        @design.CoolingDiffuseHorizontal = max_solar_radiation_hour['diffhoriz']
      end

<<<<<<< HEAD
      def get_ashrae_622_wsf(wmo)
=======
      def get_ashrae_622_wsf
>>>>>>> 885d1d15
        # Looks up the ASHRAE 62.2 weather and shielding factor from ASHRAE622WSF
        # for the specified WMO station number. If not found, uses the average value 
        # in the file.
            
        # Sets the WSF value.
        
        ashrae_csv = File.join(@measure_dir, 'ASHRAE622WSF.csv')
        if not File.exists?(ashrae_csv)
          return nil
        end
        
        ashrae_csvlines = []
        File.open(ashrae_csv) do |file|
          # if not os.path.exists(ashrae_csv):
          #    raise IOError("Cannot find file " + ashrae_csv)
          file.each do |line|
            line = line.strip.chomp.chomp(',').chomp # remove RHS whitespace and extra comma
            ashrae_csvlines << line
          end
        end
        
        keys = ashrae_csvlines.delete_at(0).split(',')
        ashrae_dict = []
        ashrae_csvlines.each do |line|
          line = line.split(',')
          ashrae_dict << Hash[keys.zip(line)]
        end
          
        wsfs = []
        ashrae_dict.each do |adict|
          if adict['TMY3'] == @header.Station
            return adict['wsf'].to_f
          end
          wsfs << adict['wsf'].to_f
        end
        
        # Value not found, use average
        wsf_avg = wsfs.inject{ |sum, n| sum + n } / wsfs.length
        @runner.registerWarning("ASHRAE 62.2 WSF not found for station number #{@header.Station.to_s}, using the national average value of #{wsf_avg.round(3).to_s} instead.")
        return wsf_avg
            
      end

<<<<<<< HEAD
      def get_design_info_from_epw(design, epw_file, altitude)
        epw_design_conditions = epw_file.designConditions
=======
      def get_design_info_from_epw
        epw_design_conditions = @epw_file.designConditions
>>>>>>> 885d1d15
        epwHasDesignData = false
        if epw_design_conditions.length > 0
          epwHasDesignData = true
          epw_design_conditions = epw_design_conditions[0]
<<<<<<< HEAD
          design.HeatingDrybulb = UnitConversions.convert(epw_design_conditions.heatingDryBulb99,"C","F")
          design.HeatingWindspeed = epw_design_conditions.heatingColdestMonthWindSpeed1 # TODO: This field is consistent with BEopt, but should be heatingMeanCoincidentWindSpeed99pt6 instead?
          design.CoolingDrybulb = UnitConversions.convert(epw_design_conditions.coolingDryBulb1,"C","F")
          design.CoolingWetbulb = UnitConversions.convert(epw_design_conditions.coolingMeanCoincidentWetBulb1,"C","F")
          design.CoolingWindspeed = epw_design_conditions.coolingMeanCoincidentWindSpeed0pt4
          design.DailyTemperatureRange = UnitConversions.convert(epw_design_conditions.coolingDryBulbRange,"K","R")
          design.DehumidDrybulb = UnitConversions.convert(epw_design_conditions.coolingDehumidificationMeanCoincidentDryBulb2,"C","F")
          dehum02per_dp = UnitConversions.convert(epw_design_conditions.coolingDehumidificationDewPoint2,"C","F")
          std_press = Psychrometrics.Pstd_fZ(altitude)
          design.CoolingHumidityRatio = Psychrometrics.w_fT_Twb_P(design.CoolingDrybulb, design.CoolingWetbulb, std_press)
          design.DehumidHumidityRatio = Psychrometrics.w_fT_Twb_P(dehum02per_dp, dehum02per_dp, std_press)
        end
        return design, epwHasDesignData
=======
          @design.HeatingDrybulb = UnitConversions.convert(epw_design_conditions.heatingDryBulb99,"C","F")
          @design.HeatingWindspeed = epw_design_conditions.heatingColdestMonthWindSpeed1 # TODO: This field is consistent with BEopt, but should be heatingMeanCoincidentWindSpeed99pt6 instead?
          @design.CoolingDrybulb = UnitConversions.convert(epw_design_conditions.coolingDryBulb1,"C","F")
          @design.CoolingWetbulb = UnitConversions.convert(epw_design_conditions.coolingMeanCoincidentWetBulb1,"C","F")
          @design.CoolingWindspeed = epw_design_conditions.coolingMeanCoincidentWindSpeed0pt4
          @design.DailyTemperatureRange = UnitConversions.convert(epw_design_conditions.coolingDryBulbRange,"K","R")
          @design.DehumidDrybulb = UnitConversions.convert(epw_design_conditions.coolingDehumidificationMeanCoincidentDryBulb2,"C","F")
          dehum02per_dp = UnitConversions.convert(epw_design_conditions.coolingDehumidificationDewPoint2,"C","F")
          std_press = Psychrometrics.Pstd_fZ(@header.Altitude)
          @design.CoolingHumidityRatio = Psychrometrics.w_fT_Twb_P(design.CoolingDrybulb, design.CoolingWetbulb, std_press)
          @design.DehumidHumidityRatio = Psychrometrics.w_fT_Twb_P(dehum02per_dp, dehum02per_dp, std_press)
        end
        return epwHasDesignData
>>>>>>> 885d1d15
      end
      
      def calc_design_info(rowdata)

        # Calculate design day info: 
        # - Heating 99% drybulb
        # - Heating mean coincident windspeed 
        # - Cooling 99% drybulb
        # - Cooling mean coincident windspeed
        # - Cooling mean coincident wetbulb
        # - Cooling mean coincident humidity ratio
        
        std_press = Psychrometrics.Pstd_fZ(@header.Altitude)
        annual_hd_sorted_by_db = rowdata.sort_by { |x| x['db'] }
        annual_hd_sorted_by_dp = rowdata.sort_by { |x| x['dp'] }
        
        # 1%/99%/2% values
        heat99per_db = annual_hd_sorted_by_db[88*@header.RecordsPerHour]['db']
        cool01per_db = annual_hd_sorted_by_db[8673*@header.RecordsPerHour]['db']
        dehum02per_dp = annual_hd_sorted_by_dp[8584*@header.RecordsPerHour]['dp']
        
        # Mean coincident values for cooling
        cool_windspeed = []
        cool_wetbulb = []
        for i in 0..(annual_hd_sorted_by_db.size - 1)
          if (annual_hd_sorted_by_db[i]['db'] > cool01per_db - 0.5) and (annual_hd_sorted_by_db[i]['db'] < cool01per_db + 0.5)
            cool_windspeed << annual_hd_sorted_by_db[i]['ws']
            wb = Psychrometrics.Twb_fT_R_P(UnitConversions.convert(annual_hd_sorted_by_db[i]['db'],"C","F"), annual_hd_sorted_by_db[i]['rh'], std_press)
            cool_wetbulb << wb
          end
        end
        cool_design_wb = cool_wetbulb.inject{ |sum, n| sum + n } / cool_wetbulb.size
        
        # Mean coincident values for heating
        heat_windspeed = []
        for i in 0..(annual_hd_sorted_by_db.size - 1)
          if (annual_hd_sorted_by_db[i]['db'] > heat99per_db - 0.5) and (annual_hd_sorted_by_db[i]['db'] < heat99per_db + 0.5)
            heat_windspeed << annual_hd_sorted_by_db[i]['ws']
          end
        end
        
        # Mean coincident values for dehumidification
        dehum_drybulb = []
        for i in 0..(annual_hd_sorted_by_dp.size - 1)
          if (annual_hd_sorted_by_dp[i]['dp'] > dehum02per_dp - 0.5) and (annual_hd_sorted_by_dp[i]['dp'] < dehum02per_dp + 0.5)
            dehum_drybulb << annual_hd_sorted_by_dp[i]['db']
          end
        end
        dehum_design_db = dehum_drybulb.inject{ |sum, n| sum + n } / dehum_drybulb.size
        

        @design.CoolingDrybulb = UnitConversions.convert(cool01per_db,"C","F")
        @design.CoolingWetbulb = cool_design_wb
        @design.CoolingHumidityRatio = Psychrometrics.w_fT_Twb_P(design.CoolingDrybulb, design.CoolingWetbulb, std_press)
        @design.CoolingWindspeed = cool_windspeed.inject{ |sum, n| sum + n } / cool_windspeed.size
        
        @design.HeatingDrybulb = UnitConversions.convert(heat99per_db,"C","F")
        @design.HeatingWindspeed = heat_windspeed.inject{ |sum, n| sum + n } / heat_windspeed.size
        
        @design.DehumidDrybulb = UnitConversions.convert(dehum_design_db,"C","F")
        @design.DehumidHumidityRatio = Psychrometrics.w_fT_Twb_P(UnitConversions.convert(dehum02per_dp,"C","F"), UnitConversions.convert(dehum02per_dp,"C","F"), std_press)

      end
      
      def calc_ground_temperatures
        # Return monthly ground temperatures.

        amon = [15.0, 46.0, 74.0, 95.0, 135.0, 166.0, 196.0, 227.0, 258.0, 288.0, 319.0, 349.0]
        po = 0.6
        dif = 0.025
        p = UnitConversions.convert(1.0,"yr","hr")

        beta = Math::sqrt(Math::PI / (p * dif)) * 10.0
        x = Math::exp(-beta)
        x2 = x * x
        s = Math::sin(beta)
        c = Math::cos(beta)
        y = (x2 - 2.0 * x * c + 1.0) / (2.0 * beta ** 2.0)
        gm = Math::sqrt(y)
        z = (1.0 - x * (c + s)) / (1.0 - x * (c - s))
        phi = Math::atan(z)
        bo = (data.MonthlyAvgDrybulbs.max - data.MonthlyAvgDrybulbs.min) * 0.5

        @data.GroundMonthlyTemps = []
        (0...12).to_a.each do |i|
          theta = amon[i] * 24.0
          @data.GroundMonthlyTemps << UnitConversions.convert(data.AnnualAvgDrybulb - bo * Math::cos(2.0 * Math::PI / p * theta - po - phi) * gm + 460.0,"R","F")
        end

      end
      
      def self.calc_mains_temperatures(avgOAT, maxDiffMonthlyAvgOAT, latitude)
        pi = Math::PI
        deg_rad = pi/180
        mainsDailyTemps = Array.new(365, 0)
        mainsMonthlyTemps = Array.new(12, 0)
        mainsAvgTemp = 0

        tmains_ratio = 0.4 + 0.01*(avgOAT - 44)
        tmains_lag = 35 - (avgOAT - 44)
        if latitude < 0
          sign = 1
        else
          sign = -1
        end
        
        #Calculate daily and annual
        for d in 1..365
          mainsDailyTemps[d-1] = avgOAT + 6 + tmains_ratio * maxDiffMonthlyAvgOAT / 2 * Math.sin(deg_rad * (0.986 * (d - 15 - tmains_lag) + sign * 90))
          mainsAvgTemp += mainsDailyTemps[d-1] / 365.0
        end
        #Calculate monthly
        for m in 1..12
          mainsMonthlyTemps[m-1] = avgOAT + 6 + tmains_ratio * maxDiffMonthlyAvgOAT / 2 * Math.sin(deg_rad * (0.986 * ((m * 30 - 15) - 15 - tmains_lag) + sign * 90))
        end
        return mainsAvgTemp, mainsMonthlyTemps, mainsDailyTemps
      end
  
end<|MERGE_RESOLUTION|>--- conflicted
+++ resolved
@@ -66,13 +66,8 @@
     return @epw_path
   end
 
-<<<<<<< HEAD
-  def add_design_days_for_autosizing(model)
-    heating_design_day = OpenStudio::Model::DesignDay.new(model)
-=======
   def add_design_days_for_autosizing
     heating_design_day = OpenStudio::Model::DesignDay.new(@model)
->>>>>>> 885d1d15
     heating_design_day.setName("Ann Htg 99% Condns DB")
     heating_design_day.setMaximumDryBulbTemperature(UnitConversions.convert(@design.HeatingDrybulb,"F","C"))
     heating_design_day.setHumidityIndicatingConditionsAtMaximumDryBulb(UnitConversions.convert(@design.HeatingDrybulb,"F","C"))
@@ -85,11 +80,7 @@
     heating_design_day.setDryBulbTemperatureRangeModifierType("DefaultMultipliers")
     heating_design_day.setSolarModelIndicator("ASHRAEClearSky")
     
-<<<<<<< HEAD
-    cooling_design_day = OpenStudio::Model::DesignDay.new(model)
-=======
     cooling_design_day = OpenStudio::Model::DesignDay.new(@model)
->>>>>>> 885d1d15
     cooling_design_day.setName("Ann Clg 1% Condns DB=>MWB")
     cooling_design_day.setMaximumDryBulbTemperature(UnitConversions.convert(@design.CoolingDrybulb,"F","C"))
     cooling_design_day.setDailyDryBulbTemperatureRange(UnitConversions.convert(@design.DailyTemperatureRange,"R","K"))
@@ -104,21 +95,6 @@
     cooling_design_day.setSolarModelIndicator("ASHRAEClearSky")
   end
 
-<<<<<<< HEAD
-  def self.actual_timestamps(model, runner, measure_dir)
-    epw_path = get_epw_path(model, runner, measure_dir)
-    epw_file = OpenStudio::EpwFile.new(epw_path)
-    if epw_file.startDateActualYear.is_initialized
-      actual_timestamps = []
-      epw_file.data.each do |epw_data_row|
-        year = epw_data_row.year
-        month = epw_data_row.month.to_s.rjust(2, "0")
-        day = epw_data_row.day.to_s.rjust(2, "0")
-        hour = epw_data_row.hour.to_s.rjust(2, "0")
-        minute = epw_data_row.minute.to_s.rjust(2, "0")
-        second = "00"
-        actual_timestamps << "#{year}/#{month}/#{day} #{hour}:#{minute}:#{second}"
-=======
   def actual_year_timestamps
     timestamps = []
     if @epw_file.startDateActualYear.is_initialized
@@ -136,7 +112,6 @@
         if epw_month >= begin_month and epw_day >= begin_day_of_month and epw_month <= end_month and epw_day <= end_day_of_month # epw timestamp is in the run period
           timestamps << "#{epw_year.to_s.rjust(2, "0")}/#{epw_month.to_s.rjust(2, "0")}/#{epw_day.to_s.rjust(2, "0")} #{epw_hour.to_s.rjust(2, "0")}:#{epw_minute.to_s.rjust(2, "0")}:00"
         end
->>>>>>> 885d1d15
       end
     end
     return timestamps
@@ -176,11 +151,7 @@
       if ['City','State','Country','DataSource','Station'].include? k
         unit.setFeature("EPWHeader#{k}", @header.send(k).to_s)
       # double
-<<<<<<< HEAD
-      elsif ['Latitude','Longitude','Timezone','Altitude','LocalPressure'].include? k
-=======
       elsif ['Latitude','Longitude','Timezone','Altitude','LocalPressure','RecordsPerHour'].include? k
->>>>>>> 885d1d15
         unit.setFeature("EPWHeader#{k}", @header.send(k).to_f)
       else
         @runner.registerError("Weather header key #{k} not handled.")
@@ -307,16 +278,6 @@
 
         return true
       end
-<<<<<<< HEAD
-
-      def process_epw(epw_path)
-        if not File.exist?(epw_path)
-          @runner.registerError("Cannot find weather file at #{epw_path}.")
-          @error = true
-          return
-        end
-=======
->>>>>>> 885d1d15
 
       def process_epw
 
@@ -331,15 +292,6 @@
         @header.Timezone = @epw_file.timeZone
         @header.Altitude = UnitConversions.convert(@epw_file.elevation,"m","ft")
         @header.LocalPressure = Math::exp(-0.0000368 * @header.Altitude) # atm
-<<<<<<< HEAD
-
-        epw_file_data = epw_file.data
-        
-        @design, epwHasDesignData = get_design_info_from_epw(@design, epw_file, @header.Altitude)
-
-        # Timeseries data:        
-        hourdata = []
-=======
         @header.RecordsPerHour = @epw_file.recordsPerHour
 
         epw_file_data = @epw_file.data
@@ -348,7 +300,6 @@
 
         # Timeseries data:        
         rowdata = []
->>>>>>> 885d1d15
         dailydbs = []
         dailyhighdbs = []
         dailylowdbs = []
@@ -422,19 +373,6 @@
 
         end
 
-<<<<<<< HEAD
-        @data = calc_annual_drybulbs(@data, hourdata)
-        @data = calc_monthly_drybulbs(@data, hourdata)
-        @data = calc_heat_cool_degree_days(@data, hourdata, dailydbs)
-        @data = calc_avg_highs_lows(@data, dailyhighdbs, dailylowdbs)
-        @data = calc_avg_windspeed(@data, hourdata)
-        @data = calc_ground_temperatures(@data)
-        @data.WSF = get_ashrae_622_wsf(@header.Station)
-        
-        if not epwHasDesignData
-          @runner.registerWarning("No design condition info found; calculating design conditions from EPW weather data.")
-          @design = calc_design_info(@design, hourdata, @header.Altitude)
-=======
         calc_annual_drybulbs(rowdata)
         calc_monthly_drybulbs(rowdata)
         calc_heat_cool_degree_days(rowdata, dailydbs)
@@ -446,7 +384,6 @@
         if not epwHasDesignData
           @runner.registerWarning("No design condition info found; calculating design conditions from EPW weather data.")
           calc_design_info(rowdata)
->>>>>>> 885d1d15
           @design.DailyTemperatureRange = @data.MonthlyAvgDailyHighDrybulbs[7] - @data.MonthlyAvgDailyLowDrybulbs[7]
         end
         
@@ -577,11 +514,7 @@
         @design.CoolingDiffuseHorizontal = max_solar_radiation_hour['diffhoriz']
       end
 
-<<<<<<< HEAD
-      def get_ashrae_622_wsf(wmo)
-=======
       def get_ashrae_622_wsf
->>>>>>> 885d1d15
         # Looks up the ASHRAE 62.2 weather and shielding factor from ASHRAE622WSF
         # for the specified WMO station number. If not found, uses the average value 
         # in the file.
@@ -625,32 +558,12 @@
             
       end
 
-<<<<<<< HEAD
-      def get_design_info_from_epw(design, epw_file, altitude)
-        epw_design_conditions = epw_file.designConditions
-=======
       def get_design_info_from_epw
         epw_design_conditions = @epw_file.designConditions
->>>>>>> 885d1d15
         epwHasDesignData = false
         if epw_design_conditions.length > 0
           epwHasDesignData = true
           epw_design_conditions = epw_design_conditions[0]
-<<<<<<< HEAD
-          design.HeatingDrybulb = UnitConversions.convert(epw_design_conditions.heatingDryBulb99,"C","F")
-          design.HeatingWindspeed = epw_design_conditions.heatingColdestMonthWindSpeed1 # TODO: This field is consistent with BEopt, but should be heatingMeanCoincidentWindSpeed99pt6 instead?
-          design.CoolingDrybulb = UnitConversions.convert(epw_design_conditions.coolingDryBulb1,"C","F")
-          design.CoolingWetbulb = UnitConversions.convert(epw_design_conditions.coolingMeanCoincidentWetBulb1,"C","F")
-          design.CoolingWindspeed = epw_design_conditions.coolingMeanCoincidentWindSpeed0pt4
-          design.DailyTemperatureRange = UnitConversions.convert(epw_design_conditions.coolingDryBulbRange,"K","R")
-          design.DehumidDrybulb = UnitConversions.convert(epw_design_conditions.coolingDehumidificationMeanCoincidentDryBulb2,"C","F")
-          dehum02per_dp = UnitConversions.convert(epw_design_conditions.coolingDehumidificationDewPoint2,"C","F")
-          std_press = Psychrometrics.Pstd_fZ(altitude)
-          design.CoolingHumidityRatio = Psychrometrics.w_fT_Twb_P(design.CoolingDrybulb, design.CoolingWetbulb, std_press)
-          design.DehumidHumidityRatio = Psychrometrics.w_fT_Twb_P(dehum02per_dp, dehum02per_dp, std_press)
-        end
-        return design, epwHasDesignData
-=======
           @design.HeatingDrybulb = UnitConversions.convert(epw_design_conditions.heatingDryBulb99,"C","F")
           @design.HeatingWindspeed = epw_design_conditions.heatingColdestMonthWindSpeed1 # TODO: This field is consistent with BEopt, but should be heatingMeanCoincidentWindSpeed99pt6 instead?
           @design.CoolingDrybulb = UnitConversions.convert(epw_design_conditions.coolingDryBulb1,"C","F")
@@ -664,7 +577,6 @@
           @design.DehumidHumidityRatio = Psychrometrics.w_fT_Twb_P(dehum02per_dp, dehum02per_dp, std_press)
         end
         return epwHasDesignData
->>>>>>> 885d1d15
       end
       
       def calc_design_info(rowdata)
