<measure>
  <schema_version>3.0</schema_version>
  <error>C:/OpenStudio/OpenStudio-BuildStock/resources/measures/HPXMLtoOpenStudio/resources/waterheater.rb:15: syntax error, unexpected keyword_if, expecting ')'
    if vol &lt;= 0&#xd;
      ^
C:/OpenStudio/OpenStudio-BuildStock/resources/measures/HPXMLtoOpenStudio/resources/waterheater.rb:1534: syntax error, unexpected keyword_end, expecting end-of-input</error>
  <name>residential_hot_water_solar</name>
  <uid>b969f216-f3c0-4301-9b85-34ce2b45f551</uid>
<<<<<<< HEAD
  <version_id>4c9424ea-d34c-4c4a-a0f3-32e0e12e4891</version_id>
  <version_modified>20190412T220039Z</version_modified>
=======
  <version_id>8d67e90c-71d8-4ef6-912e-d81f7d8ec293</version_id>
  <version_modified>20190701T173019Z</version_modified>
>>>>>>> ed34baf7
  <xml_checksum>F33F6E26</xml_checksum>
  <class_name>ResidentialHotWaterSolar</class_name>
  <display_name>Set Residential Solar Water Heating</display_name>
  <description>Adds (or replaces) residential solar water heating to the model based on user inputs. For both single-family detached and multifamily buildings, the added storage tank and collector plate provide pre-heated water to the (existing) conventional water heater. See https://github.com/NREL/OpenStudio-BuildStock#workflows for supported workflows using this measure.</description>
  <modeler_description>Any supply or demand components, including collector plate surface, are removed along with corresponding plant loop. A stratified storage tank demand branch, flat plate collector supply branch, and constant speed pump are added to a new plant loop. The existing water heater is added to the outlet node of the storage tank. A differential thermostat, with collector plate outlet as the hot node and storage tank outlet as the cold node, represents the availability manager on the plant loop.</modeler_description>
  <arguments>
    <argument>
      <name>collector_area</name>
      <display_name>Collector Area</display_name>
      <description>Area of the collector array for each unit of the building.</description>
      <type>Double</type>
      <units>ft^2/unit</units>
      <required>true</required>
      <model_dependent>false</model_dependent>
      <default_value>40</default_value>
    </argument>
    <argument>
      <name>frta</name>
      <display_name>FRta</display_name>
      <description>Optical gain coefficient in Hottel-Willier-Bliss (HWB) equation.</description>
      <type>Double</type>
      <required>true</required>
      <model_dependent>false</model_dependent>
      <default_value>0.77</default_value>
    </argument>
    <argument>
      <name>frul</name>
      <display_name>FRUL</display_name>
      <description>Thermal loss coefficient in the Hottel-Willier-Bliss (HWB) equation.</description>
      <type>Double</type>
      <units>Btu/hr-ft^2-R</units>
      <required>true</required>
      <model_dependent>false</model_dependent>
      <default_value>0.793</default_value>
    </argument>
    <argument>
      <name>iam</name>
      <display_name>IAM</display_name>
      <description>The incident angle modifier coefficient.</description>
      <type>Double</type>
      <required>true</required>
      <model_dependent>false</model_dependent>
      <default_value>0.1</default_value>
    </argument>
    <argument>
      <name>storage_vol</name>
      <display_name>Tank Storage Volume</display_name>
      <description>The volume of the solar storage tank. If set to 'auto', the tank storage volume will be 1.5 gal for every sqft of collector area.</description>
      <type>String</type>
      <units>gal</units>
      <required>true</required>
      <model_dependent>false</model_dependent>
      <default_value>auto</default_value>
    </argument>
    <argument>
      <name>tank_r</name>
      <display_name>Tank R-Value</display_name>
      <description>The insulation level of the solar storage tank.</description>
      <type>Double</type>
      <units>hr-ft^2-R/Btu</units>
      <required>true</required>
      <model_dependent>false</model_dependent>
      <default_value>10</default_value>
    </argument>
    <argument>
      <name>fluid_type</name>
      <display_name>Fluid Type</display_name>
      <description>The solar system's heat transfer fluid.</description>
      <type>Choice</type>
      <required>true</required>
      <model_dependent>false</model_dependent>
      <default_value>propylene-glycol</default_value>
      <choices>
        <choice>
          <value>propylene-glycol</value>
          <display_name>propylene-glycol</display_name>
        </choice>
        <choice>
          <value>water</value>
          <display_name>water</display_name>
        </choice>
      </choices>
    </argument>
    <argument>
      <name>heat_ex_eff</name>
      <display_name>Heat Exchanger Effectiveness</display_name>
      <description>Heat exchanger effectiveness, where the effectiveness e, is defined as e = (Tcold-out - Tcold-in) / (Thot-in - Tcold-in).</description>
      <type>Double</type>
      <required>true</required>
      <model_dependent>false</model_dependent>
      <default_value>0.7</default_value>
    </argument>
    <argument>
      <name>pump_power</name>
      <display_name>Pump Power</display_name>
      <description>Total pump energy consumption in Watts per sqft of collector area.</description>
      <type>Double</type>
      <units>W/ft^2</units>
      <required>true</required>
      <model_dependent>false</model_dependent>
      <default_value>0.8</default_value>
    </argument>
    <argument>
      <name>azimuth_type</name>
      <display_name>Azimuth Type</display_name>
      <description>Relative azimuth angle is measured clockwise from the front of the house. Absolute azimuth angle is measured clockwise from due south.</description>
      <type>Choice</type>
      <required>true</required>
      <model_dependent>false</model_dependent>
      <default_value>relative</default_value>
      <choices>
        <choice>
          <value>relative</value>
          <display_name>relative</display_name>
        </choice>
        <choice>
          <value>absolute</value>
          <display_name>absolute</display_name>
        </choice>
      </choices>
    </argument>
    <argument>
      <name>azimuth</name>
      <display_name>Azimuth</display_name>
      <description>The azimuth angle is measured clockwise.</description>
      <type>Double</type>
      <units>degrees</units>
      <required>true</required>
      <model_dependent>false</model_dependent>
      <default_value>180</default_value>
    </argument>
    <argument>
      <name>tilt_type</name>
      <display_name>Tilt Type</display_name>
      <description>Type of tilt angle referenced.</description>
      <type>Choice</type>
      <required>true</required>
      <model_dependent>false</model_dependent>
      <default_value>pitch</default_value>
      <choices>
        <choice>
          <value>pitch</value>
          <display_name>pitch</display_name>
        </choice>
        <choice>
          <value>absolute</value>
          <display_name>absolute</display_name>
        </choice>
        <choice>
          <value>latitude</value>
          <display_name>latitude</display_name>
        </choice>
      </choices>
    </argument>
    <argument>
      <name>tilt</name>
      <display_name>Tilt</display_name>
      <description>Angle of the tilt.</description>
      <type>Double</type>
      <units>degrees</units>
      <required>true</required>
      <model_dependent>false</model_dependent>
      <default_value>0</default_value>
    </argument>
  </arguments>
  <outputs/>
  <provenances/>
  <tags>
    <tag>Service Water Heating.Water Heating</tag>
  </tags>
  <attributes>
    <attribute>
      <name>Measure Type</name>
      <value>ModelMeasure</value>
      <datatype>string</datatype>
    </attribute>
  </attributes>
  <files>
    <file>
      <filename>residential_hot_water_solar_test.rb</filename>
      <filetype>rb</filetype>
      <usage_type>test</usage_type>
      <checksum>11FC7D71</checksum>
    </file>
    <file>
      <version>
        <software_program>OpenStudio</software_program>
        <identifier>2.1.0</identifier>
        <min_compatible>2.1.2</min_compatible>
      </version>
      <filename>measure.rb</filename>
      <filetype>rb</filetype>
      <usage_type>script</usage_type>
<<<<<<< HEAD
      <checksum>C690C0CB</checksum>
=======
      <checksum>061DC7C7</checksum>
    </file>
    <file>
      <filename>residential_hot_water_solar_test.rb</filename>
      <filetype>rb</filetype>
      <usage_type>test</usage_type>
      <checksum>72D517A1</checksum>
>>>>>>> ed34baf7
    </file>
  </files>
</measure><|MERGE_RESOLUTION|>--- conflicted
+++ resolved
@@ -1,18 +1,9 @@
 <measure>
   <schema_version>3.0</schema_version>
-  <error>C:/OpenStudio/OpenStudio-BuildStock/resources/measures/HPXMLtoOpenStudio/resources/waterheater.rb:15: syntax error, unexpected keyword_if, expecting ')'
-    if vol &lt;= 0&#xd;
-      ^
-C:/OpenStudio/OpenStudio-BuildStock/resources/measures/HPXMLtoOpenStudio/resources/waterheater.rb:1534: syntax error, unexpected keyword_end, expecting end-of-input</error>
   <name>residential_hot_water_solar</name>
   <uid>b969f216-f3c0-4301-9b85-34ce2b45f551</uid>
-<<<<<<< HEAD
-  <version_id>4c9424ea-d34c-4c4a-a0f3-32e0e12e4891</version_id>
-  <version_modified>20190412T220039Z</version_modified>
-=======
   <version_id>8d67e90c-71d8-4ef6-912e-d81f7d8ec293</version_id>
   <version_modified>20190701T173019Z</version_modified>
->>>>>>> ed34baf7
   <xml_checksum>F33F6E26</xml_checksum>
   <class_name>ResidentialHotWaterSolar</class_name>
   <display_name>Set Residential Solar Water Heating</display_name>
@@ -192,12 +183,6 @@
   </attributes>
   <files>
     <file>
-      <filename>residential_hot_water_solar_test.rb</filename>
-      <filetype>rb</filetype>
-      <usage_type>test</usage_type>
-      <checksum>11FC7D71</checksum>
-    </file>
-    <file>
       <version>
         <software_program>OpenStudio</software_program>
         <identifier>2.1.0</identifier>
@@ -206,9 +191,6 @@
       <filename>measure.rb</filename>
       <filetype>rb</filetype>
       <usage_type>script</usage_type>
-<<<<<<< HEAD
-      <checksum>C690C0CB</checksum>
-=======
       <checksum>061DC7C7</checksum>
     </file>
     <file>
@@ -216,7 +198,6 @@
       <filetype>rb</filetype>
       <usage_type>test</usage_type>
       <checksum>72D517A1</checksum>
->>>>>>> ed34baf7
     </file>
   </files>
 </measure>