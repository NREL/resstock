<measure>
  <schema_version>3.0</schema_version>
  <name>residential_hot_water_solar</name>
  <uid>b969f216-f3c0-4301-9b85-34ce2b45f551</uid>
<<<<<<< HEAD
  <version_id>cf2d2a53-49e6-4e31-b767-ba9758eb65ab</version_id>
  <version_modified>20190730T161930Z</version_modified>
=======
  <version_id>28ef0a28-9864-49e9-b748-e63152f728d5</version_id>
  <version_modified>20190820T204211Z</version_modified>
>>>>>>> 9886e9d2
  <xml_checksum>F33F6E26</xml_checksum>
  <class_name>ResidentialHotWaterSolar</class_name>
  <display_name>Set Residential Solar Water Heating</display_name>
  <description>Adds (or replaces) residential solar water heating to the model based on user inputs. For both single-family detached and multifamily buildings, the added storage tank and collector plate provide pre-heated water to the (existing) conventional water heater. See https://github.com/NREL/OpenStudio-BuildStock#workflows for supported workflows using this measure.</description>
  <modeler_description>Any supply or demand components, including collector plate surface, are removed along with corresponding plant loop. A stratified storage tank demand branch, flat plate collector supply branch, and constant speed pump are added to a new plant loop. The existing water heater is added to the outlet node of the storage tank. A differential thermostat, with collector plate outlet as the hot node and storage tank outlet as the cold node, represents the availability manager on the plant loop.</modeler_description>
  <arguments>
    <argument>
      <name>collector_area</name>
      <display_name>Collector Area</display_name>
      <description>Area of the collector array for each unit of the building.</description>
      <type>Double</type>
      <units>ft^2/unit</units>
      <required>true</required>
      <model_dependent>false</model_dependent>
      <default_value>40</default_value>
    </argument>
    <argument>
      <name>frta</name>
      <display_name>FRta</display_name>
      <description>Optical gain coefficient in Hottel-Willier-Bliss (HWB) equation.</description>
      <type>Double</type>
      <required>true</required>
      <model_dependent>false</model_dependent>
      <default_value>0.77</default_value>
    </argument>
    <argument>
      <name>frul</name>
      <display_name>FRUL</display_name>
      <description>Thermal loss coefficient in the Hottel-Willier-Bliss (HWB) equation.</description>
      <type>Double</type>
      <units>Btu/hr-ft^2-R</units>
      <required>true</required>
      <model_dependent>false</model_dependent>
      <default_value>0.793</default_value>
    </argument>
    <argument>
      <name>iam</name>
      <display_name>IAM</display_name>
      <description>The incident angle modifier coefficient.</description>
      <type>Double</type>
      <required>true</required>
      <model_dependent>false</model_dependent>
      <default_value>0.1</default_value>
    </argument>
    <argument>
      <name>storage_vol</name>
      <display_name>Tank Storage Volume</display_name>
      <description>The volume of the solar storage tank. If set to 'auto', the tank storage volume will be 1.5 gal for every sqft of collector area.</description>
      <type>String</type>
      <units>gal</units>
      <required>true</required>
      <model_dependent>false</model_dependent>
      <default_value>auto</default_value>
    </argument>
    <argument>
      <name>tank_r</name>
      <display_name>Tank R-Value</display_name>
      <description>The insulation level of the solar storage tank.</description>
      <type>Double</type>
      <units>hr-ft^2-R/Btu</units>
      <required>true</required>
      <model_dependent>false</model_dependent>
      <default_value>10</default_value>
    </argument>
    <argument>
      <name>fluid_type</name>
      <display_name>Fluid Type</display_name>
      <description>The solar system's heat transfer fluid.</description>
      <type>Choice</type>
      <required>true</required>
      <model_dependent>false</model_dependent>
      <default_value>propylene-glycol</default_value>
      <choices>
        <choice>
          <value>propylene-glycol</value>
          <display_name>propylene-glycol</display_name>
        </choice>
        <choice>
          <value>water</value>
          <display_name>water</display_name>
        </choice>
      </choices>
    </argument>
    <argument>
      <name>heat_ex_eff</name>
      <display_name>Heat Exchanger Effectiveness</display_name>
      <description>Heat exchanger effectiveness, where the effectiveness e, is defined as e = (Tcold-out - Tcold-in) / (Thot-in - Tcold-in).</description>
      <type>Double</type>
      <required>true</required>
      <model_dependent>false</model_dependent>
      <default_value>0.7</default_value>
    </argument>
    <argument>
      <name>pump_power</name>
      <display_name>Pump Power</display_name>
      <description>Total pump energy consumption in Watts per sqft of collector area.</description>
      <type>Double</type>
      <units>W/ft^2</units>
      <required>true</required>
      <model_dependent>false</model_dependent>
      <default_value>0.8</default_value>
    </argument>
    <argument>
      <name>azimuth_type</name>
      <display_name>Azimuth Type</display_name>
      <description>Relative azimuth angle is measured clockwise from the front of the house. Absolute azimuth angle is measured clockwise from due south.</description>
      <type>Choice</type>
      <required>true</required>
      <model_dependent>false</model_dependent>
      <default_value>relative</default_value>
      <choices>
        <choice>
          <value>relative</value>
          <display_name>relative</display_name>
        </choice>
        <choice>
          <value>absolute</value>
          <display_name>absolute</display_name>
        </choice>
      </choices>
    </argument>
    <argument>
      <name>azimuth</name>
      <display_name>Azimuth</display_name>
      <description>The azimuth angle is measured clockwise.</description>
      <type>Double</type>
      <units>degrees</units>
      <required>true</required>
      <model_dependent>false</model_dependent>
      <default_value>180</default_value>
    </argument>
    <argument>
      <name>tilt_type</name>
      <display_name>Tilt Type</display_name>
      <description>Type of tilt angle referenced.</description>
      <type>Choice</type>
      <required>true</required>
      <model_dependent>false</model_dependent>
      <default_value>pitch</default_value>
      <choices>
        <choice>
          <value>pitch</value>
          <display_name>pitch</display_name>
        </choice>
        <choice>
          <value>absolute</value>
          <display_name>absolute</display_name>
        </choice>
        <choice>
          <value>latitude</value>
          <display_name>latitude</display_name>
        </choice>
      </choices>
    </argument>
    <argument>
      <name>tilt</name>
      <display_name>Tilt</display_name>
      <description>Angle of the tilt.</description>
      <type>Double</type>
      <units>degrees</units>
      <required>true</required>
      <model_dependent>false</model_dependent>
      <default_value>0</default_value>
    </argument>
  </arguments>
  <outputs/>
  <provenances/>
  <tags>
    <tag>Service Water Heating.Water Heating</tag>
  </tags>
  <attributes>
    <attribute>
      <name>Measure Type</name>
      <value>ModelMeasure</value>
      <datatype>string</datatype>
    </attribute>
  </attributes>
  <files>
    <file>
      <filename>residential_hot_water_solar_test.rb</filename>
      <filetype>rb</filetype>
      <usage_type>test</usage_type>
      <checksum>72D517A1</checksum>
    </file>
    <file>
      <version>
        <software_program>OpenStudio</software_program>
        <identifier>2.1.0</identifier>
        <min_compatible>2.1.2</min_compatible>
      </version>
      <filename>measure.rb</filename>
      <filetype>rb</filetype>
      <usage_type>script</usage_type>
<<<<<<< HEAD
      <checksum>C690C0CB</checksum>
    </file>
    <file>
      <filename>residential_hot_water_solar_test.rb</filename>
      <filetype>rb</filetype>
      <usage_type>test</usage_type>
      <checksum>EDB767E1</checksum>
=======
      <checksum>C8FA497D</checksum>
>>>>>>> 9886e9d2
    </file>
  </files>
</measure><|MERGE_RESOLUTION|>--- conflicted
+++ resolved
@@ -2,13 +2,8 @@
   <schema_version>3.0</schema_version>
   <name>residential_hot_water_solar</name>
   <uid>b969f216-f3c0-4301-9b85-34ce2b45f551</uid>
-<<<<<<< HEAD
-  <version_id>cf2d2a53-49e6-4e31-b767-ba9758eb65ab</version_id>
-  <version_modified>20190730T161930Z</version_modified>
-=======
   <version_id>28ef0a28-9864-49e9-b748-e63152f728d5</version_id>
   <version_modified>20190820T204211Z</version_modified>
->>>>>>> 9886e9d2
   <xml_checksum>F33F6E26</xml_checksum>
   <class_name>ResidentialHotWaterSolar</class_name>
   <display_name>Set Residential Solar Water Heating</display_name>
@@ -202,17 +197,7 @@
       <filename>measure.rb</filename>
       <filetype>rb</filetype>
       <usage_type>script</usage_type>
-<<<<<<< HEAD
-      <checksum>C690C0CB</checksum>
-    </file>
-    <file>
-      <filename>residential_hot_water_solar_test.rb</filename>
-      <filetype>rb</filetype>
-      <usage_type>test</usage_type>
-      <checksum>EDB767E1</checksum>
-=======
       <checksum>C8FA497D</checksum>
->>>>>>> 9886e9d2
     </file>
   </files>
 </measure>