--- conflicted
+++ resolved
@@ -2,13 +2,8 @@
   <schema_version>3.0</schema_version>
   <name>residential_hot_water_solar</name>
   <uid>b969f216-f3c0-4301-9b85-34ce2b45f551</uid>
-<<<<<<< HEAD
-  <version_id>d7012f82-9956-455e-a415-9f737791127f</version_id>
-  <version_modified>20201009T011509Z</version_modified>
-=======
-  <version_id>77d36ea4-c67c-4e42-b983-fe013fa1665c</version_id>
-  <version_modified>20200423T160824Z</version_modified>
->>>>>>> 134908e7
+  <version_id>77268ae3-9490-4643-b161-760526821ea8</version_id>
+  <version_modified>20210218T225957Z</version_modified>
   <xml_checksum>F33F6E26</xml_checksum>
   <class_name>ResidentialHotWaterSolar</class_name>
   <display_name>Set Residential Solar Water Heating</display_name>
@@ -202,11 +197,7 @@
       <filename>residential_hot_water_solar_test.rb</filename>
       <filetype>rb</filetype>
       <usage_type>test</usage_type>
-<<<<<<< HEAD
-      <checksum>E6968DB6</checksum>
-=======
-      <checksum>5222E272</checksum>
->>>>>>> 134908e7
+      <checksum>1812E88A</checksum>
     </file>
   </files>
 </measure>