<measure>
  <schema_version>3.0</schema_version>
  <name>residential_hot_water_solar</name>
  <uid>b969f216-f3c0-4301-9b85-34ce2b45f551</uid>
<<<<<<< HEAD
  <version_id>1a41c1c1-0873-4bfd-9a3b-f8b31a9f9c81</version_id>
  <version_modified>20200131T180120Z</version_modified>
=======
  <version_id>77d36ea4-c67c-4e42-b983-fe013fa1665c</version_id>
  <version_modified>20200423T160824Z</version_modified>
>>>>>>> 49f5e9b9
  <xml_checksum>F33F6E26</xml_checksum>
  <class_name>ResidentialHotWaterSolar</class_name>
  <display_name>Set Residential Solar Water Heating</display_name>
  <description>Adds (or replaces) residential solar water heating to the model based on user inputs. For both single-family detached and multifamily buildings, the added storage tank and collector plate provide pre-heated water to the (existing) conventional water heater. See https://github.com/NREL/resstock#workflows for supported workflows using this measure.</description>
  <modeler_description>Any supply or demand components, including collector plate surface, are removed along with corresponding plant loop. A stratified storage tank demand branch, flat plate collector supply branch, and constant speed pump are added to a new plant loop. The existing water heater is added to the outlet node of the storage tank. A differential thermostat, with collector plate outlet as the hot node and storage tank outlet as the cold node, represents the availability manager on the plant loop.</modeler_description>
  <arguments>
    <argument>
      <name>collector_area</name>
      <display_name>Collector Area</display_name>
      <description>Area of the collector array for each unit of the building.</description>
      <type>Double</type>
      <units>ft^2/unit</units>
      <required>true</required>
      <model_dependent>false</model_dependent>
      <default_value>40</default_value>
    </argument>
    <argument>
      <name>frta</name>
      <display_name>FRta</display_name>
      <description>Optical gain coefficient in Hottel-Willier-Bliss (HWB) equation.</description>
      <type>Double</type>
      <required>true</required>
      <model_dependent>false</model_dependent>
      <default_value>0.77</default_value>
    </argument>
    <argument>
      <name>frul</name>
      <display_name>FRUL</display_name>
      <description>Thermal loss coefficient in the Hottel-Willier-Bliss (HWB) equation.</description>
      <type>Double</type>
      <units>Btu/hr-ft^2-R</units>
      <required>true</required>
      <model_dependent>false</model_dependent>
      <default_value>0.793</default_value>
    </argument>
    <argument>
      <name>iam</name>
      <display_name>IAM</display_name>
      <description>The incident angle modifier coefficient.</description>
      <type>Double</type>
      <required>true</required>
      <model_dependent>false</model_dependent>
      <default_value>0.1</default_value>
    </argument>
    <argument>
      <name>storage_vol</name>
      <display_name>Tank Storage Volume</display_name>
      <description>The volume of the solar storage tank. If set to 'auto', the tank storage volume will be 1.5 gal for every sqft of collector area.</description>
      <type>String</type>
      <units>gal</units>
      <required>true</required>
      <model_dependent>false</model_dependent>
      <default_value>auto</default_value>
    </argument>
    <argument>
      <name>tank_r</name>
      <display_name>Tank R-Value</display_name>
      <description>The insulation level of the solar storage tank.</description>
      <type>Double</type>
      <units>hr-ft^2-R/Btu</units>
      <required>true</required>
      <model_dependent>false</model_dependent>
      <default_value>10</default_value>
    </argument>
    <argument>
      <name>fluid_type</name>
      <display_name>Fluid Type</display_name>
      <description>The solar system's heat transfer fluid.</description>
      <type>Choice</type>
      <required>true</required>
      <model_dependent>false</model_dependent>
      <default_value>propylene-glycol</default_value>
      <choices>
        <choice>
          <value>propylene-glycol</value>
          <display_name>propylene-glycol</display_name>
        </choice>
        <choice>
          <value>water</value>
          <display_name>water</display_name>
        </choice>
      </choices>
    </argument>
    <argument>
      <name>heat_ex_eff</name>
      <display_name>Heat Exchanger Effectiveness</display_name>
      <description>Heat exchanger effectiveness, where the effectiveness e, is defined as e = (Tcold-out - Tcold-in) / (Thot-in - Tcold-in).</description>
      <type>Double</type>
      <required>true</required>
      <model_dependent>false</model_dependent>
      <default_value>0.7</default_value>
    </argument>
    <argument>
      <name>pump_power</name>
      <display_name>Pump Power</display_name>
      <description>Total pump energy consumption in Watts per sqft of collector area.</description>
      <type>Double</type>
      <units>W/ft^2</units>
      <required>true</required>
      <model_dependent>false</model_dependent>
      <default_value>0.8</default_value>
    </argument>
    <argument>
      <name>azimuth_type</name>
      <display_name>Azimuth Type</display_name>
      <description>Relative azimuth angle is measured clockwise from the front of the house. Absolute azimuth angle is measured clockwise from due south.</description>
      <type>Choice</type>
      <required>true</required>
      <model_dependent>false</model_dependent>
      <default_value>relative</default_value>
      <choices>
        <choice>
          <value>relative</value>
          <display_name>relative</display_name>
        </choice>
        <choice>
          <value>absolute</value>
          <display_name>absolute</display_name>
        </choice>
      </choices>
    </argument>
    <argument>
      <name>azimuth</name>
      <display_name>Azimuth</display_name>
      <description>The azimuth angle is measured clockwise.</description>
      <type>Double</type>
      <units>degrees</units>
      <required>true</required>
      <model_dependent>false</model_dependent>
      <default_value>180</default_value>
    </argument>
    <argument>
      <name>tilt_type</name>
      <display_name>Tilt Type</display_name>
      <description>Type of tilt angle referenced.</description>
      <type>Choice</type>
      <required>true</required>
      <model_dependent>false</model_dependent>
      <default_value>pitch</default_value>
      <choices>
        <choice>
          <value>pitch</value>
          <display_name>pitch</display_name>
        </choice>
        <choice>
          <value>absolute</value>
          <display_name>absolute</display_name>
        </choice>
        <choice>
          <value>latitude</value>
          <display_name>latitude</display_name>
        </choice>
      </choices>
    </argument>
    <argument>
      <name>tilt</name>
      <display_name>Tilt</display_name>
      <description>Angle of the tilt.</description>
      <type>Double</type>
      <units>degrees</units>
      <required>true</required>
      <model_dependent>false</model_dependent>
      <default_value>0</default_value>
    </argument>
  </arguments>
  <outputs/>
  <provenances/>
  <tags>
    <tag>Service Water Heating.Water Heating</tag>
  </tags>
  <attributes>
    <attribute>
      <name>Measure Type</name>
      <value>ModelMeasure</value>
      <datatype>string</datatype>
    </attribute>
  </attributes>
  <files>
    <file>
<<<<<<< HEAD
      <filename>residential_hot_water_solar_test.rb</filename>
      <filetype>rb</filetype>
      <usage_type>test</usage_type>
      <checksum>EDB767E1</checksum>
    </file>
    <file>
=======
>>>>>>> 49f5e9b9
      <version>
        <software_program>OpenStudio</software_program>
        <identifier>2.1.0</identifier>
        <min_compatible>2.1.2</min_compatible>
      </version>
      <filename>measure.rb</filename>
      <filetype>rb</filetype>
      <usage_type>script</usage_type>
<<<<<<< HEAD
      <checksum>BA534BE8</checksum>
=======
      <checksum>E2A79037</checksum>
    </file>
    <file>
      <filename>residential_hot_water_solar_test.rb</filename>
      <filetype>rb</filetype>
      <usage_type>test</usage_type>
      <checksum>5222E272</checksum>
>>>>>>> 49f5e9b9
    </file>
  </files>
</measure><|MERGE_RESOLUTION|>--- conflicted
+++ resolved
@@ -2,13 +2,8 @@
   <schema_version>3.0</schema_version>
   <name>residential_hot_water_solar</name>
   <uid>b969f216-f3c0-4301-9b85-34ce2b45f551</uid>
-<<<<<<< HEAD
-  <version_id>1a41c1c1-0873-4bfd-9a3b-f8b31a9f9c81</version_id>
-  <version_modified>20200131T180120Z</version_modified>
-=======
   <version_id>77d36ea4-c67c-4e42-b983-fe013fa1665c</version_id>
   <version_modified>20200423T160824Z</version_modified>
->>>>>>> 49f5e9b9
   <xml_checksum>F33F6E26</xml_checksum>
   <class_name>ResidentialHotWaterSolar</class_name>
   <display_name>Set Residential Solar Water Heating</display_name>
@@ -188,15 +183,6 @@
   </attributes>
   <files>
     <file>
-<<<<<<< HEAD
-      <filename>residential_hot_water_solar_test.rb</filename>
-      <filetype>rb</filetype>
-      <usage_type>test</usage_type>
-      <checksum>EDB767E1</checksum>
-    </file>
-    <file>
-=======
->>>>>>> 49f5e9b9
       <version>
         <software_program>OpenStudio</software_program>
         <identifier>2.1.0</identifier>
@@ -205,9 +191,6 @@
       <filename>measure.rb</filename>
       <filetype>rb</filetype>
       <usage_type>script</usage_type>
-<<<<<<< HEAD
-      <checksum>BA534BE8</checksum>
-=======
       <checksum>E2A79037</checksum>
     </file>
     <file>
@@ -215,7 +198,6 @@
       <filetype>rb</filetype>
       <usage_type>test</usage_type>
       <checksum>5222E272</checksum>
->>>>>>> 49f5e9b9
     </file>
   </files>
 </measure>