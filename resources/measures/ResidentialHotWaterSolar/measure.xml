--- conflicted
+++ resolved
@@ -2,13 +2,8 @@
   <schema_version>3.0</schema_version>
   <name>residential_hot_water_solar</name>
   <uid>b969f216-f3c0-4301-9b85-34ce2b45f551</uid>
-<<<<<<< HEAD
-  <version_id>38912180-f595-478a-aa08-c3646e361de0</version_id>
-  <version_modified>20181107T183708Z</version_modified>
-=======
   <version_id>6c9bd18a-97d3-4861-b473-ae6d629d091b</version_id>
   <version_modified>20181112T230642Z</version_modified>
->>>>>>> 970d3f66
   <xml_checksum>F33F6E26</xml_checksum>
   <class_name>ResidentialHotWaterSolar</class_name>
   <display_name>Set Residential Solar Water Heating</display_name>
@@ -202,131 +197,7 @@
       <filename>measure.rb</filename>
       <filetype>rb</filetype>
       <usage_type>script</usage_type>
-<<<<<<< HEAD
-      <checksum>9E6F8E49</checksum>
-    </file>
-    <file>
-      <filename>psychrometrics.rb</filename>
-      <filetype>rb</filetype>
-      <usage_type>resource</usage_type>
-      <checksum>208441EA</checksum>
-    </file>
-    <file>
-      <filename>residential_hot_water_solar_test.rb</filename>
-      <filetype>rb</filetype>
-      <usage_type>test</usage_type>
-      <checksum>5A75901F</checksum>
-    </file>
-    <file>
-      <filename>materials.rb</filename>
-      <filetype>rb</filetype>
-      <usage_type>resource</usage_type>
-      <checksum>82D32FEE</checksum>
-    </file>
-    <file>
-      <filename>weather.rb</filename>
-      <filetype>rb</filetype>
-      <usage_type>resource</usage_type>
-      <checksum>454E14D4</checksum>
-    </file>
-    <file>
-      <filename>schedules.rb</filename>
-      <filetype>rb</filetype>
-      <usage_type>resource</usage_type>
-      <checksum>4C000237</checksum>
-    </file>
-    <file>
-      <filename>util.rb</filename>
-      <filetype>rb</filetype>
-      <usage_type>resource</usage_type>
-      <checksum>B8804B95</checksum>
-    </file>
-    <file>
-      <filename>unit_conversions.rb</filename>
-      <filetype>rb</filetype>
-      <usage_type>resource</usage_type>
-      <checksum>7161039B</checksum>
-    </file>
-    <file>
-      <filename>SFD_2000sqft_2story_FB_GRG_UA_3Beds_2Baths_Denver.osm</filename>
-      <filetype>osm</filetype>
-      <usage_type>test</usage_type>
-      <checksum>5DEDAA3C</checksum>
-    </file>
-    <file>
-      <filename>SFD_2000sqft_2story_FB_GRG_UA_3Beds_2Baths_Denver_East_GasWHTank.osm</filename>
-      <filetype>osm</filetype>
-      <usage_type>test</usage_type>
-      <checksum>63CA1115</checksum>
-    </file>
-    <file>
-      <filename>SFD_2000sqft_2story_FB_GRG_UA_3Beds_2Baths_Denver_HPWH.osm</filename>
-      <filetype>osm</filetype>
-      <usage_type>test</usage_type>
-      <checksum>35333902</checksum>
-    </file>
-    <file>
-      <filename>SFD_2000sqft_2story_FB_GRG_UA_3Beds_2Baths_Denver_West_GasWHTank.osm</filename>
-      <filetype>osm</filetype>
-      <usage_type>test</usage_type>
-      <checksum>BC459F63</checksum>
-    </file>
-    <file>
-      <filename>SFD_2000sqft_2story_FB_GRG_UA_3Beds_2Baths_Denver_South_GasWHTank.osm</filename>
-      <filetype>osm</filetype>
-      <usage_type>test</usage_type>
-      <checksum>ED54190E</checksum>
-    </file>
-    <file>
-      <filename>SFD_2000sqft_2story_FB_GRG_UA_3Beds_2Baths_Denver_WHTank.osm</filename>
-      <filetype>osm</filetype>
-      <usage_type>test</usage_type>
-      <checksum>F594EC43</checksum>
-    </file>
-    <file>
-      <filename>SFD_2000sqft_2story_FB_GRG_UA_3Beds_2Baths_Denver_WHTankless.osm</filename>
-      <filetype>osm</filetype>
-      <usage_type>test</usage_type>
-      <checksum>C6B42ADB</checksum>
-    </file>
-    <file>
-      <filename>SFA_4units_1story_FB_UA_3Beds_2Baths_Denver_WHTank.osm</filename>
-      <filetype>osm</filetype>
-      <usage_type>test</usage_type>
-      <checksum>D24D7AC0</checksum>
-    </file>
-    <file>
-      <filename>MF_8units_1story_SL_3Beds_2Baths_Denver_WHTank.osm</filename>
-      <filetype>osm</filetype>
-      <usage_type>test</usage_type>
-      <checksum>BB6C6D81</checksum>
-    </file>
-    <file>
-      <filename>constants.rb</filename>
-      <filetype>rb</filetype>
-      <usage_type>resource</usage_type>
-      <checksum>05548135</checksum>
-    </file>
-    <file>
-      <filename>waterheater.rb</filename>
-      <filetype>rb</filetype>
-      <usage_type>resource</usage_type>
-      <checksum>6DEBF1F0</checksum>
-    </file>
-    <file>
-      <filename>geometry.rb</filename>
-      <filetype>rb</filetype>
-      <usage_type>resource</usage_type>
-      <checksum>AB2185AD</checksum>
-    </file>
-    <file>
-      <filename>hvac.rb</filename>
-      <filetype>rb</filetype>
-      <usage_type>resource</usage_type>
-      <checksum>1EBDE224</checksum>
-=======
       <checksum>5B5706DD</checksum>
->>>>>>> 970d3f66
     </file>
   </files>
 </measure>