--- conflicted
+++ resolved
@@ -2,13 +2,8 @@
   <schema_version>3.0</schema_version>
   <name>process_constructions_finished_basement</name>
   <uid>4b37c726-d6c4-473b-990a-0923c302ed36</uid>
-<<<<<<< HEAD
-  <version_id>af38469d-2d07-4be5-a101-15305ff424ec</version_id>
-  <version_modified>20181106T160330Z</version_modified>
-=======
   <version_id>881910cb-ff9d-4be3-82c6-fb851e02d169</version_id>
   <version_modified>20181112T230640Z</version_modified>
->>>>>>> 970d3f66
   <xml_checksum>1E963D9C</xml_checksum>
   <class_name>ProcessConstructionsFinishedBasement</class_name>
   <display_name>Set Residential Finished Basement Constructions</display_name>
@@ -147,15 +142,6 @@
   </attributes>
   <files>
     <file>
-<<<<<<< HEAD
-      <filename>materials.rb</filename>
-      <filetype>rb</filetype>
-      <usage_type>resource</usage_type>
-      <checksum>82D32FEE</checksum>
-    </file>
-    <file>
-=======
->>>>>>> 970d3f66
       <filename>FinishedBasement_Test.rb</filename>
       <filetype>rb</filetype>
       <usage_type>test</usage_type>
@@ -170,65 +156,7 @@
       <filename>measure.rb</filename>
       <filetype>rb</filetype>
       <usage_type>script</usage_type>
-<<<<<<< HEAD
-      <checksum>B914D92C</checksum>
-    </file>
-    <file>
-      <filename>util.rb</filename>
-      <filetype>rb</filetype>
-      <usage_type>resource</usage_type>
-      <checksum>B8804B95</checksum>
-    </file>
-    <file>
-      <filename>unit_conversions.rb</filename>
-      <filetype>rb</filetype>
-      <usage_type>resource</usage_type>
-      <checksum>7161039B</checksum>
-    </file>
-    <file>
-      <filename>SFD_1000sqft_1story_FB_GRG_UA_DoorArea.osm</filename>
-      <filetype>osm</filetype>
-      <usage_type>test</usage_type>
-      <checksum>63E9566C</checksum>
-    </file>
-    <file>
-      <filename>SFD_2000sqft_2story_FB_UA.osm</filename>
-      <filetype>osm</filetype>
-      <usage_type>test</usage_type>
-      <checksum>6CAD59B6</checksum>
-    </file>
-    <file>
-      <filename>SFD_2000sqft_2story_FB_GRG_UA.osm</filename>
-      <filetype>osm</filetype>
-      <usage_type>test</usage_type>
-      <checksum>CAEE8FCC</checksum>
-    </file>
-    <file>
-      <filename>SFA_4units_1story_FB_UA_3Beds_2Baths_Denver.osm</filename>
-      <filetype>osm</filetype>
-      <usage_type>test</usage_type>
-      <checksum>82551AE7</checksum>
-    </file>
-    <file>
-      <filename>constants.rb</filename>
-      <filetype>rb</filetype>
-      <usage_type>resource</usage_type>
-      <checksum>05548135</checksum>
-    </file>
-    <file>
-      <filename>constructions.rb</filename>
-      <filetype>rb</filetype>
-      <usage_type>resource</usage_type>
-      <checksum>6E6B82D4</checksum>
-    </file>
-    <file>
-      <filename>geometry.rb</filename>
-      <filetype>rb</filetype>
-      <usage_type>resource</usage_type>
-      <checksum>AB2185AD</checksum>
-=======
       <checksum>D121F799</checksum>
->>>>>>> 970d3f66
     </file>
   </files>
 </measure>