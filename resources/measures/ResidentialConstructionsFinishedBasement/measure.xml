<measure>
  <schema_version>3.0</schema_version>
  <name>process_constructions_finished_basement</name>
  <uid>4b37c726-d6c4-473b-990a-0923c302ed36</uid>
<<<<<<< HEAD
  <version_id>6064e087-71b2-4ebf-8b43-21263f73425b</version_id>
  <version_modified>20180602T030337Z</version_modified>
=======
  <version_id>8f807f99-f716-416c-8f44-b7be3736282a</version_id>
  <version_modified>20180601T165913Z</version_modified>
>>>>>>> 165241bf
  <xml_checksum>1E963D9C</xml_checksum>
  <class_name>ProcessConstructionsFinishedBasement</class_name>
  <display_name>Set Residential Finished Basement Constructions</display_name>
  <description>This measure assigns constructions to finished basement walls and floors. See https://github.com/NREL/OpenStudio-BEopt#workflows for supported workflows using this measure.</description>
  <modeler_description>Calculates and assigns material layer properties of constructions for finished basement: 1) walls, and 2) floors. Any existing constructions for these surfaces will be removed.</modeler_description>
  <arguments>
    <argument>
      <name>wall_ins_height</name>
      <display_name>Wall Insulation Height</display_name>
      <description>Height of the insulation on the basement wall.</description>
      <type>Double</type>
      <units>ft</units>
      <required>true</required>
      <model_dependent>false</model_dependent>
      <default_value>8</default_value>
    </argument>
    <argument>
      <name>wall_cavity_r</name>
      <display_name>Wall Cavity Insulation Installed R-value</display_name>
      <description>Refers to the R-value of the cavity insulation as installed and not the overall R-value of the assembly. If batt insulation must be compressed to fit within the cavity (e.g. R19 in a 5.5" 2x6 cavity), use an R-value that accounts for this effect (see HUD Mobile Home Construction and Safety Standards 3280.509 for reference).</description>
      <type>Double</type>
      <units>h-ft^2-R/Btu</units>
      <required>true</required>
      <model_dependent>false</model_dependent>
      <default_value>0</default_value>
    </argument>
    <argument>
      <name>wall_install_grade</name>
      <display_name>Wall Cavity Install Grade</display_name>
      <description>Installation grade as defined by RESNET standard. 5% of the cavity is considered missing insulation for Grade 3, 2% for Grade 2, and 0% for Grade 1.</description>
      <type>Choice</type>
      <required>true</required>
      <model_dependent>false</model_dependent>
      <default_value>1</default_value>
      <choices>
        <choice>
          <value>1</value>
          <display_name>1</display_name>
        </choice>
        <choice>
          <value>2</value>
          <display_name>2</display_name>
        </choice>
        <choice>
          <value>3</value>
          <display_name>3</display_name>
        </choice>
      </choices>
    </argument>
    <argument>
      <name>wall_cavity_depth_in</name>
      <display_name>Wall Cavity Depth</display_name>
      <description>Depth of the stud cavity. 3.5" for 2x4s, 5.5" for 2x6s, etc.</description>
      <type>Double</type>
      <units>in</units>
      <required>true</required>
      <model_dependent>false</model_dependent>
      <default_value>0</default_value>
    </argument>
    <argument>
      <name>wall_filled_cavity</name>
      <display_name>Wall Insulation Fills Cavity</display_name>
      <description>When the insulation does not completely fill the depth of the cavity, air film resistances are added to the insulation R-value.</description>
      <type>Boolean</type>
      <required>true</required>
      <model_dependent>false</model_dependent>
      <default_value>false</default_value>
      <choices>
        <choice>
          <value>true</value>
          <display_name>true</display_name>
        </choice>
        <choice>
          <value>false</value>
          <display_name>false</display_name>
        </choice>
      </choices>
    </argument>
    <argument>
      <name>wall_framing_factor</name>
      <display_name>Wall Framing Factor</display_name>
      <description>The fraction of a basement wall assembly that is comprised of structural framing.</description>
      <type>Double</type>
      <units>frac</units>
      <required>true</required>
      <model_dependent>false</model_dependent>
      <default_value>0</default_value>
    </argument>
    <argument>
      <name>wall_rigid_r</name>
      <display_name>Wall Continuous Insulation Nominal R-value</display_name>
      <description>The R-value of the continuous insulation.</description>
      <type>Double</type>
      <units>hr-ft^2-R/Btu</units>
      <required>true</required>
      <model_dependent>false</model_dependent>
      <default_value>10</default_value>
    </argument>
    <argument>
      <name>wall_drywall_thick_in</name>
      <display_name>Wall Drywall Thickness</display_name>
      <description>Thickness of the wall drywall material.</description>
      <type>Double</type>
      <units>in</units>
      <required>true</required>
      <model_dependent>false</model_dependent>
      <default_value>0.5</default_value>
    </argument>
    <argument>
      <name>slab_whole_r</name>
      <display_name>Whole Slab Insulation Nominal R-value</display_name>
      <description>The R-value of the continuous insulation.</description>
      <type>Double</type>
      <units>h-ft^2-R/Btu</units>
      <required>true</required>
      <model_dependent>false</model_dependent>
      <default_value>0</default_value>
    </argument>
  </arguments>
  <outputs/>
  <provenances/>
  <tags>
    <tag>Envelope.Opaque</tag>
  </tags>
  <attributes>
    <attribute>
      <name>Measure Type</name>
      <value>ModelMeasure</value>
      <datatype>string</datatype>
    </attribute>
    <attribute>
      <name>Uses SketchUp API</name>
      <value>false</value>
      <datatype>boolean</datatype>
    </attribute>
  </attributes>
  <files>
    <file>
<<<<<<< HEAD
      <filename>util.rb</filename>
      <filetype>rb</filetype>
      <usage_type>resource</usage_type>
      <checksum>A001EED9</checksum>
    </file>
    <file>
      <filename>unit_conversions.rb</filename>
=======
      <filename>FinishedBasement_Test.rb</filename>
>>>>>>> 165241bf
      <filetype>rb</filetype>
      <usage_type>resource</usage_type>
      <checksum>91D17463</checksum>
    </file>
    <file>
      <filename>materials.rb</filename>
      <filetype>rb</filetype>
      <usage_type>resource</usage_type>
      <checksum>3AF0D408</checksum>
    </file>
    <file>
      <filename>constructions.rb</filename>
      <filetype>rb</filetype>
      <usage_type>resource</usage_type>
      <checksum>1EABA7E9</checksum>
    </file>
    <file>
<<<<<<< HEAD
      <filename>FinishedBasement_Test.rb</filename>
      <filetype>rb</filetype>
      <usage_type>test</usage_type>
      <checksum>35920C21</checksum>
=======
      <filename>materials.rb</filename>
      <filetype>rb</filetype>
      <usage_type>resource</usage_type>
      <checksum>3AF0D408</checksum>
    </file>
    <file>
      <version>
        <software_program>OpenStudio</software_program>
        <identifier>1.3.0</identifier>
        <min_compatible>2.0.4</min_compatible>
      </version>
      <filename>measure.rb</filename>
      <filetype>rb</filetype>
      <usage_type>script</usage_type>
      <checksum>DFBA7430</checksum>
>>>>>>> 165241bf
    </file>
    <file>
      <filename>constants.rb</filename>
      <filetype>rb</filetype>
      <usage_type>resource</usage_type>
<<<<<<< HEAD
      <checksum>A2FB817B</checksum>
    </file>
    <file>
      <filename>geometry.rb</filename>
      <filetype>rb</filetype>
      <usage_type>resource</usage_type>
      <checksum>6CA0FF8C</checksum>
=======
      <checksum>C7B12E42</checksum>
    </file>
    <file>
      <filename>SFD_2000sqft_2story_FB_UA.osm</filename>
      <filetype>osm</filetype>
      <usage_type>test</usage_type>
      <checksum>13C8A0A9</checksum>
>>>>>>> 165241bf
    </file>
    <file>
      <filename>constructions.rb</filename>
      <filetype>rb</filetype>
<<<<<<< HEAD
      <usage_type>script</usage_type>
      <checksum>DFBA7430</checksum>
    </file>
    <file>
      <filename>SFD_2000sqft_2story_FB_UA.osm</filename>
      <filetype>osm</filetype>
      <usage_type>test</usage_type>
      <checksum>96641D09</checksum>
    </file>
    <file>
      <filename>SFA_10units_2story_FB_UA_3Beds_2Baths_Denver.osm</filename>
      <filetype>osm</filetype>
      <usage_type>test</usage_type>
      <checksum>053F440B</checksum>
    </file>
    <file>
      <filename>SFD_2000sqft_2story_FB_GRG_UA.osm</filename>
      <filetype>osm</filetype>
      <usage_type>test</usage_type>
      <checksum>795A506B</checksum>
=======
      <usage_type>resource</usage_type>
      <checksum>1EABA7E9</checksum>
    </file>
    <file>
      <filename>geometry.rb</filename>
      <filetype>rb</filetype>
      <usage_type>resource</usage_type>
      <checksum>7D6EC9CC</checksum>
>>>>>>> 165241bf
    </file>
  </files>
</measure><|MERGE_RESOLUTION|>--- conflicted
+++ resolved
@@ -2,13 +2,8 @@
   <schema_version>3.0</schema_version>
   <name>process_constructions_finished_basement</name>
   <uid>4b37c726-d6c4-473b-990a-0923c302ed36</uid>
-<<<<<<< HEAD
-  <version_id>6064e087-71b2-4ebf-8b43-21263f73425b</version_id>
-  <version_modified>20180602T030337Z</version_modified>
-=======
   <version_id>8f807f99-f716-416c-8f44-b7be3736282a</version_id>
   <version_modified>20180601T165913Z</version_modified>
->>>>>>> 165241bf
   <xml_checksum>1E963D9C</xml_checksum>
   <class_name>ProcessConstructionsFinishedBasement</class_name>
   <display_name>Set Residential Finished Basement Constructions</display_name>
@@ -147,7 +142,12 @@
   </attributes>
   <files>
     <file>
-<<<<<<< HEAD
+      <filename>FinishedBasement_Test.rb</filename>
+      <filetype>rb</filetype>
+      <usage_type>test</usage_type>
+      <checksum>4BB0C5FE</checksum>
+    </file>
+    <file>
       <filename>util.rb</filename>
       <filetype>rb</filetype>
       <usage_type>resource</usage_type>
@@ -155,32 +155,11 @@
     </file>
     <file>
       <filename>unit_conversions.rb</filename>
-=======
-      <filename>FinishedBasement_Test.rb</filename>
->>>>>>> 165241bf
       <filetype>rb</filetype>
       <usage_type>resource</usage_type>
       <checksum>91D17463</checksum>
     </file>
     <file>
-      <filename>materials.rb</filename>
-      <filetype>rb</filetype>
-      <usage_type>resource</usage_type>
-      <checksum>3AF0D408</checksum>
-    </file>
-    <file>
-      <filename>constructions.rb</filename>
-      <filetype>rb</filetype>
-      <usage_type>resource</usage_type>
-      <checksum>1EABA7E9</checksum>
-    </file>
-    <file>
-<<<<<<< HEAD
-      <filename>FinishedBasement_Test.rb</filename>
-      <filetype>rb</filetype>
-      <usage_type>test</usage_type>
-      <checksum>35920C21</checksum>
-=======
       <filename>materials.rb</filename>
       <filetype>rb</filetype>
       <usage_type>resource</usage_type>
@@ -196,21 +175,11 @@
       <filetype>rb</filetype>
       <usage_type>script</usage_type>
       <checksum>DFBA7430</checksum>
->>>>>>> 165241bf
     </file>
     <file>
       <filename>constants.rb</filename>
       <filetype>rb</filetype>
       <usage_type>resource</usage_type>
-<<<<<<< HEAD
-      <checksum>A2FB817B</checksum>
-    </file>
-    <file>
-      <filename>geometry.rb</filename>
-      <filetype>rb</filetype>
-      <usage_type>resource</usage_type>
-      <checksum>6CA0FF8C</checksum>
-=======
       <checksum>C7B12E42</checksum>
     </file>
     <file>
@@ -218,33 +187,10 @@
       <filetype>osm</filetype>
       <usage_type>test</usage_type>
       <checksum>13C8A0A9</checksum>
->>>>>>> 165241bf
     </file>
     <file>
       <filename>constructions.rb</filename>
       <filetype>rb</filetype>
-<<<<<<< HEAD
-      <usage_type>script</usage_type>
-      <checksum>DFBA7430</checksum>
-    </file>
-    <file>
-      <filename>SFD_2000sqft_2story_FB_UA.osm</filename>
-      <filetype>osm</filetype>
-      <usage_type>test</usage_type>
-      <checksum>96641D09</checksum>
-    </file>
-    <file>
-      <filename>SFA_10units_2story_FB_UA_3Beds_2Baths_Denver.osm</filename>
-      <filetype>osm</filetype>
-      <usage_type>test</usage_type>
-      <checksum>053F440B</checksum>
-    </file>
-    <file>
-      <filename>SFD_2000sqft_2story_FB_GRG_UA.osm</filename>
-      <filetype>osm</filetype>
-      <usage_type>test</usage_type>
-      <checksum>795A506B</checksum>
-=======
       <usage_type>resource</usage_type>
       <checksum>1EABA7E9</checksum>
     </file>
@@ -253,7 +199,6 @@
       <filetype>rb</filetype>
       <usage_type>resource</usage_type>
       <checksum>7D6EC9CC</checksum>
->>>>>>> 165241bf
     </file>
   </files>
 </measure>