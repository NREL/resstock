--- conflicted
+++ resolved
@@ -488,19 +488,9 @@
     end
     column_headers = column_headers.sort
 
-<<<<<<< HEAD
-    if column_headers.include?('job_id')
-      column_headers.delete('job_id')
-      column_headers.insert(1, 'job_id')
-    end
-    if column_headers.include?('building_id')
-      column_headers.delete('building_id')
-      column_headers.insert(1, 'building_id')
-=======
     ['job_id', 'building_id'].each do |col|
       column_headers.delete(col)
       column_headers.insert(1, col)
->>>>>>> 99e84cca
     end
 
     CSV.open(csv_out, 'wb') do |csv|
