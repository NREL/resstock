--- conflicted
+++ resolved
@@ -524,11 +524,7 @@
 class Version
   ResStock_Version = '3.2.0' # Version of ResStock
   BuildStockBatch_Version = '2023.10.0' # Minimum required version of BuildStockBatch
-<<<<<<< HEAD
   WorkflowGenerator_Version = '2024.07.20' # Version of buildstockbatch workflow generator
-=======
-  WorkflowGenerator_Version = '2024.07.19' # Version of buildstockbatch workflow generator
->>>>>>> 4e8cc64d
 
   def self.check_buildstockbatch_version
     if ENV.keys.include?('BUILDSTOCKBATCH_VERSION') # buildstockbatch is installed
