# frozen_string_literal: true

require 'csv'

require_relative '../resources/hpxml-measures/HPXMLtoOpenStudio/resources/meta_measure'

module Version
  ResStock_Version = '3.3.0' # Version of ResStock
  BuildStockBatch_Version = '2023.10.0' # Minimum required version of BuildStockBatch
  WorkflowGenerator_Version = '2024.07.20' # Version of buildstockbatch workflow generator

  def self.check_buildstockbatch_version
    if ENV.keys.include?('BUILDSTOCKBATCH_VERSION') # buildstockbatch is installed
      bsb_version = ENV['BUILDSTOCKBATCH_VERSION']
      if Gem::Version.new(bsb_version) < Gem::Version.new(BuildStockBatch_Version)
        fail "BuildStockBatch version #{BuildStockBatch_Version} or above is required. Found version: #{bsb_version}"
      end
    end
  end
end

class TsvFile
  def initialize(full_path, runner)
    @full_path = full_path
    @filename = File.basename(full_path)
    @runner = runner
    @rows, @option_cols, @dependency_cols, @dependency_options, @full_header, @header = get_file_data()
    @rows_keys_s = cache_data()
  end

  attr_accessor :dependency_cols, :dependency_options, :rows, :option_cols, :header, :filename, :rows_keys_s, :full_path

  def get_file_data()
    option_key = 'Option='
    dep_key = 'Dependency='

    rows = File.readlines(@full_path).map { |row| row.split("\t") } # don't use CSV class for faster processing of large files
    full_header = rows.shift
    rows.delete_if { |row| row[0].start_with? "\#" }
    rows.map! { |row| row.delete_if { |x| x.to_s.empty? } } # purge trailing empty fields

    if full_header.nil?
      register_error("Could not find header row in #{@filename}.", @runner)
    end

    # Strip out everything but options and dependencies from header
    header = full_header.select { |el| el.start_with?(option_key) || el.start_with?(dep_key) }

    # Get all option names/dependencies and corresponding column numbers on header row
    option_cols = {}
    dependency_cols = {}
    full_header.each_with_index do |d, col|
      next if d.nil?

      if d.strip.start_with?(option_key)
        val = d.strip.sub(option_key, '').strip
        option_cols[val] = col
      elsif d.strip.start_with?(dep_key)
        val = d.strip.sub(dep_key, '').strip
        dependency_cols[val] = col
      end
    end
    if option_cols.size == 0
      register_error("No options found in #{@filename}.", @runner)
    end

    # Get all dependencies and their listed options
    dependency_options = {}
    dependency_cols.each do |dependency, col|
      dependency_options[dependency] = []
      rows.each do |row|
        dependency_options[dependency] << row[col]
      end
      dependency_options[dependency].uniq!
    end

    return rows, option_cols, dependency_cols, dependency_options, full_header, header
  end

  def cache_data
    # Caches data for faster tsv lookups
    rows_keys_s = {}
    @rows.each_with_index do |row, rownum|
      row_key_values = {}
      @dependency_cols.each do |dep, col|
        row_key_values[dep] = row[col]
      end

      if not rows_keys_s[row_key_values].nil?
        if not row_key_values.empty?
          register_error("Multiple rows found in #{@filename} with dependencies: #{hash_to_string(row_key_values)}.", @runner)
        else
          register_error("Multiple rows found in #{@filename}.", @runner)
        end
      end

      rows_keys_s[row_key_values] = rownum
    end
    return rows_keys_s
  end

  def get_option_name_from_sample_number(sample_value, dependency_values)
    # Retrieve option name from probability file based on sample value

    matched_option_name = nil
    matched_row_num = nil

    if dependency_values.nil?
      dependency_values = {}
    end

    rownum = @rows_keys_s[dependency_values]
    if rownum.nil?
      if not dependency_values.empty?
        register_error("Could not determine appropriate option in #{@filename} for sample value #{sample_value} with dependencies: #{hash_to_string(dependency_values)}.", @runner)
      else
        register_error("Could not determine appropriate option in #{@filename} for sample value #{sample_value}.", @runner)
      end
    end

    # Convert data to numeric row values
    rowvals = {}
    row = @rows[rownum]
    @option_cols.each do |option_name, option_col|
      if not row[option_col].is_number?
        register_error("Field '#{row[option_col]}' in #{@filename} must be numeric.", @runner)
      end
      rowvals[option_name] = row[option_col].to_f

      # Check positivity of the probability values
      if rowvals[option_name] < 0
        register_error("Probability value in #{@filename} is less than zero.", @runner)
      end
    end

    # Sum of values within 2% of 100%?
    sum_rowvals = rowvals.values.reduce(:+)
    if (sum_rowvals < 0.98) || (sum_rowvals > 1.02)
      register_error("Values in #{@filename} incorrectly sum to #{sum_rowvals}.", @runner)
    end

    # If values don't exactly sum to 1, normalize them
    if sum_rowvals != 1.0
      rowvals.each do |option_name, rowval|
        rowvals[option_name] = rowval / sum_rowvals
      end
    end

    # Find appropriate value
    rowsum = 0
    n_options = @option_cols.size
    @option_cols.keys.each_with_index do |option_name, index|
      rowsum += rowvals[option_name]
      next unless (rowsum >= sample_value) || ((index == n_options - 1) && (rowsum + 0.00001 >= sample_value))

      matched_option_name = option_name
      matched_row_num = rownum
      break
    end

    return matched_option_name, matched_row_num
  end
end

def get_parameters_ordered_from_options_lookup_tsv(lookup_csv_data, characteristics_dir = nil)
  # Obtain full list of parameters and their order
  params = []
  lookup_csv_data.each do |row|
    next if row.size < 2
    next if row[0].nil? || (row[0].downcase == 'parameter name') || row[1].nil?
    next if params.include?(row[0])

    if not characteristics_dir.nil?
      # skip this option if there is no tsv file provided
      tsvpath = File.join(characteristics_dir, row[0] + '.tsv')
      next if not File.exist?(tsvpath)
    end
    params << row[0]
  end

  return params
end

def get_options_for_parameter_from_options_lookup_tsv(lookup_csv_data, parameter_name)
  options = []
  lookup_csv_data.each do |row|
    next if row.size < 2
    next if row[0].nil? || (row[0].downcase == 'parameter name') || row[1].nil?
    next if row[0].downcase != parameter_name.downcase

    options << row[1]
  end

  return options
end

def get_combination_hashes(tsvfiles, dependencies)
  # Returns an array with hashes that include each combination of
  # dependency values for the given dependencies.
  combos_hashes = []

  # Construct array of dependency value arrays
  depval_array = []
  dependencies.each do |dep|
    depval_array << tsvfiles[dep].option_cols.keys
    depval_array[-1].delete('Void') # Dependency will never have Void option
  end

  if depval_array.size == 0
    return combos_hashes
  end

  # Create combinations
  combos = depval_array.first.product(*depval_array[1..-1])

  # Convert to combinations of hashes
  combos.each do |combo|
    # Convert to hash
    combo_hash = {}
    if combo.is_a?(String)
      combo_hash[dependencies[0]] = combo
    else
      dependencies.each_with_index do |dep, i|
        combo_hash[dep] = combo[i]
      end
    end
    combos_hashes << combo_hash
  end
  return combos_hashes
end

def get_value_from_workflow_step_value(step_value)
  variant_type = step_value.variantType
  if variant_type == 'Boolean'.to_VariantType
    return step_value.valueAsBoolean
  elsif variant_type == 'Double'.to_VariantType
    return step_value.valueAsDouble
  elsif variant_type == 'Integer'.to_VariantType
    return step_value.valueAsInteger
  elsif variant_type == 'String'.to_VariantType
    return step_value.valueAsString
  end
end

def get_value_from_runner(runner, key_lookup, error_if_missing = true)
  key_lookup = OpenStudio::toUnderscoreCase(key_lookup)
  runner.result.stepValues.each do |step_value|
    next if step_value.name != key_lookup

    return get_value_from_workflow_step_value(step_value)
  end
  if error_if_missing
    register_error("Could not find value for '#{key_lookup}'.", runner)
  end
end

def get_measure_args_from_option_names(lookup_csv_data, option_names, parameter_name, lookup_file, runner = nil)
  found_options = {}
  options_measure_args = {}
  option_names.each do |option_name|
    found_options[option_name] = false
    options_measure_args[option_name] = {}
  end
  current_option = nil

  lookup_csv_data.each do |row|
    next if row.size < 2

    # Found option row?
    if (not row[0].nil?) && (not row[1].nil?)
      current_option = nil # reset
      option_names.each do |option_name|
        next unless not option_name.nil?

        if (row[0].downcase == parameter_name.downcase) && (row[1] == option_name)
          current_option = option_name
          break
        end
      end
    end
    if not current_option.nil?
      found_options[current_option] = true
      if (row.size >= 3) && (not row[2].nil?)
        measure_dir = row[2]
        args = {}
        for col in 3..(row.size - 1)
          next if row[col].nil? || (not row[col].include?('='))

          data = row[col].split('=')
          arg_name = data[0]
          arg_val = data[1]
          args[arg_name] = arg_val
        end
        options_measure_args[current_option][measure_dir] = args
      end
    else
      break if found_options.values.all? { |elem| elem == true }
    end
  end

  errors = []
  option_names.each do |option_name|
    next unless not found_options[option_name]

    msg = "Could not find parameter '#{parameter_name}' and option '#{option_name}' in #{lookup_file}."
    if runner.nil?
      errors << msg
    else
      register_error(msg, runner)
    end
  end

  return options_measure_args, errors
end

def print_option_assignment(parameter_name, option_name, runner)
  runner.registerInfo("Assigning option '#{option_name}' for parameter '#{parameter_name}'.")
end

def register_value(runner, parameter_name, option_name)
  runner.registerValue(parameter_name, option_name)
end

def register_logs(runner, new_runner)
  # Register logs from measures called by meta measures
  new_runner.result.warnings.each do |warning|
    runner.registerWarning(warning.logMessage)
  end
  new_runner.result.info.each do |info|
    runner.registerInfo(info.logMessage)
  end
  new_runner.result.errors.each do |error|
    runner.registerError(error.logMessage)
  end
end

# Accepts string option_apply_logic and tries to evaluate it based on
# (parameter_name, option_name) pairs stored in runner.
#
# Returns a Boolean if evaluating and applying the logic is successful; nil
# otherwise. Returning true means that the building as defined in runner belongs
# to the downselect set (should be run); returning false means that this
# building has been filtered out.
def evaluate_logic(option_apply_logic, runner, past_results = true)
  # Convert to appropriate ruby statement for evaluation
  if option_apply_logic.count('(') != option_apply_logic.count(')')
    runner.registerError('Inconsistent number of open and close parentheses in logic.')
    return
  end

  values = Hash[runner.getPastStepValuesForMeasure('build_existing_model').collect { |k, v| [k.to_s, v] }]
  ruby_eval_str = ''
  option_apply_logic.split('||').each do |or_segment|
    or_segment.split('&&').each do |segment|
      segment.strip!
      segment.delete!("'")

      # Handle presence of open parentheses
      rindex = segment.rindex('(')
      if rindex.nil?
        rindex = 0
      else
        rindex += 1
      end
      segment_open = segment[0, rindex].gsub(' ', '')

      # Handle presence of exclamation point
      segment_equality = "'=='"
      if segment[rindex] == '!'
        segment_equality = "'!='"
        rindex += 1
      end

      # Handle presence of close parentheses
      lindex = segment.index(')')
      if lindex.nil?
        lindex = segment.size
      end
      segment_close = segment[lindex, segment.size - lindex].gsub(' ', '')

      segment_parameter, segment_option = segment[rindex, lindex - rindex].strip.split('|')

      # Get existing building option name for the same parameter
      if past_results
        segment_existing_option = values[OpenStudio::toUnderscoreCase(segment_parameter)]
      else
        segment_existing_option = get_value_from_runner(runner, segment_parameter)
      end
      segment_existing_option.delete!("'")

      ruby_eval_str += segment_open + "'" + segment_existing_option + segment_equality + segment_option + "'" + segment_close + ' and '
    end
    ruby_eval_str.chomp!(' and ')
    ruby_eval_str += ' or '
  end
  ruby_eval_str.chomp!(' or ')
  result = eval(ruby_eval_str)
  runner.registerInfo("Evaluating logic: #{option_apply_logic}.")
  runner.registerInfo("Converted to Ruby: #{ruby_eval_str}.")
  runner.registerInfo("Ruby Evaluation: #{result}.")
  if not [true, false].include?(result)
    runner.registerError("Logic was not successfully evaluated: #{ruby_eval_str}")
    return
  end
  return result
end

def get_data_for_sample(buildstock_csv_path, building_id, runner)
  buildstock_csv = CSV.open(buildstock_csv_path, headers: true)

  buildstock_csv.each do |row|
    next if row['Building'].to_i != building_id.to_i

    return row.to_hash
  end
  # If we got this far, couldn't find the sample #
  msg = "Could not find row for #{building_id} in #{buildstock_csv_path}."
  runner.registerError(msg)
  fail msg
end

<<<<<<< HEAD
def register_logs(runner, new_runner)
  new_runner.result.warnings.each do |warning|
    runner.registerWarning(warning.logMessage)
  end
  new_runner.result.info.each do |info|
    runner.registerInfo(info.logMessage)
  end
  new_runner.result.errors.each do |error|
    runner.registerError(error.logMessage)
  end
  return
=======
def update_args_hash(hash, key, args)
  if not hash.keys.include? key
    hash[key] = [args]
  else # merge new arguments into existing
    args.each do |k, v|
      hash[key][0][k] = v
    end
  end
>>>>>>> f88cb14e
end

class RunOSWs
  require 'openstudio'
  require 'csv'
  require 'json'

  def self.run(in_osw, parent_dir, run_output, upgrade, measures, reporting_measures, measures_only = false)
    # Run workflow
    cli_path = OpenStudio.getOpenStudioCLI
    command = "\"#{cli_path}\" run"
    command += ' -m' if measures_only
    command += " -w \"#{in_osw}\""

    system(command, [:out, :err] => File::NULL)
    run_log = File.readlines(File.expand_path(File.join(parent_dir, 'run/run.log')))
    run_log.each do |line|
      next if line.include? 'Cannot find current Workflow Step'
      next if line.include? 'WorkflowStepResult value called with undefined stepResult'
      next if line.include? 'Appears there are no design condition fields in the EPW file'
      next if line.include? 'No valid weather file defined in either the osm or osw.'
      next if line.include? 'EPW file not found'
      next if line.include? "'UseWeatherFile' is selected in YearDescription, but there are no weather file set for the model."
      next if line.include? 'not within the expected limits' # Ignore EpwFile warnings
      next if line.include? 'Unable to find sql file at'

      # FIXME: should we investigate the following errors/warnings?
      next if line.include? 'No construction for either surface'
      next if line.include? 'Initial area of other surface'
      next if line.include?('Surface') && line.include?('is adiabatic, removing all sub surfaces')

      run_output += line
    end

    result_output = {}

    out = File.join(parent_dir, 'out.osw')
    out = File.expand_path(out)
    fail if !File.exist?(out)

    out = JSON.parse(File.read(out))

    started_at = out['started_at']
    completed_at = out['completed_at']
    completed_status = out['completed_status']

    data_point_out = File.join(parent_dir, 'run/data_point_out.json')

    return started_at, completed_at, completed_status, result_output, run_output if !File.exist?(data_point_out)

    rows = {}
    old_rows = JSON.parse(File.read(File.expand_path(data_point_out)))
    old_rows.each do |measure, values|
      rows[measure] = {}
      values.each do |arg, val|
        next if measure == 'BuildExistingModel' && arg == 'building_id'

        rows[measure]["#{OpenStudio::toUnderscoreCase(measure)}.#{arg}"] = val
      end
    end

    result_output = get_measure_results(rows, result_output, 'BuildExistingModel') if !upgrade
    result_output = get_measure_results(rows, result_output, 'ApplyUpgrade')
    measures.each do |measure|
      result_output = get_measure_results(rows, result_output, measure)
    end

    result_output = get_measure_results(rows, result_output, 'ReportSimulationOutput')
    result_output = get_measure_results(rows, result_output, 'ReportUtilityBills')
    result_output = get_measure_results(rows, result_output, 'UpgradeCosts')
    reporting_measures.each do |reporting_measure|
      result_output = get_measure_results(rows, result_output, reporting_measure)
    end

    return started_at, completed_at, completed_status, result_output, run_output
  end

  def self.get_measure_results(rows, result, measure)
    if rows.keys.include?(measure)
      result = result.merge(rows[measure])
    end
    return result
  end

  def self.write_summary_results(results_dir, filename, results)
    if not File.exist?(results_dir)
      Dir.mkdir(results_dir)
    end
    csv_out = File.join(results_dir, filename)

    column_headers = []
    results.each do |result|
      result.keys.each do |col|
        column_headers << col unless column_headers.include?(col)
      end
    end
    column_headers = column_headers.sort

    ['completed_status', 'completed_at', 'started_at', 'job_id', 'building_id'].each do |col|
      column_headers.delete(col)
      column_headers.insert(0, col)
    end

    CSV.open(csv_out, 'wb') do |csv|
      csv << column_headers
      results.sort_by { |h| h['building_id'] }.each do |result|
        csv_row = []
        column_headers.each do |column_header|
          csv_row << result[column_header]
        end
        csv << csv_row
      end
    end

    puts "Wrote: #{csv_out}"
    return csv_out
  end
end<|MERGE_RESOLUTION|>--- conflicted
+++ resolved
@@ -419,19 +419,6 @@
   fail msg
 end
 
-<<<<<<< HEAD
-def register_logs(runner, new_runner)
-  new_runner.result.warnings.each do |warning|
-    runner.registerWarning(warning.logMessage)
-  end
-  new_runner.result.info.each do |info|
-    runner.registerInfo(info.logMessage)
-  end
-  new_runner.result.errors.each do |error|
-    runner.registerError(error.logMessage)
-  end
-  return
-=======
 def update_args_hash(hash, key, args)
   if not hash.keys.include? key
     hash[key] = [args]
@@ -440,7 +427,19 @@
       hash[key][0][k] = v
     end
   end
->>>>>>> f88cb14e
+end
+
+def register_logs(runner, new_runner)
+  new_runner.result.warnings.each do |warning|
+    runner.registerWarning(warning.logMessage)
+  end
+  new_runner.result.info.each do |info|
+    runner.registerInfo(info.logMessage)
+  end
+  new_runner.result.errors.each do |error|
+    runner.registerError(error.logMessage)
+  end
+  return
 end
 
 class RunOSWs
