--- conflicted
+++ resolved
@@ -533,13 +533,8 @@
 end
 
 class Version
-<<<<<<< HEAD
   ResStock_Version = '3.0.0' # Version of ResStock
-  BuildStockBatch_Version = '2022.12.0' # Minimum required version of BuildStockBatch
-=======
-  ResStock_Version = '2.6.0-beta' # Version of ResStock
   BuildStockBatch_Version = '2023.1.0' # Minimum required version of BuildStockBatch
->>>>>>> e2ec4a14
 
   def self.check_buildstockbatch_version
     if ENV.keys.include?('BUILDSTOCKBATCH_VERSION') # buildstockbatch is installed
