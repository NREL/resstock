--- conflicted
+++ resolved
@@ -407,10 +407,6 @@
 
   buildstock_csv.each do |row|
     next if row['Building'].to_i != building_id.to_i
-<<<<<<< HEAD
-
-=======
->>>>>>> fcea1e19
     return row.to_hash
   end
   # If we got this far, couldn't find the sample #
