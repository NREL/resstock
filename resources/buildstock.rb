$VERBOSE = nil # Prevents ruby warnings, see https://github.com/NREL/OpenStudio/issues/4301

require 'csv'
require "#{File.dirname(__FILE__)}/meta_measure"

class TsvFile
  def initialize(full_path, runner)
    @full_path = full_path
    @filename = File.basename(full_path)
    @runner = runner
    @rows, @option_cols, @dependency_cols, @dependency_options, @full_header, @header = get_file_data()
<<<<<<< HEAD
    @rows_keys_s, @rows_keys_s_tally = construct_rows_keys_s()
=======
    @rows_keys_s = cache_data()
>>>>>>> c52e56fc
  end

  attr_accessor :dependency_cols, :dependency_options, :rows, :option_cols, :header, :filename, :rows_keys_s, :full_path

  def get_file_data()
    option_key = 'Option='
    dep_key = 'Dependency='

    full_header = nil
    rows = []
    CSV.foreach(@full_path, { col_sep: "\t" }) do |row|
      next if row[0].start_with? "\#"

      row.delete_if { |x| x.nil? || (x.size == 0) } # purge trailing empty fields

      # Store one header line
      if full_header.nil?
        full_header = row
        next
      end

      rows << row
    end

    if full_header.nil?
      register_error("Could not find header row in #{@filename.to_s}.", @runner)
    end

    # Strip out everything but options and dependencies from header
    header = full_header.select { |el| el.start_with?(option_key) || el.start_with?(dep_key) }

    # Get all option names/dependencies and corresponding column numbers on header row
    option_cols = {}
    dependency_cols = {}
    full_header.each_with_index do |d, col|
      next if d.nil?

      if d.strip.start_with?(option_key)
        val = d.strip.sub(option_key, '').strip
        option_cols[val] = col
      elsif d.strip.start_with?(dep_key)
        val = d.strip.sub(dep_key, '').strip
        dependency_cols[val] = col
      end
    end
    if option_cols.size == 0
      register_error("No options found in #{@filename.to_s}.", @runner)
    end

    # Get all dependencies and their listed options
    dependency_options = {}
    dependency_cols.each do |dependency, col|
      dependency_options[dependency] = []
      rows.each do |row|
        next if row[0].start_with? "\#"
        next if dependency_options[dependency].include? row[col]

        dependency_options[dependency] << row[col]
      end
    end

    return rows, option_cols, dependency_cols, dependency_options, full_header, header
  end

  def cache_data
    # Caches data for faster tsv lookups
    rows_keys_s = {}
    @rows.each_with_index do |row, rownum|
      next if row[0].start_with? "\#"

      row_key_values = {}
      @dependency_cols.each do |dep, dep_col|
        row_key_values[dep] = row[@dependency_cols[dep]]
      end
      key_s = hash_to_string(row_key_values)
      key_s_downcase = key_s.downcase

      if not rows_keys_s[key_s_downcase].nil?
        if key_s.size > 0
          register_error("Multiple rows found in #{@filename.to_s} with dependencies: #{key_s.to_s}.", @runner)
        else
          register_error("Multiple rows found in #{@filename.to_s}.", @runner)
        end
      end

      rows_keys_s[key_s_downcase] = rownum
    end
    return rows_keys_s, rows_keys_s.tally
  end

  def get_option_name_from_sample_number(sample_value, dependency_values)
    # Retrieve option name from probability file based on sample value

    matched_option_name = nil
    matched_row_num = nil

    if dependency_values.nil?
      dependency_values = {}
    end

    key_s = hash_to_string(dependency_values)
    key_s_downcase = key_s.downcase

<<<<<<< HEAD
    num_matches = @rows_keys_s_tally[key_s_downcase]
    if num_matches.nil?
      if key_s.size > 0
        register_error("Could not determine appropriate option in #{@filename.to_s} for sample value #{sample_value.to_s} with dependencies: #{key_s.to_s}.", @runner)
      else
        register_error("Could not determine appropriate option in #{@filename.to_s} for sample value #{sample_value.to_s}.", @runner)
      end
    elsif num_matches > 1
=======
    rownum = @rows_keys_s[key_s_downcase]
    if rownum.nil?
>>>>>>> c52e56fc
      if key_s.size > 0
        register_error("Multiple rows found in #{@filename.to_s} with dependencies: #{key_s.to_s}.", @runner)
      else
        register_error("Multiple rows found in #{@filename.to_s}.", @runner)
      end
    end

    # Convert data to numeric row values
    rowvals = {}
    row = @rows[rownum]
    @option_cols.each do |option_name, option_col|
      if not row[option_col].is_number?
        register_error("Field '#{row[option_col].to_s}' in #{@filename.to_s} must be numeric.", @runner)
      end
      rowvals[option_name] = row[option_col].to_f

      # Check positivity of the probability values
      if rowvals[option_name] < 0
        register_error("Probability value in #{@filename.to_s} is less than zero.", @runner)
      end
    end

    # Sum of values within 2% of 100%?
    sum_rowvals = rowvals.values.sum()
    if (sum_rowvals < 0.98) || (sum_rowvals > 1.02)
      register_error("Values in #{@filename.to_s} incorrectly sum to #{sum_rowvals.to_s}.", @runner)
    end

    # If values don't exactly sum to 1, normalize them
    if sum_rowvals != 1.0
      rowvals.each do |option_name, rowval|
        rowvals[option_name] = rowval / sum_rowvals
      end
    end

    # Find appropriate value
    rowsum = 0
    n_options = @option_cols.size
    @option_cols.each_with_index do |(option_name, option_col), index|
      rowsum += rowvals[option_name]
      next unless (rowsum >= sample_value) || ((index == n_options - 1) && (rowsum + 0.00001 >= sample_value))
      matched_option_name = option_name
      matched_row_num = rownum
      break
    end

    return matched_option_name, matched_row_num
  end
end

def get_parameters_ordered_from_options_lookup_tsv(lookup_csv_data, characteristics_dir = nil)
  # Obtain full list of parameters and their order
  params = []
  lookup_csv_data.each do |row|
    next if row.size < 2
    next if row[0].nil? || (row[0].downcase == 'parameter name') || row[1].nil?
    next if params.include?(row[0])

    if not characteristics_dir.nil?
      # skip this option if there is no tsv file provided
      tsvpath = File.join(characteristics_dir, row[0] + '.tsv')
      next if not File.exist?(tsvpath)
    end
    params << row[0]
  end

  return params
end

def get_options_for_parameter_from_options_lookup_tsv(lookup_csv_data, parameter_name)
  options = []
  lookup_csv_data.each do |row|
    next if row.size < 2
    next if row[0].nil? || (row[0].downcase == 'parameter name') || row[1].nil?
    next if row[0].downcase != parameter_name.downcase

    options << row[1]
  end

  return options
end

def get_combination_hashes(tsvfiles, dependencies)
  # Returns an array with hashes that include each combination of
  # dependency values for the given dependencies.
  combos_hashes = []

  # Construct array of dependency value arrays
  depval_array = []
  dependencies.each do |dep|
    depval_array << tsvfiles[dep].option_cols.keys
  end

  if depval_array.size == 0
    return combos_hashes
  end

  # Create combinations
  combos = depval_array.first.product(*depval_array[1..-1])

  # Convert to combinations of hashes
  combos.each do |combo|
    # Convert to hash
    combo_hash = {}
    if combo.is_a?(String)
      combo_hash[dependencies[0]] = combo
    else
      dependencies.each_with_index do |dep, i|
        combo_hash[dep] = combo[i]
      end
    end
    combos_hashes << combo_hash
  end
  return combos_hashes
end

def get_value_from_workflow_step_value(step_value)
  variant_type = step_value.variantType
  if variant_type == 'Boolean'.to_VariantType
    return step_value.valueAsBoolean
  elsif variant_type == 'Double'.to_VariantType
    return step_value.valueAsDouble
  elsif variant_type == 'Integer'.to_VariantType
    return step_value.valueAsInteger
  elsif variant_type == 'String'.to_VariantType
    return step_value.valueAsString
  end
end

def get_value_from_runner_past_results(runner, key_lookup, measure_name, error_if_missing = true)
  require 'openstudio'
  key_lookup = OpenStudio::toUnderscoreCase(key_lookup)
  success_value = OpenStudio::StepResult.new('Success')
  runner.workflow.workflowSteps.each do |step|
    next if not step.result.is_initialized

    step_result = step.result.get
    next if not step_result.measureName.is_initialized
    next if step_result.measureName.get != measure_name
    next if step_result.value != success_value

    step_result.stepValues.each do |step_value|
      next if step_value.name != key_lookup

      return get_value_from_workflow_step_value(step_value)
    end
  end
  if error_if_missing
    register_error("Could not find past value for '#{key_lookup}'.", runner)
  end
  return
end

def get_value_from_runner(runner, key_lookup, error_if_missing = true)
  key_lookup = OpenStudio::toUnderscoreCase(key_lookup)
  runner.result.stepValues.each do |step_value|
    next if step_value.name != key_lookup

    return get_value_from_workflow_step_value(step_value)
  end
  if error_if_missing
    register_error("Could not find value for '#{key_lookup}'.", runner)
  end
end

def get_measure_args_from_option_names(lookup_csv_data, option_names, parameter_name, lookup_file, runner = nil)
  found_options = {}
  options_measure_args = {}
  option_names.each do |option_name|
    found_options[option_name] = false
    options_measure_args[option_name] = {}
  end
  current_option = nil

  lookup_csv_data.each do |row|
    next if row.size < 2

    # Found option row?
    if (not row[0].nil?) && (not row[1].nil?)
      current_option = nil # reset
      option_names.each do |option_name|
        if (row[0].downcase == parameter_name.downcase) && (row[1].downcase == option_name.downcase)
          current_option = option_name
          break
        end
      end
    end
    if not current_option.nil?
      found_options[current_option] = true
      if (row.size >= 3) && (not row[2].nil?)
        measure_dir = row[2]
        args = {}
        for col in 3..(row.size - 1)
          next if row[col].nil? || (not row[col].include?('='))

          data = row[col].split('=')
          arg_name = data[0]
          arg_val = data[1]
          args[arg_name] = arg_val
        end
        options_measure_args[current_option][measure_dir] = args
      end
    else
      break if found_options.values.all? { |elem| elem == true }
    end
  end
  option_names.each do |option_name|
    if not found_options[option_name]
      register_error("Could not find parameter '#{parameter_name.to_s}' and option '#{option_name.to_s}' in #{lookup_file.to_s}.", runner)
    end
  end
  return options_measure_args
end

def print_option_assignment(parameter_name, option_name, runner)
  runner.registerInfo("Assigning option '#{option_name.to_s}' for parameter '#{parameter_name.to_s}'.")
end

def register_value(runner, parameter_name, option_name)
  runner.registerValue(parameter_name, option_name)
end

# Accepts string option_apply_logic and tries to evaluate it based on
# (parameter_name, option_name) pairs stored in runner.
#
# Returns a Boolean if evaluating and applying the logic is successful; nil
# otherwise. Returning true means that the building as defined in runner belongs
# to the downselect set (should be run); returning false means that this
# building has been filtered out.
def evaluate_logic(option_apply_logic, runner, past_results = true)
  # Convert to appropriate ruby statement for evaluation
  if option_apply_logic.count('(') != option_apply_logic.count(')')
    runner.registerError('Inconsistent number of open and close parentheses in logic.')
    return
  end

  ruby_eval_str = ''
  option_apply_logic.split('||').each do |or_segment|
    or_segment.split('&&').each do |segment|
      segment.strip!

      # Handle presence of open parentheses
      rindex = segment.rindex('(')
      if rindex.nil?
        rindex = 0
      else
        rindex += 1
      end
      segment_open = segment[0, rindex].gsub(' ', '')

      # Handle presence of exclamation point
      segment_equality = "'=='"
      if segment[rindex] == '!'
        segment_equality = "'!='"
        rindex += 1
      end

      # Handle presence of close parentheses
      lindex = segment.index(')')
      if lindex.nil?
        lindex = segment.size
      end
      segment_close = segment[lindex, segment.size - lindex].gsub(' ', '')

      segment_parameter, segment_option = segment[rindex, lindex - rindex].strip.split('|')

      # Get existing building option name for the same parameter
      if past_results
        segment_existing_option = get_value_from_runner_past_results(runner, segment_parameter, 'build_existing_model')
      else
        segment_existing_option = get_value_from_runner(runner, segment_parameter)
      end

      ruby_eval_str += segment_open + "'" + segment_existing_option + segment_equality + segment_option + "'" + segment_close + ' and '
    end
    ruby_eval_str.chomp!(' and ')
    ruby_eval_str += ' or '
  end
  ruby_eval_str.chomp!(' or ')
  result = eval(ruby_eval_str)
  runner.registerInfo("Evaluating logic: #{option_apply_logic}.")
  runner.registerInfo("Converted to Ruby: #{ruby_eval_str}.")
  runner.registerInfo("Ruby Evaluation: #{result.to_s}.")
  if not [true, false].include?(result)
    runner.registerError("Logic was not successfully evaluated: #{ruby_eval_str}")
    return
  end
  return result
end

def get_data_for_sample(buildstock_csv, building_id, runner)
  CSV.foreach(buildstock_csv, headers: true) do |sample|
    next if sample['Building'].to_i != building_id

    return sample
  end
  # If we got this far, couldn't find the sample #
  msg = "Could not find row for #{building_id.to_s} in #{File.basename(buildstock_csv).to_s}."
  runner.registerError(msg)
  fail msg
end

class RunOSWs
  require 'csv'
  require 'json'

  def self.add_simulation_output_report(osw)
    json = JSON.parse(File.read(osw), symbolize_names: true)
    measures = []
    json[:steps].each do |measure|
      measures << measure[:measure_dir_name]
    end

    unless measures.include? 'SimulationOutputReport'
      simulation_output_report = { measure_dir_name: 'SimulationOutputReport' }
      json[:steps] << simulation_output_report
    end

    File.open(osw, 'w') do |f|
      f.write(JSON.pretty_generate(json))
    end
  end

  def self.run_and_check(in_osw, parent_dir)
    # Run workflow
    cli_path = OpenStudio.getOpenStudioCLI
    command = "\"#{cli_path}\" run -w #{in_osw}"

    system(command)
    out_osw = File.join(parent_dir, 'out.osw')

    data_point_out = File.join(parent_dir, 'run/data_point_out.json')
    result_characteristics = {}
    result_output = {}
    rows = JSON.parse(File.read(File.expand_path(data_point_out)))
    if rows.keys.include? 'BuildExistingModel'
      result_characteristics = get_build_existing_model(result_characteristics, rows)
    end
    if rows.keys.include? 'SimulationOutputReport'
      result_output = get_simulation_output_report(result_output, rows)
    end
    return out_osw, result_characteristics, result_output
  end

  def self.get_build_existing_model(result, rows)
    result = result.merge(rows['BuildExistingModel'])
    result.delete('applicable')
    return result
  end

  def self.get_simulation_output_report(result, rows)
    rows['SimulationOutputReport'].each do |k, v|
      begin
        rows['SimulationOutputReport'][k] = v.round(1)
      rescue NoMethodError
      end
    end
    result = result.merge(rows['SimulationOutputReport'])
    result.delete('applicable')
    result.delete('upgrade_name')
    result.delete('upgrade_cost_usd')
    return result
  end

  def self.write_summary_results(results_dir, filename, results)
    if not File.exist?(results_dir)
      Dir.mkdir(results_dir)
    end
    csv_out = File.join(results_dir, filename)

    column_headers = []
    results.each do |result|
      result.keys.each do |col|
        next if col == 'building_id'

        column_headers << col unless column_headers.include?(col)
      end
    end
    column_headers = column_headers.sort

    CSV.open(csv_out, 'wb') do |csv|
      csv << column_headers
      results.sort_by { |h| h['OSW'] }.each do |result|
        csv_row = []
        column_headers.each do |column_header|
          csv_row << result[column_header]
        end
        csv << csv_row
      end
    end
  end

  def self._rm_path(path)
    if Dir.exist?(path)
      FileUtils.rm_r(path)
    end
    while true
      break if not Dir.exist?(path)

      sleep(0.01)
    end
  end
end<|MERGE_RESOLUTION|>--- conflicted
+++ resolved
@@ -9,11 +9,7 @@
     @filename = File.basename(full_path)
     @runner = runner
     @rows, @option_cols, @dependency_cols, @dependency_options, @full_header, @header = get_file_data()
-<<<<<<< HEAD
-    @rows_keys_s, @rows_keys_s_tally = construct_rows_keys_s()
-=======
     @rows_keys_s = cache_data()
->>>>>>> c52e56fc
   end
 
   attr_accessor :dependency_cols, :dependency_options, :rows, :option_cols, :header, :filename, :rows_keys_s, :full_path
@@ -117,19 +113,8 @@
     key_s = hash_to_string(dependency_values)
     key_s_downcase = key_s.downcase
 
-<<<<<<< HEAD
-    num_matches = @rows_keys_s_tally[key_s_downcase]
-    if num_matches.nil?
-      if key_s.size > 0
-        register_error("Could not determine appropriate option in #{@filename.to_s} for sample value #{sample_value.to_s} with dependencies: #{key_s.to_s}.", @runner)
-      else
-        register_error("Could not determine appropriate option in #{@filename.to_s} for sample value #{sample_value.to_s}.", @runner)
-      end
-    elsif num_matches > 1
-=======
     rownum = @rows_keys_s[key_s_downcase]
     if rownum.nil?
->>>>>>> c52e56fc
       if key_s.size > 0
         register_error("Multiple rows found in #{@filename.to_s} with dependencies: #{key_s.to_s}.", @runner)
       else
