--- conflicted
+++ resolved
@@ -449,11 +449,7 @@
 
     results = File.join(parent_dir, 'run/results.json')
 
-<<<<<<< HEAD
-    return completed_status, result_characteristics, result_output if measures_only || !File.exist?(results)
-=======
-    return completed_status, result_characteristics, result_output, cli_output if measures_only || !File.exist?(data_point_out)
->>>>>>> c2b78ffb
+    return completed_status, result_characteristics, result_output, cli_output if measures_only || !File.exist?(results)
 
     rows = {}
     old_rows = JSON.parse(File.read(File.expand_path(results)))
@@ -464,18 +460,13 @@
       end
     end
 
-<<<<<<< HEAD
     result_characteristics = get_measure_results(rows, result_characteristics, 'BuildExistingModel')
     result_output = get_measure_results(rows, result_output, 'ApplyUpgrade')
     result_output = get_measure_results(rows, result_output, 'ReportSimulationOutput')
     result_output = get_measure_results(rows, result_output, 'UpgradeCosts')
     result_output = get_measure_results(rows, result_output, 'QOIReport')
-=======
+
     return completed_status, result_characteristics, result_output, cli_output
-  end
->>>>>>> c2b78ffb
-
-    return completed_status, result_characteristics, result_output
   end
 
   def self.get_measure_results(rows, result, measure)
