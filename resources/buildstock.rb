# frozen_string_literal: true

require 'csv'

require_relative '../resources/hpxml-measures/HPXMLtoOpenStudio/resources/meta_measure'

class TsvFile
  def initialize(full_path, runner)
    @full_path = full_path
    @filename = File.basename(full_path)
    @runner = runner
    @rows, @option_cols, @dependency_cols, @dependency_options, @full_header, @header = get_file_data()
    @rows_keys_s = cache_data()
  end

  attr_accessor :dependency_cols, :dependency_options, :rows, :option_cols, :header, :filename, :rows_keys_s, :full_path

  def get_file_data()
    option_key = 'Option='
    dep_key = 'Dependency='

    rows = File.readlines(@full_path).map { |row| row.split("\t") } # don't use CSV class for faster processing of large files
    full_header = rows.shift
    rows.delete_if { |row| row[0].start_with? "\#" }
    rows.map! { |row| row.delete_if { |x| x.to_s.empty? } } # purge trailing empty fields

    if full_header.nil?
      register_error("Could not find header row in #{@filename}.", @runner)
    end

    # Strip out everything but options and dependencies from header
    header = full_header.select { |el| el.start_with?(option_key) || el.start_with?(dep_key) }

    # Get all option names/dependencies and corresponding column numbers on header row
    option_cols = {}
    dependency_cols = {}
    full_header.each_with_index do |d, col|
      next if d.nil?

      if d.strip.start_with?(option_key)
        val = d.strip.sub(option_key, '').strip
        option_cols[val] = col
      elsif d.strip.start_with?(dep_key)
        val = d.strip.sub(dep_key, '').strip
        dependency_cols[val] = col
      end
    end
    if option_cols.size == 0
      register_error("No options found in #{@filename}.", @runner)
    end

    # Get all dependencies and their listed options
    dependency_options = {}
    dependency_cols.each do |dependency, col|
      dependency_options[dependency] = []
      rows.each do |row|
        dependency_options[dependency] << row[col]
      end
      dependency_options[dependency].uniq!
    end

    return rows, option_cols, dependency_cols, dependency_options, full_header, header
  end

  def cache_data
    # Caches data for faster tsv lookups
    rows_keys_s = {}
    @rows.each_with_index do |row, rownum|
      row_key_values = {}
      @dependency_cols.each do |dep, col|
        row_key_values[dep] = row[col]
      end

      if not rows_keys_s[row_key_values].nil?
        if not row_key_values.empty?
          register_error("Multiple rows found in #{@filename} with dependencies: #{hash_to_string(row_key_values)}.", @runner)
        else
          register_error("Multiple rows found in #{@filename}.", @runner)
        end
      end

      rows_keys_s[row_key_values] = rownum
    end
    return rows_keys_s
  end

  def get_option_name_from_sample_number(sample_value, dependency_values)
    # Retrieve option name from probability file based on sample value

    matched_option_name = nil
    matched_row_num = nil

    if dependency_values.nil?
      dependency_values = {}
    end

    rownum = @rows_keys_s[dependency_values]
    if rownum.nil?
      if not dependency_values.empty?
        register_error("Could not determine appropriate option in #{@filename} for sample value #{sample_value} with dependencies: #{hash_to_string(dependency_values)}.", @runner)
      else
        register_error("Could not determine appropriate option in #{@filename} for sample value #{sample_value}.", @runner)
      end
    end

    # Convert data to numeric row values
    rowvals = {}
    row = @rows[rownum]
    @option_cols.each do |option_name, option_col|
      if not row[option_col].is_number?
        register_error("Field '#{row[option_col]}' in #{@filename} must be numeric.", @runner)
      end
      rowvals[option_name] = row[option_col].to_f

      # Check positivity of the probability values
      if rowvals[option_name] < 0
        register_error("Probability value in #{@filename} is less than zero.", @runner)
      end
    end

    # Sum of values within 2% of 100%?
    sum_rowvals = rowvals.values.reduce(:+)
    if (sum_rowvals < 0.98) || (sum_rowvals > 1.02)
      register_error("Values in #{@filename} incorrectly sum to #{sum_rowvals}.", @runner)
    end

    # If values don't exactly sum to 1, normalize them
    if sum_rowvals != 1.0
      rowvals.each do |option_name, rowval|
        rowvals[option_name] = rowval / sum_rowvals
      end
    end

    # Find appropriate value
    rowsum = 0
    n_options = @option_cols.size
    @option_cols.keys.each_with_index do |option_name, index|
      rowsum += rowvals[option_name]
      next unless (rowsum >= sample_value) || ((index == n_options - 1) && (rowsum + 0.00001 >= sample_value))

      matched_option_name = option_name
      matched_row_num = rownum
      break
    end

    return matched_option_name, matched_row_num
  end
end

def get_parameters_ordered_from_options_lookup_tsv(lookup_csv_data, characteristics_dir = nil)
  # Obtain full list of parameters and their order
  params = []
  lookup_csv_data.each do |row|
    next if row.size < 2
    next if row[0].nil? || (row[0].downcase == 'parameter name') || row[1].nil?
    next if params.include?(row[0])

    if not characteristics_dir.nil?
      # skip this option if there is no tsv file provided
      tsvpath = File.join(characteristics_dir, row[0] + '.tsv')
      next if not File.exist?(tsvpath)
    end
    params << row[0]
  end

  return params
end

def get_options_for_parameter_from_options_lookup_tsv(lookup_csv_data, parameter_name)
  options = []
  lookup_csv_data.each do |row|
    next if row.size < 2
    next if row[0].nil? || (row[0].downcase == 'parameter name') || row[1].nil?
    next if row[0].downcase != parameter_name.downcase

    options << row[1]
  end

  return options
end

def get_combination_hashes(tsvfiles, dependencies)
  # Returns an array with hashes that include each combination of
  # dependency values for the given dependencies.
  combos_hashes = []

  # Construct array of dependency value arrays
  depval_array = []
  dependencies.each do |dep|
    depval_array << tsvfiles[dep].option_cols.keys
    depval_array[-1].delete('Void') # Dependency will never have Void option
  end

  if depval_array.size == 0
    return combos_hashes
  end

  # Create combinations
  combos = depval_array.first.product(*depval_array[1..-1])

  # Convert to combinations of hashes
  combos.each do |combo|
    # Convert to hash
    combo_hash = {}
    if combo.is_a?(String)
      combo_hash[dependencies[0]] = combo
    else
      dependencies.each_with_index do |dep, i|
        combo_hash[dep] = combo[i]
      end
    end
    combos_hashes << combo_hash
  end
  return combos_hashes
end

def get_value_from_workflow_step_value(step_value)
  variant_type = step_value.variantType
  if variant_type == 'Boolean'.to_VariantType
    return step_value.valueAsBoolean
  elsif variant_type == 'Double'.to_VariantType
    return step_value.valueAsDouble
  elsif variant_type == 'Integer'.to_VariantType
    return step_value.valueAsInteger
  elsif variant_type == 'String'.to_VariantType
    return step_value.valueAsString
  end
end

def get_value_from_runner(runner, key_lookup, error_if_missing = true)
  key_lookup = OpenStudio::toUnderscoreCase(key_lookup)
  runner.result.stepValues.each do |step_value|
    next if step_value.name != key_lookup

    return get_value_from_workflow_step_value(step_value)
  end
  if error_if_missing
    register_error("Could not find value for '#{key_lookup}'.", runner)
  end
end

def get_measure_args_from_option_names(lookup_csv_data, option_names, parameter_name, lookup_file, runner = nil)
  found_options = {}
  options_measure_args = {}
  option_names.each do |option_name|
    found_options[option_name] = false
    options_measure_args[option_name] = {}
  end
  current_option = nil

  lookup_csv_data.each do |row|
    next if row.size < 2

    # Found option row?
    if (not row[0].nil?) && (not row[1].nil?)
      current_option = nil # reset
      option_names.each do |option_name|
        next unless not option_name.nil?

        if (row[0].downcase == parameter_name.downcase) && (row[1] == option_name)
          current_option = option_name
          break
        end
      end
    end
    if not current_option.nil?
      found_options[current_option] = true
      if (row.size >= 3) && (not row[2].nil?)
        measure_dir = row[2]
        args = {}
        for col in 3..(row.size - 1)
          next if row[col].nil? || (not row[col].include?('='))

          data = row[col].split('=')
          arg_name = data[0]
          arg_val = data[1]
          args[arg_name] = arg_val
        end
        options_measure_args[current_option][measure_dir] = args
      end
    else
      break if found_options.values.all? { |elem| elem == true }
    end
  end

  errors = []
  option_names.each do |option_name|
    next unless not found_options[option_name]

    msg = "Could not find parameter '#{parameter_name}' and option '#{option_name}' in #{lookup_file}."
    if runner.nil?
      errors << msg
    else
      register_error(msg, runner)
    end
  end

  return options_measure_args, errors
end

def print_option_assignment(parameter_name, option_name, runner)
  runner.registerInfo("Assigning option '#{option_name}' for parameter '#{parameter_name}'.")
end

def register_value(runner, parameter_name, option_name)
  runner.registerValue(parameter_name, option_name)
end

def register_logs(runner, new_runner)
  # Register logs from measures called by meta measures
  new_runner.result.warnings.each do |warning|
    runner.registerWarning(warning.logMessage)
  end
  new_runner.result.info.each do |info|
    runner.registerInfo(info.logMessage)
  end
  new_runner.result.errors.each do |error|
    runner.registerError(error.logMessage)
  end
end

# Accepts string option_apply_logic and tries to evaluate it based on
# (parameter_name, option_name) pairs stored in runner.
#
# Returns a Boolean if evaluating and applying the logic is successful; nil
# otherwise. Returning true means that the building as defined in runner belongs
# to the downselect set (should be run); returning false means that this
# building has been filtered out.
def evaluate_logic(option_apply_logic, runner, past_results = true)
  # Convert to appropriate ruby statement for evaluation
  if option_apply_logic.count('(') != option_apply_logic.count(')')
    runner.registerError('Inconsistent number of open and close parentheses in logic.')
    return
  end

  values = Hash[runner.getPastStepValuesForMeasure('build_existing_model').collect { |k, v| [k.to_s, v] }]
  ruby_eval_str = ''
  option_apply_logic.split('||').each do |or_segment|
    or_segment.split('&&').each do |segment|
      segment.strip!
      segment.delete!("'")

      # Handle presence of open parentheses
      rindex = segment.rindex('(')
      if rindex.nil?
        rindex = 0
      else
        rindex += 1
      end
      segment_open = segment[0, rindex].gsub(' ', '')

      # Handle presence of exclamation point
      segment_equality = "'=='"
      if segment[rindex] == '!'
        segment_equality = "'!='"
        rindex += 1
      end

      # Handle presence of close parentheses
      lindex = segment.index(')')
      if lindex.nil?
        lindex = segment.size
      end
      segment_close = segment[lindex, segment.size - lindex].gsub(' ', '')

      segment_parameter, segment_option = segment[rindex, lindex - rindex].strip.split('|')

      # Get existing building option name for the same parameter
      if past_results
        segment_existing_option = values[OpenStudio::toUnderscoreCase(segment_parameter)]
      else
        segment_existing_option = get_value_from_runner(runner, segment_parameter)
      end
      segment_existing_option.delete!("'")

      ruby_eval_str += segment_open + "'" + segment_existing_option + segment_equality + segment_option + "'" + segment_close + ' and '
    end
    ruby_eval_str.chomp!(' and ')
    ruby_eval_str += ' or '
  end
  ruby_eval_str.chomp!(' or ')
  result = eval(ruby_eval_str)
  runner.registerInfo("Evaluating logic: #{option_apply_logic}.")
  runner.registerInfo("Converted to Ruby: #{ruby_eval_str}.")
  runner.registerInfo("Ruby Evaluation: #{result}.")
  if not [true, false].include?(result)
    runner.registerError("Logic was not successfully evaluated: #{ruby_eval_str}")
    return
  end
  return result
end

def get_data_for_sample(buildstock_csv_path, building_id, runner)
  buildstock_csv = CSV.open(buildstock_csv_path, headers: true)

  buildstock_csv.each do |row|
    next if row['Building'].to_i != building_id.to_i

    return row.to_hash
  end
  # If we got this far, couldn't find the sample #
  msg = "Could not find row for #{building_id} in #{buildstock_csv_path}."
  runner.registerError(msg)
  fail msg
end

class RunOSWs
  require 'openstudio'
  require 'csv'
  require 'json'

  def self.run(in_osw, parent_dir, run_output, upgrade, measures, reporting_measures, measures_only = false)
    # Run workflow
    cli_path = OpenStudio.getOpenStudioCLI
    command = "\"#{cli_path}\" run"
    command += ' -m' if measures_only
    command += " -w \"#{in_osw}\""

    system(command, [:out, :err] => File::NULL)
    run_log = File.readlines(File.expand_path(File.join(parent_dir, 'run/run.log')))
    run_log.each do |line|
      next if line.include? 'Cannot find current Workflow Step'
      next if line.include? 'WorkflowStepResult value called with undefined stepResult'
      next if line.include? 'Appears there are no design condition fields in the EPW file'
      next if line.include? 'No valid weather file defined in either the osm or osw.'
      next if line.include? 'EPW file not found'
      next if line.include? "'UseWeatherFile' is selected in YearDescription, but there are no weather file set for the model."
      next if line.include? 'not within the expected limits' # Ignore EpwFile warnings
      next if line.include? 'Unable to find sql file at'

      # FIXME: should we investigate the following errors/warnings?
      next if line.include? 'No construction for either surface'
      next if line.include? 'Initial area of other surface'
      next if line.include?('Surface') && line.include?('is adiabatic, removing all sub surfaces')

      run_output += line
    end

    result_output = {}

    out = File.join(parent_dir, 'out.osw')
    out = File.expand_path(out)
    fail if !File.exist?(out)

    out = JSON.parse(File.read(out))

    started_at = out['started_at']
    completed_at = out['completed_at']
    completed_status = out['completed_status']

    data_point_out = File.join(parent_dir, 'run/data_point_out.json')

    return started_at, completed_at, completed_status, result_output, run_output if !File.exist?(data_point_out)

    rows = {}
    old_rows = JSON.parse(File.read(File.expand_path(data_point_out)))
    old_rows.each do |measure, values|
      rows[measure] = {}
      values.each do |arg, val|
        next if measure == 'BuildExistingModel' && arg == 'building_id'

        rows[measure]["#{OpenStudio::toUnderscoreCase(measure)}.#{arg}"] = val
      end
    end

    result_output = get_measure_results(rows, result_output, 'BuildExistingModel') if !upgrade
    result_output = get_measure_results(rows, result_output, 'ApplyUpgrade')
    measures.each do |measure|
      result_output = get_measure_results(rows, result_output, measure)
    end

    result_output = get_measure_results(rows, result_output, 'ReportSimulationOutput')
    result_output = get_measure_results(rows, result_output, 'ReportUtilityBills')
    result_output = get_measure_results(rows, result_output, 'UpgradeCosts')
    reporting_measures.each do |reporting_measure|
      result_output = get_measure_results(rows, result_output, reporting_measure)
    end

    return started_at, completed_at, completed_status, result_output, run_output
  end

  def self.get_measure_results(rows, result, measure)
    if rows.keys.include?(measure)
      result = result.merge(rows[measure])
    end
    return result
  end

  def self.write_summary_results(results_dir, filename, results)
    if not File.exist?(results_dir)
      Dir.mkdir(results_dir)
    end
    csv_out = File.join(results_dir, filename)

    column_headers = []
    results.each do |result|
      result.keys.each do |col|
        column_headers << col unless column_headers.include?(col)
      end
    end
    column_headers = column_headers.sort

    ['completed_status', 'completed_at', 'started_at', 'job_id', 'building_id'].each do |col|
      column_headers.delete(col)
      column_headers.insert(0, col)
    end

    CSV.open(csv_out, 'wb') do |csv|
      csv << column_headers
      results.sort_by { |h| h['building_id'] }.each do |result|
        csv_row = []
        column_headers.each do |column_header|
          csv_row << result[column_header]
        end
        csv << csv_row
      end
    end

    puts "Wrote: #{csv_out}"
    return csv_out
  end
end

<<<<<<< HEAD
module Version
  ResStock_Version = '3.2.0' # Version of ResStock
=======
class Version
  ResStock_Version = '3.3.0' # Version of ResStock
>>>>>>> 63f57092
  BuildStockBatch_Version = '2023.10.0' # Minimum required version of BuildStockBatch
  WorkflowGenerator_Version = '2024.07.20' # Version of buildstockbatch workflow generator

  def self.check_buildstockbatch_version
    if ENV.keys.include?('BUILDSTOCKBATCH_VERSION') # buildstockbatch is installed
      bsb_version = ENV['BUILDSTOCKBATCH_VERSION']
      if Gem::Version.new(bsb_version) < Gem::Version.new(BuildStockBatch_Version)
        fail "BuildStockBatch version #{BuildStockBatch_Version} or above is required. Found version: #{bsb_version}"
      end
    end
  end
end<|MERGE_RESOLUTION|>--- conflicted
+++ resolved
@@ -521,13 +521,8 @@
   end
 end
 
-<<<<<<< HEAD
 module Version
-  ResStock_Version = '3.2.0' # Version of ResStock
-=======
-class Version
   ResStock_Version = '3.3.0' # Version of ResStock
->>>>>>> 63f57092
   BuildStockBatch_Version = '2023.10.0' # Minimum required version of BuildStockBatch
   WorkflowGenerator_Version = '2024.07.20' # Version of buildstockbatch workflow generator
 
