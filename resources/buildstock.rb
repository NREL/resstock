# frozen_string_literal: true

require 'openstudio'
if File.exist? File.absolute_path(File.join(File.dirname(__FILE__), '../lib/resources/hpxml-measures/HPXMLtoOpenStudio/resources')) # Hack to run ResStock on AWS
  resources_path = File.absolute_path(File.join(File.dirname(__FILE__), '../lib/resources/hpxml-measures/HPXMLtoOpenStudio/resources'))
elsif File.exist? File.absolute_path(File.join(File.dirname(__FILE__), 'hpxml-measures/HPXMLtoOpenStudio/resources')) # Hack to run ResStock unit tests locally
  resources_path = File.absolute_path(File.join(File.dirname(__FILE__), 'hpxml-measures/HPXMLtoOpenStudio/resources'))
elsif File.exist? File.join(OpenStudio::BCLMeasure::userMeasuresDir.to_s, 'HPXMLtoOpenStudio/resources') # Hack to run measures in the OS App since applied measures are copied off into a temporary directory
  resources_path = File.join(OpenStudio::BCLMeasure::userMeasuresDir.to_s, 'HPXMLtoOpenStudio/resources')
end
require File.join(resources_path, 'meta_measure')

require 'csv'

class TsvFile
  def initialize(full_path, runner)
    @full_path = full_path
    @filename = File.basename(full_path)
    @runner = runner
    @rows, @option_cols, @dependency_cols, @dependency_options, @full_header, @header = get_file_data()
    @rows_keys_s = cache_data()
  end

  attr_accessor :dependency_cols, :dependency_options, :rows, :option_cols, :header, :filename, :rows_keys_s, :full_path

  def get_file_data()
    option_key = 'Option='
    dep_key = 'Dependency='

    full_header = nil
    rows = []
    CSV.foreach(@full_path, col_sep: "\t") do |row|
      next if row[0].start_with? "\#"

      row.delete_if { |x| x.nil? || (x.size == 0) } # purge trailing empty fields

      # Store one header line
      if full_header.nil?
        full_header = row
        next
      end

      rows << row
    end

    if full_header.nil?
      register_error("Could not find header row in #{@filename}.", @runner)
    end

    # Strip out everything but options and dependencies from header
    header = full_header.select { |el| el.start_with?(option_key) || el.start_with?(dep_key) }

    # Get all option names/dependencies and corresponding column numbers on header row
    option_cols = {}
    dependency_cols = {}
    full_header.each_with_index do |d, col|
      next if d.nil?

      if d.strip.start_with?(option_key)
        val = d.strip.sub(option_key, '').strip
        option_cols[val] = col
      elsif d.strip.start_with?(dep_key)
        val = d.strip.sub(dep_key, '').strip
        dependency_cols[val] = col
      end
    end
    if option_cols.size == 0
      register_error("No options found in #{@filename}.", @runner)
    end

    # Get all dependencies and their listed options
    dependency_options = {}
    dependency_cols.each do |dependency, col|
      dependency_options[dependency] = []
      rows.each do |row|
        next if row[0].start_with? "\#"
        next if dependency_options[dependency].include? row[col]

        dependency_options[dependency] << row[col]
      end
    end

    return rows, option_cols, dependency_cols, dependency_options, full_header, header
  end

  def cache_data
    # Caches data for faster tsv lookups
    rows_keys_s = {}
    @rows.each_with_index do |row, rownum|
      next if row[0].start_with? "\#"

      row_key_values = {}
      @dependency_cols.each do |dep, dep_col|
        row_key_values[dep] = row[@dependency_cols[dep]]
      end
      key_s = hash_to_string(row_key_values)
      key_s_downcase = key_s.downcase

      if not rows_keys_s[key_s_downcase].nil?
        if key_s.size > 0
          register_error("Multiple rows found in #{@filename} with dependencies: #{key_s}.", @runner)
        else
          register_error("Multiple rows found in #{@filename}.", @runner)
        end
      end

      rows_keys_s[key_s_downcase] = rownum
    end
    return rows_keys_s
  end

  def get_option_name_from_sample_number(sample_value, dependency_values)
    # Retrieve option name from probability file based on sample value

    matched_option_name = nil
    matched_row_num = nil

    if dependency_values.nil?
      dependency_values = {}
    end

    key_s = hash_to_string(dependency_values)
    key_s_downcase = key_s.downcase

    rownum = @rows_keys_s[key_s_downcase]
    if rownum.nil?
      if key_s.size > 0
        register_error("Could not determine appropriate option in #{@filename} for sample value #{sample_value} with dependencies: #{key_s}.", @runner)
      else
        register_error("Could not determine appropriate option in #{@filename} for sample value #{sample_value}.", @runner)
      end
    end

    # Convert data to numeric row values
    rowvals = {}
    row = @rows[rownum]
    @option_cols.each do |option_name, option_col|
      if not row[option_col].is_number?
        register_error("Field '#{row[option_col]}' in #{@filename} must be numeric.", @runner)
      end
      rowvals[option_name] = row[option_col].to_f

      # Check positivity of the probability values
      if rowvals[option_name] < 0
        register_error("Probability value in #{@filename} is less than zero.", @runner)
      end
    end

    # Sum of values within 2% of 100%?
    sum_rowvals = rowvals.values.reduce(:+)
    if (sum_rowvals < 0.98) || (sum_rowvals > 1.02)
      register_error("Values in #{@filename} incorrectly sum to #{sum_rowvals}.", @runner)
    end

    # If values don't exactly sum to 1, normalize them
    if sum_rowvals != 1.0
      rowvals.each do |option_name, rowval|
        rowvals[option_name] = rowval / sum_rowvals
      end
    end

    # Find appropriate value
    rowsum = 0
    n_options = @option_cols.size
    @option_cols.each_with_index do |(option_name, option_col), index|
      rowsum += rowvals[option_name]
      next unless (rowsum >= sample_value) || ((index == n_options - 1) && (rowsum + 0.00001 >= sample_value))

      matched_option_name = option_name
      matched_row_num = rownum
      break
    end

    return matched_option_name, matched_row_num
  end
end

def get_parameters_ordered_from_options_lookup_tsv(lookup_csv_data, characteristics_dir = nil)
  # Obtain full list of parameters and their order
  params = []
  lookup_csv_data.each do |row|
    next if row.size < 2
    next if row[0].nil? || (row[0].downcase == 'parameter name') || row[1].nil?
    next if params.include?(row[0])

    if not characteristics_dir.nil?
      # skip this option if there is no tsv file provided
      tsvpath = File.join(characteristics_dir, row[0] + '.tsv')
      next if not File.exist?(tsvpath)
    end
    params << row[0]
  end

  return params
end

def get_options_for_parameter_from_options_lookup_tsv(lookup_csv_data, parameter_name)
  options = []
  lookup_csv_data.each do |row|
    next if row.size < 2
    next if row[0].nil? || (row[0].downcase == 'parameter name') || row[1].nil?
    next if row[0].downcase != parameter_name.downcase

    options << row[1]
  end

  return options
end

def get_combination_hashes(tsvfiles, dependencies)
  # Returns an array with hashes that include each combination of
  # dependency values for the given dependencies.
  combos_hashes = []

  # Construct array of dependency value arrays
  depval_array = []
  dependencies.each do |dep|
    depval_array << tsvfiles[dep].option_cols.keys
  end

  if depval_array.size == 0
    return combos_hashes
  end

  # Create combinations
  combos = depval_array.first.product(*depval_array[1..-1])

  # Convert to combinations of hashes
  combos.each do |combo|
    # Convert to hash
    combo_hash = {}
    if combo.is_a?(String)
      combo_hash[dependencies[0]] = combo
    else
      dependencies.each_with_index do |dep, i|
        combo_hash[dep] = combo[i]
      end
    end
    combos_hashes << combo_hash
  end
  return combos_hashes
end

def get_value_from_workflow_step_value(step_value)
  variant_type = step_value.variantType
  if variant_type == 'Boolean'.to_VariantType
    return step_value.valueAsBoolean
  elsif variant_type == 'Double'.to_VariantType
    return step_value.valueAsDouble
  elsif variant_type == 'Integer'.to_VariantType
    return step_value.valueAsInteger
  elsif variant_type == 'String'.to_VariantType
    return step_value.valueAsString
  end
end

def get_values_from_runner_past_results(runner, measure_name)
  require 'openstudio'
  values = {}
  success_value = OpenStudio::StepResult.new('Success')
  runner.workflow.workflowSteps.each do |step|
    next if not step.result.is_initialized

    step_result = step.result.get
    next if not step_result.measureName.is_initialized
    next if step_result.measureName.get != measure_name
    next if step_result.value != success_value

    step_result.stepValues.each do |step_value|
      values["#{step_value.name}"] = get_value_from_workflow_step_value(step_value)
    end
  end
  return values
end

def get_value_from_runner(runner, key_lookup, error_if_missing = true)
  key_lookup = OpenStudio::toUnderscoreCase(key_lookup)
  runner.result.stepValues.each do |step_value|
    next if step_value.name != key_lookup

    return get_value_from_workflow_step_value(step_value)
  end
  if error_if_missing
    register_error("Could not find value for '#{key_lookup}'.", runner)
  end
end

def get_measure_args_from_option_names(lookup_csv_data, option_names, parameter_name, lookup_file, runner = nil)
  found_options = {}
  options_measure_args = {}
  option_names.each do |option_name|
    found_options[option_name] = false
    options_measure_args[option_name] = {}
  end
  current_option = nil

  lookup_csv_data.each do |row|
    next if row.size < 2

    # Found option row?
    if (not row[0].nil?) && (not row[1].nil?)
      current_option = nil # reset
      option_names.each do |option_name|
        if (row[0].downcase == parameter_name.downcase) && (row[1].downcase == option_name.downcase)
          current_option = option_name
          break
        end
      end
    end
    if not current_option.nil?
      found_options[current_option] = true
      if (row.size >= 3) && (not row[2].nil?)
        measure_dir = row[2]
        args = {}
        for col in 3..(row.size - 1)
          next if row[col].nil? || (not row[col].include?('='))

          data = row[col].split('=')
          arg_name = data[0]
          arg_val = data[1]
          args[arg_name] = arg_val
        end
        options_measure_args[current_option][measure_dir] = args
      end
    else
      break if found_options.values.all? { |elem| elem == true }
    end
  end
  option_names.each do |option_name|
    if not found_options[option_name]
      register_error("Could not find parameter '#{parameter_name}' and option '#{option_name}' in #{lookup_file}.", runner)
    end
  end
  return options_measure_args
end

def print_option_assignment(parameter_name, option_name, runner)
  runner.registerInfo("Assigning option '#{option_name}' for parameter '#{parameter_name}'.")
end

def register_value(runner, parameter_name, option_name)
  runner.registerValue(parameter_name, option_name)
end

# Accepts string option_apply_logic and tries to evaluate it based on
# (parameter_name, option_name) pairs stored in runner.
#
# Returns a Boolean if evaluating and applying the logic is successful; nil
# otherwise. Returning true means that the building as defined in runner belongs
# to the downselect set (should be run); returning false means that this
# building has been filtered out.
def evaluate_logic(option_apply_logic, runner, past_results = true)
  # Convert to appropriate ruby statement for evaluation
  if option_apply_logic.count('(') != option_apply_logic.count(')')
    runner.registerError('Inconsistent number of open and close parentheses in logic.')
    return
  end

  values = get_values_from_runner_past_results(runner, 'build_existing_model')
  ruby_eval_str = ''
  option_apply_logic.split('||').each do |or_segment|
    or_segment.split('&&').each do |segment|
      segment.strip!

      # Handle presence of open parentheses
      rindex = segment.rindex('(')
      if rindex.nil?
        rindex = 0
      else
        rindex += 1
      end
      segment_open = segment[0, rindex].gsub(' ', '')

      # Handle presence of exclamation point
      segment_equality = "'=='"
      if segment[rindex] == '!'
        segment_equality = "'!='"
        rindex += 1
      end

      # Handle presence of close parentheses
      lindex = segment.index(')')
      if lindex.nil?
        lindex = segment.size
      end
      segment_close = segment[lindex, segment.size - lindex].gsub(' ', '')

      segment_parameter, segment_option = segment[rindex, lindex - rindex].strip.split('|')

      # Get existing building option name for the same parameter
      if past_results
        segment_existing_option = values[OpenStudio::toUnderscoreCase(segment_parameter)]
      else
        segment_existing_option = get_value_from_runner(runner, segment_parameter)
      end

      ruby_eval_str += segment_open + "'" + segment_existing_option + segment_equality + segment_option + "'" + segment_close + ' and '
    end
    ruby_eval_str.chomp!(' and ')
    ruby_eval_str += ' or '
  end
  ruby_eval_str.chomp!(' or ')
  result = eval(ruby_eval_str)
  runner.registerInfo("Evaluating logic: #{option_apply_logic}.")
  runner.registerInfo("Converted to Ruby: #{ruby_eval_str}.")
  runner.registerInfo("Ruby Evaluation: #{result}.")
  if not [true, false].include?(result)
    runner.registerError("Logic was not successfully evaluated: #{ruby_eval_str}")
    return
  end
  return result
end

def get_data_for_sample(buildstock_csv_path, building_id, runner)
  buildstock_csv = CSV.open(buildstock_csv_path, headers: true)

  buildstock_csv.each do |row|
    next if row['Building'].to_i != building_id.to_i

    return row.to_hash
  end
  # If we got this far, couldn't find the sample #
  msg = "Could not find row for #{building_id} in #{buildstock_csv_path}."
  runner.registerError(msg)
  fail msg
end

class RunOSWs
  require 'csv'
  require 'json'

  def self.run_and_check(in_osw, parent_dir, measures_only = false)
    # Run workflow
    cli_path = OpenStudio.getOpenStudioCLI
    command = "\"#{cli_path}\" run"
    command += ' -m' if measures_only
    command += " -w #{in_osw}"

    system(command)

    result_characteristics = {}
    result_output = {}

<<<<<<< HEAD
    results = File.join(parent_dir, 'run/results.json')

    return finished_job, result_characteristics, result_output if measures_only || !File.exist?(results)
=======
    out = File.join(parent_dir, 'out.osw')
    out = JSON.parse(File.read(File.expand_path(out)))
    completed_status = out['completed_status']

    data_point_out = File.join(parent_dir, 'run/data_point_out.json')

    return completed_status, result_characteristics, result_output if measures_only || !File.exist?(data_point_out)
>>>>>>> e9b03302

    rows = {}
    old_rows = JSON.parse(File.read(File.expand_path(results)))
    old_rows.each do |measure, values|
      rows[measure] = {}
      values.each do |arg, val|
        rows[measure]["#{OpenStudio::toUnderscoreCase(measure)}.#{arg}"] = val
      end
    end

<<<<<<< HEAD
    result_characteristics = get_measure_results(rows, result_characteristics, 'BuildExistingModel')
    result_output = get_measure_results(rows, result_output, 'ApplyUpgrade')
    result_output = get_measure_results(rows, result_output, 'ReportSimulationOutput')
    result_output = get_measure_results(rows, result_output, 'UpgradeCosts')
    result_output = get_measure_results(rows, result_output, 'QOIReport')
=======
    return completed_status, result_characteristics, result_output
  end
>>>>>>> e9b03302

    return finished_job, result_characteristics, result_output
  end

  def self.get_measure_results(rows, result, measure)
    if rows.keys.include?(measure)
      result = result.merge(rows[measure])
      result.delete('applicable')
    end
    return result
  end

  def self.write_summary_results(results_dir, filename, results)
    if not File.exist?(results_dir)
      Dir.mkdir(results_dir)
    end
    csv_out = File.join(results_dir, filename)

    column_headers = []
    results.each do |result|
      result.keys.each do |col|
        next if col == 'building_id'

        column_headers << col unless column_headers.include?(col)
      end
    end
    column_headers = column_headers.sort

    CSV.open(csv_out, 'wb') do |csv|
      csv << column_headers
      results.sort_by { |h| h['OSW'] }.each do |result|
        csv_row = []
        column_headers.each do |column_header|
          csv_row << result[column_header]
        end
        csv << csv_row
      end
    end

    puts "\nWrote: #{csv_out}\n"
    return csv_out
  end

  def self._rm_path(path)
    if Dir.exist?(path)
      FileUtils.rm_r(path)
    end
    while true
      break if not Dir.exist?(path)

      sleep(0.01)
    end
  end
end

class Version
  def self.version
    version = {}
    File.open("#{File.dirname(__FILE__)}/__version__.py", 'r') do |file|
      file.each_line do |line|
        key, value = line.split(' = ')
        version[key] = value.chomp.gsub("'", '')
      end
    end
    return version
  end

  def self.software_program_used
    return version['__title__']
  end

  def self.software_program_version
    return version['__resstock_version__']
  end
end<|MERGE_RESOLUTION|>--- conflicted
+++ resolved
@@ -441,19 +441,13 @@
     result_characteristics = {}
     result_output = {}
 
-<<<<<<< HEAD
-    results = File.join(parent_dir, 'run/results.json')
-
-    return finished_job, result_characteristics, result_output if measures_only || !File.exist?(results)
-=======
     out = File.join(parent_dir, 'out.osw')
     out = JSON.parse(File.read(File.expand_path(out)))
     completed_status = out['completed_status']
 
-    data_point_out = File.join(parent_dir, 'run/data_point_out.json')
-
-    return completed_status, result_characteristics, result_output if measures_only || !File.exist?(data_point_out)
->>>>>>> e9b03302
+    results = File.join(parent_dir, 'run/results.json')
+
+    return completed_status, result_characteristics, result_output if measures_only || !File.exist?(results)
 
     rows = {}
     old_rows = JSON.parse(File.read(File.expand_path(results)))
@@ -464,18 +458,13 @@
       end
     end
 
-<<<<<<< HEAD
     result_characteristics = get_measure_results(rows, result_characteristics, 'BuildExistingModel')
     result_output = get_measure_results(rows, result_output, 'ApplyUpgrade')
     result_output = get_measure_results(rows, result_output, 'ReportSimulationOutput')
     result_output = get_measure_results(rows, result_output, 'UpgradeCosts')
     result_output = get_measure_results(rows, result_output, 'QOIReport')
-=======
+
     return completed_status, result_characteristics, result_output
-  end
->>>>>>> e9b03302
-
-    return finished_job, result_characteristics, result_output
   end
 
   def self.get_measure_results(rows, result, measure)
