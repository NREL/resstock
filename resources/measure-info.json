[
  {
    "group_name": "1. Location",
    "group_steps": [
      {
        "name": "1. Location",
        "dependencies": "",
        "measures": [
          "ResidentialLocation"
        ]
      }
    ]
  },
  {
    "group_name": "2. Geometry",
    "group_steps": [
      {
        "name": "1. Geometry - Create Single-Family Detached (or Single-Family Attached or Multifamily)",
        "dependencies": "",
        "measures": [
          "ResidentialGeometryCreateSingleFamilyDetached",
          "ResidentialGeometryCreateSingleFamilyAttached",
          "ResidentialGeometryCreateMultifamily"
        ]
      },
      {
        "name": "2. Door Area",
        "dependencies": "",
        "measures": [
          "ResidentialGeometryDoorArea"
        ]
      },
      {
        "name": "3. Window/Skylight Area",
        "dependencies": "",
        "measures": [
          "ResidentialGeometryWindowSkylightArea"
        ]
      }
    ]
  },
  {
    "group_name": "3. Envelope Constructions",
    "group_steps": [
      {
        "name": "1. Unfinished Attic (or Finished Roof)",
        "dependencies": "",
        "measures": [
          "ResidentialConstructionsUnfinishedAttic",
          "ResidentialConstructionsFinishedRoof"
        ]
      },
      {
        "name": "2. Wood Stud Walls (or Double Stud, CMU, SIP, etc.)",
        "dependencies": "",
        "measures": [
          "ResidentialConstructionsWallsWoodStud",
          "ResidentialConstructionsWallsDoubleWoodStud",
          "ResidentialConstructionsWallsSteelStud",
          "ResidentialConstructionsWallsCMU",
          "ResidentialConstructionsWallsICF",
          "ResidentialConstructionsWallsSIP",
          "ResidentialConstructionsWallsGeneric"
        ]
      },
      {
        "name": "3. Slab (or Finished Basement, Unfinished Basement, Crawlspace, Pier & Beam)",
        "dependencies": "",
        "measures": [
          "ResidentialConstructionsSlab",
          "ResidentialConstructionsUnfinishedBasement",
          "ResidentialConstructionsFinishedBasement",
          "ResidentialConstructionsCrawlspace",
          "ResidentialConstructionsPierBeam"
        ]
      },
      {
        "name": "4. Floors",
        "dependencies": "",
        "measures": [
          "ResidentialConstructionsFloors"
        ]
      },
      {
        "name": "5. Windows/Skylights",
        "dependencies": "Window/Skylight Area, Location",
        "measures": [
          "ResidentialConstructionsWindowsSkylights"
        ]
      },
      {
        "name": "6. Doors",
        "dependencies": "Door Area",
        "measures": [
          "ResidentialConstructionsDoors"
        ]
      }
    ]
  }, 
  {
    "group_name": "4. Domestic Hot Water",
    "group_steps": [
      {
        "name": "1. Water Heater - Tank (or Tankless, Heat Pump, etc.)",
        "dependencies": "",
        "measures": [
          "ResidentialHotWaterHeaterTank",
          "ResidentialHotWaterHeaterTankless",
          "ResidentialHotWaterHeaterHeatPump"
        ]
      },
      {
        "name": "2. Hot Water Fixtures",
        "dependencies": "Water Heater",
        "measures": [
          "ResidentialHotWaterFixtures"
        ]
      },
      {
        "name": "3. Hot Water Distribution",
        "dependencies": "Hot Water Fixtures, Location",
        "measures": [
          "ResidentialHotWaterDistribution"
        ]
      },
      {
        "name": "4. Solar Hot Water",
        "dependencies": "Water Heater, Location",
        "measures": [
          "ResidentialHotWaterSolar"
        ]
      }
    ]
  },
  {
    "group_name": "5. HVAC",
    "group_steps": [
      {
        "name": "1. Central Air Source Heat Pump (or AC/Furnace, Boiler, MSHP, etc.)",
        "dependencies": "",
        "measures": [
          "ResidentialHVACAirSourceHeatPumpSingleSpeed",     
          "ResidentialHVACAirSourceHeatPumpTwoSpeed",
          "ResidentialHVACAirSourceHeatPumpVariableSpeed",
          "ResidentialHVACBoiler",
          "ResidentialHVACCentralAirConditionerSingleSpeed", 
          "ResidentialHVACCentralAirConditionerTwoSpeed",
          "ResidentialHVACCentralAirConditionerVariableSpeed",
          "ResidentialHVACElectricBaseboard",
          "ResidentialHVACFurnace",
          "ResidentialHVACGroundSourceHeatPumpVerticalBore",
          "ResidentialHVACMiniSplitHeatPump",
          "ResidentialHVACRoomAirConditioner",
<<<<<<< HEAD
          "ResidentialHVACUnitHeater",
          "ResidentialHVACCentralSystemBoilerBaseboards",
          "ResidentialHVACCentralSystemFanCoil",
          "ResidentialHVACCentralSystemPTAC"
=======
          "ResidentialHVACUnitHeater"
>>>>>>> e26442a1
        ]
      },     
      {
        "name": "2. Heating Setpoint",
        "dependencies": "HVAC Equipment, Location",
        "measures": [
          "ResidentialHVACHeatingSetpoints"
        ]
      },
      {
        "name": "3. Cooling Setpoint",
        "dependencies": "HVAC Equipment, Location",
        "measures": [
          "ResidentialHVACCoolingSetpoints"
        ]
      },
      {
        "name": "4. Ceiling Fan",
        "dependencies": "Cooling Setpoint",
        "measures": [
          "ResidentialHVACCeilingFan"
        ]
      },
      {
        "name": "5. Dehumidifier",
        "dependencies": "HVAC Equipment",
        "measures": [
          "ResidentialHVACDehumidifier"
        ]
      }
    ]
  },
  {
    "group_name": "6. Major Appliances",
    "group_steps": [
      {
        "name": "1. Refrigerator",
        "dependencies": "",
        "measures": [
          "ResidentialApplianceRefrigerator"
        ]
      },
      {
        "name": "2. Clothes Washer",
        "dependencies": "Water Heater, Location",
        "measures": [
          "ResidentialApplianceClothesWasher"
        ]
      },
      {
        "name": "3. Clothes Dryer",
        "dependencies": "Clothes Washer",
        "measures": [
          "ResidentialApplianceClothesDryer"
        ]
      },
      {
        "name": "4. Dishwasher",
        "dependencies": "Water Heater, Location",
        "measures": [
          "ResidentialApplianceDishwasher"
        ]
      },
      {
        "name": "5. Cooking Range",
        "dependencies": "",
        "measures": [
          "ResidentialApplianceCookingRange"
        ]
      }
    ]
  },
  {
    "group_name": "7. Lighting",
    "group_steps": [
      {
        "name": "1. Lighting",
        "dependencies": "Location",
        "measures": [
          "ResidentialLighting"
        ]
      }
    ]
  },
  {
    "group_name": "8. Misc Loads",
    "group_steps": [
      {
        "name": "1. Plug Loads",
        "dependencies": "",
        "measures": [
          "ResidentialMiscPlugLoads"
        ]
      },
      {
        "name": "2. Large, Uncommon Loads",
        "dependencies": "",
        "measures": [
          "ResidentialMiscLargeUncommonLoads"
        ]
      }
    ]
  },
  {
    "group_name": "9. Airflow",
    "group_steps": [
      {
        "name": "1. Airflow",
        "dependencies": "Location, HVAC Equipment, Clothes Dryer",
        "measures": [
          "ResidentialAirflow"
        ]
      }
    ]
  },
  {
    "group_name": "10. Sizing",
    "group_steps": [
      {
        "name": "1. HVAC Sizing",
        "dependencies": "(lots of measures...)",
        "measures": [
          "ResidentialHVACSizing"
        ]
      }
    ]
  }
]<|MERGE_RESOLUTION|>--- conflicted
+++ resolved
@@ -151,14 +151,10 @@
           "ResidentialHVACGroundSourceHeatPumpVerticalBore",
           "ResidentialHVACMiniSplitHeatPump",
           "ResidentialHVACRoomAirConditioner",
-<<<<<<< HEAD
           "ResidentialHVACUnitHeater",
           "ResidentialHVACCentralSystemBoilerBaseboards",
           "ResidentialHVACCentralSystemFanCoil",
           "ResidentialHVACCentralSystemPTAC"
-=======
-          "ResidentialHVACUnitHeater"
->>>>>>> e26442a1
         ]
       },     
       {
