## ResStock v2.5.0 (pending)

Features
- Update to OpenStudio v3.3.0 ([#604](https://github.com/NREL/resstock/pull/604))
- Model multifamily and single-family attached buildings as individual dwelling units ([#439](https://github.com/NREL/resstock/pull/439))
- Reduce vacant unit heating setpoints to 55F ([#541](https://github.com/NREL/resstock/pull/541))
- Introduce a CEC Building Climate Zone tag for samples in California ([#548](https://github.com/NREL/resstock/pull/548))
- Increase LED saturation to approximately 2019 levels ([#545](https://github.com/NREL/resstock/pull/545))
- Introduce GEB capabilities for water heaters, including the ability to schedule setpoint and HPWH operating mode ([#483](https://github.com/NREL/resstock/pull/483))
- Include HVAC cooling type as a dependency to cooling setpoint ([#551](https://github.com/NREL/resstock/pull/551))
- Include electric zonal heating equipment as a dependency in heating setpoint-related tsvs ([#549](https://github.com/NREL/resstock/pull/549))
- Geo-temporal shifting of the stochastic load model schedules using the American Time Use Survey ([#550](https://github.com/NREL/resstock/pull/550))
- Switch data source for `geometry wall type.tsv` from RECS 2009 to Lightbox ([#561](https://github.com/NREL/resstock/pull/561))
- Use Schedule:File with well pump / vehicle plug loads, as well as gas grill / fireplace / lighting fuel loads. This enables the optional vacancy period to apply to these end uses ([#566](https://github.com/NREL/resstock/pull/556))
- Update example project yaml files to use buildstockbatch input schema version 0.3 ([#583](https://github.com/NREL/resstock/pull/583))
- Update default daylight saving start and end dates to March 12 and November 5, respectively ([#585](https://github.com/NREL/resstock/pull/585))
- Switches room air conditioner model to use Cutler performance curves ([#586](https://github.com/NREL/resstock/pull/586))
- Remove 3 story limit for multi-family buildings, and instead use RECS data to allow for buildings up to 21 stories ([#558](https://github.com/NREL/resstock/pull/558))
- Add a sampling probability column in the housing characteristics to define the probability a given column will be sampled ([#584](https://github.com/NREL/resstock/pull/584))
- Add ReEDS balancing areas as a spatial field ([#591](https://github.com/NREL/resstock/pull/591))
- Changes heat pump defrost control from OnDemand to Timed ([#605](https://github.com/NREL/resstock/pull/605))
- Update number of bathrooms assumption to match the Building America House Simulation Protocols ([#601](https://github.com/NREL/resstock/pull/601))
- Speed up sampling algorithm by multiple orders of magnitude for large numbers of samples ([#606](https://github.com/NREL/resstock/pull/606))
- Use ANSI/RESNET/ICC 301 equations to calculate annual interior, exterior, and garage lighting energy ([#619](https://github.com/NREL/resstock/pull/619))
- Update tsv files for both the national and testing projects. Supports transition to ResStock-HPXML ([#559](https://github.com/NREL/resstock/pull/559))
- Changes "Duct Surface Area (ft^2)" cost multiplier to "Duct Unconditioned Surface Area (ft^2)" ([#634](https://github.com/NREL/resstock/pull/634))
- Update window type distributions using RECS 2015. Includes additional of frame material types (RECS 2015) and presence of storm windows (D&R International) ([#615](https://github.com/NREL/resstock/pull/615))
- Reduces window interior shading during Winter to match ANSI/RESNET/ICC 301 assumption ([#649](https://github.com/NREL/resstock/pull/649))
- Updates ceiling fan model based on ANSI/RESNET ICC 301 assumptions ([#652](https://github.com/NREL/resstock/pull/652))
- Updates infiltration model pressure coefficient ([#670](https://github.com/NREL/resstock/pull/670))
- Updates mechanical ventilation options/model to ASHRAE 62.2-2019 and adds a "Flow Rate, Mechanical Ventilation (cfm)" output ([#675](https://github.com/NREL/resstock/pull/675))
- Add PV ownership and PV system size distributions using 2019 Tracking the Sun and GTM report on solar installation. ([#673](https://github.com/NREL/resstock/pull/673))
- Add optional argument to ResidentialLocation measure for setting the IECC climate zone ([#755](https://github.com/NREL/resstock/pull/764))
- Add Geometry Story Bin tsv and Geometry Story Bin dep to Geometry Wall Type. ([#759](https://github.com/NREL/resstock/pull/759))

Fixes
- Fixes significant runtime bottleneck in TSV fetching in BuildExistingModel & ApplyUpgrade measures ([#543](https://github.com/NREL/resstock/pull/543))
- Dwelling units that are 0-499 ft2 are limited to a maximum of 2 bedrooms ([#553](https://github.com/NREL/resstock/pull/553))
- Reverses the material layers of the unfinished attic floor construction so that they are correctly ordered outside-to-inside ([#556](https://github.com/NREL/resstock/pull/556))
- Fixes invalid garage and living space dimension errors ([#560](https://github.com/NREL/resstock/pull/560))
- Set all mini-split heat pump supplemental capacity to autosize ([#564](https://github.com/NREL/resstock/pull/564))
- Reduce stochastic schedule generation runtime by over 50% ([#571](https://github.com/NREL/resstock/pull/571), [#577](https://github.com/NREL/resstock/pull/577))
- Fixes the problem that `Heating Type=Void` is showing up in buildstock samples ([#568](https://github.com/NREL/resstock/pull/568))
- Set AZ counties to NA daylight saving times instead of some AR counties ([#585](https://github.com/NREL/resstock/pull/585)) 
- Housing characteristics fixes based on more samples in testing ([#592](https://github.com/NREL/resstock/pull/592))
- Fixes window-to-wall ratio calculation for facades with doors ([#597](https://github.com/NREL/resstock/pull/597))
- Fixes number of bathrooms for single-family attached and multi-family buildings ([#601](https://github.com/NREL/resstock/pull/601))
- Sync the sample probabilities after a bug fix in tsv_dist ([#609](https://github.com/NREL/resstock/pull/609))
- Fix name of ReEDS balancing areas ([#613](https://github.com/NREL/resstock/pull/613))
- Fixes hot water distribution internal gains not being zeroed out during vacancies ([#653](https://github.com/NREL/resstock/pull/653))
<<<<<<< HEAD
=======
- Exclude adiabatic doors when outputting the door area cost multiplier ([#674](https://github.com/NREL/resstock/pull/674))
- Disaggregate the shared fan coil's fan energy use into heating and cooling ([#694](https://github.com/NREL/resstock/pull/694))
- Fixes hours setpoint not met output to exclude A) no heating and/or cooling equipment and B) finished basements ([#700](https://github.com/NREL/resstock/pull/700))
- Revert fix to make all Brick >1960 to Wood Frame + Brick facade ([#759](https://github.com/NREL/resstock/pull/759))
>>>>>>> 9aa8a28a

## ResStock v2.4.0

###### January 27, 2021 - [Diff](https://github.com/NREL/OpenStudio-BuildStock/compare/v2.3.0...v2.4.0)

Features
- Report the annual peak use and timing using the quantities of interest measure ([#458](https://github.com/NREL/resstock/pull/458))
- Major change to most occupant-related schedules. Occupant activities are now generated on-the-fly and saved to .csv files used by Schedule:File objects. Schedules are generated using time-inhomogenous Markov chains derived from American Time Use Survey data, supplemented with sampling duration and power level from NEEA RBSA data, as well as DHW draw duration and flow rate data from Aquacraft/AWWA data ([#348](https://github.com/NREL/resstock/pull/348))
- Update the dependencies for heating and cooling setpoint tsvs (Setpoint, Has Offset, Offset Magnitude, and Offset Period) to IECC climate zone ([#468](https://github.com/NREL/resstock/pull/468))
- Allow heating fuel to be defined by Public Use Microdata Area (PUMA) rather than State ([#474](https://github.com/NREL/resstock/pull/474))
- Distinguish between vacant and occupied dwelling units using PUMS data ([#473](https://github.com/NREL/resstock/pull/473))
- Restructure HVAC housing characteristics to 1) simplify the structure, 2) allow for integrating more local data sources, 3) update reference years for HVAC and refrigerator ages and efficiencies from 2009 to 2018, 4) add assumption comments to all HVAC-related housing characteristics, 5) improve Room AC efficiency distributions using ENERGY STAR saturation data, and 6) fix some incorrect assignment of Option=None heating systems ([#478](https://github.com/NREL/resstock/pull/478))
- Increase roofing material options; update roofing material tsv files to include these new options ([#485](https://github.com/NREL/resstock/pull/485))
- Update foundation type from the [Building Foundation Design Handbook](https://www.osti.gov/biblio/6980439-building-foundation-design-handbook) published in 1988 to RECS 2009 ([#492](https://github.com/NREL/resstock/pull/492))
- Synchronize weather between ResStock and ComStock which increases the number of weather stations from 215 to 941 ([#507](https://github.com/NREL/resstock/pull/507))
- Update Occupants per unit from RECS 2015 to PUMS 5-yr 2017 ([#509](https://github.com/NREL/resstock/pull/509]))
- Allow for plug load energy consumption to vary by Census Division and include additional "diversity" multiplier in plug load equations ([#511](https://github.com/NREL/resstock/pull/511))
- Lighting saturations based on RECS 2015 with new building type and spatial dependencies ([#510](https://github.com/NREL/resstock/pull/510]))
- Introduce premium water heaters and heat pump water heats into building stock, differentiate between central and in unit water heating, and split water heater fuel and efficiency into different housing characteristics ([#513](https://github.com/NREL/resstock/pull/513))
- Separate electric supplemental heating from total electric heating in output reporting ([#512](https://github.com/NREL/OpenStudio-BuildStock/pull/512))
- Update the duct leakage "total" to "to outside" conversion to be based on ASHRAE Standard 152 ([#532](https://github.com/NREL/resstock/pull/532))
- Allow for flexible weather regions based on weather data available and introduce TMY3 weather files for the new weather format ([#525](https://github.com/NREL/resstock/pull/525))

Fixes
- Based on RECS 2015, separate the plug load equations for single-family detached, single-family attached, and multifamily buildings ([#471](https://github.com/NREL/resstock/pull/471))
- Fix for pseudo-random number generator that was generating non-deterministic occupancy schedules ([#477](https://github.com/NREL/resstock/pull/477))
- Iterate all spaces in a thermal zone when checking for zone type; fixes missing infiltration for protruding garages in 1-story homes ([#480](https://github.com/NREL/resstock/pull/480))
- Update spatial distribution of units based on total dwelling unit counts rather than occupied unit counts ([#486](https://github.com/NREL/resstock/pull/486))
- Exclude existing shared walls when calculating the partition wall area of MF and SFA buildings ([#496](https://github.com/NREL/resstock/pull/496))
- For the purpose of calculating cooling and dehumidification loads for HVAC sizing, use simple internal gains equation from ANSI/RESNET/ICC 301 (consistent with HPXML workflow); this fixes a bug introduced in [#348](https://github.com/NREL/resstock/pull/348) that caused cooling capacities to be ~3x larger than they should be ([#501](https://github.com/NREL/resstock/pull/501))
- Reintroduce IECC climate zone dependency to HVAC Cooling Type and some heat pump fixes ([#497](https://github.com/NREL/resstock/pull/497))
- Reintroduce monthly multipliers with stochastic load model for dishwasher, clothes washer and clothes dryer and cooking ([#504](https://github.com/NREL/resstock/pull/504))
- Account for collapsed units when determining geometry variables (building floor/wall area and volume) in infiltration calculations; add airflow unit tests ([#518](https://github.com/NREL/resstock/pull/518))
- Fix for calculating door and below-grade wall area of multifamily and single-family attached buildings with collapsed geometries ([#523](https://github.com/NREL/resstock/pull/523))
- In the Corridor.tsv, assign single-family attached, single-family detached, and mobile homes with a "Not Applicable" option ([#502](https://github.com/NREL/resstock/pull/522))
- Remove ceiling fan energy for vacant units ([#527](https://github.com/NREL/resstock/pull/527))
- Fix bug related to incorrect timestamps when using AMY weather file ([#528](https://github.com/NREL/resstock/pull/528))
- Fix DST start hour error and end date error ([#530](https://github.com/NREL/resstock/pull/530)) 
- Calculate slab surface effective R values used in HVAC sizing with unit-level variables  ([#537](https://github.com/NREL/resstock/pull/537)) 

## ResStock v2.3.0
###### June 24, 2020 - [Diff](https://github.com/NREL/resstock/compare/v2.2.4...v2.3.0)

Features
- Remove the single-family detached project, and remove PAT from the testing and multifamily projects ([#402](https://github.com/NREL/resstock/pull/402))
- Relocate the data folder, along with tsv makers, to a separate private repository ([#401](https://github.com/NREL/resstock/pull/401))
- Update the single-family detached and multifamily projects with more up-to-date lighting stock distributions ([#392](https://github.com/NREL/resstock/pull/392))
- Update Insulation Finished Attic tsv with more options for insulation levels ([#395](https://github.com/NREL/resstock/pull/395))
- Add ability to ignore comment lines with the "#" symbol ([#408](https://github.com/NREL/resstock/pull/408))
- Update occupant and plug loads equations based on RECS 2015 data; replace floor area with occupants as independent variable in plug loads equation; allow modeling of zero-bedroom units (e.g., studios) ([#324](https://github.com/NREL/resstock/pull/324))
- New geospatial characteristics have been added or updated. New geospatial characteristics are as follows: ASHRAE IECC Climate Zone 2004, State, County, PUMA, Census Division, Census Region, Building America Climate Zone, and ISO/RTO Region. The top level housing characteristic is now ASHRAE IECC Climate Zone 2004. Now using data from the American Community Survey Public Use Microdata Sample (ACS PUMS) for Building Type, Vintage, and Heating Fuel ([#416](https://github.com/NREL/resstock/pull/416))
- Update HVAC System Cooling tsv with air-conditioning saturations ("None", "Room AC", or "Central AC") from American Housing Survey for Custom Region 04. Efficiency probabilities remain based on RECS 2009 ([#418](https://github.com/NREL/resstock/pull/418))
- Diversify the timing heating and cooling setpoint setbacks ([#414](https://github.com/NREL/resstock/pull/414))
- Reduce the number of appliances in multifamily units. Adding RECS building type as a dependencies to clothes washers, clothes dryers, dishwashers, refrigerators, extra refrigerators, and stand-alone freezers. Update refrigeration levels based on RECS 2009 age and shipment-weighted efficiency by year. Now using the American Housing Survey (AHS) for clothes washer and clothes dryer saturations. New geographic field, AHS Region, which uses the top 15 largest Core Based Statistical Areas (CBSAs) and Non-CBSA Census Divisions. ([420](https://github.com/NREL/resstock/pull/420))
- Exterior lighting schedule changed from using interior lighting sunrise/sunset algorithm to T24 2016 Residential ACM Appendix C Table 8 Exterior Lighting Hourly Multiplier for weekdays and weekends ([#419](https://github.com/NREL/resstock/pull/419))
- Increase the diversity of the floor areas that are simulated. Geometry House Size has been replaced by Geometry Floor Area Bin and Geometry Floor Area. Now using AHS for specifying the floor area. Floor areas differ by non-Core Based Statistical Areas (CBSAs) Census Divisions and the top 15 largest CBSAs ([#425](https://github.com/NREL/resstock/pull/425))
- Increase the diversity of the infiltration simulated. Now using the Residential Diagnostics Database for the Infiltration housing characteristic ([#427](https://github.com/NREL/resstock/pull/427))
- Allow a key value to be specified when outputting timeseries variables ([#438](https://github.com/NREL/resstock/pull/438))

Fixes
- Rename "project_multifamily_beta" to "project_national" ([#459](https://github.com/NREL/resstock/pull/459))
- Add mini-split heat pump pan heater to custom meter for heating electricity ([#454](https://github.com/NREL/resstock/pull/454))
- Assign daylight saving start/end dates based on county and not epw region ([#453](https://github.com/NREL/resstock/pull/453))
- Update ceiling fan tsv to remove the "National Average" option, and instead sample 28% "None" and 72% "Standard Efficiency" ([#445](https://github.com/NREL/resstock/pull/445))
- Remove Location Weather Filename and Location Weather Year tsvs, and update options lookup to reflect updated weather file changes; weather filenames are now required to match what is in the options lookup ([#432](https://github.com/NREL/resstock/pull/432))
- Fix bug in QOI reporting measure where absence of any heating/cooling/overlap seasons would cause errors ([#433](https://github.com/NREL/resstock/pull/433))
- Restructure unfinished attic and finished roof -related tsv files (i.e., insulation, roof material, and radiant barrier) and options ([#426](https://github.com/NREL/resstock/pull/426))
- Exclude net site energy consumption from annual and timeseries simulation output ("total" now reflects net of pv); change `include_enduse_subcategories` argument default to "true"; report either total interior equipment OR each of its components ([#405](https://github.com/NREL/resstock/pull/405))
- Refactor the tsv maker classes to accommodate more data sources ([#392](https://github.com/NREL/resstock/pull/392))
- Allow a building to be simulated with no water heater; map the "Other Fuel" option from the Water Heater tsv to no water heater ([#375](https://github.com/NREL/resstock/pull/375))
- Revert plug load schedule to RBSA for the National Average option ([#355](https://github.com/NREL/resstock/pull/355))
- Removed the "Geometry Unit Stories SF" and "Geometry Unit Stories MF" housing characteristics. Unit stories are instead represented by the "Geometry Stories" housing characteristic ([#416](https://github.com/NREL/resstock/pull/416))
- Diversify window to wall ratio variation using the Residential Building Stock Assessment (RBSA) II data ([#412](https://github.com/NREL/resstock/pull/412))
- Fix bug in assigning small window areas to surfaces ([#452](https://github.com/NREL/resstock/pull/452))

## ResStock v2.2.5
###### September 24, 2020 - [Diff](https://github.com/NREL/resstock/compare/v2.2.4...v2.2.5)

Fixes
- Update the weather zip file url in each PAT project to point to a different location at data.nrel.gov ([#489](https://github.com/NREL/resstock/pull/489))

## ResStock v2.2.4
###### April 28, 2020 - [Diff](https://github.com/NREL/resstock/compare/v2.2.3...v2.2.4)

Fixes
- Fix bug in options lookup where buildings without heating systems were not being assigned the required "has_hvac_flue" airflow measure argument ([#442](https://github.com/NREL/resstock/pull/442))

## ResStock v2.2.3
###### March 9, 2020 - [Diff](https://github.com/NREL/resstock/compare/v2.2.2...v2.2.3)

Fixes
- Update the weather zip file url in each PAT project to point to data.nrel.gov ([#422](https://github.com/NREL/resstock/pull/422))

## ResStock v2.2.2
###### February 19, 2020 - [Diff](https://github.com/NREL/resstock/compare/v2.2.1...v2.2.2)

Fixes
- Update the datapoint initialization script to download weather files to a common zip filename ([#406](https://github.com/NREL/resstock/pull/406))

## ResStock v2.2.1
###### February 7, 2020 - [Diff](https://github.com/NREL/resstock/compare/v2.2.0...v2.2.1)

Features
- Update the multifamily project with a Geometry Wall Type tsv file for sampling between wood stud and masonry walls ([#382](https://github.com/NREL/resstock/pull/382))

Fixes
- Add generation of the Geometry Wall Type tsv file for the single-family detached project to the 2009 RECS tsv maker; this corrects the tsv file ([#387](https://github.com/NREL/resstock/pull/387))
- Add generation of the Misc Pool tsv file (with Geometry Building Type and Location Region dependencies) to the 2009 RECS tsv maker; this also corrects having pool pumps for all homes ([#387](https://github.com/NREL/resstock/pull/387))
- Refactor the RECS tsv makers for years 2009 and 2015 ([#382](https://github.com/NREL/resstock/pull/382))

## ResStock v2.2.0
###### January 30, 2020 - [Diff](https://github.com/NREL/resstock/compare/v2.1.0...v2.2.0)

Features
- The results csv now optionally reports annual totals for all end use subcategories, including appliances, plug loads, etc. ([#371](https://github.com/NREL/resstock/pull/371))
- Split out national average options so not all homes have all miscellaneous equipment, and add none options to appliances ([#362](https://github.com/NREL/resstock/pull/362))
- Update the single-family detached project with a Geometry Wall Type tsv file for sampling between wood stud and masonry walls ([#357](https://github.com/NREL/resstock/pull/357))
- Made housing characteristics a consistent format. Added integrity check to ensure housing characteristics follow the guildelines specified in read-the-docs ([#353](https://github.com/NREL/resstock/pull/353))
- Include additional "daylight saving time" and "utc time" columns to timeseries csv file to account for one hour forward and backward time shifts ([#346](https://github.com/NREL/resstock/pull/346))
- Update bedrooms and occupants tsv files with options and probability distributions based on RECS 2015 data ([#340](https://github.com/NREL/resstock/pull/340))
- Add new QOIReport measure for reporting seasonal quantities of interest for uncertainty quantification ([#334](https://github.com/NREL/resstock/pull/334))
- Separate tsv files for bedrooms, cooking range schedule, corridor, holiday lighting, interior/other lighting use, pool schedule, plug loads schedule, and refrigeration schedule ([#338](https://github.com/NREL/resstock/pull/338))

Fixes
- Allow Wood Stove option as an upgrade, and account for wood heating energy in simulation output ([#372](https://github.com/NREL/resstock/pull/372))
- Custom meters for ceiling fan, hot water recirc pump, and vehicle end use subcategories were not properly implemented ([#371](https://github.com/NREL/resstock/pull/371))
- Some re-labeling of tsv files, such as "Geometry Building Type" to "Geometry Building Type RECS" and "Geometry Building Type FPL" to "Geometry Building Type ACS" ([#356](https://github.com/NREL/resstock/pull/356))
- Removes option "Auto" from parameter "Occupants" in the options lookup file ([#360](https://github.com/NREL/resstock/pull/360))
- Update the multifamily project's neighbors and orientation tsv files to have geometry building type dependency; remove the now obsolete "Geometry Is Multifamily Low Rise.tsv" file ([#350](https://github.com/NREL/resstock/pull/350))
- Update each PAT project's AMI selection to "2.9.0" ([#346](https://github.com/NREL/resstock/pull/346))
- Fixes for custom output meters: total site electricity double-counting exterior holiday lighting, and garage lighting all zeroes ([#349](https://github.com/NREL/resstock/pull/349))
- Remove shared facades tsv files from the multifamily_beta and testing projects ([#301](https://github.com/NREL/resstock/pull/301))
- Move redundant output meter code from individual reporting measures out into shared resource file ([#334](https://github.com/NREL/resstock/pull/334))
- Fix for the power outages measure where the last hour of the day was not getting the new schedule applied ([#238](https://github.com/NREL/resstock/pull/238))

## ResStock v2.1.0
###### November 5, 2019 - [Diff](https://github.com/NREL/resstock/compare/v2.0.0...v2.1.0)

Features
- Update to OpenStudio v2.9.0 ([#322](https://github.com/NREL/resstock/pull/322))
- Unit tests and performance improvements for integrity checks ([#228](https://github.com/NREL/resstock/pull/228), [#237](https://github.com/NREL/resstock/pull/237), [#239](https://github.com/NREL/resstock/pull/239))
- Register climate zones (BA and IECC) based on the simulation EPW file ([#245](https://github.com/NREL/resstock/pull/245))
- Split ResidentialLighting into separate ResidentialLightingInterior and ResidentialLightingOther (with optional exterior holiday lighting) measures ([#244](https://github.com/NREL/resstock/pull/244), [#252](https://github.com/NREL/resstock/pull/252))
- Additional example workflow osw files using TMY/AMY2012/AMY2014 weather for use in regression testing ([#259](https://github.com/NREL/resstock/pull/259), [#261](https://github.com/NREL/resstock/pull/261))
- Update all projects with new heating/cooling setpoint, offset, and magnitude distributions ([#272](https://github.com/NREL/resstock/pull/272))
- Add new ResidentialDemandResponse measure that allows for 8760 DR schedules to be applied to heating/cooling schedules ([#276](https://github.com/NREL/resstock/pull/276))
- Additional options for HVAC, dehumidifier, clothes washer, misc loads, infiltration, etc. ([#264](https://github.com/NREL/resstock/pull/264), [#278](https://github.com/NREL/resstock/pull/278), [#292](https://github.com/NREL/resstock/pull/292))
- Add EV options and update ResidentialMiscLargeUncommonLoads measure with new electric vehicle argument ([#282](https://github.com/NREL/resstock/pull/282))
- Update ResidentialSimulation Controls measure to include a calendar year argument for controlling the simulation start day of week ([#287](https://github.com/NREL/resstock/pull/287))
- Increase number of possible upgrade options from 10 to 25 ([#273](https://github.com/NREL/resstock/pull/273), [#293](https://github.com/NREL/resstock/pull/293))
- Additional "max-tech" options for slab, wall, refrigerator, dishwasher, clothes washer, and lighting ([#296](https://github.com/NREL/resstock/pull/296))
- Add references to ResStock trademark in both the license and readme files ([#302](https://github.com/NREL/resstock/pull/302))
- Report all cost multipliers in the SimulationOutputReport measure ([#304](https://github.com/NREL/resstock/pull/304))
- Add options for low flow fixtures ([#305](https://github.com/NREL/resstock/pull/305))
- Add argument to BuildExistingModel measure that allows the user to ignore measures ([#310](https://github.com/NREL/resstock/pull/310))
- Create example project yaml files for use with buildstockbatch ([#291](https://github.com/NREL/resstock/pull/291), [#314](https://github.com/NREL/resstock/pull/314))
- Create a pull request template to facilitate development ([#317](https://github.com/NREL/resstock/pull/317))
- Update documentation to clarify downselect logic parameters ([#321](https://github.com/NREL/resstock/pull/321))
- Additional options for EnergyStar clothes washer, clothes dryer, dishwasher ([#329](https://github.com/NREL/resstock/pull/329), [#333](https://github.com/NREL/resstock/pull/333))

Fixes
- Bugfix for assuming that all simulations are exactly 365 days ([#255](https://github.com/NREL/resstock/pull/255))
- Bugfix for heating coil defrost strategy ([#258](https://github.com/NREL/resstock/pull/258))
- Various HVAC-related fixes for buildings with central systems ([#263](https://github.com/NREL/resstock/pull/263))
- Update testing project to sweep through more options ([#280](https://github.com/NREL/resstock/pull/280))
- Updates, edits, and clarification to the documentation ([#270](https://github.com/NREL/resstock/pull/270), [#274](https://github.com/NREL/resstock/pull/274), [#285](https://github.com/NREL/resstock/pull/285))
- Skip any reporting measure output requests for datapoints that have been registered as invalid ([#286](https://github.com/NREL/resstock/pull/286))
- Bugfix for when bedrooms are specified for each unit but bathrooms are not ([#295](https://github.com/NREL/resstock/pull/295))
- Ensure that autosizing does not draw the whole tank volume in one minute for solar hot water storage tank ([#307](https://github.com/NREL/resstock/pull/307))
- Remove invalid characters from option names for consistency with buildstockbatch ([#308](https://github.com/NREL/resstock/pull/308))
- Bugfix for ducts occasionally getting placed in the garage attic instead of only unfinished attic ([#309](https://github.com/NREL/resstock/pull/309))
- Able to get past runner values of any type, and not just as string ([#312](https://github.com/NREL/resstock/pull/312))
- Log the error message along with the backtrace when an applied measure fails ([#315](https://github.com/NREL/resstock/pull/315))
- Add tests to ensure that the Run Measure argument is correctly defined in all Apply Upgrade measures for all projects ([#320](https://github.com/NREL/resstock/pull/320))
- Bugfix when specifying numbers of bedrooms to building units ([#330](https://github.com/NREL/resstock/pull/330))
- Enforce rubocop as CI test so code with offenses cannot be merged ([#331](https://github.com/NREL/resstock/pull/331))
- Bugfix for some clothes washer, dishwasher options causing increased energy consumption ([#329](https://github.com/NREL/resstock/pull/329), [#333](https://github.com/NREL/resstock/pull/333))


## ResStock v2.0.0
###### April 17, 2019 - [Diff](https://github.com/NREL/resstock/compare/v1.0.0...v2.0.0)

Features
- Update to OpenStudio v2.8.0 ([#151](https://github.com/NREL/resstock/pull/151))
- Add a multifamily project which includes housing characteristic distributions for single-family detached, single-family attached, and multifamily buildings ([#151](https://github.com/NREL/resstock/pull/151))
- Ability to add central systems (boiler with baseboards, fan coil, PTAC) to multifamily buildings using the openstudio-standards gem ([#151](https://github.com/NREL/resstock/pull/151))
- Ability to simulate large multifamily buildings using "collapsed" buildings with multipliers on building units ([#206](https://github.com/NREL/resstock/pull/206))
- Automatically generate dependency graphs and a dependency wheel for each project ([#211](https://github.com/NREL/resstock/pull/211))
- Add measures for calculating construction properties, modeling power outages and calculating resilience metrics, and calculating utility bills ([#151](https://github.com/NREL/resstock/pull/151))
- Add measure for modeling shared multiifamily facades using adiabatic constructions ([#151](https://github.com/NREL/resstock/pull/151))
- Relocate all measure unit tests, test osw files, and test osm files from archived OpenStudio-BEopt and into this repository ([#151](https://github.com/NREL/resstock/pull/151))
- Create example workflow osw files for single-family detached, single-family attached, and multifamily buildings using TMY weather ([#151](https://github.com/NREL/resstock/pull/151))

Fixes
- Reporting measures read from ReportMeterData table to get disaggregated fan and pump energy ([#151](https://github.com/NREL/resstock/pull/151))
- Break out central system heating, cooling, and pump energy in reporting measures ([#151](https://github.com/NREL/resstock/pull/151))
- Use custom unit conversions script instead of that provided by OpenStudio SDK ([#216](https://github.com/NREL/resstock/pull/216))


## ResStock v1.0.0
###### April 17, 2019<|MERGE_RESOLUTION|>--- conflicted
+++ resolved
@@ -48,13 +48,10 @@
 - Sync the sample probabilities after a bug fix in tsv_dist ([#609](https://github.com/NREL/resstock/pull/609))
 - Fix name of ReEDS balancing areas ([#613](https://github.com/NREL/resstock/pull/613))
 - Fixes hot water distribution internal gains not being zeroed out during vacancies ([#653](https://github.com/NREL/resstock/pull/653))
-<<<<<<< HEAD
-=======
 - Exclude adiabatic doors when outputting the door area cost multiplier ([#674](https://github.com/NREL/resstock/pull/674))
 - Disaggregate the shared fan coil's fan energy use into heating and cooling ([#694](https://github.com/NREL/resstock/pull/694))
 - Fixes hours setpoint not met output to exclude A) no heating and/or cooling equipment and B) finished basements ([#700](https://github.com/NREL/resstock/pull/700))
 - Revert fix to make all Brick >1960 to Wood Frame + Brick facade ([#759](https://github.com/NREL/resstock/pull/759))
->>>>>>> 9aa8a28a
 
 ## ResStock v2.4.0
 
