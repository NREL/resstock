## ResStock v2.2.0 (pending)

Features
<<<<<<< HEAD
- Replace "calendar year" argument with "start day of week" argument in the residential simulation controls measure ([#346](https://github.com/NREL/OpenStudio-BuildStock/pull/346))
- Include additional "daylight saving time" column to timeseries csv file to account for one hour forward and backward time shifts ([#346](https://github.com/NREL/OpenStudio-BuildStock/pull/346))
=======
- Update the single-family detached project with a Geometry Wall Type tsv file for sampling between wood stud and masonry walls ([#357](https://github.com/NREL/OpenStudio-BuildStock/pull/357))
- Made housing characteristics a consistent format. Added integrity check to ensure housing characteristics follow the guildelines specified in read-the-docs ([#353](https://github.com/NREL/OpenStudio-BuildStock/pull/353))
>>>>>>> 16c7c9f9
- Update bedrooms and occupants tsv files with options and probability distributions based on RECS 2015 data ([#340](https://github.com/NREL/OpenStudio-BuildStock/pull/340))
- Add new QOIReport measure for reporting seasonal quantities of interest for uncertainty quantification ([#334](https://github.com/NREL/OpenStudio-BuildStock/pull/334))
- Separate tsv files for bedrooms, cooking range schedule, corridor, holiday lighting, interior/other lighting use, pool schedule, plug loads schedule, and refrigeration schedule ([#338](https://github.com/NREL/OpenStudio-BuildStock/pull/338))

Fixes
<<<<<<< HEAD
- Update each PAT project's AMI selection to "2.9.0" ([#346](https://github.com/NREL/OpenStudio-BuildStock/pull/346))
=======
- Some re-labeling of tsv files, such as "Geometry Building Type" to "Geometry Building Type RECS" and "Geometry Building Type FPL" to "Geometry Building Type ACS" ([#356](https://github.com/NREL/OpenStudio-BuildStock/pull/356))
- Removes option "Auto" from parameter "Occupants" in the options lookup file ([#360](https://github.com/NREL/OpenStudio-BuildStock/pull/360))
- Update the multifamily project's neighbors and orientation tsv files to have geometry building type dependency; remove the now obsolete "Geometry Is Multifamily Low Rise.tsv" file ([#350](https://github.com/NREL/OpenStudio-BuildStock/pull/350))
- Fixes for custom output meters: total site electricity double-counting exterior holiday lighting, and garage lighting all zeroes ([#349](https://github.com/NREL/OpenStudio-BuildStock/pull/349))
>>>>>>> 16c7c9f9
- Remove shared facades tsv files from the multifamily_beta and testing projects ([#301](https://github.com/NREL/OpenStudio-BuildStock/pull/301))
- Move redundant output meter code from individual reporting measures out into shared resource file ([#334](https://github.com/NREL/OpenStudio-BuildStock/pull/334))
- Fix for the power outages measure where the last hour of the day was not getting the new schedule applied ([#238](https://github.com/NREL/OpenStudio-BuildStock/pull/238))

## ResStock v2.1.0
###### November 5, 2019 - [Diff](https://github.com/NREL/OpenStudio-BuildStock/compare/v2.0.0...v2.1.0)

Features
- Update to OpenStudio v2.9.0 ([#322](https://github.com/NREL/OpenStudio-BuildStock/pull/322))
- Unit tests and performance improvements for integrity checks ([#228](https://github.com/NREL/OpenStudio-BuildStock/pull/228), [#237](https://github.com/NREL/OpenStudio-BuildStock/pull/237), [#239](https://github.com/NREL/OpenStudio-BuildStock/pull/239))
- Register climate zones (BA and IECC) based on the simulation EPW file ([#245](https://github.com/NREL/OpenStudio-BuildStock/pull/245))
- Split ResidentialLighting into separate ResidentialLightingInterior and ResidentialLightingOther (with optional exterior holiday lighting) measures ([#244](https://github.com/NREL/OpenStudio-BuildStock/pull/244), [#252](https://github.com/NREL/OpenStudio-BuildStock/pull/252))
- Additional example workflow osw files using TMY/AMY2012/AMY2014 weather for use in regression testing ([#259](https://github.com/NREL/OpenStudio-BuildStock/pull/259), [#261](https://github.com/NREL/OpenStudio-BuildStock/pull/261))
- Update all projects with new heating/cooling setpoint, offset, and magnitude distributions ([#272](https://github.com/NREL/OpenStudio-BuildStock/pull/272))
- Add new ResidentialDemandResponse measure that allows for 8760 DR schedules to be applied to heating/cooling schedules ([#276](https://github.com/NREL/OpenStudio-BuildStock/pull/276))
- Additional options for HVAC, dehumidifier, clothes washer, misc loads, infiltration, etc. ([#264](https://github.com/NREL/OpenStudio-BuildStock/pull/264), [#278](https://github.com/NREL/OpenStudio-BuildStock/pull/278), [#292](https://github.com/NREL/OpenStudio-BuildStock/pull/292))
- Add EV options and update ResidentialMiscLargeUncommonLoads measure with new electric vehicle argument ([#282](https://github.com/NREL/OpenStudio-BuildStock/pull/282))
- Update ResidentialSimulation Controls measure to include a calendar year argument for controlling the simulation start day of week ([#287](https://github.com/NREL/OpenStudio-BuildStock/pull/287))
- Increase number of possible upgrade options from 10 to 25 ([#273](https://github.com/NREL/OpenStudio-BuildStock/pull/273), [#293](https://github.com/NREL/OpenStudio-BuildStock/pull/293))
- Additional "max-tech" options for slab, wall, refrigerator, dishwasher, clothes washer, and lighting ([#296](https://github.com/NREL/OpenStudio-BuildStock/pull/296))
- Add references to ResStock trademark in both the license and readme files ([#302](https://github.com/NREL/OpenStudio-BuildStock/pull/302))
- Report all cost multipliers in the SimulationOutputReport measure ([#304](https://github.com/NREL/OpenStudio-BuildStock/pull/304))
- Add options for low flow fixtures ([#305](https://github.com/NREL/OpenStudio-BuildStock/pull/305))
- Add argument to BuildExistingModel measure that allows the user to ignore measures ([#310](https://github.com/NREL/OpenStudio-BuildStock/pull/310))
- Create example project yaml files for use with buildstockbatch ([#291](https://github.com/NREL/OpenStudio-BuildStock/pull/291), [#314](https://github.com/NREL/OpenStudio-BuildStock/pull/314))
- Create a pull request template to facilitate development ([#317](https://github.com/NREL/OpenStudio-BuildStock/pull/317))
- Update documentation to clarify downselect logic parameters ([#321](https://github.com/NREL/OpenStudio-BuildStock/pull/321))
- Additional options for EnergyStar clothes washer, clothes dryer, dishwasher ([#329](https://github.com/NREL/OpenStudio-BuildStock/pull/329), [#333](https://github.com/NREL/OpenStudio-BuildStock/pull/333))

Fixes
- Bugfix for assuming that all simulations are exactly 365 days ([#255](https://github.com/NREL/OpenStudio-BuildStock/pull/255))
- Bugfix for heating coil defrost strategy ([#258](https://github.com/NREL/OpenStudio-BuildStock/pull/258))
- Various HVAC-related fixes for buildings with central systems ([#263](https://github.com/NREL/OpenStudio-BuildStock/pull/263))
- Update testing project to sweep through more options ([#280](https://github.com/NREL/OpenStudio-BuildStock/pull/280))
- Updates, edits, and clarification to the documentation ([#270](https://github.com/NREL/OpenStudio-BuildStock/pull/270), [#274](https://github.com/NREL/OpenStudio-BuildStock/pull/274), [#285](https://github.com/NREL/OpenStudio-BuildStock/pull/285))
- Skip any reporting measure output requests for datapoints that have been registered as invalid ([#286](https://github.com/NREL/OpenStudio-BuildStock/pull/286))
- Bugfix for when bedrooms are specified for each unit but bathrooms are not ([#295](https://github.com/NREL/OpenStudio-BuildStock/pull/295))
- Ensure that autosizing does not draw the whole tank volume in one minute for solar hot water storage tank ([#307](https://github.com/NREL/OpenStudio-BuildStock/pull/307))
- Remove invalid characters from option names for consistency with buildstockbatch ([#308](https://github.com/NREL/OpenStudio-BuildStock/pull/308))
- Bugfix for ducts occasionally getting placed in the garage attic instead of only unfinished attic ([#309](https://github.com/NREL/OpenStudio-BuildStock/pull/309))
- Able to get past runner values of any type, and not just as string ([#312](https://github.com/NREL/OpenStudio-BuildStock/pull/312))
- Log the error message along with the backtrace when an applied measure fails ([#315](https://github.com/NREL/OpenStudio-BuildStock/pull/315))
- Add tests to ensure that the Run Measure argument is correctly defined in all Apply Upgrade measures for all projects ([#320](https://github.com/NREL/OpenStudio-BuildStock/pull/320))
- Bugfix when specifying numbers of bedrooms to building units ([#330](https://github.com/NREL/OpenStudio-BuildStock/pull/330))
- Enforce rubocop as CI test so code with offenses cannot be merged ([#331](https://github.com/NREL/OpenStudio-BuildStock/pull/331))
- Bugfix for some clothes washer, dishwasher options causing increased energy consumption ([#329](https://github.com/NREL/OpenStudio-BuildStock/pull/329), [#333](https://github.com/NREL/OpenStudio-BuildStock/pull/333))


## ResStock v2.0.0
###### April 17, 2019 - [Diff](https://github.com/NREL/OpenStudio-BuildStock/compare/v1.0.0...v2.0.0)

Features
- Update to OpenStudio v2.8.0 ([#151](https://github.com/NREL/OpenStudio-BuildStock/pull/151))
- Add a multifamily project which includes housing characteristic distributions for single-family detached, single-family attached, and multifamily buildings ([#151](https://github.com/NREL/OpenStudio-BuildStock/pull/151))
- Ability to add central systems (boiler with baseboards, fan coil, PTAC) to multifamily buildings using the openstudio-standards gem ([#151](https://github.com/NREL/OpenStudio-BuildStock/pull/151))
- Ability to simulate large multifamily buildings using "collapsed" buildings with multipliers on building units ([#206](https://github.com/NREL/OpenStudio-BuildStock/pull/206))
- Automatically generate dependency graphs and a dependency wheel for each project ([#211](https://github.com/NREL/OpenStudio-BuildStock/pull/211))
- Add measures for calculating construction properties, modeling power outages and calculating resilience metrics, and calculating utility bills ([#151](https://github.com/NREL/OpenStudio-BuildStock/pull/151))
- Add measure for modeling shared multiifamily facades using adiabatic constructions ([#151](https://github.com/NREL/OpenStudio-BuildStock/pull/151))
- Relocate all measure unit tests, test osw files, and test osm files from archived OpenStudio-BEopt and into this repository ([#151](https://github.com/NREL/OpenStudio-BuildStock/pull/151))
- Create example workflow osw files for single-family detached, single-family attached, and multifamily buildings using TMY weather ([#151](https://github.com/NREL/OpenStudio-BuildStock/pull/151))

Fixes
- Reporting measures read from ReportMeterData table to get disaggregated fan and pump energy ([#151](https://github.com/NREL/OpenStudio-BuildStock/pull/151))
- Break out central system heating, cooling, and pump energy in reporting measures ([#151](https://github.com/NREL/OpenStudio-BuildStock/pull/151))
- Use custom unit conversions script instead of that provided by OpenStudio SDK ([#216](https://github.com/NREL/OpenStudio-BuildStock/pull/216))


## ResStock v1.0.0
###### April 17, 2019<|MERGE_RESOLUTION|>--- conflicted
+++ resolved
@@ -1,26 +1,19 @@
 ## ResStock v2.2.0 (pending)
 
 Features
-<<<<<<< HEAD
-- Replace "calendar year" argument with "start day of week" argument in the residential simulation controls measure ([#346](https://github.com/NREL/OpenStudio-BuildStock/pull/346))
-- Include additional "daylight saving time" column to timeseries csv file to account for one hour forward and backward time shifts ([#346](https://github.com/NREL/OpenStudio-BuildStock/pull/346))
-=======
 - Update the single-family detached project with a Geometry Wall Type tsv file for sampling between wood stud and masonry walls ([#357](https://github.com/NREL/OpenStudio-BuildStock/pull/357))
 - Made housing characteristics a consistent format. Added integrity check to ensure housing characteristics follow the guildelines specified in read-the-docs ([#353](https://github.com/NREL/OpenStudio-BuildStock/pull/353))
->>>>>>> 16c7c9f9
+- Include additional "daylight saving time" column to timeseries csv file to account for one hour forward and backward time shifts ([#346](https://github.com/NREL/OpenStudio-BuildStock/pull/346))
 - Update bedrooms and occupants tsv files with options and probability distributions based on RECS 2015 data ([#340](https://github.com/NREL/OpenStudio-BuildStock/pull/340))
 - Add new QOIReport measure for reporting seasonal quantities of interest for uncertainty quantification ([#334](https://github.com/NREL/OpenStudio-BuildStock/pull/334))
 - Separate tsv files for bedrooms, cooking range schedule, corridor, holiday lighting, interior/other lighting use, pool schedule, plug loads schedule, and refrigeration schedule ([#338](https://github.com/NREL/OpenStudio-BuildStock/pull/338))
 
 Fixes
-<<<<<<< HEAD
-- Update each PAT project's AMI selection to "2.9.0" ([#346](https://github.com/NREL/OpenStudio-BuildStock/pull/346))
-=======
 - Some re-labeling of tsv files, such as "Geometry Building Type" to "Geometry Building Type RECS" and "Geometry Building Type FPL" to "Geometry Building Type ACS" ([#356](https://github.com/NREL/OpenStudio-BuildStock/pull/356))
 - Removes option "Auto" from parameter "Occupants" in the options lookup file ([#360](https://github.com/NREL/OpenStudio-BuildStock/pull/360))
+- Update each PAT project's AMI selection to "2.9.0" ([#346](https://github.com/NREL/OpenStudio-BuildStock/pull/346))
 - Update the multifamily project's neighbors and orientation tsv files to have geometry building type dependency; remove the now obsolete "Geometry Is Multifamily Low Rise.tsv" file ([#350](https://github.com/NREL/OpenStudio-BuildStock/pull/350))
 - Fixes for custom output meters: total site electricity double-counting exterior holiday lighting, and garage lighting all zeroes ([#349](https://github.com/NREL/OpenStudio-BuildStock/pull/349))
->>>>>>> 16c7c9f9
 - Remove shared facades tsv files from the multifamily_beta and testing projects ([#301](https://github.com/NREL/OpenStudio-BuildStock/pull/301))
 - Move redundant output meter code from individual reporting measures out into shared resource file ([#334](https://github.com/NREL/OpenStudio-BuildStock/pull/334))
 - Fix for the power outages measure where the last hour of the day was not getting the new schedule applied ([#238](https://github.com/NREL/OpenStudio-BuildStock/pull/238))
