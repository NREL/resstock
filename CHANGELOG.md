--- conflicted
+++ resolved
@@ -1,16 +1,11 @@
 ## ResStock v2.3.0 (pending)
 
 Features
-<<<<<<< HEAD
 - Add more detailed spatial specification (State, County, PUMA, Census Division, Census Region, ISO/RTO region, ASHRAE/IECC climate zone, Building America climate zone). Include housing characteristics based on PUMS (Geometry Building Type ACS, Vintage, Heating Fuel). ([#377](https://github.com/NREL/OpenStudio-BuildStock/pull/377))
 
 Fixes
-=======
 - Update the multifamily project with a Geometry Wall Type tsv file for sampling between wood stud and masonry walls ([#382](https://github.com/NREL/OpenStudio-BuildStock/pull/382))
-
-Fixes
 - Refactor the RECS tsv makers for years 2009 and 2015 ([#382](https://github.com/NREL/OpenStudio-BuildStock/pull/382))
->>>>>>> 6edefdcf
 
 ## ResStock v2.2.0
 
