--- conflicted
+++ resolved
@@ -1,17 +1,12 @@
 ## ResStock v2.6.0 (pending)
 
 Features
-<<<<<<< HEAD
 - For the testing project, sample equal distributions of smooth and stochastic schedules (each 50%) ([#828](https://github.com/NREL/resstock/pull/828))
 
 Fixes
 - Clean up option names for natural ventilation and hot water distribution ([#828](https://github.com/NREL/resstock/pull/828))
-=======
+- For homes with a finished attic or cathedral ceilings, models a conditioned attic instead of a vented attic ([#830](https://github.com/NREL/resstock/pull/830))
 - Enable the HEScore workflow to be run with BuildExistingModel ([#782](https://github.com/NREL/resstock/pull/782))
-
-Fixes
-- For homes with a finished attic or cathedral ceilings, models a conditioned attic instead of a vented attic ([#830](https://github.com/NREL/resstock/pull/830))
->>>>>>> 4deb2457
 
 ## ResStock v2.5.0
 ###### February 9, 2022 - [Diff](https://github.com/NREL/OpenStudio-BuildStock/compare/v2.4.0...v2.5.0)
