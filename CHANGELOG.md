--- conflicted
+++ resolved
@@ -10,11 +10,8 @@
 - Add Water Heater Location and Geometry Space Combination, update Geometry Garage and Geometry Floor Area Bin to RECS2020, update RECS2020 microdata from v2 to v4, auto-generate buildstocks for yml_precomputed tests ([#1125](https://github.com/NREL/resstock/pull/1125))
 - Add ability to request timeseries resilience output from the yml file ([#1113](https://github.com/NREL/resstock/pull/1113))
 - Add ability to calculate detailed utility bills based on a user-specified TSV file of paths to JSON utility rate tariff files ([#1109](https://github.com/NREL/resstock/pull/1109))
-<<<<<<< HEAD
+- Update to OpenStudio v3.7.0 ([#1144](https://github.com/NREL/resstock/pull/1144))
 - Automate creation of new "Arguments" documentation sections for summarizing arguments in options_lookup.tsv ([#1146](https://github.com/NREL/resstock/pull/1146))
-=======
-- Update to OpenStudio v3.7.0 ([#1144](https://github.com/NREL/resstock/pull/1144))
->>>>>>> 3954b3eb
 
 Fixes
 - Set standard format for options_lookup ([#962](https://github.com/NREL/resstock/pull/962))
