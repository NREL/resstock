--- conflicted
+++ resolved
@@ -28,11 +28,8 @@
 - Reduces window interior shading during Winter to match ANSI/RESNET/ICC 301 assumption ([#649](https://github.com/NREL/resstock/pull/649))
 - Updates ceiling fan model based on ANSI/RESNET ICC 301 assumptions ([#652](https://github.com/NREL/resstock/pull/652))
 - Updates infiltration model pressure coefficient ([#670](https://github.com/NREL/resstock/pull/670))
-<<<<<<< HEAD
+- Updates mechanical ventilation options/model to ASHRAE 62.2-2019 and adds a "Flow Rate, Mechanical Ventilation (cfm)" output ([#675](https://github.com/NREL/resstock/pull/675))
 - Add PV ownership and PV system size distributions using 2019 Tracking the Sun and GTM report on solar installation. ([#673](https://github.com/NREL/resstock/pull/673))
-=======
-- Updates mechanical ventilation options/model to ASHRAE 62.2-2019 and adds a "Flow Rate, Mechanical Ventilation (cfm)" output ([#675](https://github.com/NREL/resstock/pull/675))
->>>>>>> 20dc38f7
 
 Fixes
 - Fixes significant runtime bottleneck in TSV fetching in BuildExistingModel & ApplyUpgrade measures ([#543](https://github.com/NREL/resstock/pull/543))
