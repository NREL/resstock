--- conflicted
+++ resolved
@@ -1,11 +1,8 @@
 ## ResStock v2.6.0 (pending)
 
 Features
-<<<<<<< HEAD
 - Add a new "Floor Area * Insulation Increase, Attic (ft^2 * Delta R-value)" cost multiplier for handling incremental costs of adding attic insulation ([#842](https://github.com/NREL/resstock/pull/842))
-=======
 - Allow air leakage % reduction upgrades (e.g., 25%), and add a new "Floor Area * Infiltration Reduction  Conditioned (ft^2 * Delta ACH50)" cost multiplier for handling incremental costs of such upgrades ([#840](https://github.com/NREL/resstock/pull/840))
->>>>>>> 1a824ec5
 - Allow upgrade options to be defined in the lookup using measures other than ResStockArguments ([#839](https://github.com/NREL/resstock/pull/839))
 - Enable rim joists for homes with basements/crawlspaces; assumes a height of 9.25 inches and calculates rim joist assembly R-value from new insulation arguments ([#831](https://github.com/NREL/resstock/pull/831))
 - Enable the HEScore workflow to be run with BuildExistingModel ([#782](https://github.com/NREL/resstock/pull/782))
