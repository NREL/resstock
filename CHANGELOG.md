## ResStock v2.3.0 (pending)

Features
- Remove the single-family detached project, and remove PAT from the testing and multifamily projects ([#402](https://github.com/NREL/OpenStudio-BuildStock/pull/402))
- Relocate the data folder, along with tsv makers, to a separate private repository ([#401](https://github.com/NREL/OpenStudio-BuildStock/pull/401))
- Update the single-family detached and multifamily projects with more up-to-date lighting stock distributions ([#392](https://github.com/NREL/OpenStudio-BuildStock/pull/392))
- Update Insulation Finished Attic tsv with more options for insulation levels ([#395](https://github.com/NREL/OpenStudio-BuildStock/pull/395))
- Add ability to ignore comment lines with the "#" symbol ([#408](https://github.com/NREL/OpenStudio-BuildStock/pull/408))
- Update occupant and plug loads equations based on RECS 2015 data; replace floor area with occupants as independent variable in plug loads equation; allow modeling of zero-bedroom units (e.g., studios) ([#324](https://github.com/NREL/OpenStudio-BuildStock/pull/324))
- New geospatial characteristics have been added or updated. New geospatial characteristics are as follows: ASHRAE IECC Climate Zone 2004, State, County, PUMA, Census Division, Census Region, Building America Climate Zone, and ISO/RTO Region. The top level housing characteristic is now ASHRAE IECC Climate Zone 2004. Now using data from the American Community Survey Public Use Microdata Sample (ACS PUMS) for Building Type, Vintage, and Heating Fuel ([#416](https://github.com/NREL/OpenStudio-BuildStock/pull/416)).
- Update HVAC System Cooling TSV with air-conditioning saturations ("None", "Room AC", or "Central AC") from American Housing Survey for Custom Region 04. Efficiency probabilities remain based on RECS 2009 ([#418](https://github.com/NREL/OpenStudio-BuildStock/pull/418))
- Diversify the timing heating and cooling setpoint setbacks ([#414](https://github.com/NREL/OpenStudio-BuildStock/pull/414)).
- Reduce the number of appliances in multifamily units. Adding RECS building type as a dependencies to clothes washers, clothes dryers, dishwashers, refrigerators, extra refrigerators, and stand-alone freezers. Update refrigeration levels based on RECS 2009 age and shipment-weighted efficiency by year. Now using the American Housing Survey (AHS) for clothes washer and clothes dryer saturations. New geographic field, AHS Region, which uses the top 15 largest Core Based Statistical Areas (CBSAs) and Non-CBSA Census Divisions. ([420](https://github.com/NREL/OpenStudio-BuildStock/pull/420)).
<<<<<<< HEAD
- Increase the diversity of the floor areas that are simulated. Geometry House Size has been replaced by Geometry Floor Area Coarse and Geometry Floor Area Fine. Now using AHS for specifying the floor area. Floor areas differ by non-Core Based Statistical Areas (CBSAs) Census Divisions and the top 15 largest CBSAs ([#425](https://github.com/NREL/OpenStudio-BuildStock/pull/425)).
=======
- Exterior lighting schedule changed from using interior lighting sunrise/sunset algorithm to T24 2016 Residential ACM Appendix C Table 8 Exterior Lighting Hourly Multiplier for weekdays and weekends ([#419](https://github.com/NREL/OpenStudio-BuildStock/pull/419))

>>>>>>> 9c07840b

Fixes
- Exclude net site energy consumption from annual and timeseries simulation output ("total" now reflects net of pv); change `include_enduse_subcategories` argument default to "true"; report either total interior equipment OR each of its components ([#405](https://github.com/NREL/OpenStudio-BuildStock/pull/405))
- Refactor the tsv maker classes to accommodate more data sources ([#392](https://github.com/NREL/OpenStudio-BuildStock/pull/392))
- Revert plug load schedule to RBSA for the National Average option ([#355](https://github.com/NREL/OpenStudio-BuildStock/pull/355))
- Removed the "Geometry Unit Stories SF" and "Geometry Unit Stories MF" housing characteristics. Unit stories are instead represented by the "Geometry Stories" housing characteristic ([#416](https://github.com/NREL/OpenStudio-BuildStock/pull/416)).

## ResStock v2.2.3
###### March 9, 2020 - [Diff](https://github.com/NREL/OpenStudio-BuildStock/compare/v2.2.2...v2.2.3)

Fixes
- Update the weather zip file url in each PAT project to point to data.nrel.gov ([#422](https://github.com/NREL/OpenStudio-BuildStock/pull/422))

## ResStock v2.2.2
###### February 19, 2020 - [Diff](https://github.com/NREL/OpenStudio-BuildStock/compare/v2.2.1...v2.2.2)

Fixes
- Update the datapoint initialization script to download weather files to a common zip filename ([#406](https://github.com/NREL/OpenStudio-BuildStock/pull/406))

## ResStock v2.2.1
###### February 7, 2020 - [Diff](https://github.com/NREL/OpenStudio-BuildStock/compare/v2.2.0...v2.2.1)

Features
- Update the multifamily project with a Geometry Wall Type tsv file for sampling between wood stud and masonry walls ([#382](https://github.com/NREL/OpenStudio-BuildStock/pull/382))

Fixes
- Add generation of the Geometry Wall Type tsv file for the single-family detached project to the 2009 RECS tsv maker; this corrects the tsv file ([#387](https://github.com/NREL/OpenStudio-BuildStock/pull/387))
- Add generation of the Misc Pool tsv file (with Geometry Building Type and Location Region dependencies) to the 2009 RECS tsv maker; this also corrects having pool pumps for all homes ([#387](https://github.com/NREL/OpenStudio-BuildStock/pull/387))
- Refactor the RECS tsv makers for years 2009 and 2015 ([#382](https://github.com/NREL/OpenStudio-BuildStock/pull/382))

## ResStock v2.2.0
###### January 30, 2020 - [Diff](https://github.com/NREL/OpenStudio-BuildStock/compare/v2.1.0...v2.2.0)

Features
- The results csv now optionally reports annual totals for all end use subcategories, including appliances, plug loads, etc. ([#371](https://github.com/NREL/OpenStudio-BuildStock/pull/371))
- Split out national average options so not all homes have all miscellaneous equipment, and add none options to appliances ([#362](https://github.com/NREL/OpenStudio-BuildStock/pull/362))
- Update the single-family detached project with a Geometry Wall Type tsv file for sampling between wood stud and masonry walls ([#357](https://github.com/NREL/OpenStudio-BuildStock/pull/357))
- Made housing characteristics a consistent format. Added integrity check to ensure housing characteristics follow the guildelines specified in read-the-docs ([#353](https://github.com/NREL/OpenStudio-BuildStock/pull/353))
- Include additional "daylight saving time" and "utc time" columns to timeseries csv file to account for one hour forward and backward time shifts ([#346](https://github.com/NREL/OpenStudio-BuildStock/pull/346))
- Update bedrooms and occupants tsv files with options and probability distributions based on RECS 2015 data ([#340](https://github.com/NREL/OpenStudio-BuildStock/pull/340))
- Add new QOIReport measure for reporting seasonal quantities of interest for uncertainty quantification ([#334](https://github.com/NREL/OpenStudio-BuildStock/pull/334))
- Separate tsv files for bedrooms, cooking range schedule, corridor, holiday lighting, interior/other lighting use, pool schedule, plug loads schedule, and refrigeration schedule ([#338](https://github.com/NREL/OpenStudio-BuildStock/pull/338))

Fixes
- Allow Wood Stove option as an upgrade, and account for wood heating energy in simulation output ([#372](https://github.com/NREL/OpenStudio-BuildStock/pull/372))
- Custom meters for ceiling fan, hot water recirc pump, and vehicle end use subcategories were not properly implemented ([#371](https://github.com/NREL/OpenStudio-BuildStock/pull/371))
- Some re-labeling of tsv files, such as "Geometry Building Type" to "Geometry Building Type RECS" and "Geometry Building Type FPL" to "Geometry Building Type ACS" ([#356](https://github.com/NREL/OpenStudio-BuildStock/pull/356))
- Removes option "Auto" from parameter "Occupants" in the options lookup file ([#360](https://github.com/NREL/OpenStudio-BuildStock/pull/360))
- Update the multifamily project's neighbors and orientation tsv files to have geometry building type dependency; remove the now obsolete "Geometry Is Multifamily Low Rise.tsv" file ([#350](https://github.com/NREL/OpenStudio-BuildStock/pull/350))
- Update each PAT project's AMI selection to "2.9.0" ([#346](https://github.com/NREL/OpenStudio-BuildStock/pull/346))
- Fixes for custom output meters: total site electricity double-counting exterior holiday lighting, and garage lighting all zeroes ([#349](https://github.com/NREL/OpenStudio-BuildStock/pull/349))
- Remove shared facades tsv files from the multifamily_beta and testing projects ([#301](https://github.com/NREL/OpenStudio-BuildStock/pull/301))
- Move redundant output meter code from individual reporting measures out into shared resource file ([#334](https://github.com/NREL/OpenStudio-BuildStock/pull/334))
- Fix for the power outages measure where the last hour of the day was not getting the new schedule applied ([#238](https://github.com/NREL/OpenStudio-BuildStock/pull/238))

## ResStock v2.1.0
###### November 5, 2019 - [Diff](https://github.com/NREL/OpenStudio-BuildStock/compare/v2.0.0...v2.1.0)

Features
- Update to OpenStudio v2.9.0 ([#322](https://github.com/NREL/OpenStudio-BuildStock/pull/322))
- Unit tests and performance improvements for integrity checks ([#228](https://github.com/NREL/OpenStudio-BuildStock/pull/228), [#237](https://github.com/NREL/OpenStudio-BuildStock/pull/237), [#239](https://github.com/NREL/OpenStudio-BuildStock/pull/239))
- Register climate zones (BA and IECC) based on the simulation EPW file ([#245](https://github.com/NREL/OpenStudio-BuildStock/pull/245))
- Split ResidentialLighting into separate ResidentialLightingInterior and ResidentialLightingOther (with optional exterior holiday lighting) measures ([#244](https://github.com/NREL/OpenStudio-BuildStock/pull/244), [#252](https://github.com/NREL/OpenStudio-BuildStock/pull/252))
- Additional example workflow osw files using TMY/AMY2012/AMY2014 weather for use in regression testing ([#259](https://github.com/NREL/OpenStudio-BuildStock/pull/259), [#261](https://github.com/NREL/OpenStudio-BuildStock/pull/261))
- Update all projects with new heating/cooling setpoint, offset, and magnitude distributions ([#272](https://github.com/NREL/OpenStudio-BuildStock/pull/272))
- Add new ResidentialDemandResponse measure that allows for 8760 DR schedules to be applied to heating/cooling schedules ([#276](https://github.com/NREL/OpenStudio-BuildStock/pull/276))
- Additional options for HVAC, dehumidifier, clothes washer, misc loads, infiltration, etc. ([#264](https://github.com/NREL/OpenStudio-BuildStock/pull/264), [#278](https://github.com/NREL/OpenStudio-BuildStock/pull/278), [#292](https://github.com/NREL/OpenStudio-BuildStock/pull/292))
- Add EV options and update ResidentialMiscLargeUncommonLoads measure with new electric vehicle argument ([#282](https://github.com/NREL/OpenStudio-BuildStock/pull/282))
- Update ResidentialSimulation Controls measure to include a calendar year argument for controlling the simulation start day of week ([#287](https://github.com/NREL/OpenStudio-BuildStock/pull/287))
- Increase number of possible upgrade options from 10 to 25 ([#273](https://github.com/NREL/OpenStudio-BuildStock/pull/273), [#293](https://github.com/NREL/OpenStudio-BuildStock/pull/293))
- Additional "max-tech" options for slab, wall, refrigerator, dishwasher, clothes washer, and lighting ([#296](https://github.com/NREL/OpenStudio-BuildStock/pull/296))
- Add references to ResStock trademark in both the license and readme files ([#302](https://github.com/NREL/OpenStudio-BuildStock/pull/302))
- Report all cost multipliers in the SimulationOutputReport measure ([#304](https://github.com/NREL/OpenStudio-BuildStock/pull/304))
- Add options for low flow fixtures ([#305](https://github.com/NREL/OpenStudio-BuildStock/pull/305))
- Add argument to BuildExistingModel measure that allows the user to ignore measures ([#310](https://github.com/NREL/OpenStudio-BuildStock/pull/310))
- Create example project yaml files for use with buildstockbatch ([#291](https://github.com/NREL/OpenStudio-BuildStock/pull/291), [#314](https://github.com/NREL/OpenStudio-BuildStock/pull/314))
- Create a pull request template to facilitate development ([#317](https://github.com/NREL/OpenStudio-BuildStock/pull/317))
- Update documentation to clarify downselect logic parameters ([#321](https://github.com/NREL/OpenStudio-BuildStock/pull/321))
- Additional options for EnergyStar clothes washer, clothes dryer, dishwasher ([#329](https://github.com/NREL/OpenStudio-BuildStock/pull/329), [#333](https://github.com/NREL/OpenStudio-BuildStock/pull/333))

Fixes
- Bugfix for assuming that all simulations are exactly 365 days ([#255](https://github.com/NREL/OpenStudio-BuildStock/pull/255))
- Bugfix for heating coil defrost strategy ([#258](https://github.com/NREL/OpenStudio-BuildStock/pull/258))
- Various HVAC-related fixes for buildings with central systems ([#263](https://github.com/NREL/OpenStudio-BuildStock/pull/263))
- Update testing project to sweep through more options ([#280](https://github.com/NREL/OpenStudio-BuildStock/pull/280))
- Updates, edits, and clarification to the documentation ([#270](https://github.com/NREL/OpenStudio-BuildStock/pull/270), [#274](https://github.com/NREL/OpenStudio-BuildStock/pull/274), [#285](https://github.com/NREL/OpenStudio-BuildStock/pull/285))
- Skip any reporting measure output requests for datapoints that have been registered as invalid ([#286](https://github.com/NREL/OpenStudio-BuildStock/pull/286))
- Bugfix for when bedrooms are specified for each unit but bathrooms are not ([#295](https://github.com/NREL/OpenStudio-BuildStock/pull/295))
- Ensure that autosizing does not draw the whole tank volume in one minute for solar hot water storage tank ([#307](https://github.com/NREL/OpenStudio-BuildStock/pull/307))
- Remove invalid characters from option names for consistency with buildstockbatch ([#308](https://github.com/NREL/OpenStudio-BuildStock/pull/308))
- Bugfix for ducts occasionally getting placed in the garage attic instead of only unfinished attic ([#309](https://github.com/NREL/OpenStudio-BuildStock/pull/309))
- Able to get past runner values of any type, and not just as string ([#312](https://github.com/NREL/OpenStudio-BuildStock/pull/312))
- Log the error message along with the backtrace when an applied measure fails ([#315](https://github.com/NREL/OpenStudio-BuildStock/pull/315))
- Add tests to ensure that the Run Measure argument is correctly defined in all Apply Upgrade measures for all projects ([#320](https://github.com/NREL/OpenStudio-BuildStock/pull/320))
- Bugfix when specifying numbers of bedrooms to building units ([#330](https://github.com/NREL/OpenStudio-BuildStock/pull/330))
- Enforce rubocop as CI test so code with offenses cannot be merged ([#331](https://github.com/NREL/OpenStudio-BuildStock/pull/331))
- Bugfix for some clothes washer, dishwasher options causing increased energy consumption ([#329](https://github.com/NREL/OpenStudio-BuildStock/pull/329), [#333](https://github.com/NREL/OpenStudio-BuildStock/pull/333))


## ResStock v2.0.0
###### April 17, 2019 - [Diff](https://github.com/NREL/OpenStudio-BuildStock/compare/v1.0.0...v2.0.0)

Features
- Update to OpenStudio v2.8.0 ([#151](https://github.com/NREL/OpenStudio-BuildStock/pull/151))
- Add a multifamily project which includes housing characteristic distributions for single-family detached, single-family attached, and multifamily buildings ([#151](https://github.com/NREL/OpenStudio-BuildStock/pull/151))
- Ability to add central systems (boiler with baseboards, fan coil, PTAC) to multifamily buildings using the openstudio-standards gem ([#151](https://github.com/NREL/OpenStudio-BuildStock/pull/151))
- Ability to simulate large multifamily buildings using "collapsed" buildings with multipliers on building units ([#206](https://github.com/NREL/OpenStudio-BuildStock/pull/206))
- Automatically generate dependency graphs and a dependency wheel for each project ([#211](https://github.com/NREL/OpenStudio-BuildStock/pull/211))
- Add measures for calculating construction properties, modeling power outages and calculating resilience metrics, and calculating utility bills ([#151](https://github.com/NREL/OpenStudio-BuildStock/pull/151))
- Add measure for modeling shared multiifamily facades using adiabatic constructions ([#151](https://github.com/NREL/OpenStudio-BuildStock/pull/151))
- Relocate all measure unit tests, test osw files, and test osm files from archived OpenStudio-BEopt and into this repository ([#151](https://github.com/NREL/OpenStudio-BuildStock/pull/151))
- Create example workflow osw files for single-family detached, single-family attached, and multifamily buildings using TMY weather ([#151](https://github.com/NREL/OpenStudio-BuildStock/pull/151))

Fixes
- Reporting measures read from ReportMeterData table to get disaggregated fan and pump energy ([#151](https://github.com/NREL/OpenStudio-BuildStock/pull/151))
- Break out central system heating, cooling, and pump energy in reporting measures ([#151](https://github.com/NREL/OpenStudio-BuildStock/pull/151))
- Use custom unit conversions script instead of that provided by OpenStudio SDK ([#216](https://github.com/NREL/OpenStudio-BuildStock/pull/216))


## ResStock v1.0.0
###### April 17, 2019<|MERGE_RESOLUTION|>--- conflicted
+++ resolved
@@ -11,12 +11,8 @@
 - Update HVAC System Cooling TSV with air-conditioning saturations ("None", "Room AC", or "Central AC") from American Housing Survey for Custom Region 04. Efficiency probabilities remain based on RECS 2009 ([#418](https://github.com/NREL/OpenStudio-BuildStock/pull/418))
 - Diversify the timing heating and cooling setpoint setbacks ([#414](https://github.com/NREL/OpenStudio-BuildStock/pull/414)).
 - Reduce the number of appliances in multifamily units. Adding RECS building type as a dependencies to clothes washers, clothes dryers, dishwashers, refrigerators, extra refrigerators, and stand-alone freezers. Update refrigeration levels based on RECS 2009 age and shipment-weighted efficiency by year. Now using the American Housing Survey (AHS) for clothes washer and clothes dryer saturations. New geographic field, AHS Region, which uses the top 15 largest Core Based Statistical Areas (CBSAs) and Non-CBSA Census Divisions. ([420](https://github.com/NREL/OpenStudio-BuildStock/pull/420)).
-<<<<<<< HEAD
+- Exterior lighting schedule changed from using interior lighting sunrise/sunset algorithm to T24 2016 Residential ACM Appendix C Table 8 Exterior Lighting Hourly Multiplier for weekdays and weekends ([#419](https://github.com/NREL/OpenStudio-BuildStock/pull/419))
 - Increase the diversity of the floor areas that are simulated. Geometry House Size has been replaced by Geometry Floor Area Coarse and Geometry Floor Area Fine. Now using AHS for specifying the floor area. Floor areas differ by non-Core Based Statistical Areas (CBSAs) Census Divisions and the top 15 largest CBSAs ([#425](https://github.com/NREL/OpenStudio-BuildStock/pull/425)).
-=======
-- Exterior lighting schedule changed from using interior lighting sunrise/sunset algorithm to T24 2016 Residential ACM Appendix C Table 8 Exterior Lighting Hourly Multiplier for weekdays and weekends ([#419](https://github.com/NREL/OpenStudio-BuildStock/pull/419))
-
->>>>>>> 9c07840b
 
 Fixes
 - Exclude net site energy consumption from annual and timeseries simulation output ("total" now reflects net of pv); change `include_enduse_subcategories` argument default to "true"; report either total interior equipment OR each of its components ([#405](https://github.com/NREL/OpenStudio-BuildStock/pull/405))
