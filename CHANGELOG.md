--- conflicted
+++ resolved
@@ -6,13 +6,6 @@
 - Reduce vacant unit heating setpoints to 55F ([#541](https://github.com/NREL/resstock/pull/541))
 - Introduce a CEC Building Climate Zone tag for samples in California ([#548](https://github.com/NREL/resstock/pull/548))
 - Increase LED saturation to approximately 2019 levels ([#545](https://github.com/NREL/resstock/pull/545))
-<<<<<<< HEAD
-- Include HVAC cooling type as a dependency to cooling setpoint ([#551](https://github.com/NREL/resstock/pull/551))
-- Include electric zonal heating equipment as a dependency in heating setpoint-related tsvs ([#549](https://github.com/NREL/resstock/pull/549))
-- Geo-temporal shifting of the stochastic load model schedules using the American Time Use Survey ([#550](https://github.com/NREL/resstock/pull/550))
-- Use Schedule:File with well pump / vehicle plug loads, as well as gas grill / fireplace / lighting fuel loads. This enables the optional vacancy period to apply to these end uses ([#566](https://github.com/NREL/resstock/pull/556))
-- Introduce GEB capabilities for water heaters, including the ability to schedule setpoint and HPWH operating mode ([#483] (https://github.com/NREL/resstock/pull/483))
-=======
 - Introduce GEB capabilities for water heaters, including the ability to schedule setpoint and HPWH operating mode ([#483](https://github.com/NREL/resstock/pull/483))
 - Include HVAC cooling type as a dependency to cooling setpoint ([#551](https://github.com/NREL/resstock/pull/551))
 - Include electric zonal heating equipment as a dependency in heating setpoint-related tsvs ([#549](https://github.com/NREL/resstock/pull/549))
@@ -39,7 +32,6 @@
 - Add PV ownership and PV system size distributions using 2019 Tracking the Sun and GTM report on solar installation. ([#673](https://github.com/NREL/resstock/pull/673))
 - Add optional argument to ResidentialLocation measure for setting the IECC climate zone ([#755](https://github.com/NREL/resstock/pull/764))
 - Add Geometry Story Bin tsv and Geometry Story Bin dep to Geometry Wall Type. ([#759](https://github.com/NREL/resstock/pull/759))
->>>>>>> d6f6ffbf
 
 Fixes
 - Fixes significant runtime bottleneck in TSV fetching in BuildExistingModel & ApplyUpgrade measures ([#543](https://github.com/NREL/resstock/pull/543))
@@ -47,8 +39,6 @@
 - Reverses the material layers of the unfinished attic floor construction so that they are correctly ordered outside-to-inside ([#556](https://github.com/NREL/resstock/pull/556))
 - Fixes invalid garage and living space dimension errors ([#560](https://github.com/NREL/resstock/pull/560))
 - Set all mini-split heat pump supplemental capacity to autosize ([#564](https://github.com/NREL/resstock/pull/564))
-<<<<<<< HEAD
-=======
 - Reduce stochastic schedule generation runtime by over 50% ([#571](https://github.com/NREL/resstock/pull/571), [#577](https://github.com/NREL/resstock/pull/577))
 - Fixes the problem that `Heating Type=Void` is showing up in buildstock samples ([#568](https://github.com/NREL/resstock/pull/568))
 - Set AZ counties to NA daylight saving times instead of some AR counties ([#585](https://github.com/NREL/resstock/pull/585)) 
@@ -62,7 +52,6 @@
 - Disaggregate the shared fan coil's fan energy use into heating and cooling ([#694](https://github.com/NREL/resstock/pull/694))
 - Fixes hours setpoint not met output to exclude A) no heating and/or cooling equipment and B) finished basements ([#700](https://github.com/NREL/resstock/pull/700))
 - Revert fix to make all Brick >1960 to Wood Frame + Brick facade ([#759](https://github.com/NREL/resstock/pull/759))
->>>>>>> d6f6ffbf
 
 ## ResStock v2.4.0
 
