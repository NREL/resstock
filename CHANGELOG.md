--- conflicted
+++ resolved
@@ -19,15 +19,12 @@
 - Revert plug load schedule to RBSA for the National Average option ([#355](https://github.com/NREL/OpenStudio-BuildStock/pull/355))
 - Removed the "Geometry Unit Stories SF" and "Geometry Unit Stories MF" housing characteristics. Unit stories are instead represented by the "Geometry Stories" housing characteristic ([#416](https://github.com/NREL/OpenStudio-BuildStock/pull/416)).
 
-<<<<<<< HEAD
-=======
 ## ResStock v2.2.3
 ###### March 9, 2020 - [Diff](https://github.com/NREL/OpenStudio-BuildStock/compare/v2.2.2...v2.2.3)
 
 Fixes
 - Update the weather zip file url in each PAT project to point to data.nrel.gov ([#422](https://github.com/NREL/OpenStudio-BuildStock/pull/422))
 
->>>>>>> 7176d428
 ## ResStock v2.2.2
 ###### February 19, 2020 - [Diff](https://github.com/NREL/OpenStudio-BuildStock/compare/v2.2.1...v2.2.2)
 
