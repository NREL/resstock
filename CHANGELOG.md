--- conflicted
+++ resolved
@@ -31,13 +31,8 @@
 - Updates mechanical ventilation options/model to ASHRAE 62.2-2019 and adds a "Flow Rate, Mechanical Ventilation (cfm)" output ([#675](https://github.com/NREL/resstock/pull/675))
 - Add PV ownership and PV system size distributions using 2019 Tracking the Sun and GTM report on solar installation. ([#673](https://github.com/NREL/resstock/pull/673))
 - Add optional argument to ResidentialLocation measure for setting the IECC climate zone ([#755](https://github.com/NREL/resstock/pull/764))
-<<<<<<< HEAD
-- Add Geometry Story Bin tsv and Geometry Story Bin dep to Geometry Wall Type ([#759](https://github.com/NREL/resstock/pull/759))
-- New BuildExistingModel arguments and measure to run the Home Energy Score workflow ([#782](https://github.com/NREL/resstock/pull/782))
-=======
 - Add Geometry Story Bin tsv and Geometry Story Bin dep to Geometry Wall Type. ([#759](https://github.com/NREL/resstock/pull/759))
 - Add arguments to the ServerDirectoryCleanup measure for controlling deletion of files in the run folder. ([#661](https://github.com/NREL/resstock/pull/661), [#818](https://github.com/NREL/resstock/pull/818))
->>>>>>> 1264255d
 
 Fixes
 - Fixes significant runtime bottleneck in TSV fetching in BuildExistingModel & ApplyUpgrade measures ([#543](https://github.com/NREL/resstock/pull/543))
