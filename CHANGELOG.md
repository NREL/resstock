## ResStock v2.5.0 (pending)

Features
- Model multifamily and single-family attached buildings as individual dwelling units ([#439](https://github.com/NREL/resstock/pull/439))
- Reduce vacant unit heating setpoints to 55F ([#541](https://github.com/NREL/resstock/pull/541))
- Introduce a CEC Building Climate Zone tag for samples in California ([#548](https://github.com/NREL/resstock/pull/548))
- Increase LED saturation to approximately 2019 levels ([#545](https://github.com/NREL/resstock/pull/545))
- Include HVAC cooling type as a dependency to cooling setpoint ([#551](https://github.com/NREL/resstock/pull/551))
- Include electric zonal heating equipment as a dependency in heating setpoint-related tsvs ([#549](https://github.com/NREL/resstock/pull/549))
- Geo-temporal shifting of the stochastic load model schedules using the American Time Use Survey ([#550](https://github.com/NREL/resstock/pull/550))
- Use Schedule:File with well pump / vehicle plug loads, as well as gas grill / fireplace / lighting fuel loads. This enables the optional vacancy period to apply to these end uses ([#566](https://github.com/NREL/resstock/pull/556))
- Update example project yaml files to use buildstockbatch input schema version 0.3 ([#583](https://github.com/NREL/resstock/pull/583))
- Update default daylight saving start and end dates to March 12 and November 5, respectively ([#585](https://github.com/NREL/resstock/pull/585))
- Remove 3 story limit for multi-family buildings, and instead use RECS data to allow for buildings up to 21 stories ([#558](https://github.com/NREL/resstock/pull/558))
- Add a sampling probability column in the housing characteristics to define the probability a given column will be sampled ([#584](https://github.com/NREL/resstock/pull/584))
- Add ReEDS balancing areas as a spatial field ([#591](https://github.com/NREL/resstock/pull/591))
<<<<<<< HEAD
- Update number of bathrooms assumption to match the Building America House Simulation Protocols ([#601](https://github.com/NREL/resstock/pull/601))
=======
- Speed up sampling algorithm by multiple orders of magnitude for large numbers of samples ([#606](https://github.com/NREL/resstock/pull/606))
>>>>>>> 3e1cbd4a

Fixes
- Fixes significant runtime bottleneck in TSV fetching in BuildExistingModel & ApplyUpgrade measures ([#543](https://github.com/NREL/resstock/pull/543))
- Dwelling units that are 0-499 ft2 are limited to a maximum of 2 bedrooms ([#553](https://github.com/NREL/resstock/pull/553))
- Reverses the material layers of the unfinished attic floor construction so that they are correctly ordered outside-to-inside ([#556](https://github.com/NREL/resstock/pull/556))
- Fixes invalid garage and living space dimension errors ([#560](https://github.com/NREL/resstock/pull/560))
- Set all mini-split heat pump supplemental capacity to autosize ([#564](https://github.com/NREL/resstock/pull/564))
- Reduce stochastic schedule generation runtime by over 50% ([#571](https://github.com/NREL/resstock/pull/571), [#577](https://github.com/NREL/resstock/pull/577))
- Fixes the problem that `Heating Type=Void` is showing up in buildstock samples ([#568](https://github.com/NREL/resstock/pull/568))
- Set AZ counties to NA daylight saving times instead of some AR counties ([#585](https://github.com/NREL/resstock/pull/585)) 
- Housing characteristics fixes based on more samples in testing ([#592](https://github.com/NREL/resstock/pull/592))
- Fixes number of bathrooms for single-family attached and multi-family buildings ([#601](https://github.com/NREL/resstock/pull/601))

## ResStock v2.4.0

###### January 27, 2021 - [Diff](https://github.com/NREL/OpenStudio-BuildStock/compare/v2.3.0...v2.4.0)

Features
- Report the annual peak use and timing using the quantities of interest measure ([#458](https://github.com/NREL/resstock/pull/458))
- Major change to most occupant-related schedules. Occupant activities are now generated on-the-fly and saved to .csv files used by Schedule:File objects. Schedules are generated using time-inhomogenous Markov chains derived from American Time Use Survey data, supplemented with sampling duration and power level from NEEA RBSA data, as well as DHW draw duration and flow rate data from Aquacraft/AWWA data ([#348](https://github.com/NREL/resstock/pull/348))
- Update the dependencies for heating and cooling setpoint tsvs (Setpoint, Has Offset, Offset Magnitude, and Offset Period) to IECC climate zone ([#468](https://github.com/NREL/resstock/pull/468))
- Allow heating fuel to be defined by Public Use Microdata Area (PUMA) rather than State ([#474](https://github.com/NREL/resstock/pull/474))
- Distinguish between vacant and occupied dwelling units using PUMS data ([#473](https://github.com/NREL/resstock/pull/473))
- Restructure HVAC housing characteristics to 1) simplify the structure, 2) allow for integrating more local data sources, 3) update reference years for HVAC and refrigerator ages and efficiencies from 2009 to 2018, 4) add assumption comments to all HVAC-related housing characteristics, 5) improve Room AC efficiency distributions using ENERGY STAR saturation data, and 6) fix some incorrect assignment of Option=None heating systems ([#478](https://github.com/NREL/resstock/pull/478))
- Increase roofing material options; update roofing material tsv files to include these new options ([#485](https://github.com/NREL/resstock/pull/485))
- Update foundation type from the [Building Foundation Design Handbook](https://www.osti.gov/biblio/6980439-building-foundation-design-handbook) published in 1988 to RECS 2009 ([#492](https://github.com/NREL/resstock/pull/492))
- Synchronize weather between ResStock and ComStock which increases the number of weather stations from 215 to 941 ([#507](https://github.com/NREL/resstock/pull/507))
- Update Occupants per unit from RECS 2015 to PUMS 5-yr 2017 ([#509](https://github.com/NREL/resstock/pull/509]))
- Allow for plug load energy consumption to vary by Census Division and include additional "diversity" multiplier in plug load equations ([#511](https://github.com/NREL/resstock/pull/511))
- Lighting saturations based on RECS 2015 with new building type and spatial dependencies ([#510](https://github.com/NREL/resstock/pull/510]))
- Introduce premium water heaters and heat pump water heats into building stock, differentiate between central and in unit water heating, and split water heater fuel and efficiency into different housing characteristics ([#513](https://github.com/NREL/resstock/pull/513))
- Separate electric supplemental heating from total electric heating in output reporting ([#512](https://github.com/NREL/OpenStudio-BuildStock/pull/512))
- Update the duct leakage "total" to "to outside" conversion to be based on ASHRAE Standard 152 ([#532](https://github.com/NREL/resstock/pull/532))
- Allow for flexible weather regions based on weather data available and introduce TMY3 weather files for the new weather format ([#525](https://github.com/NREL/resstock/pull/525))

Fixes
- Based on RECS 2015, separate the plug load equations for single-family detached, single-family attached, and multifamily buildings ([#471](https://github.com/NREL/resstock/pull/471))
- Fix for pseudo-random number generator that was generating non-deterministic occupancy schedules ([#477](https://github.com/NREL/resstock/pull/477))
- Iterate all spaces in a thermal zone when checking for zone type; fixes missing infiltration for protruding garages in 1-story homes ([#480](https://github.com/NREL/resstock/pull/480))
- Update spatial distribution of units based on total dwelling unit counts rather than occupied unit counts ([#486](https://github.com/NREL/resstock/pull/486))
- Exclude existing shared walls when calculating the partition wall area of MF and SFA buildings ([#496](https://github.com/NREL/resstock/pull/496))
- For the purpose of calculating cooling and dehumidification loads for HVAC sizing, use simple internal gains equation from ANSI/RESNET/ICC 301 (consistent with HPXML workflow); this fixes a bug introduced in [#348](https://github.com/NREL/resstock/pull/348) that caused cooling capacities to be ~3x larger than they should be ([#501](https://github.com/NREL/resstock/pull/501))
- Reintroduce IECC climate zone dependency to HVAC Cooling Type and some heat pump fixes ([#497](https://github.com/NREL/resstock/pull/497))
- Reintroduce monthly multipliers with stochastic load model for dishwasher, clothes washer and clothes dryer and cooking ([#504](https://github.com/NREL/resstock/pull/504))
- Account for collapsed units when determining geometry variables (building floor/wall area and volume) in infiltration calculations; add airflow unit tests ([#518](https://github.com/NREL/resstock/pull/518))
- Fix for calculating door and below-grade wall area of multifamily and single-family attached buildings with collapsed geometries ([#523](https://github.com/NREL/resstock/pull/523))
- In the Corridor.tsv, assign single-family attached, single-family detached, and mobile homes with a "Not Applicable" option ([#502](https://github.com/NREL/resstock/pull/522))
- Remove ceiling fan energy for vacant units ([#527](https://github.com/NREL/resstock/pull/527))
- Fix bug related to incorrect timestamps when using AMY weather file ([#528](https://github.com/NREL/resstock/pull/528))
- Fix DST start hour error and end date error ([#530](https://github.com/NREL/resstock/pull/530)) 
- Calculate slab surface effective R values used in HVAC sizing with unit-level variables  ([#537](https://github.com/NREL/resstock/pull/537)) 

## ResStock v2.3.0
###### June 24, 2020 - [Diff](https://github.com/NREL/resstock/compare/v2.2.4...v2.3.0)

Features
- Remove the single-family detached project, and remove PAT from the testing and multifamily projects ([#402](https://github.com/NREL/resstock/pull/402))
- Relocate the data folder, along with tsv makers, to a separate private repository ([#401](https://github.com/NREL/resstock/pull/401))
- Update the single-family detached and multifamily projects with more up-to-date lighting stock distributions ([#392](https://github.com/NREL/resstock/pull/392))
- Update Insulation Finished Attic tsv with more options for insulation levels ([#395](https://github.com/NREL/resstock/pull/395))
- Add ability to ignore comment lines with the "#" symbol ([#408](https://github.com/NREL/resstock/pull/408))
- Update occupant and plug loads equations based on RECS 2015 data; replace floor area with occupants as independent variable in plug loads equation; allow modeling of zero-bedroom units (e.g., studios) ([#324](https://github.com/NREL/resstock/pull/324))
- New geospatial characteristics have been added or updated. New geospatial characteristics are as follows: ASHRAE IECC Climate Zone 2004, State, County, PUMA, Census Division, Census Region, Building America Climate Zone, and ISO/RTO Region. The top level housing characteristic is now ASHRAE IECC Climate Zone 2004. Now using data from the American Community Survey Public Use Microdata Sample (ACS PUMS) for Building Type, Vintage, and Heating Fuel ([#416](https://github.com/NREL/resstock/pull/416))
- Update HVAC System Cooling tsv with air-conditioning saturations ("None", "Room AC", or "Central AC") from American Housing Survey for Custom Region 04. Efficiency probabilities remain based on RECS 2009 ([#418](https://github.com/NREL/resstock/pull/418))
- Diversify the timing heating and cooling setpoint setbacks ([#414](https://github.com/NREL/resstock/pull/414))
- Reduce the number of appliances in multifamily units. Adding RECS building type as a dependencies to clothes washers, clothes dryers, dishwashers, refrigerators, extra refrigerators, and stand-alone freezers. Update refrigeration levels based on RECS 2009 age and shipment-weighted efficiency by year. Now using the American Housing Survey (AHS) for clothes washer and clothes dryer saturations. New geographic field, AHS Region, which uses the top 15 largest Core Based Statistical Areas (CBSAs) and Non-CBSA Census Divisions. ([420](https://github.com/NREL/resstock/pull/420))
- Exterior lighting schedule changed from using interior lighting sunrise/sunset algorithm to T24 2016 Residential ACM Appendix C Table 8 Exterior Lighting Hourly Multiplier for weekdays and weekends ([#419](https://github.com/NREL/resstock/pull/419))
- Increase the diversity of the floor areas that are simulated. Geometry House Size has been replaced by Geometry Floor Area Bin and Geometry Floor Area. Now using AHS for specifying the floor area. Floor areas differ by non-Core Based Statistical Areas (CBSAs) Census Divisions and the top 15 largest CBSAs ([#425](https://github.com/NREL/resstock/pull/425))
- Increase the diversity of the infiltration simulated. Now using the Residential Diagnostics Database for the Infiltration housing characteristic ([#427](https://github.com/NREL/resstock/pull/427))
- Allow a key value to be specified when outputting timeseries variables ([#438](https://github.com/NREL/resstock/pull/438))

Fixes
- Rename "project_multifamily_beta" to "project_national" ([#459](https://github.com/NREL/resstock/pull/459))
- Add mini-split heat pump pan heater to custom meter for heating electricity ([#454](https://github.com/NREL/resstock/pull/454))
- Assign daylight saving start/end dates based on county and not epw region ([#453](https://github.com/NREL/resstock/pull/453))
- Update ceiling fan tsv to remove the "National Average" option, and instead sample 28% "None" and 72% "Standard Efficiency" ([#445](https://github.com/NREL/resstock/pull/445))
- Remove Location Weather Filename and Location Weather Year tsvs, and update options lookup to reflect updated weather file changes; weather filenames are now required to match what is in the options lookup ([#432](https://github.com/NREL/resstock/pull/432))
- Fix bug in QOI reporting measure where absence of any heating/cooling/overlap seasons would cause errors ([#433](https://github.com/NREL/resstock/pull/433))
- Restructure unfinished attic and finished roof -related tsv files (i.e., insulation, roof material, and radiant barrier) and options ([#426](https://github.com/NREL/resstock/pull/426))
- Exclude net site energy consumption from annual and timeseries simulation output ("total" now reflects net of pv); change `include_enduse_subcategories` argument default to "true"; report either total interior equipment OR each of its components ([#405](https://github.com/NREL/resstock/pull/405))
- Refactor the tsv maker classes to accommodate more data sources ([#392](https://github.com/NREL/resstock/pull/392))
- Allow a building to be simulated with no water heater; map the "Other Fuel" option from the Water Heater tsv to no water heater ([#375](https://github.com/NREL/resstock/pull/375))
- Revert plug load schedule to RBSA for the National Average option ([#355](https://github.com/NREL/resstock/pull/355))
- Removed the "Geometry Unit Stories SF" and "Geometry Unit Stories MF" housing characteristics. Unit stories are instead represented by the "Geometry Stories" housing characteristic ([#416](https://github.com/NREL/resstock/pull/416))
- Diversify window to wall ratio variation using the Residential Building Stock Assessment (RBSA) II data ([#412](https://github.com/NREL/resstock/pull/412))
- Fix bug in assigning small window areas to surfaces ([#452](https://github.com/NREL/resstock/pull/452))

## ResStock v2.2.5
###### September 24, 2020 - [Diff](https://github.com/NREL/resstock/compare/v2.2.4...v2.2.5)

Fixes
- Update the weather zip file url in each PAT project to point to a different location at data.nrel.gov ([#489](https://github.com/NREL/resstock/pull/489))

## ResStock v2.2.4
###### April 28, 2020 - [Diff](https://github.com/NREL/resstock/compare/v2.2.3...v2.2.4)

Fixes
- Fix bug in options lookup where buildings without heating systems were not being assigned the required "has_hvac_flue" airflow measure argument ([#442](https://github.com/NREL/resstock/pull/442))

## ResStock v2.2.3
###### March 9, 2020 - [Diff](https://github.com/NREL/resstock/compare/v2.2.2...v2.2.3)

Fixes
- Update the weather zip file url in each PAT project to point to data.nrel.gov ([#422](https://github.com/NREL/resstock/pull/422))

## ResStock v2.2.2
###### February 19, 2020 - [Diff](https://github.com/NREL/resstock/compare/v2.2.1...v2.2.2)

Fixes
- Update the datapoint initialization script to download weather files to a common zip filename ([#406](https://github.com/NREL/resstock/pull/406))

## ResStock v2.2.1
###### February 7, 2020 - [Diff](https://github.com/NREL/resstock/compare/v2.2.0...v2.2.1)

Features
- Update the multifamily project with a Geometry Wall Type tsv file for sampling between wood stud and masonry walls ([#382](https://github.com/NREL/resstock/pull/382))

Fixes
- Add generation of the Geometry Wall Type tsv file for the single-family detached project to the 2009 RECS tsv maker; this corrects the tsv file ([#387](https://github.com/NREL/resstock/pull/387))
- Add generation of the Misc Pool tsv file (with Geometry Building Type and Location Region dependencies) to the 2009 RECS tsv maker; this also corrects having pool pumps for all homes ([#387](https://github.com/NREL/resstock/pull/387))
- Refactor the RECS tsv makers for years 2009 and 2015 ([#382](https://github.com/NREL/resstock/pull/382))

## ResStock v2.2.0
###### January 30, 2020 - [Diff](https://github.com/NREL/resstock/compare/v2.1.0...v2.2.0)

Features
- The results csv now optionally reports annual totals for all end use subcategories, including appliances, plug loads, etc. ([#371](https://github.com/NREL/resstock/pull/371))
- Split out national average options so not all homes have all miscellaneous equipment, and add none options to appliances ([#362](https://github.com/NREL/resstock/pull/362))
- Update the single-family detached project with a Geometry Wall Type tsv file for sampling between wood stud and masonry walls ([#357](https://github.com/NREL/resstock/pull/357))
- Made housing characteristics a consistent format. Added integrity check to ensure housing characteristics follow the guildelines specified in read-the-docs ([#353](https://github.com/NREL/resstock/pull/353))
- Include additional "daylight saving time" and "utc time" columns to timeseries csv file to account for one hour forward and backward time shifts ([#346](https://github.com/NREL/resstock/pull/346))
- Update bedrooms and occupants tsv files with options and probability distributions based on RECS 2015 data ([#340](https://github.com/NREL/resstock/pull/340))
- Add new QOIReport measure for reporting seasonal quantities of interest for uncertainty quantification ([#334](https://github.com/NREL/resstock/pull/334))
- Separate tsv files for bedrooms, cooking range schedule, corridor, holiday lighting, interior/other lighting use, pool schedule, plug loads schedule, and refrigeration schedule ([#338](https://github.com/NREL/resstock/pull/338))

Fixes
- Allow Wood Stove option as an upgrade, and account for wood heating energy in simulation output ([#372](https://github.com/NREL/resstock/pull/372))
- Custom meters for ceiling fan, hot water recirc pump, and vehicle end use subcategories were not properly implemented ([#371](https://github.com/NREL/resstock/pull/371))
- Some re-labeling of tsv files, such as "Geometry Building Type" to "Geometry Building Type RECS" and "Geometry Building Type FPL" to "Geometry Building Type ACS" ([#356](https://github.com/NREL/resstock/pull/356))
- Removes option "Auto" from parameter "Occupants" in the options lookup file ([#360](https://github.com/NREL/resstock/pull/360))
- Update the multifamily project's neighbors and orientation tsv files to have geometry building type dependency; remove the now obsolete "Geometry Is Multifamily Low Rise.tsv" file ([#350](https://github.com/NREL/resstock/pull/350))
- Update each PAT project's AMI selection to "2.9.0" ([#346](https://github.com/NREL/resstock/pull/346))
- Fixes for custom output meters: total site electricity double-counting exterior holiday lighting, and garage lighting all zeroes ([#349](https://github.com/NREL/resstock/pull/349))
- Remove shared facades tsv files from the multifamily_beta and testing projects ([#301](https://github.com/NREL/resstock/pull/301))
- Move redundant output meter code from individual reporting measures out into shared resource file ([#334](https://github.com/NREL/resstock/pull/334))
- Fix for the power outages measure where the last hour of the day was not getting the new schedule applied ([#238](https://github.com/NREL/resstock/pull/238))

## ResStock v2.1.0
###### November 5, 2019 - [Diff](https://github.com/NREL/resstock/compare/v2.0.0...v2.1.0)

Features
- Update to OpenStudio v2.9.0 ([#322](https://github.com/NREL/resstock/pull/322))
- Unit tests and performance improvements for integrity checks ([#228](https://github.com/NREL/resstock/pull/228), [#237](https://github.com/NREL/resstock/pull/237), [#239](https://github.com/NREL/resstock/pull/239))
- Register climate zones (BA and IECC) based on the simulation EPW file ([#245](https://github.com/NREL/resstock/pull/245))
- Split ResidentialLighting into separate ResidentialLightingInterior and ResidentialLightingOther (with optional exterior holiday lighting) measures ([#244](https://github.com/NREL/resstock/pull/244), [#252](https://github.com/NREL/resstock/pull/252))
- Additional example workflow osw files using TMY/AMY2012/AMY2014 weather for use in regression testing ([#259](https://github.com/NREL/resstock/pull/259), [#261](https://github.com/NREL/resstock/pull/261))
- Update all projects with new heating/cooling setpoint, offset, and magnitude distributions ([#272](https://github.com/NREL/resstock/pull/272))
- Add new ResidentialDemandResponse measure that allows for 8760 DR schedules to be applied to heating/cooling schedules ([#276](https://github.com/NREL/resstock/pull/276))
- Additional options for HVAC, dehumidifier, clothes washer, misc loads, infiltration, etc. ([#264](https://github.com/NREL/resstock/pull/264), [#278](https://github.com/NREL/resstock/pull/278), [#292](https://github.com/NREL/resstock/pull/292))
- Add EV options and update ResidentialMiscLargeUncommonLoads measure with new electric vehicle argument ([#282](https://github.com/NREL/resstock/pull/282))
- Update ResidentialSimulation Controls measure to include a calendar year argument for controlling the simulation start day of week ([#287](https://github.com/NREL/resstock/pull/287))
- Increase number of possible upgrade options from 10 to 25 ([#273](https://github.com/NREL/resstock/pull/273), [#293](https://github.com/NREL/resstock/pull/293))
- Additional "max-tech" options for slab, wall, refrigerator, dishwasher, clothes washer, and lighting ([#296](https://github.com/NREL/resstock/pull/296))
- Add references to ResStock trademark in both the license and readme files ([#302](https://github.com/NREL/resstock/pull/302))
- Report all cost multipliers in the SimulationOutputReport measure ([#304](https://github.com/NREL/resstock/pull/304))
- Add options for low flow fixtures ([#305](https://github.com/NREL/resstock/pull/305))
- Add argument to BuildExistingModel measure that allows the user to ignore measures ([#310](https://github.com/NREL/resstock/pull/310))
- Create example project yaml files for use with buildstockbatch ([#291](https://github.com/NREL/resstock/pull/291), [#314](https://github.com/NREL/resstock/pull/314))
- Create a pull request template to facilitate development ([#317](https://github.com/NREL/resstock/pull/317))
- Update documentation to clarify downselect logic parameters ([#321](https://github.com/NREL/resstock/pull/321))
- Additional options for EnergyStar clothes washer, clothes dryer, dishwasher ([#329](https://github.com/NREL/resstock/pull/329), [#333](https://github.com/NREL/resstock/pull/333))

Fixes
- Bugfix for assuming that all simulations are exactly 365 days ([#255](https://github.com/NREL/resstock/pull/255))
- Bugfix for heating coil defrost strategy ([#258](https://github.com/NREL/resstock/pull/258))
- Various HVAC-related fixes for buildings with central systems ([#263](https://github.com/NREL/resstock/pull/263))
- Update testing project to sweep through more options ([#280](https://github.com/NREL/resstock/pull/280))
- Updates, edits, and clarification to the documentation ([#270](https://github.com/NREL/resstock/pull/270), [#274](https://github.com/NREL/resstock/pull/274), [#285](https://github.com/NREL/resstock/pull/285))
- Skip any reporting measure output requests for datapoints that have been registered as invalid ([#286](https://github.com/NREL/resstock/pull/286))
- Bugfix for when bedrooms are specified for each unit but bathrooms are not ([#295](https://github.com/NREL/resstock/pull/295))
- Ensure that autosizing does not draw the whole tank volume in one minute for solar hot water storage tank ([#307](https://github.com/NREL/resstock/pull/307))
- Remove invalid characters from option names for consistency with buildstockbatch ([#308](https://github.com/NREL/resstock/pull/308))
- Bugfix for ducts occasionally getting placed in the garage attic instead of only unfinished attic ([#309](https://github.com/NREL/resstock/pull/309))
- Able to get past runner values of any type, and not just as string ([#312](https://github.com/NREL/resstock/pull/312))
- Log the error message along with the backtrace when an applied measure fails ([#315](https://github.com/NREL/resstock/pull/315))
- Add tests to ensure that the Run Measure argument is correctly defined in all Apply Upgrade measures for all projects ([#320](https://github.com/NREL/resstock/pull/320))
- Bugfix when specifying numbers of bedrooms to building units ([#330](https://github.com/NREL/resstock/pull/330))
- Enforce rubocop as CI test so code with offenses cannot be merged ([#331](https://github.com/NREL/resstock/pull/331))
- Bugfix for some clothes washer, dishwasher options causing increased energy consumption ([#329](https://github.com/NREL/resstock/pull/329), [#333](https://github.com/NREL/resstock/pull/333))


## ResStock v2.0.0
###### April 17, 2019 - [Diff](https://github.com/NREL/resstock/compare/v1.0.0...v2.0.0)

Features
- Update to OpenStudio v2.8.0 ([#151](https://github.com/NREL/resstock/pull/151))
- Add a multifamily project which includes housing characteristic distributions for single-family detached, single-family attached, and multifamily buildings ([#151](https://github.com/NREL/resstock/pull/151))
- Ability to add central systems (boiler with baseboards, fan coil, PTAC) to multifamily buildings using the openstudio-standards gem ([#151](https://github.com/NREL/resstock/pull/151))
- Ability to simulate large multifamily buildings using "collapsed" buildings with multipliers on building units ([#206](https://github.com/NREL/resstock/pull/206))
- Automatically generate dependency graphs and a dependency wheel for each project ([#211](https://github.com/NREL/resstock/pull/211))
- Add measures for calculating construction properties, modeling power outages and calculating resilience metrics, and calculating utility bills ([#151](https://github.com/NREL/resstock/pull/151))
- Add measure for modeling shared multiifamily facades using adiabatic constructions ([#151](https://github.com/NREL/resstock/pull/151))
- Relocate all measure unit tests, test osw files, and test osm files from archived OpenStudio-BEopt and into this repository ([#151](https://github.com/NREL/resstock/pull/151))
- Create example workflow osw files for single-family detached, single-family attached, and multifamily buildings using TMY weather ([#151](https://github.com/NREL/resstock/pull/151))

Fixes
- Reporting measures read from ReportMeterData table to get disaggregated fan and pump energy ([#151](https://github.com/NREL/resstock/pull/151))
- Break out central system heating, cooling, and pump energy in reporting measures ([#151](https://github.com/NREL/resstock/pull/151))
- Use custom unit conversions script instead of that provided by OpenStudio SDK ([#216](https://github.com/NREL/resstock/pull/216))


## ResStock v1.0.0
###### April 17, 2019<|MERGE_RESOLUTION|>--- conflicted
+++ resolved
@@ -14,11 +14,8 @@
 - Remove 3 story limit for multi-family buildings, and instead use RECS data to allow for buildings up to 21 stories ([#558](https://github.com/NREL/resstock/pull/558))
 - Add a sampling probability column in the housing characteristics to define the probability a given column will be sampled ([#584](https://github.com/NREL/resstock/pull/584))
 - Add ReEDS balancing areas as a spatial field ([#591](https://github.com/NREL/resstock/pull/591))
-<<<<<<< HEAD
 - Update number of bathrooms assumption to match the Building America House Simulation Protocols ([#601](https://github.com/NREL/resstock/pull/601))
-=======
 - Speed up sampling algorithm by multiple orders of magnitude for large numbers of samples ([#606](https://github.com/NREL/resstock/pull/606))
->>>>>>> 3e1cbd4a
 
 Fixes
 - Fixes significant runtime bottleneck in TSV fetching in BuildExistingModel & ApplyUpgrade measures ([#543](https://github.com/NREL/resstock/pull/543))
