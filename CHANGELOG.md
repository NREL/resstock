--- conflicted
+++ resolved
@@ -8,12 +8,9 @@
 - options_saturations.csv is added to project_*/resources/ folder ([#1132](https://github.com/NREL/resstock/pull/1132))
 - Update `run_analysis.rb` to map datapoints to run folder names when the `-k` argument is supplied ([#1138](https://github.com/NREL/resstock/pull/1138))
 - Add Water Heater Location and Geometry Space Combination, update Geometry Garage and Geometry Floor Area Bin to RECS2020, update RECS2020 microdata from v2 to v4, auto-generate buildstocks for yml_precomputed tests ([#1125](https://github.com/NREL/resstock/pull/1125))
-<<<<<<< HEAD
-- Automate creation of new "Arguments" documentation sections for summarizing used (i.e., options_lookup) and unused arguments ([#1146](https://github.com/NREL/resstock/pull/1146))
-=======
 - Add ability to request timeseries resilience output from the yml file ([#1113](https://github.com/NREL/resstock/pull/1113))
 - Add ability to calculate detailed utility bills based on a user-specified TSV file of paths to JSON utility rate tariff files ([#1109](https://github.com/NREL/resstock/pull/1109))
->>>>>>> 5e9d7f6a
+- Automate creation of new "Arguments" documentation sections for summarizing used (i.e., options_lookup) and unused arguments ([#1146](https://github.com/NREL/resstock/pull/1146))
 
 Fixes
 - Set standard format for options_lookup ([#962](https://github.com/NREL/resstock/pull/962))
