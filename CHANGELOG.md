## ResStock v2.5.0 (pending)

Features
- Update to OpenStudio v3.2.1 ([#604](https://github.com/NREL/resstock/pull/604))
- Model multifamily and single-family attached buildings as individual dwelling units ([#439](https://github.com/NREL/resstock/pull/439))
- Reduce vacant unit heating setpoints to 55F ([#541](https://github.com/NREL/resstock/pull/541))
- Introduce a CEC Building Climate Zone tag for samples in California ([#548](https://github.com/NREL/resstock/pull/548))
- Increase LED saturation to approximately 2019 levels ([#545](https://github.com/NREL/resstock/pull/545))
- Introduce GEB capabilities for water heaters, including the ability to schedule setpoint and HPWH operating mode ([#483](https://github.com/NREL/resstock/pull/483))
- Include HVAC cooling type as a dependency to cooling setpoint ([#551](https://github.com/NREL/resstock/pull/551))
- Include electric zonal heating equipment as a dependency in heating setpoint-related tsvs ([#549](https://github.com/NREL/resstock/pull/549))
- Geo-temporal shifting of the stochastic load model schedules using the American Time Use Survey ([#550](https://github.com/NREL/resstock/pull/550))
- Switch data source for `geometry wall type.tsv` from RECS 2009 to Lightbox ([#561](https://github.com/NREL/resstock/pull/561))
- Use Schedule:File with well pump / vehicle plug loads, as well as gas grill / fireplace / lighting fuel loads. This enables the optional vacancy period to apply to these end uses ([#566](https://github.com/NREL/resstock/pull/556))
- Update example project yaml files to use buildstockbatch input schema version 0.3 ([#583](https://github.com/NREL/resstock/pull/583))
- Update default daylight saving start and end dates to March 12 and November 5, respectively ([#585](https://github.com/NREL/resstock/pull/585))
- Switches room air conditioner model to use Cutler performance curves ([#586](https://github.com/NREL/resstock/pull/586))
- Remove 3 story limit for multi-family buildings, and instead use RECS data to allow for buildings up to 21 stories ([#558](https://github.com/NREL/resstock/pull/558))
- Add a sampling probability column in the housing characteristics to define the probability a given column will be sampled ([#584](https://github.com/NREL/resstock/pull/584))
- Add ReEDS balancing areas as a spatial field ([#591](https://github.com/NREL/resstock/pull/591))
- Changes heat pump defrost control from OnDemand to Timed ([#605](https://github.com/NREL/resstock/pull/605))
- Update number of bathrooms assumption to match the Building America House Simulation Protocols ([#601](https://github.com/NREL/resstock/pull/601))
- Speed up sampling algorithm by multiple orders of magnitude for large numbers of samples ([#606](https://github.com/NREL/resstock/pull/606))
- Use ANSI/RESNET/ICC 301 equations to calculate annual interior, exterior, and garage lighting energy ([#619](https://github.com/NREL/resstock/pull/619))
- Update tsv files for both the national and testing projects. Supports transition to ResStock-HPXML ([#559](https://github.com/NREL/resstock/pull/559))
- Changes "Duct Surface Area (ft^2)" cost multiplier to "Duct Unconditioned Surface Area (ft^2)" ([#634](https://github.com/NREL/resstock/pull/634))
- Update window type distributions using RECS 2015. Includes additional of frame material types (RECS 2015) and presence of storm windows (D&R International) ([#615](https://github.com/NREL/resstock/pull/615))
- Reduces window interior shading during Winter to match ANSI/RESNET/ICC 301 assumption ([#649](https://github.com/NREL/resstock/pull/649))
- Updates ceiling fan model based on ANSI/RESNET ICC 301 assumptions ([#652](https://github.com/NREL/resstock/pull/652))

Fixes
- Fixes significant runtime bottleneck in TSV fetching in BuildExistingModel & ApplyUpgrade measures ([#543](https://github.com/NREL/resstock/pull/543))
- Dwelling units that are 0-499 ft2 are limited to a maximum of 2 bedrooms ([#553](https://github.com/NREL/resstock/pull/553))
- Reverses the material layers of the unfinished attic floor construction so that they are correctly ordered outside-to-inside ([#556](https://github.com/NREL/resstock/pull/556))
- Fixes invalid garage and living space dimension errors ([#560](https://github.com/NREL/resstock/pull/560))
- Set all mini-split heat pump supplemental capacity to autosize ([#564](https://github.com/NREL/resstock/pull/564))
- Reduce stochastic schedule generation runtime by over 50% ([#571](https://github.com/NREL/resstock/pull/571), [#577](https://github.com/NREL/resstock/pull/577))
- Fixes the problem that `Heating Type=Void` is showing up in buildstock samples ([#568](https://github.com/NREL/resstock/pull/568))
- Set AZ counties to NA daylight saving times instead of some AR counties ([#585](https://github.com/NREL/resstock/pull/585)) 
- Housing characteristics fixes based on more samples in testing ([#592](https://github.com/NREL/resstock/pull/592))
- Fixes window-to-wall ratio calculation for facades with doors ([#597](https://github.com/NREL/resstock/pull/597))
- Fixes number of bathrooms for single-family attached and multi-family buildings ([#601](https://github.com/NREL/resstock/pull/601))
- Sync the sample probabilities after a bug fix in tsv_dist ([#609](https://github.com/NREL/resstock/pull/609))
- Fix name of ReEDS balancing areas ([#613](https://github.com/NREL/resstock/pull/613))
<<<<<<< HEAD
- Fixes bug related to heating/cooling setpoints during overlap seasons where "high" or "low" setpoints were being averaged with default values rather than specified values ([#633](https://github.com/NREL/resstock/pull/633))
=======
- Fixes hot water distribution internal gains not being zeroed out during vacancies ([#653](https://github.com/NREL/resstock/pull/653))
>>>>>>> ecc00d0a

## ResStock v2.4.0

###### January 27, 2021 - [Diff](https://github.com/NREL/OpenStudio-BuildStock/compare/v2.3.0...v2.4.0)

Features
- Report the annual peak use and timing using the quantities of interest measure ([#458](https://github.com/NREL/resstock/pull/458))
- Major change to most occupant-related schedules. Occupant activities are now generated on-the-fly and saved to .csv files used by Schedule:File objects. Schedules are generated using time-inhomogenous Markov chains derived from American Time Use Survey data, supplemented with sampling duration and power level from NEEA RBSA data, as well as DHW draw duration and flow rate data from Aquacraft/AWWA data ([#348](https://github.com/NREL/resstock/pull/348))
- Update the dependencies for heating and cooling setpoint tsvs (Setpoint, Has Offset, Offset Magnitude, and Offset Period) to IECC climate zone ([#468](https://github.com/NREL/resstock/pull/468))
- Allow heating fuel to be defined by Public Use Microdata Area (PUMA) rather than State ([#474](https://github.com/NREL/resstock/pull/474))
- Distinguish between vacant and occupied dwelling units using PUMS data ([#473](https://github.com/NREL/resstock/pull/473))
- Restructure HVAC housing characteristics to 1) simplify the structure, 2) allow for integrating more local data sources, 3) update reference years for HVAC and refrigerator ages and efficiencies from 2009 to 2018, 4) add assumption comments to all HVAC-related housing characteristics, 5) improve Room AC efficiency distributions using ENERGY STAR saturation data, and 6) fix some incorrect assignment of Option=None heating systems ([#478](https://github.com/NREL/resstock/pull/478))
- Increase roofing material options; update roofing material tsv files to include these new options ([#485](https://github.com/NREL/resstock/pull/485))
- Update foundation type from the [Building Foundation Design Handbook](https://www.osti.gov/biblio/6980439-building-foundation-design-handbook) published in 1988 to RECS 2009 ([#492](https://github.com/NREL/resstock/pull/492))
- Synchronize weather between ResStock and ComStock which increases the number of weather stations from 215 to 941 ([#507](https://github.com/NREL/resstock/pull/507))
- Update Occupants per unit from RECS 2015 to PUMS 5-yr 2017 ([#509](https://github.com/NREL/resstock/pull/509]))
- Allow for plug load energy consumption to vary by Census Division and include additional "diversity" multiplier in plug load equations ([#511](https://github.com/NREL/resstock/pull/511))
- Lighting saturations based on RECS 2015 with new building type and spatial dependencies ([#510](https://github.com/NREL/resstock/pull/510]))
- Introduce premium water heaters and heat pump water heats into building stock, differentiate between central and in unit water heating, and split water heater fuel and efficiency into different housing characteristics ([#513](https://github.com/NREL/resstock/pull/513))
- Separate electric supplemental heating from total electric heating in output reporting ([#512](https://github.com/NREL/OpenStudio-BuildStock/pull/512))
- Update the duct leakage "total" to "to outside" conversion to be based on ASHRAE Standard 152 ([#532](https://github.com/NREL/resstock/pull/532))
- Allow for flexible weather regions based on weather data available and introduce TMY3 weather files for the new weather format ([#525](https://github.com/NREL/resstock/pull/525))

Fixes
- Based on RECS 2015, separate the plug load equations for single-family detached, single-family attached, and multifamily buildings ([#471](https://github.com/NREL/resstock/pull/471))
- Fix for pseudo-random number generator that was generating non-deterministic occupancy schedules ([#477](https://github.com/NREL/resstock/pull/477))
- Iterate all spaces in a thermal zone when checking for zone type; fixes missing infiltration for protruding garages in 1-story homes ([#480](https://github.com/NREL/resstock/pull/480))
- Update spatial distribution of units based on total dwelling unit counts rather than occupied unit counts ([#486](https://github.com/NREL/resstock/pull/486))
- Exclude existing shared walls when calculating the partition wall area of MF and SFA buildings ([#496](https://github.com/NREL/resstock/pull/496))
- For the purpose of calculating cooling and dehumidification loads for HVAC sizing, use simple internal gains equation from ANSI/RESNET/ICC 301 (consistent with HPXML workflow); this fixes a bug introduced in [#348](https://github.com/NREL/resstock/pull/348) that caused cooling capacities to be ~3x larger than they should be ([#501](https://github.com/NREL/resstock/pull/501))
- Reintroduce IECC climate zone dependency to HVAC Cooling Type and some heat pump fixes ([#497](https://github.com/NREL/resstock/pull/497))
- Reintroduce monthly multipliers with stochastic load model for dishwasher, clothes washer and clothes dryer and cooking ([#504](https://github.com/NREL/resstock/pull/504))
- Account for collapsed units when determining geometry variables (building floor/wall area and volume) in infiltration calculations; add airflow unit tests ([#518](https://github.com/NREL/resstock/pull/518))
- Fix for calculating door and below-grade wall area of multifamily and single-family attached buildings with collapsed geometries ([#523](https://github.com/NREL/resstock/pull/523))
- In the Corridor.tsv, assign single-family attached, single-family detached, and mobile homes with a "Not Applicable" option ([#502](https://github.com/NREL/resstock/pull/522))
- Remove ceiling fan energy for vacant units ([#527](https://github.com/NREL/resstock/pull/527))
- Fix bug related to incorrect timestamps when using AMY weather file ([#528](https://github.com/NREL/resstock/pull/528))
- Fix DST start hour error and end date error ([#530](https://github.com/NREL/resstock/pull/530)) 
- Calculate slab surface effective R values used in HVAC sizing with unit-level variables  ([#537](https://github.com/NREL/resstock/pull/537)) 

## ResStock v2.3.0
###### June 24, 2020 - [Diff](https://github.com/NREL/resstock/compare/v2.2.4...v2.3.0)

Features
- Remove the single-family detached project, and remove PAT from the testing and multifamily projects ([#402](https://github.com/NREL/resstock/pull/402))
- Relocate the data folder, along with tsv makers, to a separate private repository ([#401](https://github.com/NREL/resstock/pull/401))
- Update the single-family detached and multifamily projects with more up-to-date lighting stock distributions ([#392](https://github.com/NREL/resstock/pull/392))
- Update Insulation Finished Attic tsv with more options for insulation levels ([#395](https://github.com/NREL/resstock/pull/395))
- Add ability to ignore comment lines with the "#" symbol ([#408](https://github.com/NREL/resstock/pull/408))
- Update occupant and plug loads equations based on RECS 2015 data; replace floor area with occupants as independent variable in plug loads equation; allow modeling of zero-bedroom units (e.g., studios) ([#324](https://github.com/NREL/resstock/pull/324))
- New geospatial characteristics have been added or updated. New geospatial characteristics are as follows: ASHRAE IECC Climate Zone 2004, State, County, PUMA, Census Division, Census Region, Building America Climate Zone, and ISO/RTO Region. The top level housing characteristic is now ASHRAE IECC Climate Zone 2004. Now using data from the American Community Survey Public Use Microdata Sample (ACS PUMS) for Building Type, Vintage, and Heating Fuel ([#416](https://github.com/NREL/resstock/pull/416))
- Update HVAC System Cooling tsv with air-conditioning saturations ("None", "Room AC", or "Central AC") from American Housing Survey for Custom Region 04. Efficiency probabilities remain based on RECS 2009 ([#418](https://github.com/NREL/resstock/pull/418))
- Diversify the timing heating and cooling setpoint setbacks ([#414](https://github.com/NREL/resstock/pull/414))
- Reduce the number of appliances in multifamily units. Adding RECS building type as a dependencies to clothes washers, clothes dryers, dishwashers, refrigerators, extra refrigerators, and stand-alone freezers. Update refrigeration levels based on RECS 2009 age and shipment-weighted efficiency by year. Now using the American Housing Survey (AHS) for clothes washer and clothes dryer saturations. New geographic field, AHS Region, which uses the top 15 largest Core Based Statistical Areas (CBSAs) and Non-CBSA Census Divisions. ([420](https://github.com/NREL/resstock/pull/420))
- Exterior lighting schedule changed from using interior lighting sunrise/sunset algorithm to T24 2016 Residential ACM Appendix C Table 8 Exterior Lighting Hourly Multiplier for weekdays and weekends ([#419](https://github.com/NREL/resstock/pull/419))
- Increase the diversity of the floor areas that are simulated. Geometry House Size has been replaced by Geometry Floor Area Bin and Geometry Floor Area. Now using AHS for specifying the floor area. Floor areas differ by non-Core Based Statistical Areas (CBSAs) Census Divisions and the top 15 largest CBSAs ([#425](https://github.com/NREL/resstock/pull/425))
- Increase the diversity of the infiltration simulated. Now using the Residential Diagnostics Database for the Infiltration housing characteristic ([#427](https://github.com/NREL/resstock/pull/427))
- Allow a key value to be specified when outputting timeseries variables ([#438](https://github.com/NREL/resstock/pull/438))

Fixes
- Rename "project_multifamily_beta" to "project_national" ([#459](https://github.com/NREL/resstock/pull/459))
- Add mini-split heat pump pan heater to custom meter for heating electricity ([#454](https://github.com/NREL/resstock/pull/454))
- Assign daylight saving start/end dates based on county and not epw region ([#453](https://github.com/NREL/resstock/pull/453))
- Update ceiling fan tsv to remove the "National Average" option, and instead sample 28% "None" and 72% "Standard Efficiency" ([#445](https://github.com/NREL/resstock/pull/445))
- Remove Location Weather Filename and Location Weather Year tsvs, and update options lookup to reflect updated weather file changes; weather filenames are now required to match what is in the options lookup ([#432](https://github.com/NREL/resstock/pull/432))
- Fix bug in QOI reporting measure where absence of any heating/cooling/overlap seasons would cause errors ([#433](https://github.com/NREL/resstock/pull/433))
- Restructure unfinished attic and finished roof -related tsv files (i.e., insulation, roof material, and radiant barrier) and options ([#426](https://github.com/NREL/resstock/pull/426))
- Exclude net site energy consumption from annual and timeseries simulation output ("total" now reflects net of pv); change `include_enduse_subcategories` argument default to "true"; report either total interior equipment OR each of its components ([#405](https://github.com/NREL/resstock/pull/405))
- Refactor the tsv maker classes to accommodate more data sources ([#392](https://github.com/NREL/resstock/pull/392))
- Allow a building to be simulated with no water heater; map the "Other Fuel" option from the Water Heater tsv to no water heater ([#375](https://github.com/NREL/resstock/pull/375))
- Revert plug load schedule to RBSA for the National Average option ([#355](https://github.com/NREL/resstock/pull/355))
- Removed the "Geometry Unit Stories SF" and "Geometry Unit Stories MF" housing characteristics. Unit stories are instead represented by the "Geometry Stories" housing characteristic ([#416](https://github.com/NREL/resstock/pull/416))
- Diversify window to wall ratio variation using the Residential Building Stock Assessment (RBSA) II data ([#412](https://github.com/NREL/resstock/pull/412))
- Fix bug in assigning small window areas to surfaces ([#452](https://github.com/NREL/resstock/pull/452))

## ResStock v2.2.5
###### September 24, 2020 - [Diff](https://github.com/NREL/resstock/compare/v2.2.4...v2.2.5)

Fixes
- Update the weather zip file url in each PAT project to point to a different location at data.nrel.gov ([#489](https://github.com/NREL/resstock/pull/489))

## ResStock v2.2.4
###### April 28, 2020 - [Diff](https://github.com/NREL/resstock/compare/v2.2.3...v2.2.4)

Fixes
- Fix bug in options lookup where buildings without heating systems were not being assigned the required "has_hvac_flue" airflow measure argument ([#442](https://github.com/NREL/resstock/pull/442))

## ResStock v2.2.3
###### March 9, 2020 - [Diff](https://github.com/NREL/resstock/compare/v2.2.2...v2.2.3)

Fixes
- Update the weather zip file url in each PAT project to point to data.nrel.gov ([#422](https://github.com/NREL/resstock/pull/422))

## ResStock v2.2.2
###### February 19, 2020 - [Diff](https://github.com/NREL/resstock/compare/v2.2.1...v2.2.2)

Fixes
- Update the datapoint initialization script to download weather files to a common zip filename ([#406](https://github.com/NREL/resstock/pull/406))

## ResStock v2.2.1
###### February 7, 2020 - [Diff](https://github.com/NREL/resstock/compare/v2.2.0...v2.2.1)

Features
- Update the multifamily project with a Geometry Wall Type tsv file for sampling between wood stud and masonry walls ([#382](https://github.com/NREL/resstock/pull/382))

Fixes
- Add generation of the Geometry Wall Type tsv file for the single-family detached project to the 2009 RECS tsv maker; this corrects the tsv file ([#387](https://github.com/NREL/resstock/pull/387))
- Add generation of the Misc Pool tsv file (with Geometry Building Type and Location Region dependencies) to the 2009 RECS tsv maker; this also corrects having pool pumps for all homes ([#387](https://github.com/NREL/resstock/pull/387))
- Refactor the RECS tsv makers for years 2009 and 2015 ([#382](https://github.com/NREL/resstock/pull/382))

## ResStock v2.2.0
###### January 30, 2020 - [Diff](https://github.com/NREL/resstock/compare/v2.1.0...v2.2.0)

Features
- The results csv now optionally reports annual totals for all end use subcategories, including appliances, plug loads, etc. ([#371](https://github.com/NREL/resstock/pull/371))
- Split out national average options so not all homes have all miscellaneous equipment, and add none options to appliances ([#362](https://github.com/NREL/resstock/pull/362))
- Update the single-family detached project with a Geometry Wall Type tsv file for sampling between wood stud and masonry walls ([#357](https://github.com/NREL/resstock/pull/357))
- Made housing characteristics a consistent format. Added integrity check to ensure housing characteristics follow the guildelines specified in read-the-docs ([#353](https://github.com/NREL/resstock/pull/353))
- Include additional "daylight saving time" and "utc time" columns to timeseries csv file to account for one hour forward and backward time shifts ([#346](https://github.com/NREL/resstock/pull/346))
- Update bedrooms and occupants tsv files with options and probability distributions based on RECS 2015 data ([#340](https://github.com/NREL/resstock/pull/340))
- Add new QOIReport measure for reporting seasonal quantities of interest for uncertainty quantification ([#334](https://github.com/NREL/resstock/pull/334))
- Separate tsv files for bedrooms, cooking range schedule, corridor, holiday lighting, interior/other lighting use, pool schedule, plug loads schedule, and refrigeration schedule ([#338](https://github.com/NREL/resstock/pull/338))

Fixes
- Allow Wood Stove option as an upgrade, and account for wood heating energy in simulation output ([#372](https://github.com/NREL/resstock/pull/372))
- Custom meters for ceiling fan, hot water recirc pump, and vehicle end use subcategories were not properly implemented ([#371](https://github.com/NREL/resstock/pull/371))
- Some re-labeling of tsv files, such as "Geometry Building Type" to "Geometry Building Type RECS" and "Geometry Building Type FPL" to "Geometry Building Type ACS" ([#356](https://github.com/NREL/resstock/pull/356))
- Removes option "Auto" from parameter "Occupants" in the options lookup file ([#360](https://github.com/NREL/resstock/pull/360))
- Update the multifamily project's neighbors and orientation tsv files to have geometry building type dependency; remove the now obsolete "Geometry Is Multifamily Low Rise.tsv" file ([#350](https://github.com/NREL/resstock/pull/350))
- Update each PAT project's AMI selection to "2.9.0" ([#346](https://github.com/NREL/resstock/pull/346))
- Fixes for custom output meters: total site electricity double-counting exterior holiday lighting, and garage lighting all zeroes ([#349](https://github.com/NREL/resstock/pull/349))
- Remove shared facades tsv files from the multifamily_beta and testing projects ([#301](https://github.com/NREL/resstock/pull/301))
- Move redundant output meter code from individual reporting measures out into shared resource file ([#334](https://github.com/NREL/resstock/pull/334))
- Fix for the power outages measure where the last hour of the day was not getting the new schedule applied ([#238](https://github.com/NREL/resstock/pull/238))

## ResStock v2.1.0
###### November 5, 2019 - [Diff](https://github.com/NREL/resstock/compare/v2.0.0...v2.1.0)

Features
- Update to OpenStudio v2.9.0 ([#322](https://github.com/NREL/resstock/pull/322))
- Unit tests and performance improvements for integrity checks ([#228](https://github.com/NREL/resstock/pull/228), [#237](https://github.com/NREL/resstock/pull/237), [#239](https://github.com/NREL/resstock/pull/239))
- Register climate zones (BA and IECC) based on the simulation EPW file ([#245](https://github.com/NREL/resstock/pull/245))
- Split ResidentialLighting into separate ResidentialLightingInterior and ResidentialLightingOther (with optional exterior holiday lighting) measures ([#244](https://github.com/NREL/resstock/pull/244), [#252](https://github.com/NREL/resstock/pull/252))
- Additional example workflow osw files using TMY/AMY2012/AMY2014 weather for use in regression testing ([#259](https://github.com/NREL/resstock/pull/259), [#261](https://github.com/NREL/resstock/pull/261))
- Update all projects with new heating/cooling setpoint, offset, and magnitude distributions ([#272](https://github.com/NREL/resstock/pull/272))
- Add new ResidentialDemandResponse measure that allows for 8760 DR schedules to be applied to heating/cooling schedules ([#276](https://github.com/NREL/resstock/pull/276))
- Additional options for HVAC, dehumidifier, clothes washer, misc loads, infiltration, etc. ([#264](https://github.com/NREL/resstock/pull/264), [#278](https://github.com/NREL/resstock/pull/278), [#292](https://github.com/NREL/resstock/pull/292))
- Add EV options and update ResidentialMiscLargeUncommonLoads measure with new electric vehicle argument ([#282](https://github.com/NREL/resstock/pull/282))
- Update ResidentialSimulation Controls measure to include a calendar year argument for controlling the simulation start day of week ([#287](https://github.com/NREL/resstock/pull/287))
- Increase number of possible upgrade options from 10 to 25 ([#273](https://github.com/NREL/resstock/pull/273), [#293](https://github.com/NREL/resstock/pull/293))
- Additional "max-tech" options for slab, wall, refrigerator, dishwasher, clothes washer, and lighting ([#296](https://github.com/NREL/resstock/pull/296))
- Add references to ResStock trademark in both the license and readme files ([#302](https://github.com/NREL/resstock/pull/302))
- Report all cost multipliers in the SimulationOutputReport measure ([#304](https://github.com/NREL/resstock/pull/304))
- Add options for low flow fixtures ([#305](https://github.com/NREL/resstock/pull/305))
- Add argument to BuildExistingModel measure that allows the user to ignore measures ([#310](https://github.com/NREL/resstock/pull/310))
- Create example project yaml files for use with buildstockbatch ([#291](https://github.com/NREL/resstock/pull/291), [#314](https://github.com/NREL/resstock/pull/314))
- Create a pull request template to facilitate development ([#317](https://github.com/NREL/resstock/pull/317))
- Update documentation to clarify downselect logic parameters ([#321](https://github.com/NREL/resstock/pull/321))
- Additional options for EnergyStar clothes washer, clothes dryer, dishwasher ([#329](https://github.com/NREL/resstock/pull/329), [#333](https://github.com/NREL/resstock/pull/333))

Fixes
- Bugfix for assuming that all simulations are exactly 365 days ([#255](https://github.com/NREL/resstock/pull/255))
- Bugfix for heating coil defrost strategy ([#258](https://github.com/NREL/resstock/pull/258))
- Various HVAC-related fixes for buildings with central systems ([#263](https://github.com/NREL/resstock/pull/263))
- Update testing project to sweep through more options ([#280](https://github.com/NREL/resstock/pull/280))
- Updates, edits, and clarification to the documentation ([#270](https://github.com/NREL/resstock/pull/270), [#274](https://github.com/NREL/resstock/pull/274), [#285](https://github.com/NREL/resstock/pull/285))
- Skip any reporting measure output requests for datapoints that have been registered as invalid ([#286](https://github.com/NREL/resstock/pull/286))
- Bugfix for when bedrooms are specified for each unit but bathrooms are not ([#295](https://github.com/NREL/resstock/pull/295))
- Ensure that autosizing does not draw the whole tank volume in one minute for solar hot water storage tank ([#307](https://github.com/NREL/resstock/pull/307))
- Remove invalid characters from option names for consistency with buildstockbatch ([#308](https://github.com/NREL/resstock/pull/308))
- Bugfix for ducts occasionally getting placed in the garage attic instead of only unfinished attic ([#309](https://github.com/NREL/resstock/pull/309))
- Able to get past runner values of any type, and not just as string ([#312](https://github.com/NREL/resstock/pull/312))
- Log the error message along with the backtrace when an applied measure fails ([#315](https://github.com/NREL/resstock/pull/315))
- Add tests to ensure that the Run Measure argument is correctly defined in all Apply Upgrade measures for all projects ([#320](https://github.com/NREL/resstock/pull/320))
- Bugfix when specifying numbers of bedrooms to building units ([#330](https://github.com/NREL/resstock/pull/330))
- Enforce rubocop as CI test so code with offenses cannot be merged ([#331](https://github.com/NREL/resstock/pull/331))
- Bugfix for some clothes washer, dishwasher options causing increased energy consumption ([#329](https://github.com/NREL/resstock/pull/329), [#333](https://github.com/NREL/resstock/pull/333))


## ResStock v2.0.0
###### April 17, 2019 - [Diff](https://github.com/NREL/resstock/compare/v1.0.0...v2.0.0)

Features
- Update to OpenStudio v2.8.0 ([#151](https://github.com/NREL/resstock/pull/151))
- Add a multifamily project which includes housing characteristic distributions for single-family detached, single-family attached, and multifamily buildings ([#151](https://github.com/NREL/resstock/pull/151))
- Ability to add central systems (boiler with baseboards, fan coil, PTAC) to multifamily buildings using the openstudio-standards gem ([#151](https://github.com/NREL/resstock/pull/151))
- Ability to simulate large multifamily buildings using "collapsed" buildings with multipliers on building units ([#206](https://github.com/NREL/resstock/pull/206))
- Automatically generate dependency graphs and a dependency wheel for each project ([#211](https://github.com/NREL/resstock/pull/211))
- Add measures for calculating construction properties, modeling power outages and calculating resilience metrics, and calculating utility bills ([#151](https://github.com/NREL/resstock/pull/151))
- Add measure for modeling shared multiifamily facades using adiabatic constructions ([#151](https://github.com/NREL/resstock/pull/151))
- Relocate all measure unit tests, test osw files, and test osm files from archived OpenStudio-BEopt and into this repository ([#151](https://github.com/NREL/resstock/pull/151))
- Create example workflow osw files for single-family detached, single-family attached, and multifamily buildings using TMY weather ([#151](https://github.com/NREL/resstock/pull/151))

Fixes
- Reporting measures read from ReportMeterData table to get disaggregated fan and pump energy ([#151](https://github.com/NREL/resstock/pull/151))
- Break out central system heating, cooling, and pump energy in reporting measures ([#151](https://github.com/NREL/resstock/pull/151))
- Use custom unit conversions script instead of that provided by OpenStudio SDK ([#216](https://github.com/NREL/resstock/pull/216))


## ResStock v1.0.0
###### April 17, 2019<|MERGE_RESOLUTION|>--- conflicted
+++ resolved
@@ -42,11 +42,8 @@
 - Fixes number of bathrooms for single-family attached and multi-family buildings ([#601](https://github.com/NREL/resstock/pull/601))
 - Sync the sample probabilities after a bug fix in tsv_dist ([#609](https://github.com/NREL/resstock/pull/609))
 - Fix name of ReEDS balancing areas ([#613](https://github.com/NREL/resstock/pull/613))
-<<<<<<< HEAD
 - Fixes bug related to heating/cooling setpoints during overlap seasons where "high" or "low" setpoints were being averaged with default values rather than specified values ([#633](https://github.com/NREL/resstock/pull/633))
-=======
 - Fixes hot water distribution internal gains not being zeroed out during vacancies ([#653](https://github.com/NREL/resstock/pull/653))
->>>>>>> ecc00d0a
 
 ## ResStock v2.4.0
 
