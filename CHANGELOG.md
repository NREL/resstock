## ResStock v2.4.0 (pending)

Features
- Report the annual peak use and timing using the quantities of interest measure ([#458](https://github.com/NREL/resstock/pull/458))
- Major change to most occupant-related schedules. Occupant activities are now generated on-the-fly and saved to .csv files used by Schedule:File objects. Schedules are generated using time-inhomogenous Markov chains derived from American Time Use Survey data, supplemented with sampling duration and power level from NEEA RBSA data, as well as DHW draw duration and flow rate data from Aquacraft/AWWA data ([#348](https://github.com/NREL/resstock/pull/348))
- Update the dependencies for heating and cooling setpoint tsvs (Setpoint, Has Offset, Offset Magnitude, and Offset Period) to IECC climate zone ([#468](https://github.com/NREL/resstock/pull/468))
- Allow heating fuel to be defined by Public Use Microdata Area (PUMA) rather than State ([#474](https://github.com/NREL/resstock/pull/474))
- Distinguish between vacant and occupied dwelling units using PUMS data ([#473](https://github.com/NREL/resstock/pull/473))
- Restructure HVAC housing characteristics to 1) simplify the structure, 2) allow for integrating more local data sources, 3) update reference years for HVAC and refrigerator ages and efficiencies from 2009 to 2018, 4) add assumption comments to all HVAC-related housing characteristics, 5) improve Room AC efficiency distributions using ENERGY STAR saturation data, and 6) fix some incorrect assignment of Option=None heating systems ([#478](https://github.com/NREL/resstock/pull/478))
- Increase roofing material options; update roofing material tsv files to include these new options ([#485](https://github.com/NREL/resstock/pull/485))
- Update foundation type from the [Building Foundation Design Handbook](https://www.osti.gov/biblio/6980439-building-foundation-design-handbook) published in 1988 to RECS 2009 ([#492](https://github.com/NREL/resstock/pull/492))
- Synchronize weather between ResStock and ComStock which increases the number of weather stations from 215 to 941 ([#507](https://github.com/NREL/resstock/pull/507))
- Update Occupants per unit from RECS 2015 to PUMS 5-yr 2017 ([#509](https://github.com/NREL/resstock/pull/509]))
- Allow for plug load energy consumption to vary by Census Division and include additional "diversity" multiplier in plug load equations ([#511](https://github.com/NREL/resstock/pull/511))
- Lighting saturations based on RECS 2015 with new building type and spatial dependencies ([#510](https://github.com/NREL/resstock/pull/510]))
- Introduce premium water heaters and heat pump water heats into building stock, differentiate between central and in unit water heating, and split water heater fuel and efficiency into different housing characteristics ([#513](https://github.com/NREL/resstock/pull/513))
<<<<<<< HEAD
- Model multifamily and single-family attached buildings as individual dwelling units ([#439](https://github.com/NREL/resstock/pull/439))
=======
- Separate electric supplemental heating from total electric heating in output reporting ([#512](https://github.com/NREL/OpenStudio-BuildStock/pull/512))
>>>>>>> c6ad8595

Fixes
- Based on RECS 2015, separate the plug load equations for single-family detached, single-family attached, and multifamily buildings ([#471](https://github.com/NREL/resstock/pull/471))
- Fix for pseudo-random number generator that was generating non-deterministic occupancy schedules ([#477](https://github.com/NREL/resstock/pull/477))
- Iterate all spaces in a thermal zone when checking for zone type; fixes missing infiltration for protruding garages in 1-story homes ([#480](https://github.com/NREL/resstock/pull/480))
- Update spatial distribution of units based on total dwelling unit counts rather than occupied unit counts ([#486](https://github.com/NREL/resstock/pull/486))
- Exclude existing shared walls when calculating the partition wall area of MF and SFA buildings ([#496](https://github.com/NREL/resstock/pull/496))
- For the purpose of calculating cooling and dehumidification loads for HVAC sizing, use simple internal gains equation from ANSI/RESNET/ICC 301 (consistent with HPXML workflow); this fixes a bug introduced in [#348](https://github.com/NREL/resstock/pull/348) that caused cooling capacities to be ~3x larger than they should be ([#501](https://github.com/NREL/resstock/pull/501))
- Reintroduce IECC climate zone dependency to HVAC Cooling Type and some heat pump fixes ([#497](https://github.com/NREL/resstock/pull/497))
- Reintroduce monthly multipliers with stochastic load model for dishwasher, clothes washer and clothes dryer and cooking ([#504](https://github.com/NREL/resstock/pull/504))
- Account for collapsed units when determining geometry variables (building floor/wall area and volume) in infiltration calculations; add airflow unit tests ([#518](https://github.com/NREL/resstock/pull/518))
- Fix for calculating door and below-grade wall area of multifamily and single-family attached buildings with collapsed geometries ([#523](https://github.com/NREL/resstock/pull/523))
- In the Corridor.tsv, assign single-family attached, single-family detached, and mobile homes with a "Not Applicable" option ([#502](https://github.com/NREL/resstock/pull/522))
- Remove ceiling fan energy for vacant units ([#527](https://github.com/NREL/resstock/pull/527))
- Fix bug related to incorrect timestamps when using AMY weather file ([#528](https://github.com/NREL/resstock/pull/528)) 

## ResStock v2.3.0
###### June 24, 2020 - [Diff](https://github.com/NREL/resstock/compare/v2.2.4...v2.3.0)

Features
- Remove the single-family detached project, and remove PAT from the testing and multifamily projects ([#402](https://github.com/NREL/resstock/pull/402))
- Relocate the data folder, along with tsv makers, to a separate private repository ([#401](https://github.com/NREL/resstock/pull/401))
- Update the single-family detached and multifamily projects with more up-to-date lighting stock distributions ([#392](https://github.com/NREL/resstock/pull/392))
- Update Insulation Finished Attic tsv with more options for insulation levels ([#395](https://github.com/NREL/resstock/pull/395))
- Add ability to ignore comment lines with the "#" symbol ([#408](https://github.com/NREL/resstock/pull/408))
- Update occupant and plug loads equations based on RECS 2015 data; replace floor area with occupants as independent variable in plug loads equation; allow modeling of zero-bedroom units (e.g., studios) ([#324](https://github.com/NREL/resstock/pull/324))
- New geospatial characteristics have been added or updated. New geospatial characteristics are as follows: ASHRAE IECC Climate Zone 2004, State, County, PUMA, Census Division, Census Region, Building America Climate Zone, and ISO/RTO Region. The top level housing characteristic is now ASHRAE IECC Climate Zone 2004. Now using data from the American Community Survey Public Use Microdata Sample (ACS PUMS) for Building Type, Vintage, and Heating Fuel ([#416](https://github.com/NREL/resstock/pull/416))
- Update HVAC System Cooling tsv with air-conditioning saturations ("None", "Room AC", or "Central AC") from American Housing Survey for Custom Region 04. Efficiency probabilities remain based on RECS 2009 ([#418](https://github.com/NREL/resstock/pull/418))
- Diversify the timing heating and cooling setpoint setbacks ([#414](https://github.com/NREL/resstock/pull/414))
- Reduce the number of appliances in multifamily units. Adding RECS building type as a dependencies to clothes washers, clothes dryers, dishwashers, refrigerators, extra refrigerators, and stand-alone freezers. Update refrigeration levels based on RECS 2009 age and shipment-weighted efficiency by year. Now using the American Housing Survey (AHS) for clothes washer and clothes dryer saturations. New geographic field, AHS Region, which uses the top 15 largest Core Based Statistical Areas (CBSAs) and Non-CBSA Census Divisions. ([420](https://github.com/NREL/resstock/pull/420))
- Exterior lighting schedule changed from using interior lighting sunrise/sunset algorithm to T24 2016 Residential ACM Appendix C Table 8 Exterior Lighting Hourly Multiplier for weekdays and weekends ([#419](https://github.com/NREL/resstock/pull/419))
- Increase the diversity of the floor areas that are simulated. Geometry House Size has been replaced by Geometry Floor Area Bin and Geometry Floor Area. Now using AHS for specifying the floor area. Floor areas differ by non-Core Based Statistical Areas (CBSAs) Census Divisions and the top 15 largest CBSAs ([#425](https://github.com/NREL/resstock/pull/425))
- Increase the diversity of the infiltration simulated. Now using the Residential Diagnostics Database for the Infiltration housing characteristic ([#427](https://github.com/NREL/resstock/pull/427))
- Allow a key value to be specified when outputting timeseries variables ([#438](https://github.com/NREL/resstock/pull/438))

Fixes
- Rename "project_multifamily_beta" to "project_national" ([#459](https://github.com/NREL/resstock/pull/459))
- Add mini-split heat pump pan heater to custom meter for heating electricity ([#454](https://github.com/NREL/resstock/pull/454))
- Assign daylight saving start/end dates based on county and not epw region ([#453](https://github.com/NREL/resstock/pull/453))
- Update ceiling fan tsv to remove the "National Average" option, and instead sample 28% "None" and 72% "Standard Efficiency" ([#445](https://github.com/NREL/resstock/pull/445))
- Remove Location Weather Filename and Location Weather Year tsvs, and update options lookup to reflect updated weather file changes; weather filenames are now required to match what is in the options lookup ([#432](https://github.com/NREL/resstock/pull/432))
- Fix bug in QOI reporting measure where absence of any heating/cooling/overlap seasons would cause errors ([#433](https://github.com/NREL/resstock/pull/433))
- Restructure unfinished attic and finished roof -related tsv files (i.e., insulation, roof material, and radiant barrier) and options ([#426](https://github.com/NREL/resstock/pull/426))
- Exclude net site energy consumption from annual and timeseries simulation output ("total" now reflects net of pv); change `include_enduse_subcategories` argument default to "true"; report either total interior equipment OR each of its components ([#405](https://github.com/NREL/resstock/pull/405))
- Refactor the tsv maker classes to accommodate more data sources ([#392](https://github.com/NREL/resstock/pull/392))
- Allow a building to be simulated with no water heater; map the "Other Fuel" option from the Water Heater tsv to no water heater ([#375](https://github.com/NREL/resstock/pull/375))
- Revert plug load schedule to RBSA for the National Average option ([#355](https://github.com/NREL/resstock/pull/355))
- Removed the "Geometry Unit Stories SF" and "Geometry Unit Stories MF" housing characteristics. Unit stories are instead represented by the "Geometry Stories" housing characteristic ([#416](https://github.com/NREL/resstock/pull/416))
- Diversify window to wall ratio variation using the Residential Building Stock Assessment (RBSA) II data ([#412](https://github.com/NREL/resstock/pull/412))
- Fix bug in assigning small window areas to surfaces ([#452](https://github.com/NREL/resstock/pull/452))

## ResStock v2.2.5
###### September 24, 2020 - [Diff](https://github.com/NREL/resstock/compare/v2.2.4...v2.2.5)

Fixes
- Update the weather zip file url in each PAT project to point to a different location at data.nrel.gov ([#489](https://github.com/NREL/resstock/pull/489))

## ResStock v2.2.4
###### April 28, 2020 - [Diff](https://github.com/NREL/resstock/compare/v2.2.3...v2.2.4)

Fixes
- Fix bug in options lookup where buildings without heating systems were not being assigned the required "has_hvac_flue" airflow measure argument ([#442](https://github.com/NREL/resstock/pull/442))

## ResStock v2.2.3
###### March 9, 2020 - [Diff](https://github.com/NREL/resstock/compare/v2.2.2...v2.2.3)

Fixes
- Update the weather zip file url in each PAT project to point to data.nrel.gov ([#422](https://github.com/NREL/resstock/pull/422))

## ResStock v2.2.2
###### February 19, 2020 - [Diff](https://github.com/NREL/resstock/compare/v2.2.1...v2.2.2)

Fixes
- Update the datapoint initialization script to download weather files to a common zip filename ([#406](https://github.com/NREL/resstock/pull/406))

## ResStock v2.2.1
###### February 7, 2020 - [Diff](https://github.com/NREL/resstock/compare/v2.2.0...v2.2.1)

Features
- Update the multifamily project with a Geometry Wall Type tsv file for sampling between wood stud and masonry walls ([#382](https://github.com/NREL/resstock/pull/382))

Fixes
- Add generation of the Geometry Wall Type tsv file for the single-family detached project to the 2009 RECS tsv maker; this corrects the tsv file ([#387](https://github.com/NREL/resstock/pull/387))
- Add generation of the Misc Pool tsv file (with Geometry Building Type and Location Region dependencies) to the 2009 RECS tsv maker; this also corrects having pool pumps for all homes ([#387](https://github.com/NREL/resstock/pull/387))
- Refactor the RECS tsv makers for years 2009 and 2015 ([#382](https://github.com/NREL/resstock/pull/382))

## ResStock v2.2.0
###### January 30, 2020 - [Diff](https://github.com/NREL/resstock/compare/v2.1.0...v2.2.0)

Features
- The results csv now optionally reports annual totals for all end use subcategories, including appliances, plug loads, etc. ([#371](https://github.com/NREL/resstock/pull/371))
- Split out national average options so not all homes have all miscellaneous equipment, and add none options to appliances ([#362](https://github.com/NREL/resstock/pull/362))
- Update the single-family detached project with a Geometry Wall Type tsv file for sampling between wood stud and masonry walls ([#357](https://github.com/NREL/resstock/pull/357))
- Made housing characteristics a consistent format. Added integrity check to ensure housing characteristics follow the guildelines specified in read-the-docs ([#353](https://github.com/NREL/resstock/pull/353))
- Include additional "daylight saving time" and "utc time" columns to timeseries csv file to account for one hour forward and backward time shifts ([#346](https://github.com/NREL/resstock/pull/346))
- Update bedrooms and occupants tsv files with options and probability distributions based on RECS 2015 data ([#340](https://github.com/NREL/resstock/pull/340))
- Add new QOIReport measure for reporting seasonal quantities of interest for uncertainty quantification ([#334](https://github.com/NREL/resstock/pull/334))
- Separate tsv files for bedrooms, cooking range schedule, corridor, holiday lighting, interior/other lighting use, pool schedule, plug loads schedule, and refrigeration schedule ([#338](https://github.com/NREL/resstock/pull/338))

Fixes
- Allow Wood Stove option as an upgrade, and account for wood heating energy in simulation output ([#372](https://github.com/NREL/resstock/pull/372))
- Custom meters for ceiling fan, hot water recirc pump, and vehicle end use subcategories were not properly implemented ([#371](https://github.com/NREL/resstock/pull/371))
- Some re-labeling of tsv files, such as "Geometry Building Type" to "Geometry Building Type RECS" and "Geometry Building Type FPL" to "Geometry Building Type ACS" ([#356](https://github.com/NREL/resstock/pull/356))
- Removes option "Auto" from parameter "Occupants" in the options lookup file ([#360](https://github.com/NREL/resstock/pull/360))
- Update the multifamily project's neighbors and orientation tsv files to have geometry building type dependency; remove the now obsolete "Geometry Is Multifamily Low Rise.tsv" file ([#350](https://github.com/NREL/resstock/pull/350))
- Update each PAT project's AMI selection to "2.9.0" ([#346](https://github.com/NREL/resstock/pull/346))
- Fixes for custom output meters: total site electricity double-counting exterior holiday lighting, and garage lighting all zeroes ([#349](https://github.com/NREL/resstock/pull/349))
- Remove shared facades tsv files from the multifamily_beta and testing projects ([#301](https://github.com/NREL/resstock/pull/301))
- Move redundant output meter code from individual reporting measures out into shared resource file ([#334](https://github.com/NREL/resstock/pull/334))
- Fix for the power outages measure where the last hour of the day was not getting the new schedule applied ([#238](https://github.com/NREL/resstock/pull/238))

## ResStock v2.1.0
###### November 5, 2019 - [Diff](https://github.com/NREL/resstock/compare/v2.0.0...v2.1.0)

Features
- Update to OpenStudio v2.9.0 ([#322](https://github.com/NREL/resstock/pull/322))
- Unit tests and performance improvements for integrity checks ([#228](https://github.com/NREL/resstock/pull/228), [#237](https://github.com/NREL/resstock/pull/237), [#239](https://github.com/NREL/resstock/pull/239))
- Register climate zones (BA and IECC) based on the simulation EPW file ([#245](https://github.com/NREL/resstock/pull/245))
- Split ResidentialLighting into separate ResidentialLightingInterior and ResidentialLightingOther (with optional exterior holiday lighting) measures ([#244](https://github.com/NREL/resstock/pull/244), [#252](https://github.com/NREL/resstock/pull/252))
- Additional example workflow osw files using TMY/AMY2012/AMY2014 weather for use in regression testing ([#259](https://github.com/NREL/resstock/pull/259), [#261](https://github.com/NREL/resstock/pull/261))
- Update all projects with new heating/cooling setpoint, offset, and magnitude distributions ([#272](https://github.com/NREL/resstock/pull/272))
- Add new ResidentialDemandResponse measure that allows for 8760 DR schedules to be applied to heating/cooling schedules ([#276](https://github.com/NREL/resstock/pull/276))
- Additional options for HVAC, dehumidifier, clothes washer, misc loads, infiltration, etc. ([#264](https://github.com/NREL/resstock/pull/264), [#278](https://github.com/NREL/resstock/pull/278), [#292](https://github.com/NREL/resstock/pull/292))
- Add EV options and update ResidentialMiscLargeUncommonLoads measure with new electric vehicle argument ([#282](https://github.com/NREL/resstock/pull/282))
- Update ResidentialSimulation Controls measure to include a calendar year argument for controlling the simulation start day of week ([#287](https://github.com/NREL/resstock/pull/287))
- Increase number of possible upgrade options from 10 to 25 ([#273](https://github.com/NREL/resstock/pull/273), [#293](https://github.com/NREL/resstock/pull/293))
- Additional "max-tech" options for slab, wall, refrigerator, dishwasher, clothes washer, and lighting ([#296](https://github.com/NREL/resstock/pull/296))
- Add references to ResStock trademark in both the license and readme files ([#302](https://github.com/NREL/resstock/pull/302))
- Report all cost multipliers in the SimulationOutputReport measure ([#304](https://github.com/NREL/resstock/pull/304))
- Add options for low flow fixtures ([#305](https://github.com/NREL/resstock/pull/305))
- Add argument to BuildExistingModel measure that allows the user to ignore measures ([#310](https://github.com/NREL/resstock/pull/310))
- Create example project yaml files for use with buildstockbatch ([#291](https://github.com/NREL/resstock/pull/291), [#314](https://github.com/NREL/resstock/pull/314))
- Create a pull request template to facilitate development ([#317](https://github.com/NREL/resstock/pull/317))
- Update documentation to clarify downselect logic parameters ([#321](https://github.com/NREL/resstock/pull/321))
- Additional options for EnergyStar clothes washer, clothes dryer, dishwasher ([#329](https://github.com/NREL/resstock/pull/329), [#333](https://github.com/NREL/resstock/pull/333))

Fixes
- Bugfix for assuming that all simulations are exactly 365 days ([#255](https://github.com/NREL/resstock/pull/255))
- Bugfix for heating coil defrost strategy ([#258](https://github.com/NREL/resstock/pull/258))
- Various HVAC-related fixes for buildings with central systems ([#263](https://github.com/NREL/resstock/pull/263))
- Update testing project to sweep through more options ([#280](https://github.com/NREL/resstock/pull/280))
- Updates, edits, and clarification to the documentation ([#270](https://github.com/NREL/resstock/pull/270), [#274](https://github.com/NREL/resstock/pull/274), [#285](https://github.com/NREL/resstock/pull/285))
- Skip any reporting measure output requests for datapoints that have been registered as invalid ([#286](https://github.com/NREL/resstock/pull/286))
- Bugfix for when bedrooms are specified for each unit but bathrooms are not ([#295](https://github.com/NREL/resstock/pull/295))
- Ensure that autosizing does not draw the whole tank volume in one minute for solar hot water storage tank ([#307](https://github.com/NREL/resstock/pull/307))
- Remove invalid characters from option names for consistency with buildstockbatch ([#308](https://github.com/NREL/resstock/pull/308))
- Bugfix for ducts occasionally getting placed in the garage attic instead of only unfinished attic ([#309](https://github.com/NREL/resstock/pull/309))
- Able to get past runner values of any type, and not just as string ([#312](https://github.com/NREL/resstock/pull/312))
- Log the error message along with the backtrace when an applied measure fails ([#315](https://github.com/NREL/resstock/pull/315))
- Add tests to ensure that the Run Measure argument is correctly defined in all Apply Upgrade measures for all projects ([#320](https://github.com/NREL/resstock/pull/320))
- Bugfix when specifying numbers of bedrooms to building units ([#330](https://github.com/NREL/resstock/pull/330))
- Enforce rubocop as CI test so code with offenses cannot be merged ([#331](https://github.com/NREL/resstock/pull/331))
- Bugfix for some clothes washer, dishwasher options causing increased energy consumption ([#329](https://github.com/NREL/resstock/pull/329), [#333](https://github.com/NREL/resstock/pull/333))


## ResStock v2.0.0
###### April 17, 2019 - [Diff](https://github.com/NREL/resstock/compare/v1.0.0...v2.0.0)

Features
- Update to OpenStudio v2.8.0 ([#151](https://github.com/NREL/resstock/pull/151))
- Add a multifamily project which includes housing characteristic distributions for single-family detached, single-family attached, and multifamily buildings ([#151](https://github.com/NREL/resstock/pull/151))
- Ability to add central systems (boiler with baseboards, fan coil, PTAC) to multifamily buildings using the openstudio-standards gem ([#151](https://github.com/NREL/resstock/pull/151))
- Ability to simulate large multifamily buildings using "collapsed" buildings with multipliers on building units ([#206](https://github.com/NREL/resstock/pull/206))
- Automatically generate dependency graphs and a dependency wheel for each project ([#211](https://github.com/NREL/resstock/pull/211))
- Add measures for calculating construction properties, modeling power outages and calculating resilience metrics, and calculating utility bills ([#151](https://github.com/NREL/resstock/pull/151))
- Add measure for modeling shared multiifamily facades using adiabatic constructions ([#151](https://github.com/NREL/resstock/pull/151))
- Relocate all measure unit tests, test osw files, and test osm files from archived OpenStudio-BEopt and into this repository ([#151](https://github.com/NREL/resstock/pull/151))
- Create example workflow osw files for single-family detached, single-family attached, and multifamily buildings using TMY weather ([#151](https://github.com/NREL/resstock/pull/151))

Fixes
- Reporting measures read from ReportMeterData table to get disaggregated fan and pump energy ([#151](https://github.com/NREL/resstock/pull/151))
- Break out central system heating, cooling, and pump energy in reporting measures ([#151](https://github.com/NREL/resstock/pull/151))
- Use custom unit conversions script instead of that provided by OpenStudio SDK ([#216](https://github.com/NREL/resstock/pull/216))


## ResStock v1.0.0
###### April 17, 2019<|MERGE_RESOLUTION|>--- conflicted
+++ resolved
@@ -14,11 +14,8 @@
 - Allow for plug load energy consumption to vary by Census Division and include additional "diversity" multiplier in plug load equations ([#511](https://github.com/NREL/resstock/pull/511))
 - Lighting saturations based on RECS 2015 with new building type and spatial dependencies ([#510](https://github.com/NREL/resstock/pull/510]))
 - Introduce premium water heaters and heat pump water heats into building stock, differentiate between central and in unit water heating, and split water heater fuel and efficiency into different housing characteristics ([#513](https://github.com/NREL/resstock/pull/513))
-<<<<<<< HEAD
+- Separate electric supplemental heating from total electric heating in output reporting ([#512](https://github.com/NREL/OpenStudio-BuildStock/pull/512))
 - Model multifamily and single-family attached buildings as individual dwelling units ([#439](https://github.com/NREL/resstock/pull/439))
-=======
-- Separate electric supplemental heating from total electric heating in output reporting ([#512](https://github.com/NREL/OpenStudio-BuildStock/pull/512))
->>>>>>> c6ad8595
 
 Fixes
 - Based on RECS 2015, separate the plug load equations for single-family detached, single-family attached, and multifamily buildings ([#471](https://github.com/NREL/resstock/pull/471))
