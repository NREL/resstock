## ResStock v2.5.0 (pending)

Features
- Model multifamily and single-family attached buildings as individual dwelling units ([#439](https://github.com/NREL/resstock/pull/439))
- Reduce vacant unit heating setpoints to 55F ([#541](https://github.com/NREL/resstock/pull/541))
- Introduce a CEC Building Climate Zone tag for samples in California ([#548](https://github.com/NREL/resstock/pull/548))
- Increase LED saturation to approximately 2019 levels ([#545](https://github.com/NREL/resstock/pull/545))
<<<<<<< HEAD
- Introduce GEB capabilities for water heaters, including the ability to schedule setpoint and HPWH operating mode ([#483] (https://github.com/NREL/resstock/pull/483))
=======
- Include HVAC cooling type as a dependency to cooling setpoint ([#551](https://github.com/NREL/resstock/pull/551))
- Include electric zonal heating equipment as a dependency in heating setpoint-related tsvs ([#549](https://github.com/NREL/resstock/pull/549))
- Geo-temporal shifting of the stochastic load model schedules using the American Time Use Survey ([#550](https://github.com/NREL/resstock/pull/550))
- Use Schedule:File with well pump / vehicle plug loads, as well as gas grill / fireplace / lighting fuel loads. This enables the optional vacancy period to apply to these end uses ([#566](https://github.com/NREL/resstock/pull/556))
- Update example project yaml files to use buildstockbatch input schema version 0.3 ([#583](https://github.com/NREL/resstock/pull/583))
- Update default daylight saving start and end dates to March 12 and November 5, respectively ([#585](https://github.com/NREL/resstock/pull/585))
- Remove 3 story limit for multi-family buildings, and instead use RECS data to allow for buildings up to 21 stories ([#558](https://github.com/NREL/resstock/pull/558))
>>>>>>> edda4442

Fixes
- Fixes significant runtime bottleneck in TSV fetching in BuildExistingModel & ApplyUpgrade measures ([#543](https://github.com/NREL/resstock/pull/543))
- Dwelling units that are 0-499 ft2 are limited to a maximum of 2 bedrooms ([#553](https://github.com/NREL/resstock/pull/553))
- Reverses the material layers of the unfinished attic floor construction so that they are correctly ordered outside-to-inside ([#556](https://github.com/NREL/resstock/pull/556))
- Fixes invalid garage and living space dimension errors ([#560](https://github.com/NREL/resstock/pull/560))
- Set all mini-split heat pump supplemental capacity to autosize ([#564](https://github.com/NREL/resstock/pull/564))
- Reduce stochastic schedule generation runtime by over 50% ([#571](https://github.com/NREL/resstock/pull/571), [#577](https://github.com/NREL/resstock/pull/577))
- Fixes the problem that `Heating Type=Void` is showing up in buildstock samples ([#568](https://github.com/NREL/resstock/pull/568))
- Set AZ counties to NA daylight saving times instead of some AR counties ([#585](https://github.com/NREL/resstock/pull/585)) 

## ResStock v2.4.0

###### January 27, 2021 - [Diff](https://github.com/NREL/OpenStudio-BuildStock/compare/v2.3.0...v2.4.0)

Features
- Report the annual peak use and timing using the quantities of interest measure ([#458](https://github.com/NREL/resstock/pull/458))
- Major change to most occupant-related schedules. Occupant activities are now generated on-the-fly and saved to .csv files used by Schedule:File objects. Schedules are generated using time-inhomogenous Markov chains derived from American Time Use Survey data, supplemented with sampling duration and power level from NEEA RBSA data, as well as DHW draw duration and flow rate data from Aquacraft/AWWA data ([#348](https://github.com/NREL/resstock/pull/348))
- Update the dependencies for heating and cooling setpoint tsvs (Setpoint, Has Offset, Offset Magnitude, and Offset Period) to IECC climate zone ([#468](https://github.com/NREL/resstock/pull/468))
- Allow heating fuel to be defined by Public Use Microdata Area (PUMA) rather than State ([#474](https://github.com/NREL/resstock/pull/474))
- Distinguish between vacant and occupied dwelling units using PUMS data ([#473](https://github.com/NREL/resstock/pull/473))
- Restructure HVAC housing characteristics to 1) simplify the structure, 2) allow for integrating more local data sources, 3) update reference years for HVAC and refrigerator ages and efficiencies from 2009 to 2018, 4) add assumption comments to all HVAC-related housing characteristics, 5) improve Room AC efficiency distributions using ENERGY STAR saturation data, and 6) fix some incorrect assignment of Option=None heating systems ([#478](https://github.com/NREL/resstock/pull/478))
- Increase roofing material options; update roofing material tsv files to include these new options ([#485](https://github.com/NREL/resstock/pull/485))
- Update foundation type from the [Building Foundation Design Handbook](https://www.osti.gov/biblio/6980439-building-foundation-design-handbook) published in 1988 to RECS 2009 ([#492](https://github.com/NREL/resstock/pull/492))
- Synchronize weather between ResStock and ComStock which increases the number of weather stations from 215 to 941 ([#507](https://github.com/NREL/resstock/pull/507))
- Update Occupants per unit from RECS 2015 to PUMS 5-yr 2017 ([#509](https://github.com/NREL/resstock/pull/509]))
- Allow for plug load energy consumption to vary by Census Division and include additional "diversity" multiplier in plug load equations ([#511](https://github.com/NREL/resstock/pull/511))
- Lighting saturations based on RECS 2015 with new building type and spatial dependencies ([#510](https://github.com/NREL/resstock/pull/510]))
- Introduce premium water heaters and heat pump water heats into building stock, differentiate between central and in unit water heating, and split water heater fuel and efficiency into different housing characteristics ([#513](https://github.com/NREL/resstock/pull/513))
- Separate electric supplemental heating from total electric heating in output reporting ([#512](https://github.com/NREL/OpenStudio-BuildStock/pull/512))
- Update the duct leakage "total" to "to outside" conversion to be based on ASHRAE Standard 152 ([#532](https://github.com/NREL/resstock/pull/532))
- Allow for flexible weather regions based on weather data available and introduce TMY3 weather files for the new weather format ([#525](https://github.com/NREL/resstock/pull/525))

Fixes
- Based on RECS 2015, separate the plug load equations for single-family detached, single-family attached, and multifamily buildings ([#471](https://github.com/NREL/resstock/pull/471))
- Fix for pseudo-random number generator that was generating non-deterministic occupancy schedules ([#477](https://github.com/NREL/resstock/pull/477))
- Iterate all spaces in a thermal zone when checking for zone type; fixes missing infiltration for protruding garages in 1-story homes ([#480](https://github.com/NREL/resstock/pull/480))
- Update spatial distribution of units based on total dwelling unit counts rather than occupied unit counts ([#486](https://github.com/NREL/resstock/pull/486))
- Exclude existing shared walls when calculating the partition wall area of MF and SFA buildings ([#496](https://github.com/NREL/resstock/pull/496))
- For the purpose of calculating cooling and dehumidification loads for HVAC sizing, use simple internal gains equation from ANSI/RESNET/ICC 301 (consistent with HPXML workflow); this fixes a bug introduced in [#348](https://github.com/NREL/resstock/pull/348) that caused cooling capacities to be ~3x larger than they should be ([#501](https://github.com/NREL/resstock/pull/501))
- Reintroduce IECC climate zone dependency to HVAC Cooling Type and some heat pump fixes ([#497](https://github.com/NREL/resstock/pull/497))
- Reintroduce monthly multipliers with stochastic load model for dishwasher, clothes washer and clothes dryer and cooking ([#504](https://github.com/NREL/resstock/pull/504))
- Account for collapsed units when determining geometry variables (building floor/wall area and volume) in infiltration calculations; add airflow unit tests ([#518](https://github.com/NREL/resstock/pull/518))
- Fix for calculating door and below-grade wall area of multifamily and single-family attached buildings with collapsed geometries ([#523](https://github.com/NREL/resstock/pull/523))
- In the Corridor.tsv, assign single-family attached, single-family detached, and mobile homes with a "Not Applicable" option ([#502](https://github.com/NREL/resstock/pull/522))
- Remove ceiling fan energy for vacant units ([#527](https://github.com/NREL/resstock/pull/527))
- Fix bug related to incorrect timestamps when using AMY weather file ([#528](https://github.com/NREL/resstock/pull/528))
- Fix DST start hour error and end date error ([#530](https://github.com/NREL/resstock/pull/530)) 
- Calculate slab surface effective R values used in HVAC sizing with unit-level variables  ([#537](https://github.com/NREL/resstock/pull/537)) 

## ResStock v2.3.0
###### June 24, 2020 - [Diff](https://github.com/NREL/resstock/compare/v2.2.4...v2.3.0)

Features
- Remove the single-family detached project, and remove PAT from the testing and multifamily projects ([#402](https://github.com/NREL/resstock/pull/402))
- Relocate the data folder, along with tsv makers, to a separate private repository ([#401](https://github.com/NREL/resstock/pull/401))
- Update the single-family detached and multifamily projects with more up-to-date lighting stock distributions ([#392](https://github.com/NREL/resstock/pull/392))
- Update Insulation Finished Attic tsv with more options for insulation levels ([#395](https://github.com/NREL/resstock/pull/395))
- Add ability to ignore comment lines with the "#" symbol ([#408](https://github.com/NREL/resstock/pull/408))
- Update occupant and plug loads equations based on RECS 2015 data; replace floor area with occupants as independent variable in plug loads equation; allow modeling of zero-bedroom units (e.g., studios) ([#324](https://github.com/NREL/resstock/pull/324))
- New geospatial characteristics have been added or updated. New geospatial characteristics are as follows: ASHRAE IECC Climate Zone 2004, State, County, PUMA, Census Division, Census Region, Building America Climate Zone, and ISO/RTO Region. The top level housing characteristic is now ASHRAE IECC Climate Zone 2004. Now using data from the American Community Survey Public Use Microdata Sample (ACS PUMS) for Building Type, Vintage, and Heating Fuel ([#416](https://github.com/NREL/resstock/pull/416))
- Update HVAC System Cooling tsv with air-conditioning saturations ("None", "Room AC", or "Central AC") from American Housing Survey for Custom Region 04. Efficiency probabilities remain based on RECS 2009 ([#418](https://github.com/NREL/resstock/pull/418))
- Diversify the timing heating and cooling setpoint setbacks ([#414](https://github.com/NREL/resstock/pull/414))
- Reduce the number of appliances in multifamily units. Adding RECS building type as a dependencies to clothes washers, clothes dryers, dishwashers, refrigerators, extra refrigerators, and stand-alone freezers. Update refrigeration levels based on RECS 2009 age and shipment-weighted efficiency by year. Now using the American Housing Survey (AHS) for clothes washer and clothes dryer saturations. New geographic field, AHS Region, which uses the top 15 largest Core Based Statistical Areas (CBSAs) and Non-CBSA Census Divisions. ([420](https://github.com/NREL/resstock/pull/420))
- Exterior lighting schedule changed from using interior lighting sunrise/sunset algorithm to T24 2016 Residential ACM Appendix C Table 8 Exterior Lighting Hourly Multiplier for weekdays and weekends ([#419](https://github.com/NREL/resstock/pull/419))
- Increase the diversity of the floor areas that are simulated. Geometry House Size has been replaced by Geometry Floor Area Bin and Geometry Floor Area. Now using AHS for specifying the floor area. Floor areas differ by non-Core Based Statistical Areas (CBSAs) Census Divisions and the top 15 largest CBSAs ([#425](https://github.com/NREL/resstock/pull/425))
- Increase the diversity of the infiltration simulated. Now using the Residential Diagnostics Database for the Infiltration housing characteristic ([#427](https://github.com/NREL/resstock/pull/427))
- Allow a key value to be specified when outputting timeseries variables ([#438](https://github.com/NREL/resstock/pull/438))

Fixes
- Rename "project_multifamily_beta" to "project_national" ([#459](https://github.com/NREL/resstock/pull/459))
- Add mini-split heat pump pan heater to custom meter for heating electricity ([#454](https://github.com/NREL/resstock/pull/454))
- Assign daylight saving start/end dates based on county and not epw region ([#453](https://github.com/NREL/resstock/pull/453))
- Update ceiling fan tsv to remove the "National Average" option, and instead sample 28% "None" and 72% "Standard Efficiency" ([#445](https://github.com/NREL/resstock/pull/445))
- Remove Location Weather Filename and Location Weather Year tsvs, and update options lookup to reflect updated weather file changes; weather filenames are now required to match what is in the options lookup ([#432](https://github.com/NREL/resstock/pull/432))
- Fix bug in QOI reporting measure where absence of any heating/cooling/overlap seasons would cause errors ([#433](https://github.com/NREL/resstock/pull/433))
- Restructure unfinished attic and finished roof -related tsv files (i.e., insulation, roof material, and radiant barrier) and options ([#426](https://github.com/NREL/resstock/pull/426))
- Exclude net site energy consumption from annual and timeseries simulation output ("total" now reflects net of pv); change `include_enduse_subcategories` argument default to "true"; report either total interior equipment OR each of its components ([#405](https://github.com/NREL/resstock/pull/405))
- Refactor the tsv maker classes to accommodate more data sources ([#392](https://github.com/NREL/resstock/pull/392))
- Allow a building to be simulated with no water heater; map the "Other Fuel" option from the Water Heater tsv to no water heater ([#375](https://github.com/NREL/resstock/pull/375))
- Revert plug load schedule to RBSA for the National Average option ([#355](https://github.com/NREL/resstock/pull/355))
- Removed the "Geometry Unit Stories SF" and "Geometry Unit Stories MF" housing characteristics. Unit stories are instead represented by the "Geometry Stories" housing characteristic ([#416](https://github.com/NREL/resstock/pull/416))
- Diversify window to wall ratio variation using the Residential Building Stock Assessment (RBSA) II data ([#412](https://github.com/NREL/resstock/pull/412))
- Fix bug in assigning small window areas to surfaces ([#452](https://github.com/NREL/resstock/pull/452))

## ResStock v2.2.5
###### September 24, 2020 - [Diff](https://github.com/NREL/resstock/compare/v2.2.4...v2.2.5)

Fixes
- Update the weather zip file url in each PAT project to point to a different location at data.nrel.gov ([#489](https://github.com/NREL/resstock/pull/489))

## ResStock v2.2.4
###### April 28, 2020 - [Diff](https://github.com/NREL/resstock/compare/v2.2.3...v2.2.4)

Fixes
- Fix bug in options lookup where buildings without heating systems were not being assigned the required "has_hvac_flue" airflow measure argument ([#442](https://github.com/NREL/resstock/pull/442))

## ResStock v2.2.3
###### March 9, 2020 - [Diff](https://github.com/NREL/resstock/compare/v2.2.2...v2.2.3)

Fixes
- Update the weather zip file url in each PAT project to point to data.nrel.gov ([#422](https://github.com/NREL/resstock/pull/422))

## ResStock v2.2.2
###### February 19, 2020 - [Diff](https://github.com/NREL/resstock/compare/v2.2.1...v2.2.2)

Fixes
- Update the datapoint initialization script to download weather files to a common zip filename ([#406](https://github.com/NREL/resstock/pull/406))

## ResStock v2.2.1
###### February 7, 2020 - [Diff](https://github.com/NREL/resstock/compare/v2.2.0...v2.2.1)

Features
- Update the multifamily project with a Geometry Wall Type tsv file for sampling between wood stud and masonry walls ([#382](https://github.com/NREL/resstock/pull/382))

Fixes
- Add generation of the Geometry Wall Type tsv file for the single-family detached project to the 2009 RECS tsv maker; this corrects the tsv file ([#387](https://github.com/NREL/resstock/pull/387))
- Add generation of the Misc Pool tsv file (with Geometry Building Type and Location Region dependencies) to the 2009 RECS tsv maker; this also corrects having pool pumps for all homes ([#387](https://github.com/NREL/resstock/pull/387))
- Refactor the RECS tsv makers for years 2009 and 2015 ([#382](https://github.com/NREL/resstock/pull/382))

## ResStock v2.2.0
###### January 30, 2020 - [Diff](https://github.com/NREL/resstock/compare/v2.1.0...v2.2.0)

Features
- The results csv now optionally reports annual totals for all end use subcategories, including appliances, plug loads, etc. ([#371](https://github.com/NREL/resstock/pull/371))
- Split out national average options so not all homes have all miscellaneous equipment, and add none options to appliances ([#362](https://github.com/NREL/resstock/pull/362))
- Update the single-family detached project with a Geometry Wall Type tsv file for sampling between wood stud and masonry walls ([#357](https://github.com/NREL/resstock/pull/357))
- Made housing characteristics a consistent format. Added integrity check to ensure housing characteristics follow the guildelines specified in read-the-docs ([#353](https://github.com/NREL/resstock/pull/353))
- Include additional "daylight saving time" and "utc time" columns to timeseries csv file to account for one hour forward and backward time shifts ([#346](https://github.com/NREL/resstock/pull/346))
- Update bedrooms and occupants tsv files with options and probability distributions based on RECS 2015 data ([#340](https://github.com/NREL/resstock/pull/340))
- Add new QOIReport measure for reporting seasonal quantities of interest for uncertainty quantification ([#334](https://github.com/NREL/resstock/pull/334))
- Separate tsv files for bedrooms, cooking range schedule, corridor, holiday lighting, interior/other lighting use, pool schedule, plug loads schedule, and refrigeration schedule ([#338](https://github.com/NREL/resstock/pull/338))

Fixes
- Allow Wood Stove option as an upgrade, and account for wood heating energy in simulation output ([#372](https://github.com/NREL/resstock/pull/372))
- Custom meters for ceiling fan, hot water recirc pump, and vehicle end use subcategories were not properly implemented ([#371](https://github.com/NREL/resstock/pull/371))
- Some re-labeling of tsv files, such as "Geometry Building Type" to "Geometry Building Type RECS" and "Geometry Building Type FPL" to "Geometry Building Type ACS" ([#356](https://github.com/NREL/resstock/pull/356))
- Removes option "Auto" from parameter "Occupants" in the options lookup file ([#360](https://github.com/NREL/resstock/pull/360))
- Update the multifamily project's neighbors and orientation tsv files to have geometry building type dependency; remove the now obsolete "Geometry Is Multifamily Low Rise.tsv" file ([#350](https://github.com/NREL/resstock/pull/350))
- Update each PAT project's AMI selection to "2.9.0" ([#346](https://github.com/NREL/resstock/pull/346))
- Fixes for custom output meters: total site electricity double-counting exterior holiday lighting, and garage lighting all zeroes ([#349](https://github.com/NREL/resstock/pull/349))
- Remove shared facades tsv files from the multifamily_beta and testing projects ([#301](https://github.com/NREL/resstock/pull/301))
- Move redundant output meter code from individual reporting measures out into shared resource file ([#334](https://github.com/NREL/resstock/pull/334))
- Fix for the power outages measure where the last hour of the day was not getting the new schedule applied ([#238](https://github.com/NREL/resstock/pull/238))

## ResStock v2.1.0
###### November 5, 2019 - [Diff](https://github.com/NREL/resstock/compare/v2.0.0...v2.1.0)

Features
- Update to OpenStudio v2.9.0 ([#322](https://github.com/NREL/resstock/pull/322))
- Unit tests and performance improvements for integrity checks ([#228](https://github.com/NREL/resstock/pull/228), [#237](https://github.com/NREL/resstock/pull/237), [#239](https://github.com/NREL/resstock/pull/239))
- Register climate zones (BA and IECC) based on the simulation EPW file ([#245](https://github.com/NREL/resstock/pull/245))
- Split ResidentialLighting into separate ResidentialLightingInterior and ResidentialLightingOther (with optional exterior holiday lighting) measures ([#244](https://github.com/NREL/resstock/pull/244), [#252](https://github.com/NREL/resstock/pull/252))
- Additional example workflow osw files using TMY/AMY2012/AMY2014 weather for use in regression testing ([#259](https://github.com/NREL/resstock/pull/259), [#261](https://github.com/NREL/resstock/pull/261))
- Update all projects with new heating/cooling setpoint, offset, and magnitude distributions ([#272](https://github.com/NREL/resstock/pull/272))
- Add new ResidentialDemandResponse measure that allows for 8760 DR schedules to be applied to heating/cooling schedules ([#276](https://github.com/NREL/resstock/pull/276))
- Additional options for HVAC, dehumidifier, clothes washer, misc loads, infiltration, etc. ([#264](https://github.com/NREL/resstock/pull/264), [#278](https://github.com/NREL/resstock/pull/278), [#292](https://github.com/NREL/resstock/pull/292))
- Add EV options and update ResidentialMiscLargeUncommonLoads measure with new electric vehicle argument ([#282](https://github.com/NREL/resstock/pull/282))
- Update ResidentialSimulation Controls measure to include a calendar year argument for controlling the simulation start day of week ([#287](https://github.com/NREL/resstock/pull/287))
- Increase number of possible upgrade options from 10 to 25 ([#273](https://github.com/NREL/resstock/pull/273), [#293](https://github.com/NREL/resstock/pull/293))
- Additional "max-tech" options for slab, wall, refrigerator, dishwasher, clothes washer, and lighting ([#296](https://github.com/NREL/resstock/pull/296))
- Add references to ResStock trademark in both the license and readme files ([#302](https://github.com/NREL/resstock/pull/302))
- Report all cost multipliers in the SimulationOutputReport measure ([#304](https://github.com/NREL/resstock/pull/304))
- Add options for low flow fixtures ([#305](https://github.com/NREL/resstock/pull/305))
- Add argument to BuildExistingModel measure that allows the user to ignore measures ([#310](https://github.com/NREL/resstock/pull/310))
- Create example project yaml files for use with buildstockbatch ([#291](https://github.com/NREL/resstock/pull/291), [#314](https://github.com/NREL/resstock/pull/314))
- Create a pull request template to facilitate development ([#317](https://github.com/NREL/resstock/pull/317))
- Update documentation to clarify downselect logic parameters ([#321](https://github.com/NREL/resstock/pull/321))
- Additional options for EnergyStar clothes washer, clothes dryer, dishwasher ([#329](https://github.com/NREL/resstock/pull/329), [#333](https://github.com/NREL/resstock/pull/333))

Fixes
- Bugfix for assuming that all simulations are exactly 365 days ([#255](https://github.com/NREL/resstock/pull/255))
- Bugfix for heating coil defrost strategy ([#258](https://github.com/NREL/resstock/pull/258))
- Various HVAC-related fixes for buildings with central systems ([#263](https://github.com/NREL/resstock/pull/263))
- Update testing project to sweep through more options ([#280](https://github.com/NREL/resstock/pull/280))
- Updates, edits, and clarification to the documentation ([#270](https://github.com/NREL/resstock/pull/270), [#274](https://github.com/NREL/resstock/pull/274), [#285](https://github.com/NREL/resstock/pull/285))
- Skip any reporting measure output requests for datapoints that have been registered as invalid ([#286](https://github.com/NREL/resstock/pull/286))
- Bugfix for when bedrooms are specified for each unit but bathrooms are not ([#295](https://github.com/NREL/resstock/pull/295))
- Ensure that autosizing does not draw the whole tank volume in one minute for solar hot water storage tank ([#307](https://github.com/NREL/resstock/pull/307))
- Remove invalid characters from option names for consistency with buildstockbatch ([#308](https://github.com/NREL/resstock/pull/308))
- Bugfix for ducts occasionally getting placed in the garage attic instead of only unfinished attic ([#309](https://github.com/NREL/resstock/pull/309))
- Able to get past runner values of any type, and not just as string ([#312](https://github.com/NREL/resstock/pull/312))
- Log the error message along with the backtrace when an applied measure fails ([#315](https://github.com/NREL/resstock/pull/315))
- Add tests to ensure that the Run Measure argument is correctly defined in all Apply Upgrade measures for all projects ([#320](https://github.com/NREL/resstock/pull/320))
- Bugfix when specifying numbers of bedrooms to building units ([#330](https://github.com/NREL/resstock/pull/330))
- Enforce rubocop as CI test so code with offenses cannot be merged ([#331](https://github.com/NREL/resstock/pull/331))
- Bugfix for some clothes washer, dishwasher options causing increased energy consumption ([#329](https://github.com/NREL/resstock/pull/329), [#333](https://github.com/NREL/resstock/pull/333))


## ResStock v2.0.0
###### April 17, 2019 - [Diff](https://github.com/NREL/resstock/compare/v1.0.0...v2.0.0)

Features
- Update to OpenStudio v2.8.0 ([#151](https://github.com/NREL/resstock/pull/151))
- Add a multifamily project which includes housing characteristic distributions for single-family detached, single-family attached, and multifamily buildings ([#151](https://github.com/NREL/resstock/pull/151))
- Ability to add central systems (boiler with baseboards, fan coil, PTAC) to multifamily buildings using the openstudio-standards gem ([#151](https://github.com/NREL/resstock/pull/151))
- Ability to simulate large multifamily buildings using "collapsed" buildings with multipliers on building units ([#206](https://github.com/NREL/resstock/pull/206))
- Automatically generate dependency graphs and a dependency wheel for each project ([#211](https://github.com/NREL/resstock/pull/211))
- Add measures for calculating construction properties, modeling power outages and calculating resilience metrics, and calculating utility bills ([#151](https://github.com/NREL/resstock/pull/151))
- Add measure for modeling shared multiifamily facades using adiabatic constructions ([#151](https://github.com/NREL/resstock/pull/151))
- Relocate all measure unit tests, test osw files, and test osm files from archived OpenStudio-BEopt and into this repository ([#151](https://github.com/NREL/resstock/pull/151))
- Create example workflow osw files for single-family detached, single-family attached, and multifamily buildings using TMY weather ([#151](https://github.com/NREL/resstock/pull/151))

Fixes
- Reporting measures read from ReportMeterData table to get disaggregated fan and pump energy ([#151](https://github.com/NREL/resstock/pull/151))
- Break out central system heating, cooling, and pump energy in reporting measures ([#151](https://github.com/NREL/resstock/pull/151))
- Use custom unit conversions script instead of that provided by OpenStudio SDK ([#216](https://github.com/NREL/resstock/pull/216))


## ResStock v1.0.0
###### April 17, 2019<|MERGE_RESOLUTION|>--- conflicted
+++ resolved
@@ -5,9 +5,7 @@
 - Reduce vacant unit heating setpoints to 55F ([#541](https://github.com/NREL/resstock/pull/541))
 - Introduce a CEC Building Climate Zone tag for samples in California ([#548](https://github.com/NREL/resstock/pull/548))
 - Increase LED saturation to approximately 2019 levels ([#545](https://github.com/NREL/resstock/pull/545))
-<<<<<<< HEAD
 - Introduce GEB capabilities for water heaters, including the ability to schedule setpoint and HPWH operating mode ([#483] (https://github.com/NREL/resstock/pull/483))
-=======
 - Include HVAC cooling type as a dependency to cooling setpoint ([#551](https://github.com/NREL/resstock/pull/551))
 - Include electric zonal heating equipment as a dependency in heating setpoint-related tsvs ([#549](https://github.com/NREL/resstock/pull/549))
 - Geo-temporal shifting of the stochastic load model schedules using the American Time Use Survey ([#550](https://github.com/NREL/resstock/pull/550))
@@ -15,7 +13,6 @@
 - Update example project yaml files to use buildstockbatch input schema version 0.3 ([#583](https://github.com/NREL/resstock/pull/583))
 - Update default daylight saving start and end dates to March 12 and November 5, respectively ([#585](https://github.com/NREL/resstock/pull/585))
 - Remove 3 story limit for multi-family buildings, and instead use RECS data to allow for buildings up to 21 stories ([#558](https://github.com/NREL/resstock/pull/558))
->>>>>>> edda4442
 
 Fixes
 - Fixes significant runtime bottleneck in TSV fetching in BuildExistingModel & ApplyUpgrade measures ([#543](https://github.com/NREL/resstock/pull/543))
