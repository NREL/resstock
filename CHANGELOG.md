--- conflicted
+++ resolved
@@ -9,11 +9,8 @@
 - Set standard format for options_lookup ([#962](https://github.com/NREL/resstock/pull/962))
 - Model a wood storage water heater when "Other Fuel" is sampled from Water Heater Efficiency.tsv (allowing downstream modeling of clothes washer/dryer). Similarly, model a wood wall/floor furnace when "Other" is sampled from HVAC Heating Efficiency.tsv ([#947](https://github.com/NREL/resstock/pull/947))
 - Update ResStockArguments to support nonzero fraction of heat load served by the secondary heating system ([#1090](https://github.com/NREL/resstock/pull/1090))
-<<<<<<< HEAD
+- Fix square footage for a MF dwelling unit in the "3000-3999" CFA bin (from 33171 to 3171) ([#1115](https://github.com/NREL/resstock/pull/1115))
 - Fix/clarify duct location assignment by defining Duct Location.tsv and make Duct Leakage to Outside.tsv (formerly Duct.tsv) dependent on Duct Location ([#1104](https://github.com/NREL/resstock/pull/1104))
-=======
-- Fix square footage for a MF dwelling unit in the "3000-3999" CFA bin (from 33171 to 3171) ([#1115](https://github.com/NREL/resstock/pull/1115))
->>>>>>> 91b3bb39
 
 ## ResStock v3.1.0
 ###### May 25, 2023 - [Diff](https://github.com/NREL/resstock/compare/v3.0.0...v3.1.0)
