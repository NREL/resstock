## ResStock v2.5.0 (pending)

Features

- Model multifamily and single-family attached buildings as individual dwelling units ([#439](https://github.com/NREL/resstock/pull/439))
- Reduce vacant unit heating setpoints to 55F ([#541](https://github.com/NREL/resstock/pull/541))
- Introduce a CEC Building Climate Zone tag for samples in California ([#548](https://github.com/NREL/resstock/pull/548))
- Increase LED saturation to approximately 2019 levels ([#545](https://github.com/NREL/resstock/pull/545))
- Include HVAC cooling type as a dependency to cooling setpoint ([#551](https://github.com/NREL/resstock/pull/551))
- Include electric zonal heating equipment as a dependency in heating setpoint-related tsvs ([#549](https://github.com/NREL/resstock/pull/549))
- Geo-temporal shifting of the stochastic load model schedules using the American Time Use Survey ([#550](https://github.com/NREL/resstock/pull/550))
- Use Schedule:File with well pump / vehicle plug loads, as well as gas grill / fireplace / lighting fuel loads. This enables the optional vacancy period to apply to these end uses ([#566](https://github.com/NREL/resstock/pull/556))

Fixes
- Fixes significant runtime bottleneck in TSV fetching in BuildExistingModel & ApplyUpgrade measures ([#543](https://github.com/NREL/resstock/pull/543))
- Dwelling units that are 0-499 ft2 are limited to a maximum of 2 bedrooms ([#553](https://github.com/NREL/resstock/pull/553))
- Reverses the material layers of the unfinished attic floor construction so that they are correctly ordered outside-to-inside ([#556](https://github.com/NREL/resstock/pull/556))
- Fixes invalid garage and living space dimension errors ([#560](https://github.com/NREL/resstock/pull/560))
- Set all mini-split heat pump supplemental capacity to autosize ([#564](https://github.com/NREL/resstock/pull/564))
<<<<<<< HEAD
- Fixes the problem that `Heating Type=Void` is showing up in buildstock samples ([#568](https://github.com/NREL/resstock/pull/568))
=======
- Reduce stochastic schedule generation runtime by over 50% ([#571](https://github.com/NREL/resstock/pull/571))
>>>>>>> 6b4e70bc

## ResStock v2.4.0

###### January 27, 2021 - [Diff](https://github.com/NREL/OpenStudio-BuildStock/compare/v2.3.0...v2.4.0)

Features
- Report the annual peak use and timing using the quantities of interest measure ([#458](https://github.com/NREL/resstock/pull/458))
- Major change to most occupant-related schedules. Occupant activities are now generated on-the-fly and saved to .csv files used by Schedule:File objects. Schedules are generated using time-inhomogenous Markov chains derived from American Time Use Survey data, supplemented with sampling duration and power level from NEEA RBSA data, as well as DHW draw duration and flow rate data from Aquacraft/AWWA data ([#348](https://github.com/NREL/resstock/pull/348))
- Update the dependencies for heating and cooling setpoint tsvs (Setpoint, Has Offset, Offset Magnitude, and Offset Period) to IECC climate zone ([#468](https://github.com/NREL/resstock/pull/468))
- Allow heating fuel to be defined by Public Use Microdata Area (PUMA) rather than State ([#474](https://github.com/NREL/resstock/pull/474))
- Distinguish between vacant and occupied dwelling units using PUMS data ([#473](https://github.com/NREL/resstock/pull/473))
- Restructure HVAC housing characteristics to 1) simplify the structure, 2) allow for integrating more local data sources, 3) update reference years for HVAC and refrigerator ages and efficiencies from 2009 to 2018, 4) add assumption comments to all HVAC-related housing characteristics, 5) improve Room AC efficiency distributions using ENERGY STAR saturation data, and 6) fix some incorrect assignment of Option=None heating systems ([#478](https://github.com/NREL/resstock/pull/478))
- Increase roofing material options; update roofing material tsv files to include these new options ([#485](https://github.com/NREL/resstock/pull/485))
- Update foundation type from the [Building Foundation Design Handbook](https://www.osti.gov/biblio/6980439-building-foundation-design-handbook) published in 1988 to RECS 2009 ([#492](https://github.com/NREL/resstock/pull/492))
- Synchronize weather between ResStock and ComStock which increases the number of weather stations from 215 to 941 ([#507](https://github.com/NREL/resstock/pull/507))
- Update Occupants per unit from RECS 2015 to PUMS 5-yr 2017 ([#509](https://github.com/NREL/resstock/pull/509]))
- Allow for plug load energy consumption to vary by Census Division and include additional "diversity" multiplier in plug load equations ([#511](https://github.com/NREL/resstock/pull/511))
- Lighting saturations based on RECS 2015 with new building type and spatial dependencies ([#510](https://github.com/NREL/resstock/pull/510]))
- Introduce premium water heaters and heat pump water heats into building stock, differentiate between central and in unit water heating, and split water heater fuel and efficiency into different housing characteristics ([#513](https://github.com/NREL/resstock/pull/513))
- Separate electric supplemental heating from total electric heating in output reporting ([#512](https://github.com/NREL/OpenStudio-BuildStock/pull/512))
- Update the duct leakage "total" to "to outside" conversion to be based on ASHRAE Standard 152 ([#532](https://github.com/NREL/resstock/pull/532))
- Allow for flexible weather regions based on weather data available and introduce TMY3 weather files for the new weather format ([#525](https://github.com/NREL/resstock/pull/525))

Fixes
- Based on RECS 2015, separate the plug load equations for single-family detached, single-family attached, and multifamily buildings ([#471](https://github.com/NREL/resstock/pull/471))
- Fix for pseudo-random number generator that was generating non-deterministic occupancy schedules ([#477](https://github.com/NREL/resstock/pull/477))
- Iterate all spaces in a thermal zone when checking for zone type; fixes missing infiltration for protruding garages in 1-story homes ([#480](https://github.com/NREL/resstock/pull/480))
- Update spatial distribution of units based on total dwelling unit counts rather than occupied unit counts ([#486](https://github.com/NREL/resstock/pull/486))
- Exclude existing shared walls when calculating the partition wall area of MF and SFA buildings ([#496](https://github.com/NREL/resstock/pull/496))
- For the purpose of calculating cooling and dehumidification loads for HVAC sizing, use simple internal gains equation from ANSI/RESNET/ICC 301 (consistent with HPXML workflow); this fixes a bug introduced in [#348](https://github.com/NREL/resstock/pull/348) that caused cooling capacities to be ~3x larger than they should be ([#501](https://github.com/NREL/resstock/pull/501))
- Reintroduce IECC climate zone dependency to HVAC Cooling Type and some heat pump fixes ([#497](https://github.com/NREL/resstock/pull/497))
- Reintroduce monthly multipliers with stochastic load model for dishwasher, clothes washer and clothes dryer and cooking ([#504](https://github.com/NREL/resstock/pull/504))
- Account for collapsed units when determining geometry variables (building floor/wall area and volume) in infiltration calculations; add airflow unit tests ([#518](https://github.com/NREL/resstock/pull/518))
- Fix for calculating door and below-grade wall area of multifamily and single-family attached buildings with collapsed geometries ([#523](https://github.com/NREL/resstock/pull/523))
- In the Corridor.tsv, assign single-family attached, single-family detached, and mobile homes with a "Not Applicable" option ([#502](https://github.com/NREL/resstock/pull/522))
- Remove ceiling fan energy for vacant units ([#527](https://github.com/NREL/resstock/pull/527))
- Fix bug related to incorrect timestamps when using AMY weather file ([#528](https://github.com/NREL/resstock/pull/528))
- Fix DST start hour error and end date error ([#530](https://github.com/NREL/resstock/pull/530)) 
- Calculate slab surface effective R values used in HVAC sizing with unit-level variables  ([#537](https://github.com/NREL/resstock/pull/537)) 

## ResStock v2.3.0
###### June 24, 2020 - [Diff](https://github.com/NREL/resstock/compare/v2.2.4...v2.3.0)

Features
- Remove the single-family detached project, and remove PAT from the testing and multifamily projects ([#402](https://github.com/NREL/resstock/pull/402))
- Relocate the data folder, along with tsv makers, to a separate private repository ([#401](https://github.com/NREL/resstock/pull/401))
- Update the single-family detached and multifamily projects with more up-to-date lighting stock distributions ([#392](https://github.com/NREL/resstock/pull/392))
- Update Insulation Finished Attic tsv with more options for insulation levels ([#395](https://github.com/NREL/resstock/pull/395))
- Add ability to ignore comment lines with the "#" symbol ([#408](https://github.com/NREL/resstock/pull/408))
- Update occupant and plug loads equations based on RECS 2015 data; replace floor area with occupants as independent variable in plug loads equation; allow modeling of zero-bedroom units (e.g., studios) ([#324](https://github.com/NREL/resstock/pull/324))
- New geospatial characteristics have been added or updated. New geospatial characteristics are as follows: ASHRAE IECC Climate Zone 2004, State, County, PUMA, Census Division, Census Region, Building America Climate Zone, and ISO/RTO Region. The top level housing characteristic is now ASHRAE IECC Climate Zone 2004. Now using data from the American Community Survey Public Use Microdata Sample (ACS PUMS) for Building Type, Vintage, and Heating Fuel ([#416](https://github.com/NREL/resstock/pull/416))
- Update HVAC System Cooling tsv with air-conditioning saturations ("None", "Room AC", or "Central AC") from American Housing Survey for Custom Region 04. Efficiency probabilities remain based on RECS 2009 ([#418](https://github.com/NREL/resstock/pull/418))
- Diversify the timing heating and cooling setpoint setbacks ([#414](https://github.com/NREL/resstock/pull/414))
- Reduce the number of appliances in multifamily units. Adding RECS building type as a dependencies to clothes washers, clothes dryers, dishwashers, refrigerators, extra refrigerators, and stand-alone freezers. Update refrigeration levels based on RECS 2009 age and shipment-weighted efficiency by year. Now using the American Housing Survey (AHS) for clothes washer and clothes dryer saturations. New geographic field, AHS Region, which uses the top 15 largest Core Based Statistical Areas (CBSAs) and Non-CBSA Census Divisions. ([420](https://github.com/NREL/resstock/pull/420))
- Exterior lighting schedule changed from using interior lighting sunrise/sunset algorithm to T24 2016 Residential ACM Appendix C Table 8 Exterior Lighting Hourly Multiplier for weekdays and weekends ([#419](https://github.com/NREL/resstock/pull/419))
- Increase the diversity of the floor areas that are simulated. Geometry House Size has been replaced by Geometry Floor Area Bin and Geometry Floor Area. Now using AHS for specifying the floor area. Floor areas differ by non-Core Based Statistical Areas (CBSAs) Census Divisions and the top 15 largest CBSAs ([#425](https://github.com/NREL/resstock/pull/425))
- Increase the diversity of the infiltration simulated. Now using the Residential Diagnostics Database for the Infiltration housing characteristic ([#427](https://github.com/NREL/resstock/pull/427))
- Allow a key value to be specified when outputting timeseries variables ([#438](https://github.com/NREL/resstock/pull/438))

Fixes
- Rename "project_multifamily_beta" to "project_national" ([#459](https://github.com/NREL/resstock/pull/459))
- Add mini-split heat pump pan heater to custom meter for heating electricity ([#454](https://github.com/NREL/resstock/pull/454))
- Assign daylight saving start/end dates based on county and not epw region ([#453](https://github.com/NREL/resstock/pull/453))
- Update ceiling fan tsv to remove the "National Average" option, and instead sample 28% "None" and 72% "Standard Efficiency" ([#445](https://github.com/NREL/resstock/pull/445))
- Remove Location Weather Filename and Location Weather Year tsvs, and update options lookup to reflect updated weather file changes; weather filenames are now required to match what is in the options lookup ([#432](https://github.com/NREL/resstock/pull/432))
- Fix bug in QOI reporting measure where absence of any heating/cooling/overlap seasons would cause errors ([#433](https://github.com/NREL/resstock/pull/433))
- Restructure unfinished attic and finished roof -related tsv files (i.e., insulation, roof material, and radiant barrier) and options ([#426](https://github.com/NREL/resstock/pull/426))
- Exclude net site energy consumption from annual and timeseries simulation output ("total" now reflects net of pv); change `include_enduse_subcategories` argument default to "true"; report either total interior equipment OR each of its components ([#405](https://github.com/NREL/resstock/pull/405))
- Refactor the tsv maker classes to accommodate more data sources ([#392](https://github.com/NREL/resstock/pull/392))
- Allow a building to be simulated with no water heater; map the "Other Fuel" option from the Water Heater tsv to no water heater ([#375](https://github.com/NREL/resstock/pull/375))
- Revert plug load schedule to RBSA for the National Average option ([#355](https://github.com/NREL/resstock/pull/355))
- Removed the "Geometry Unit Stories SF" and "Geometry Unit Stories MF" housing characteristics. Unit stories are instead represented by the "Geometry Stories" housing characteristic ([#416](https://github.com/NREL/resstock/pull/416))
- Diversify window to wall ratio variation using the Residential Building Stock Assessment (RBSA) II data ([#412](https://github.com/NREL/resstock/pull/412))
- Fix bug in assigning small window areas to surfaces ([#452](https://github.com/NREL/resstock/pull/452))

## ResStock v2.2.5
###### September 24, 2020 - [Diff](https://github.com/NREL/resstock/compare/v2.2.4...v2.2.5)

Fixes
- Update the weather zip file url in each PAT project to point to a different location at data.nrel.gov ([#489](https://github.com/NREL/resstock/pull/489))

## ResStock v2.2.4
###### April 28, 2020 - [Diff](https://github.com/NREL/resstock/compare/v2.2.3...v2.2.4)

Fixes
- Fix bug in options lookup where buildings without heating systems were not being assigned the required "has_hvac_flue" airflow measure argument ([#442](https://github.com/NREL/resstock/pull/442))

## ResStock v2.2.3
###### March 9, 2020 - [Diff](https://github.com/NREL/resstock/compare/v2.2.2...v2.2.3)

Fixes
- Update the weather zip file url in each PAT project to point to data.nrel.gov ([#422](https://github.com/NREL/resstock/pull/422))

## ResStock v2.2.2
###### February 19, 2020 - [Diff](https://github.com/NREL/resstock/compare/v2.2.1...v2.2.2)

Fixes
- Update the datapoint initialization script to download weather files to a common zip filename ([#406](https://github.com/NREL/resstock/pull/406))

## ResStock v2.2.1
###### February 7, 2020 - [Diff](https://github.com/NREL/resstock/compare/v2.2.0...v2.2.1)

Features
- Update the multifamily project with a Geometry Wall Type tsv file for sampling between wood stud and masonry walls ([#382](https://github.com/NREL/resstock/pull/382))

Fixes
- Add generation of the Geometry Wall Type tsv file for the single-family detached project to the 2009 RECS tsv maker; this corrects the tsv file ([#387](https://github.com/NREL/resstock/pull/387))
- Add generation of the Misc Pool tsv file (with Geometry Building Type and Location Region dependencies) to the 2009 RECS tsv maker; this also corrects having pool pumps for all homes ([#387](https://github.com/NREL/resstock/pull/387))
- Refactor the RECS tsv makers for years 2009 and 2015 ([#382](https://github.com/NREL/resstock/pull/382))

## ResStock v2.2.0
###### January 30, 2020 - [Diff](https://github.com/NREL/resstock/compare/v2.1.0...v2.2.0)

Features
- The results csv now optionally reports annual totals for all end use subcategories, including appliances, plug loads, etc. ([#371](https://github.com/NREL/resstock/pull/371))
- Split out national average options so not all homes have all miscellaneous equipment, and add none options to appliances ([#362](https://github.com/NREL/resstock/pull/362))
- Update the single-family detached project with a Geometry Wall Type tsv file for sampling between wood stud and masonry walls ([#357](https://github.com/NREL/resstock/pull/357))
- Made housing characteristics a consistent format. Added integrity check to ensure housing characteristics follow the guildelines specified in read-the-docs ([#353](https://github.com/NREL/resstock/pull/353))
- Include additional "daylight saving time" and "utc time" columns to timeseries csv file to account for one hour forward and backward time shifts ([#346](https://github.com/NREL/resstock/pull/346))
- Update bedrooms and occupants tsv files with options and probability distributions based on RECS 2015 data ([#340](https://github.com/NREL/resstock/pull/340))
- Add new QOIReport measure for reporting seasonal quantities of interest for uncertainty quantification ([#334](https://github.com/NREL/resstock/pull/334))
- Separate tsv files for bedrooms, cooking range schedule, corridor, holiday lighting, interior/other lighting use, pool schedule, plug loads schedule, and refrigeration schedule ([#338](https://github.com/NREL/resstock/pull/338))

Fixes
- Allow Wood Stove option as an upgrade, and account for wood heating energy in simulation output ([#372](https://github.com/NREL/resstock/pull/372))
- Custom meters for ceiling fan, hot water recirc pump, and vehicle end use subcategories were not properly implemented ([#371](https://github.com/NREL/resstock/pull/371))
- Some re-labeling of tsv files, such as "Geometry Building Type" to "Geometry Building Type RECS" and "Geometry Building Type FPL" to "Geometry Building Type ACS" ([#356](https://github.com/NREL/resstock/pull/356))
- Removes option "Auto" from parameter "Occupants" in the options lookup file ([#360](https://github.com/NREL/resstock/pull/360))
- Update the multifamily project's neighbors and orientation tsv files to have geometry building type dependency; remove the now obsolete "Geometry Is Multifamily Low Rise.tsv" file ([#350](https://github.com/NREL/resstock/pull/350))
- Update each PAT project's AMI selection to "2.9.0" ([#346](https://github.com/NREL/resstock/pull/346))
- Fixes for custom output meters: total site electricity double-counting exterior holiday lighting, and garage lighting all zeroes ([#349](https://github.com/NREL/resstock/pull/349))
- Remove shared facades tsv files from the multifamily_beta and testing projects ([#301](https://github.com/NREL/resstock/pull/301))
- Move redundant output meter code from individual reporting measures out into shared resource file ([#334](https://github.com/NREL/resstock/pull/334))
- Fix for the power outages measure where the last hour of the day was not getting the new schedule applied ([#238](https://github.com/NREL/resstock/pull/238))

## ResStock v2.1.0
###### November 5, 2019 - [Diff](https://github.com/NREL/resstock/compare/v2.0.0...v2.1.0)

Features
- Update to OpenStudio v2.9.0 ([#322](https://github.com/NREL/resstock/pull/322))
- Unit tests and performance improvements for integrity checks ([#228](https://github.com/NREL/resstock/pull/228), [#237](https://github.com/NREL/resstock/pull/237), [#239](https://github.com/NREL/resstock/pull/239))
- Register climate zones (BA and IECC) based on the simulation EPW file ([#245](https://github.com/NREL/resstock/pull/245))
- Split ResidentialLighting into separate ResidentialLightingInterior and ResidentialLightingOther (with optional exterior holiday lighting) measures ([#244](https://github.com/NREL/resstock/pull/244), [#252](https://github.com/NREL/resstock/pull/252))
- Additional example workflow osw files using TMY/AMY2012/AMY2014 weather for use in regression testing ([#259](https://github.com/NREL/resstock/pull/259), [#261](https://github.com/NREL/resstock/pull/261))
- Update all projects with new heating/cooling setpoint, offset, and magnitude distributions ([#272](https://github.com/NREL/resstock/pull/272))
- Add new ResidentialDemandResponse measure that allows for 8760 DR schedules to be applied to heating/cooling schedules ([#276](https://github.com/NREL/resstock/pull/276))
- Additional options for HVAC, dehumidifier, clothes washer, misc loads, infiltration, etc. ([#264](https://github.com/NREL/resstock/pull/264), [#278](https://github.com/NREL/resstock/pull/278), [#292](https://github.com/NREL/resstock/pull/292))
- Add EV options and update ResidentialMiscLargeUncommonLoads measure with new electric vehicle argument ([#282](https://github.com/NREL/resstock/pull/282))
- Update ResidentialSimulation Controls measure to include a calendar year argument for controlling the simulation start day of week ([#287](https://github.com/NREL/resstock/pull/287))
- Increase number of possible upgrade options from 10 to 25 ([#273](https://github.com/NREL/resstock/pull/273), [#293](https://github.com/NREL/resstock/pull/293))
- Additional "max-tech" options for slab, wall, refrigerator, dishwasher, clothes washer, and lighting ([#296](https://github.com/NREL/resstock/pull/296))
- Add references to ResStock trademark in both the license and readme files ([#302](https://github.com/NREL/resstock/pull/302))
- Report all cost multipliers in the SimulationOutputReport measure ([#304](https://github.com/NREL/resstock/pull/304))
- Add options for low flow fixtures ([#305](https://github.com/NREL/resstock/pull/305))
- Add argument to BuildExistingModel measure that allows the user to ignore measures ([#310](https://github.com/NREL/resstock/pull/310))
- Create example project yaml files for use with buildstockbatch ([#291](https://github.com/NREL/resstock/pull/291), [#314](https://github.com/NREL/resstock/pull/314))
- Create a pull request template to facilitate development ([#317](https://github.com/NREL/resstock/pull/317))
- Update documentation to clarify downselect logic parameters ([#321](https://github.com/NREL/resstock/pull/321))
- Additional options for EnergyStar clothes washer, clothes dryer, dishwasher ([#329](https://github.com/NREL/resstock/pull/329), [#333](https://github.com/NREL/resstock/pull/333))

Fixes
- Bugfix for assuming that all simulations are exactly 365 days ([#255](https://github.com/NREL/resstock/pull/255))
- Bugfix for heating coil defrost strategy ([#258](https://github.com/NREL/resstock/pull/258))
- Various HVAC-related fixes for buildings with central systems ([#263](https://github.com/NREL/resstock/pull/263))
- Update testing project to sweep through more options ([#280](https://github.com/NREL/resstock/pull/280))
- Updates, edits, and clarification to the documentation ([#270](https://github.com/NREL/resstock/pull/270), [#274](https://github.com/NREL/resstock/pull/274), [#285](https://github.com/NREL/resstock/pull/285))
- Skip any reporting measure output requests for datapoints that have been registered as invalid ([#286](https://github.com/NREL/resstock/pull/286))
- Bugfix for when bedrooms are specified for each unit but bathrooms are not ([#295](https://github.com/NREL/resstock/pull/295))
- Ensure that autosizing does not draw the whole tank volume in one minute for solar hot water storage tank ([#307](https://github.com/NREL/resstock/pull/307))
- Remove invalid characters from option names for consistency with buildstockbatch ([#308](https://github.com/NREL/resstock/pull/308))
- Bugfix for ducts occasionally getting placed in the garage attic instead of only unfinished attic ([#309](https://github.com/NREL/resstock/pull/309))
- Able to get past runner values of any type, and not just as string ([#312](https://github.com/NREL/resstock/pull/312))
- Log the error message along with the backtrace when an applied measure fails ([#315](https://github.com/NREL/resstock/pull/315))
- Add tests to ensure that the Run Measure argument is correctly defined in all Apply Upgrade measures for all projects ([#320](https://github.com/NREL/resstock/pull/320))
- Bugfix when specifying numbers of bedrooms to building units ([#330](https://github.com/NREL/resstock/pull/330))
- Enforce rubocop as CI test so code with offenses cannot be merged ([#331](https://github.com/NREL/resstock/pull/331))
- Bugfix for some clothes washer, dishwasher options causing increased energy consumption ([#329](https://github.com/NREL/resstock/pull/329), [#333](https://github.com/NREL/resstock/pull/333))


## ResStock v2.0.0
###### April 17, 2019 - [Diff](https://github.com/NREL/resstock/compare/v1.0.0...v2.0.0)

Features
- Update to OpenStudio v2.8.0 ([#151](https://github.com/NREL/resstock/pull/151))
- Add a multifamily project which includes housing characteristic distributions for single-family detached, single-family attached, and multifamily buildings ([#151](https://github.com/NREL/resstock/pull/151))
- Ability to add central systems (boiler with baseboards, fan coil, PTAC) to multifamily buildings using the openstudio-standards gem ([#151](https://github.com/NREL/resstock/pull/151))
- Ability to simulate large multifamily buildings using "collapsed" buildings with multipliers on building units ([#206](https://github.com/NREL/resstock/pull/206))
- Automatically generate dependency graphs and a dependency wheel for each project ([#211](https://github.com/NREL/resstock/pull/211))
- Add measures for calculating construction properties, modeling power outages and calculating resilience metrics, and calculating utility bills ([#151](https://github.com/NREL/resstock/pull/151))
- Add measure for modeling shared multiifamily facades using adiabatic constructions ([#151](https://github.com/NREL/resstock/pull/151))
- Relocate all measure unit tests, test osw files, and test osm files from archived OpenStudio-BEopt and into this repository ([#151](https://github.com/NREL/resstock/pull/151))
- Create example workflow osw files for single-family detached, single-family attached, and multifamily buildings using TMY weather ([#151](https://github.com/NREL/resstock/pull/151))

Fixes
- Reporting measures read from ReportMeterData table to get disaggregated fan and pump energy ([#151](https://github.com/NREL/resstock/pull/151))
- Break out central system heating, cooling, and pump energy in reporting measures ([#151](https://github.com/NREL/resstock/pull/151))
- Use custom unit conversions script instead of that provided by OpenStudio SDK ([#216](https://github.com/NREL/resstock/pull/216))


## ResStock v1.0.0
###### April 17, 2019<|MERGE_RESOLUTION|>--- conflicted
+++ resolved
@@ -17,11 +17,8 @@
 - Reverses the material layers of the unfinished attic floor construction so that they are correctly ordered outside-to-inside ([#556](https://github.com/NREL/resstock/pull/556))
 - Fixes invalid garage and living space dimension errors ([#560](https://github.com/NREL/resstock/pull/560))
 - Set all mini-split heat pump supplemental capacity to autosize ([#564](https://github.com/NREL/resstock/pull/564))
-<<<<<<< HEAD
+- Reduce stochastic schedule generation runtime by over 50% ([#571](https://github.com/NREL/resstock/pull/571))
 - Fixes the problem that `Heating Type=Void` is showing up in buildstock samples ([#568](https://github.com/NREL/resstock/pull/568))
-=======
-- Reduce stochastic schedule generation runtime by over 50% ([#571](https://github.com/NREL/resstock/pull/571))
->>>>>>> 6b4e70bc
 
 ## ResStock v2.4.0
 
