--- conflicted
+++ resolved
@@ -30,12 +30,8 @@
 - Updates infiltration model pressure coefficient ([#670](https://github.com/NREL/resstock/pull/670))
 - Updates mechanical ventilation options/model to ASHRAE 62.2-2019 and adds a "Flow Rate, Mechanical Ventilation (cfm)" output ([#675](https://github.com/NREL/resstock/pull/675))
 - Add PV ownership and PV system size distributions using 2019 Tracking the Sun and GTM report on solar installation. ([#673](https://github.com/NREL/resstock/pull/673))
-<<<<<<< HEAD
-- Add optional argument to ResidentialLocation measure for setting the Building America climate zone ([#755](https://github.com/NREL/resstock/pull/755))
-- Add Geometry Story Bin tsv and Geometry Story Bin dep to Geometry Wall Type. ([#175](https://github.com/NREL/resstock-estimation/issues/175))
-=======
 - Add optional argument to ResidentialLocation measure for setting the IECC climate zone ([#755](https://github.com/NREL/resstock/pull/764))
->>>>>>> 26d4a608
+- Add Geometry Story Bin tsv and Geometry Story Bin dep to Geometry Wall Type. ([#759](https://github.com/NREL/resstock/pull/759))
 
 Fixes
 - Fixes significant runtime bottleneck in TSV fetching in BuildExistingModel & ApplyUpgrade measures ([#543](https://github.com/NREL/resstock/pull/543))
@@ -55,7 +51,7 @@
 - Exclude adiabatic doors when outputting the door area cost multiplier ([#674](https://github.com/NREL/resstock/pull/674))
 - Disaggregate the shared fan coil's fan energy use into heating and cooling ([#694](https://github.com/NREL/resstock/pull/694))
 - Fixes hours setpoint not met output to exclude A) no heating and/or cooling equipment and B) finished basements ([#700](https://github.com/NREL/resstock/pull/700))
-- Revert fix to make all Brick >1960 to Wood Frame + Brick facade ([#145](https://github.com/NREL/resstock-estimation/issues/145))
+- Revert fix to make all Brick >1960 to Wood Frame + Brick facade ([#759](https://github.com/NREL/resstock/pull/759))
 
 ## ResStock v2.4.0
 
