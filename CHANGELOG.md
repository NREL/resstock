--- conflicted
+++ resolved
@@ -1,11 +1,8 @@
 ## ResStock v2.6.0 (pending)
 
 Features
-<<<<<<< HEAD
 - For the testing project, sample equal distributions of (1) smooth and stochastic schedules (each 50%) and (2) faulted and non-faulted HVAC systems (each 50%) ([#828](https://github.com/NREL/resstock/pull/828))
-=======
 - Enable rim joists for homes with basements/crawlspaces; assumes a height of 9.25 inches and calculates rim joist assembly R-value from new insulation arguments ([#831](https://github.com/NREL/resstock/pull/831))
->>>>>>> 841018b6
 - Enable the HEScore workflow to be run with BuildExistingModel ([#782](https://github.com/NREL/resstock/pull/782))
 
 Fixes
