--- conflicted
+++ resolved
@@ -7,11 +7,8 @@
 - Update the single-family detached and multifamily projects with more up-to-date lighting stock distributions ([#392](https://github.com/NREL/OpenStudio-BuildStock/pull/392))
 - Update Insulation Finished Attic tsv with more options for insulation levels ([#395](https://github.com/NREL/OpenStudio-BuildStock/pull/395))
 - Add ability to ignore comment lines with the "#" symbol ([#408](https://github.com/NREL/OpenStudio-BuildStock/pull/408))
-<<<<<<< HEAD
+- New geospatial characteristics have been added or updated. New geospatial characteristics are as follows: ASHRAE IECC Climate Zone 2004, State, County, PUMA, Census Division, Census Region, Building America Climate Zone, and ISO/RTO Region. The top level housing characteristic is now ASHRAE IECC Climate Zone 2004. Now using data from the American Community Survey Public Use Microdata Sample (ACS PUMS) for Building Type, Vintage, and Heating Fuel ([#416](https://github.com/NREL/OpenStudio-BuildStock/pull/416)).
 - Update HVAC System Cooling TSV with air-conditioning saturations ("None", "Room AC", or "Central AC") from American Housing Survey for Custom Region 04. Efficiency probabilities remain based on RECS 2009([#418](https://github.com/NREL/OpenStudio-BuildStock/pull/418))
-=======
-- New geospatial characteristics have been added or updated. New geospatial characteristics are as follows: ASHRAE IECC Climate Zone 2004, State, County, PUMA, Census Division, Census Region, Building America Climate Zone, and ISO/RTO Region. The top level housing characteristic is now ASHRAE IECC Climate Zone 2004. Now using data from the American Community Survey Public Use Microdata Sample (ACS PUMS) for Building Type, Vintage, and Heating Fuel ([#416](https://github.com/NREL/OpenStudio-BuildStock/pull/416)).
->>>>>>> 747fa4ed
 
 Fixes
 - Exclude net site energy consumption from annual and timeseries simulation output ("total" now reflects net of pv); change `include_enduse_subcategories` argument default to "true"; report either total interior equipment OR each of its components ([#405](https://github.com/NREL/OpenStudio-BuildStock/pull/405))
