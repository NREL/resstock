## ResStock v2.2.0 (pending)

Features
- The results csv now optionally reports anunal totals for all end use subcategories, including appliances, plug loads, etc. ([#371](https://github.com/NREL/OpenStudio-BuildStock/pull/371))
- Update the single-family detached project with a Geometry Wall Type tsv file for sampling between wood stud and masonry walls ([#357](https://github.com/NREL/OpenStudio-BuildStock/pull/357))
- Made housing characteristics a consistent format. Added integrity check to ensure housing characteristics follow the guildelines specified in read-the-docs ([#353](https://github.com/NREL/OpenStudio-BuildStock/pull/353))
- Update bedrooms and occupants tsv files with options and probability distributions based on RECS 2015 data ([#340](https://github.com/NREL/OpenStudio-BuildStock/pull/340))
- Add new QOIReport measure for reporting seasonal quantities of interest for uncertainty quantification ([#334](https://github.com/NREL/OpenStudio-BuildStock/pull/334))
- Separate tsv files for bedrooms, cooking range schedule, corridor, holiday lighting, interior/other lighting use, pool schedule, plug loads schedule, and refrigeration schedule ([#338](https://github.com/NREL/OpenStudio-BuildStock/pull/338))

Fixes
<<<<<<< HEAD
- Custom meters for ceiling fan, hot water recirc pump, and vehicle end use subcategories were not properly implemented ([#371](https://github.com/NREL/OpenStudio-BuildStock/pull/371))
=======
- Allow Wood Stove option as an upgrade, and account for wood heating energy in simulation output ([#372](https://github.com/NREL/OpenStudio-BuildStock/pull/372))
>>>>>>> aeb12886
- Some re-labeling of tsv files, such as "Geometry Building Type" to "Geometry Building Type RECS" and "Geometry Building Type FPL" to "Geometry Building Type ACS" ([#356](https://github.com/NREL/OpenStudio-BuildStock/pull/356))
- Removes option "Auto" from parameter "Occupants" in the options lookup file ([#360](https://github.com/NREL/OpenStudio-BuildStock/pull/360))
- Update the multifamily project's neighbors and orientation tsv files to have geometry building type dependency; remove the now obsolete "Geometry Is Multifamily Low Rise.tsv" file ([#350](https://github.com/NREL/OpenStudio-BuildStock/pull/350))
- Fixes for custom output meters: total site electricity double-counting exterior holiday lighting, and garage lighting all zeroes ([#349](https://github.com/NREL/OpenStudio-BuildStock/pull/349))
- Remove shared facades tsv files from the multifamily_beta and testing projects ([#301](https://github.com/NREL/OpenStudio-BuildStock/pull/301))
- Move redundant output meter code from individual reporting measures out into shared resource file ([#334](https://github.com/NREL/OpenStudio-BuildStock/pull/334))
- Fix for the power outages measure where the last hour of the day was not getting the new schedule applied ([#238](https://github.com/NREL/OpenStudio-BuildStock/pull/238))

## ResStock v2.1.0
###### November 5, 2019 - [Diff](https://github.com/NREL/OpenStudio-BuildStock/compare/v2.0.0...v2.1.0)

Features
- Update to OpenStudio v2.9.0 ([#322](https://github.com/NREL/OpenStudio-BuildStock/pull/322))
- Unit tests and performance improvements for integrity checks ([#228](https://github.com/NREL/OpenStudio-BuildStock/pull/228), [#237](https://github.com/NREL/OpenStudio-BuildStock/pull/237), [#239](https://github.com/NREL/OpenStudio-BuildStock/pull/239))
- Register climate zones (BA and IECC) based on the simulation EPW file ([#245](https://github.com/NREL/OpenStudio-BuildStock/pull/245))
- Split ResidentialLighting into separate ResidentialLightingInterior and ResidentialLightingOther (with optional exterior holiday lighting) measures ([#244](https://github.com/NREL/OpenStudio-BuildStock/pull/244), [#252](https://github.com/NREL/OpenStudio-BuildStock/pull/252))
- Additional example workflow osw files using TMY/AMY2012/AMY2014 weather for use in regression testing ([#259](https://github.com/NREL/OpenStudio-BuildStock/pull/259), [#261](https://github.com/NREL/OpenStudio-BuildStock/pull/261))
- Update all projects with new heating/cooling setpoint, offset, and magnitude distributions ([#272](https://github.com/NREL/OpenStudio-BuildStock/pull/272))
- Add new ResidentialDemandResponse measure that allows for 8760 DR schedules to be applied to heating/cooling schedules ([#276](https://github.com/NREL/OpenStudio-BuildStock/pull/276))
- Additional options for HVAC, dehumidifier, clothes washer, misc loads, infiltration, etc. ([#264](https://github.com/NREL/OpenStudio-BuildStock/pull/264), [#278](https://github.com/NREL/OpenStudio-BuildStock/pull/278), [#292](https://github.com/NREL/OpenStudio-BuildStock/pull/292))
- Add EV options and update ResidentialMiscLargeUncommonLoads measure with new electric vehicle argument ([#282](https://github.com/NREL/OpenStudio-BuildStock/pull/282))
- Update ResidentialSimulation Controls measure to include a calendar year argument for controlling the simulation start day of week ([#287](https://github.com/NREL/OpenStudio-BuildStock/pull/287))
- Increase number of possible upgrade options from 10 to 25 ([#273](https://github.com/NREL/OpenStudio-BuildStock/pull/273), [#293](https://github.com/NREL/OpenStudio-BuildStock/pull/293))
- Additional "max-tech" options for slab, wall, refrigerator, dishwasher, clothes washer, and lighting ([#296](https://github.com/NREL/OpenStudio-BuildStock/pull/296))
- Add references to ResStock trademark in both the license and readme files ([#302](https://github.com/NREL/OpenStudio-BuildStock/pull/302))
- Report all cost multipliers in the SimulationOutputReport measure ([#304](https://github.com/NREL/OpenStudio-BuildStock/pull/304))
- Add options for low flow fixtures ([#305](https://github.com/NREL/OpenStudio-BuildStock/pull/305))
- Add argument to BuildExistingModel measure that allows the user to ignore measures ([#310](https://github.com/NREL/OpenStudio-BuildStock/pull/310))
- Create example project yaml files for use with buildstockbatch ([#291](https://github.com/NREL/OpenStudio-BuildStock/pull/291), [#314](https://github.com/NREL/OpenStudio-BuildStock/pull/314))
- Create a pull request template to facilitate development ([#317](https://github.com/NREL/OpenStudio-BuildStock/pull/317))
- Update documentation to clarify downselect logic parameters ([#321](https://github.com/NREL/OpenStudio-BuildStock/pull/321))
- Additional options for EnergyStar clothes washer, clothes dryer, dishwasher ([#329](https://github.com/NREL/OpenStudio-BuildStock/pull/329), [#333](https://github.com/NREL/OpenStudio-BuildStock/pull/333))

Fixes
- Bugfix for assuming that all simulations are exactly 365 days ([#255](https://github.com/NREL/OpenStudio-BuildStock/pull/255))
- Bugfix for heating coil defrost strategy ([#258](https://github.com/NREL/OpenStudio-BuildStock/pull/258))
- Various HVAC-related fixes for buildings with central systems ([#263](https://github.com/NREL/OpenStudio-BuildStock/pull/263))
- Update testing project to sweep through more options ([#280](https://github.com/NREL/OpenStudio-BuildStock/pull/280))
- Updates, edits, and clarification to the documentation ([#270](https://github.com/NREL/OpenStudio-BuildStock/pull/270), [#274](https://github.com/NREL/OpenStudio-BuildStock/pull/274), [#285](https://github.com/NREL/OpenStudio-BuildStock/pull/285))
- Skip any reporting measure output requests for datapoints that have been registered as invalid ([#286](https://github.com/NREL/OpenStudio-BuildStock/pull/286))
- Bugfix for when bedrooms are specified for each unit but bathrooms are not ([#295](https://github.com/NREL/OpenStudio-BuildStock/pull/295))
- Ensure that autosizing does not draw the whole tank volume in one minute for solar hot water storage tank ([#307](https://github.com/NREL/OpenStudio-BuildStock/pull/307))
- Remove invalid characters from option names for consistency with buildstockbatch ([#308](https://github.com/NREL/OpenStudio-BuildStock/pull/308))
- Bugfix for ducts occasionally getting placed in the garage attic instead of only unfinished attic ([#309](https://github.com/NREL/OpenStudio-BuildStock/pull/309))
- Able to get past runner values of any type, and not just as string ([#312](https://github.com/NREL/OpenStudio-BuildStock/pull/312))
- Log the error message along with the backtrace when an applied measure fails ([#315](https://github.com/NREL/OpenStudio-BuildStock/pull/315))
- Add tests to ensure that the Run Measure argument is correctly defined in all Apply Upgrade measures for all projects ([#320](https://github.com/NREL/OpenStudio-BuildStock/pull/320))
- Bugfix when specifying numbers of bedrooms to building units ([#330](https://github.com/NREL/OpenStudio-BuildStock/pull/330))
- Enforce rubocop as CI test so code with offenses cannot be merged ([#331](https://github.com/NREL/OpenStudio-BuildStock/pull/331))
- Bugfix for some clothes washer, dishwasher options causing increased energy consumption ([#329](https://github.com/NREL/OpenStudio-BuildStock/pull/329), [#333](https://github.com/NREL/OpenStudio-BuildStock/pull/333))


## ResStock v2.0.0
###### April 17, 2019 - [Diff](https://github.com/NREL/OpenStudio-BuildStock/compare/v1.0.0...v2.0.0)

Features
- Update to OpenStudio v2.8.0 ([#151](https://github.com/NREL/OpenStudio-BuildStock/pull/151))
- Add a multifamily project which includes housing characteristic distributions for single-family detached, single-family attached, and multifamily buildings ([#151](https://github.com/NREL/OpenStudio-BuildStock/pull/151))
- Ability to add central systems (boiler with baseboards, fan coil, PTAC) to multifamily buildings using the openstudio-standards gem ([#151](https://github.com/NREL/OpenStudio-BuildStock/pull/151))
- Ability to simulate large multifamily buildings using "collapsed" buildings with multipliers on building units ([#206](https://github.com/NREL/OpenStudio-BuildStock/pull/206))
- Automatically generate dependency graphs and a dependency wheel for each project ([#211](https://github.com/NREL/OpenStudio-BuildStock/pull/211))
- Add measures for calculating construction properties, modeling power outages and calculating resilience metrics, and calculating utility bills ([#151](https://github.com/NREL/OpenStudio-BuildStock/pull/151))
- Add measure for modeling shared multiifamily facades using adiabatic constructions ([#151](https://github.com/NREL/OpenStudio-BuildStock/pull/151))
- Relocate all measure unit tests, test osw files, and test osm files from archived OpenStudio-BEopt and into this repository ([#151](https://github.com/NREL/OpenStudio-BuildStock/pull/151))
- Create example workflow osw files for single-family detached, single-family attached, and multifamily buildings using TMY weather ([#151](https://github.com/NREL/OpenStudio-BuildStock/pull/151))

Fixes
- Reporting measures read from ReportMeterData table to get disaggregated fan and pump energy ([#151](https://github.com/NREL/OpenStudio-BuildStock/pull/151))
- Break out central system heating, cooling, and pump energy in reporting measures ([#151](https://github.com/NREL/OpenStudio-BuildStock/pull/151))
- Use custom unit conversions script instead of that provided by OpenStudio SDK ([#216](https://github.com/NREL/OpenStudio-BuildStock/pull/216))


## ResStock v1.0.0
###### April 17, 2019<|MERGE_RESOLUTION|>--- conflicted
+++ resolved
@@ -9,11 +9,8 @@
 - Separate tsv files for bedrooms, cooking range schedule, corridor, holiday lighting, interior/other lighting use, pool schedule, plug loads schedule, and refrigeration schedule ([#338](https://github.com/NREL/OpenStudio-BuildStock/pull/338))
 
 Fixes
-<<<<<<< HEAD
+- Allow Wood Stove option as an upgrade, and account for wood heating energy in simulation output ([#372](https://github.com/NREL/OpenStudio-BuildStock/pull/372))
 - Custom meters for ceiling fan, hot water recirc pump, and vehicle end use subcategories were not properly implemented ([#371](https://github.com/NREL/OpenStudio-BuildStock/pull/371))
-=======
-- Allow Wood Stove option as an upgrade, and account for wood heating energy in simulation output ([#372](https://github.com/NREL/OpenStudio-BuildStock/pull/372))
->>>>>>> aeb12886
 - Some re-labeling of tsv files, such as "Geometry Building Type" to "Geometry Building Type RECS" and "Geometry Building Type FPL" to "Geometry Building Type ACS" ([#356](https://github.com/NREL/OpenStudio-BuildStock/pull/356))
 - Removes option "Auto" from parameter "Occupants" in the options lookup file ([#360](https://github.com/NREL/OpenStudio-BuildStock/pull/360))
 - Update the multifamily project's neighbors and orientation tsv files to have geometry building type dependency; remove the now obsolete "Geometry Is Multifamily Low Rise.tsv" file ([#350](https://github.com/NREL/OpenStudio-BuildStock/pull/350))
