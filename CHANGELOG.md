--- conflicted
+++ resolved
@@ -4,11 +4,8 @@
 - Add 2022 Cambium emissions data ([#1038](https://github.com/NREL/resstock/pull/1038))
 - Update characteristics to use EIA 2020 RECS ([#1031](https://github.com/NREL/resstock/pull/1031))
 - Include HVAC secondary heating capabilities for project_testing ([#1090](https://github.com/NREL/resstock/pull/1090))
-<<<<<<< HEAD
+- For heat pump upgrades, adds the ability to set the existing primary (non-shared) heating system as the backup system using only a single option from the lookup ([#1074](https://github.com/NREL/resstock/pull/1074))
 - Add ability to calculate detailed utility bills based on a user-specified TSV file of paths to JSON utility rate tariff files ([#1109](https://github.com/NREL/resstock/pull/1109))
-=======
-- For heat pump upgrades, adds the ability to set the existing primary (non-shared) heating system as the backup system using only a single option from the lookup ([#1074](https://github.com/NREL/resstock/pull/1074))
->>>>>>> e346c36e
 
 Fixes
 - Set standard format for options_lookup ([#962](https://github.com/NREL/resstock/pull/962))
